--- conflicted
+++ resolved
@@ -51,13 +51,8 @@
         opts.append('--onefile')
 
     suffix = '_macos' if OS_NAME == 'Darwin' else '_x86' if ARCH == '32' else ''
-<<<<<<< HEAD
     final_file = 'dist/%sytdl-patched%s%s' % (
-        'ytdl-patched/' if '--onedir' in opts else '', suffix, '.exe' if OS_NAME == 'Windows' else '')
-=======
-    final_file = 'dist/%syt-dlp%s%s' % (
-        'yt-dlp/' if onedir else '', suffix, '.exe' if OS_NAME == 'Windows' else '')
->>>>>>> a076c1f9
+        'ytdl-patched/' if onedir else '', suffix, '.exe' if OS_NAME == 'Windows' else '')
 
     print(f'Building ytdl-patched v{version} ({ICON}) {ARCH}bit for {OS_NAME} with options {opts}')
     print('Remember to update the version using  "devscripts/update-version.py"')
