#!/usr/bin/env python3
# coding: utf-8

from __future__ import unicode_literals
import sys
# import os
import platform

from PyInstaller.utils.hooks import collect_submodules
from PyInstaller.utils.win32.versioninfo import (
    VarStruct, VarFileInfo, StringStruct, StringTable,
    StringFileInfo, FixedFileInfo, VSVersionInfo, SetVersion,
)
import PyInstaller.__main__

import zlib
import zopfli
import os

try:
    iterations = int(os.environ['ZOPFLI_ITERATIONS'])
except BaseException:
    iterations = 30


def zlib_compress(data, level=-1):
    c = zopfli.ZopfliCompressor(zopfli.ZOPFLI_FORMAT_ZLIB, iterations=iterations)
    return c.compress(data) + c.flush()


zlib.compress = zlib_compress


arch = sys.argv[1] if len(sys.argv) > 1 else platform.architecture()[0][:2]
icon = sys.argv[2] if len(sys.argv) > 2 else 'red'
assert arch in ('32', '64')
<<<<<<< HEAD
print('Building %s %sbit version' % (icon, arch))
_x86 = '_x86' if arch == '32' else ''

FILE_DESCRIPTION = 'ytdl-patched%s' % (' (32 Bit)' if _x86 else '')
=======
_x86 = '_x86' if arch == '32' else ''

opts = sys.argv[2:] or ['--onefile']
print(f'Building {arch}bit version with options {opts}')

FILE_DESCRIPTION = 'yt-dlp%s' % (' (32 Bit)' if _x86 else '')
>>>>>>> 600e9003

# root_dir = os.path.abspath(os.path.join(os.path.dirname(__file__), '..'))
# print('Changing working directory to %s' % root_dir)
# os.chdir(root_dir)

exec(compile(open('yt_dlp/version.py').read(), 'yt_dlp/version.py', 'exec'))
VERSION = locals()['__version__']

VERSION_LIST = VERSION.split('.')
VERSION_LIST = list(map(int, VERSION_LIST)) + [0] * (4 - len(VERSION_LIST))

print('Version: %s%s' % (VERSION, _x86))
print('Remember to update the version using devscipts\\update-version.py')

VERSION_FILE = VSVersionInfo(
    ffi=FixedFileInfo(
        filevers=VERSION_LIST,
        prodvers=VERSION_LIST,
        mask=0x3F,
        flags=0x0,
        OS=0x4,
        fileType=0x1,
        subtype=0x0,
        date=(0, 0),
    ),
    kids=[
        StringFileInfo([
            StringTable(
                '040904B0', [
                    StringStruct('Comments', 'ytdl-patched%s Command Line Interface.' % _x86),
                    StringStruct('CompanyName', 'https://github.com/ytdl-patched'),
                    StringStruct('FileDescription', FILE_DESCRIPTION),
                    StringStruct('FileVersion', VERSION),
                    StringStruct('InternalName', 'ytdl-patched%s' % _x86),
                    StringStruct(
                        'LegalCopyright',
                        'nao20010128@gmail.com | UNLICENSE',
                    ),
                    StringStruct('OriginalFilename', 'ytdl-patched%s.exe' % _x86),
                    StringStruct('ProductName', 'ytdl-patched%s' % _x86),
                    StringStruct(
                        'ProductVersion',
                        '%s%s on Python %s' % (VERSION, _x86, platform.python_version())),
                ])]),
        VarFileInfo([VarStruct('Translation', [0, 1200])])
    ]
)

dependancies = ['Crypto', 'mutagen'] + collect_submodules('websockets')
excluded_modules = ['test', 'ytdlp_plugins', 'youtube-dl', 'youtube-dlc']

PyInstaller.__main__.run([
<<<<<<< HEAD
    '--name=youtube-dl%s' % _x86,
    '--onefile', '--console', '--distpath', '.',
    f'--icon=icons\\youtube_social_squircle_{icon}.ico',
=======
    '--name=yt-dlp%s' % _x86,
    '--icon=devscripts/logo.ico',
>>>>>>> 600e9003
    *[f'--exclude-module={module}' for module in excluded_modules],
    *[f'--hidden-import={module}' for module in dependancies],
    '--upx-exclude=vcruntime140.dll',
    '--noconfirm',
    *opts,
    'yt_dlp/__main__.py',
])
SetVersion('youtube-dl%s.exe' % _x86, VERSION_FILE)<|MERGE_RESOLUTION|>--- conflicted
+++ resolved
@@ -34,19 +34,13 @@
 arch = sys.argv[1] if len(sys.argv) > 1 else platform.architecture()[0][:2]
 icon = sys.argv[2] if len(sys.argv) > 2 else 'red'
 assert arch in ('32', '64')
-<<<<<<< HEAD
-print('Building %s %sbit version' % (icon, arch))
-_x86 = '_x86' if arch == '32' else ''
 
-FILE_DESCRIPTION = 'ytdl-patched%s' % (' (32 Bit)' if _x86 else '')
-=======
 _x86 = '_x86' if arch == '32' else ''
 
 opts = sys.argv[2:] or ['--onefile']
 print(f'Building {arch}bit version with options {opts}')
 
-FILE_DESCRIPTION = 'yt-dlp%s' % (' (32 Bit)' if _x86 else '')
->>>>>>> 600e9003
+FILE_DESCRIPTION = 'ytdl-patched%s' % (' (32 Bit)' if _x86 else '')
 
 # root_dir = os.path.abspath(os.path.join(os.path.dirname(__file__), '..'))
 # print('Changing working directory to %s' % root_dir)
@@ -99,14 +93,9 @@
 excluded_modules = ['test', 'ytdlp_plugins', 'youtube-dl', 'youtube-dlc']
 
 PyInstaller.__main__.run([
-<<<<<<< HEAD
     '--name=youtube-dl%s' % _x86,
     '--onefile', '--console', '--distpath', '.',
     f'--icon=icons\\youtube_social_squircle_{icon}.ico',
-=======
-    '--name=yt-dlp%s' % _x86,
-    '--icon=devscripts/logo.ico',
->>>>>>> 600e9003
     *[f'--exclude-module={module}' for module in excluded_modules],
     *[f'--hidden-import={module}' for module in dependancies],
     '--upx-exclude=vcruntime140.dll',
