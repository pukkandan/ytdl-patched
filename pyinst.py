#!/usr/bin/env python3
# coding: utf-8

from __future__ import unicode_literals
import sys
# import os
import platform

from PyInstaller.utils.hooks import collect_submodules
from PyInstaller.utils.win32.versioninfo import (
    VarStruct, VarFileInfo, StringStruct, StringTable,
    StringFileInfo, FixedFileInfo, VSVersionInfo, SetVersion,
)
import PyInstaller.__main__

<<<<<<< HEAD
import zlib
import zopfli
import os

try:
    iterations = int(os.environ['ZOPFLI_ITERATIONS'])
except BaseException:
    iterations = 30


def zlib_compress(data, level=-1):
    c = zopfli.ZopfliCompressor(zopfli.ZOPFLI_FORMAT_ZLIB, iterations=iterations)
    return c.compress(data) + c.flush()


zlib.compress = zlib_compress


arch = sys.argv[1] if len(sys.argv) > 1 else platform.architecture()[0][:2]
icon = sys.argv[2] if len(sys.argv) > 2 else 'red'
=======
arch = platform.architecture()[0][:2]
>>>>>>> b11c04a8
assert arch in ('32', '64')

_x86 = '_x86' if arch == '32' else ''

<<<<<<< HEAD
opts = sys.argv[3:] or ['--onefile']
=======
# Compatability with older arguments
opts = sys.argv[1:]
if opts[0:1] in (['32'], ['64']):
    if arch != opts[0]:
        raise Exception(f'{opts[0]}bit executable cannot be built on a {arch}bit system')
    opts = opts[1:]
opts = opts or ['--onefile']

>>>>>>> b11c04a8
print(f'Building {arch}bit version with options {opts}')

FILE_DESCRIPTION = 'ytdl-patched%s' % (' (32 Bit)' if _x86 else '')

# root_dir = os.path.abspath(os.path.join(os.path.dirname(__file__), '..'))
# print('Changing working directory to %s' % root_dir)
# os.chdir(root_dir)

exec(compile(open('yt_dlp/version.py').read(), 'yt_dlp/version.py', 'exec'))
VERSION = locals()['__version__']

VERSION_LIST = VERSION.split('.')
VERSION_LIST = list(map(int, VERSION_LIST)) + [0] * (4 - len(VERSION_LIST))

print('Version: %s%s' % (VERSION, _x86))
print('Remember to update the version using devscipts\\update-version.py')

VERSION_FILE = VSVersionInfo(
    ffi=FixedFileInfo(
        filevers=VERSION_LIST,
        prodvers=VERSION_LIST,
        mask=0x3F,
        flags=0x0,
        OS=0x4,
        fileType=0x1,
        subtype=0x0,
        date=(0, 0),
    ),
    kids=[
        StringFileInfo([
            StringTable(
                '040904B0', [
                    StringStruct('Comments', 'ytdl-patched%s Command Line Interface.' % _x86),
                    StringStruct('CompanyName', 'https://github.com/ytdl-patched'),
                    StringStruct('FileDescription', FILE_DESCRIPTION),
                    StringStruct('FileVersion', VERSION),
                    StringStruct('InternalName', 'ytdl-patched%s' % _x86),
                    StringStruct(
                        'LegalCopyright',
                        'nao20010128@gmail.com | UNLICENSE',
                    ),
                    StringStruct('OriginalFilename', 'ytdl-patched%s.exe' % _x86),
                    StringStruct('ProductName', 'ytdl-patched%s' % _x86),
                    StringStruct(
                        'ProductVersion',
                        '%s%s on Python %s' % (VERSION, _x86, platform.python_version())),
                ])]),
        VarFileInfo([VarStruct('Translation', [0, 1200])])
    ]
)

dependancies = ['Crypto', 'mutagen'] + collect_submodules('websockets')
excluded_modules = ['test', 'ytdlp_plugins', 'youtube-dl', 'youtube-dlc']

PyInstaller.__main__.run([
    '--name=youtube-dl%s' % _x86,
    '--console', '--distpath', '.',
    f'--icon=icons\\youtube_social_squircle_{icon}.ico',
    *[f'--exclude-module={module}' for module in excluded_modules],
    *[f'--hidden-import={module}' for module in dependancies],
    '--upx-exclude=vcruntime140.dll',
    '--noconfirm',
    *opts,
    'yt_dlp/__main__.py',
])
<<<<<<< HEAD
SetVersion('youtube-dl%s.exe' % _x86, VERSION_FILE)
=======
SetVersion('dist/%syt-dlp%s.exe' % ('yt-dlp/' if '--onedir' in opts else '', _x86), VERSION_FILE)
>>>>>>> b11c04a8
<|MERGE_RESOLUTION|>--- conflicted
+++ resolved
@@ -13,7 +13,6 @@
 )
 import PyInstaller.__main__
 
-<<<<<<< HEAD
 import zlib
 import zopfli
 import os
@@ -32,27 +31,20 @@
 zlib.compress = zlib_compress
 
 
-arch = sys.argv[1] if len(sys.argv) > 1 else platform.architecture()[0][:2]
-icon = sys.argv[2] if len(sys.argv) > 2 else 'red'
-=======
 arch = platform.architecture()[0][:2]
->>>>>>> b11c04a8
+icon = sys.argv[1] if len(sys.argv) > 1 else 'red'
 assert arch in ('32', '64')
 
 _x86 = '_x86' if arch == '32' else ''
 
-<<<<<<< HEAD
-opts = sys.argv[3:] or ['--onefile']
-=======
 # Compatability with older arguments
-opts = sys.argv[1:]
+opts = sys.argv[2:]
 if opts[0:1] in (['32'], ['64']):
     if arch != opts[0]:
         raise Exception(f'{opts[0]}bit executable cannot be built on a {arch}bit system')
     opts = opts[1:]
 opts = opts or ['--onefile']
 
->>>>>>> b11c04a8
 print(f'Building {arch}bit version with options {opts}')
 
 FILE_DESCRIPTION = 'ytdl-patched%s' % (' (32 Bit)' if _x86 else '')
@@ -118,8 +110,4 @@
     *opts,
     'yt_dlp/__main__.py',
 ])
-<<<<<<< HEAD
-SetVersion('youtube-dl%s.exe' % _x86, VERSION_FILE)
-=======
-SetVersion('dist/%syt-dlp%s.exe' % ('yt-dlp/' if '--onedir' in opts else '', _x86), VERSION_FILE)
->>>>>>> b11c04a8
+SetVersion('%syoutube-dl%s.exe' % ('yt-dlp/' if '--onedir' in opts else '', _x86), VERSION_FILE)