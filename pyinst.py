--- conflicted
+++ resolved
@@ -3,7 +3,8 @@
 import platform
 import sys
 
-<<<<<<< HEAD
+from PyInstaller.utils.hooks import collect_submodules
+
 import zlib
 import zopfli
 
@@ -19,9 +20,6 @@
 
 
 zlib.compress = zlib_compress
-=======
-from PyInstaller.utils.hooks import collect_submodules
->>>>>>> 66cf3e10
 
 OS_NAME = platform.system()
 if OS_NAME == 'Windows':
