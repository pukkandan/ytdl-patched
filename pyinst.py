#!/usr/bin/env python3
import os
import platform
import sys

from PyInstaller.__main__ import run as run_pyinstaller

<<<<<<< HEAD
import zlib
import zopfli

try:
    iterations = int(os.environ['ZOPFLI_ITERATIONS'])
except BaseException:
    iterations = 30


def zlib_compress(data, level=-1):
    c = zopfli.ZopfliCompressor(zopfli.ZOPFLI_FORMAT_ZLIB, iterations=iterations)
    return c.compress(data) + c.flush()


zlib.compress = zlib_compress

OS_NAME = platform.system()
if OS_NAME == 'Windows':
    from PyInstaller.utils.win32.versioninfo import (
        FixedFileInfo,
        SetVersion,
        StringFileInfo,
        StringStruct,
        StringTable,
        VarFileInfo,
        VarStruct,
        VSVersionInfo,
    )
elif OS_NAME == 'Darwin':
    pass
else:
    raise Exception(f'{OS_NAME} is not supported')

ARCH = platform.architecture()[0][:2]
ICON = os.getenv('windows_icon') or 'red'
=======

OS_NAME, ARCH = sys.platform, platform.architecture()[0][:2]
>>>>>>> 3a85e9ce


def main():
    opts = parse_options()
    version = read_version('yt_dlp/version.py')

    onedir = '--onedir' in opts or '-D' in opts
    if not onedir and '-F' not in opts and '--onefile' not in opts:
        opts.append('--onefile')

<<<<<<< HEAD
    name = 'ytdl-patched%s' % ('_macos' if OS_NAME == 'Darwin' else '_x86' if ARCH == '32' else '')
    final_file = ''.join((
        'dist/', f'{name}/' if onedir else '', name, '.exe' if OS_NAME == 'Windows' else ''))

    print(f'Building ytdl-patched v{version} ({ICON}) {ARCH}bit for {OS_NAME} with options {opts}')
=======
    name, final_file = exe(onedir)
    print(f'Building yt-dlp v{version} {ARCH}bit for {OS_NAME} with options {opts}')
>>>>>>> 3a85e9ce
    print('Remember to update the version using  "devscripts/update-version.py"')
    if not os.path.isfile('yt_dlp/extractor/lazy_extractors.py'):
        print('WARNING: Building without lazy_extractors. Run  '
              '"devscripts/make_lazy_extractors.py"  to build lazy extractors', file=sys.stderr)
    print(f'Destination: {final_file}\n')

    opts = [
        f'--name={name}',
        f'--icon=icons/youtube_social_squircle_{ICON}.ico',
        '--upx-exclude=vcruntime140.dll',
        '--noconfirm',
        # NB: Modules that are only imported dynamically must be added here.
        # --collect-submodules may not work correctly if user has a yt-dlp installed via PIP
        '--hidden-import=yt_dlp.compat._legacy',
        *dependency_options(),
        *opts,
        'yt_dlp/__main__.py',
    ]

    print(f'Running PyInstaller with {opts}')
    run_pyinstaller(opts)
    set_version_info(final_file, version)


def parse_options():
    # Compatability with older arguments
    opts = sys.argv[1:]
    if opts[0:1] in (['32'], ['64']):
        if ARCH != opts[0]:
            raise Exception(f'{opts[0]}bit executable cannot be built on a {ARCH}bit system')
        opts = opts[1:]
    return opts


# Get the version from yt_dlp/version.py without importing the package
def read_version(fname):
    with open(fname, encoding='utf-8') as f:
        exec(compile(f.read(), fname, 'exec'))
        return locals()['__version__']


def exe(onedir):
    """@returns (name, path)"""
    name = '_'.join(filter(None, (
        'yt-dlp',
        OS_NAME == 'darwin' and 'macos',
        ARCH == '32' and 'x86'
    )))
    return name, ''.join(filter(None, (
        'dist/',
        onedir and f'{name}/',
        name,
        OS_NAME == 'win32' and '.exe'
    )))


def version_to_list(version):
    version_list = version.split('.')
    return list(map(int, version_list)) + [0] * (4 - len(version_list))


def dependency_options():
    # Due to the current implementation, these are auto-detected, but explicitly add them just in case
    dependencies = [pycryptodome_module(), 'mutagen', 'brotli', 'certifi', 'websockets']
    excluded_modules = ['test', 'ytdlp_plugins', 'youtube_dl', 'youtube_dlc']

    yield from (f'--hidden-import={module}' for module in dependencies)
    yield '--collect-submodules=websockets'
    yield from (f'--exclude-module={module}' for module in excluded_modules)


def pycryptodome_module():
    try:
        import Cryptodome  # noqa: F401
    except ImportError:
        try:
            import Crypto  # noqa: F401
            print('WARNING: Using Crypto since Cryptodome is not available. '
                  'Install with: pip install pycryptodomex', file=sys.stderr)
            return 'Crypto'
        except ImportError:
            pass
    return 'Cryptodome'


def set_version_info(exe, version):
    if OS_NAME == 'Windows':
        windows_set_version(exe, version)


def windows_set_version(exe, version):
    from PyInstaller.utils.win32.versioninfo import (
        FixedFileInfo,
        SetVersion,
        StringFileInfo,
        StringStruct,
        StringTable,
        VarFileInfo,
        VarStruct,
        VSVersionInfo,
    )

    version_list = version_to_list(version)
    suffix = '_x86' if ARCH == '32' else ''
    SetVersion(exe, VSVersionInfo(
        ffi=FixedFileInfo(
            filevers=version_list,
            prodvers=version_list,
            mask=0x3F,
            flags=0x0,
            OS=0x4,
            fileType=0x1,
            subtype=0x0,
            date=(0, 0),
        ),
        kids=[
            StringFileInfo([StringTable('040904B0', [
                StringStruct('Comments', 'ytdl-patched%s Command Line Interface.' % suffix),
                StringStruct('CompanyName', 'https://github.com/ytdl-patched'),
                StringStruct('FileDescription', 'ytdl-patched%s' % (' (32 Bit)' if ARCH == '32' else '')),
                StringStruct('FileVersion', version),
                StringStruct('InternalName', f'ytdl-patched{suffix}'),
                StringStruct('LegalCopyright', 'nao20010128gmail.com | UNLICENSE'),
                StringStruct('OriginalFilename', f'ytdl-patched{suffix}.exe'),
                StringStruct('ProductName', f'ytdl-patched{suffix}'),
                StringStruct(
                    'ProductVersion', f'{version}{suffix} on Python {platform.python_version()}'),
            ])]), VarFileInfo([VarStruct('Translation', [0, 1200])])
        ]
    ))


if __name__ == '__main__':
    main()<|MERGE_RESOLUTION|>--- conflicted
+++ resolved
@@ -5,7 +5,6 @@
 
 from PyInstaller.__main__ import run as run_pyinstaller
 
-<<<<<<< HEAD
 import zlib
 import zopfli
 
@@ -22,29 +21,9 @@
 
 zlib.compress = zlib_compress
 
-OS_NAME = platform.system()
-if OS_NAME == 'Windows':
-    from PyInstaller.utils.win32.versioninfo import (
-        FixedFileInfo,
-        SetVersion,
-        StringFileInfo,
-        StringStruct,
-        StringTable,
-        VarFileInfo,
-        VarStruct,
-        VSVersionInfo,
-    )
-elif OS_NAME == 'Darwin':
-    pass
-else:
-    raise Exception(f'{OS_NAME} is not supported')
+OS_NAME, ARCH = sys.platform, platform.architecture()[0][:2]
 
-ARCH = platform.architecture()[0][:2]
 ICON = os.getenv('windows_icon') or 'red'
-=======
-
-OS_NAME, ARCH = sys.platform, platform.architecture()[0][:2]
->>>>>>> 3a85e9ce
 
 
 def main():
@@ -55,16 +34,8 @@
     if not onedir and '-F' not in opts and '--onefile' not in opts:
         opts.append('--onefile')
 
-<<<<<<< HEAD
-    name = 'ytdl-patched%s' % ('_macos' if OS_NAME == 'Darwin' else '_x86' if ARCH == '32' else '')
-    final_file = ''.join((
-        'dist/', f'{name}/' if onedir else '', name, '.exe' if OS_NAME == 'Windows' else ''))
-
-    print(f'Building ytdl-patched v{version} ({ICON}) {ARCH}bit for {OS_NAME} with options {opts}')
-=======
     name, final_file = exe(onedir)
-    print(f'Building yt-dlp v{version} {ARCH}bit for {OS_NAME} with options {opts}')
->>>>>>> 3a85e9ce
+    print(f'Building ytdl-patched v{version} {ARCH}bit for {OS_NAME} with options {opts}')
     print('Remember to update the version using  "devscripts/update-version.py"')
     if not os.path.isfile('yt_dlp/extractor/lazy_extractors.py'):
         print('WARNING: Building without lazy_extractors. Run  '
@@ -109,7 +80,7 @@
 def exe(onedir):
     """@returns (name, path)"""
     name = '_'.join(filter(None, (
-        'yt-dlp',
+        'ytdl-patched',
         OS_NAME == 'darwin' and 'macos',
         ARCH == '32' and 'x86'
     )))
