#!/usr/bin/env python3
# coding: utf-8

from __future__ import unicode_literals

__license__ = 'Public Domain'

import codecs
import io
import itertools
import os
import random
import re
import sys


from .options import (
    parseOpts,
)
from .compat import (
    compat_getpass,
    compat_shlex_quote,
    workaround_optparse_bug9161,
)
from .cookies import SUPPORTED_BROWSERS
from .utils import (
    DateRange,
    decodeOption,
    DownloadError,
    error_to_compat_str,
    ExistingVideoReached,
    expand_path,
    match_filter_func,
    MaxDownloadsReached,
    preferredencoding,
    read_batch_urls,
    RejectedVideoReached,
    render_table,
    SameFileError,
    setproctitle,
    std_headers,
    write_string,
    get_filesystem_encoding,
)
from .update import run_update
from .downloader import (
    FileDownloader,
)
from .extractor import gen_extractors, list_extractors
from .extractor.common import InfoExtractor
from .extractor.adobepass import MSO_INFO
from .postprocessor import (
    FFmpegExtractAudioPP,
    FFmpegSubtitlesConvertorPP,
    FFmpegThumbnailsConvertorPP,
    FFmpegVideoConvertorPP,
    FFmpegVideoRemuxerPP,
    MetadataFromFieldPP,
    MetadataParserPP,
)
<<<<<<< HEAD
from .postprocessor.metadatafromfield import MetadataFromFieldPP
from .longname import DEFAULT_DELIMITER
=======
>>>>>>> ff5e16f2
from .YoutubeDL import YoutubeDL


def _real_main(argv=None):
    # Compatibility fixes for Windows
    if sys.platform == 'win32':
        # https://github.com/ytdl-org/youtube-dl/issues/820
        codecs.register(lambda name: codecs.lookup('utf-8') if name == 'cp65001' else None)

    workaround_optparse_bug9161()

    setproctitle('yt-dlp')

    parser, opts, args = parseOpts(argv)
    warnings = []

    # Set user agent
    if opts.user_agent is not None:
        std_headers['User-Agent'] = opts.user_agent

    # Set referer
    if opts.referer is not None:
        std_headers['Referer'] = opts.referer

    # Custom HTTP headers
    std_headers.update(opts.headers)

    # Dump user agent
    if opts.dump_user_agent:
        write_string(std_headers['User-Agent'] + '\n', out=sys.stdout)
        sys.exit(0)

    # Batch file verification
    batch_urls = []
    if opts.batchfile is not None:
        try:
            if opts.batchfile == '-':
                batchfd = sys.stdin
            else:
                batchfd = io.open(
                    expand_path(opts.batchfile),
                    'r', encoding='utf-8', errors='ignore')
            batch_urls = read_batch_urls(batchfd)
            if opts.verbose:
                write_string('[debug] Batch file urls: ' + repr(batch_urls) + '\n')
        except IOError:
            sys.exit('ERROR: batch file %s could not be read' % opts.batchfile)
    all_urls = batch_urls + [url.strip() for url in args]  # batch_urls are already striped in read_batch_urls
    _enc = preferredencoding()
    all_urls = [url.decode(_enc, 'ignore') if isinstance(url, bytes) else url for url in all_urls]

    if opts.list_extractors:
        for ie in list_extractors(opts.age_limit):
            write_string(ie.IE_NAME + (' (CURRENTLY BROKEN)' if not ie._WORKING else '') + '\n', out=sys.stdout)
            matchedUrls = [url for url in all_urls if ie.suitable(url)]
            for mu in matchedUrls:
                write_string('  ' + mu + '\n', out=sys.stdout)
        sys.exit(0)
    if opts.list_extractor_descriptions:
        for ie in list_extractors(opts.age_limit):
            if not ie._WORKING:
                continue
            desc = getattr(ie, 'IE_DESC', ie.IE_NAME)
            if desc is False:
                continue
            if hasattr(ie, 'SEARCH_KEY'):
                _SEARCHES = ('cute kittens', 'slithering pythons', 'falling cat', 'angry poodle', 'purple fish', 'running tortoise', 'sleeping bunny', 'burping cow')
                _COUNTS = ('', '5', '10', 'all')
                desc += ' (Example: "%s%s:%s" )' % (ie.SEARCH_KEY, random.choice(_COUNTS), random.choice(_SEARCHES))
            write_string(desc + '\n', out=sys.stdout)
        sys.exit(0)
    if opts.ap_list_mso:
        table = [[mso_id, mso_info['name']] for mso_id, mso_info in MSO_INFO.items()]
        write_string('Supported TV Providers:\n' + render_table(['mso', 'mso name'], table) + '\n', out=sys.stdout)
        sys.exit(0)
    if opts.rm_longnamedir:
        for dirpath, _, _ in os.walk(os.getcwd(), topdown=False):
            if isinstance(dirpath, bytes):  # Python 2
                dirpath = dirpath.decode(get_filesystem_encoding())
            if not dirpath.endswith(DEFAULT_DELIMITER):
                continue
            if os.listdir(dirpath):
                continue
            write_string('Removing %s\n' % dirpath, out=sys.stdout)
            os.rmdir(dirpath)
        sys.exit(0)

    # Conflicting, missing and erroneous options
    if opts.usenetrc and (opts.username is not None or opts.password is not None):
        parser.error('using .netrc conflicts with giving username/password')
    if opts.password is not None and opts.username is None:
        parser.error('account username missing\n')
    if opts.ap_password is not None and opts.ap_username is None:
        parser.error('TV Provider account username missing\n')
    if opts.autonumber_size is not None:
        if opts.autonumber_size <= 0:
            parser.error('auto number size must be positive')
    if opts.autonumber_start is not None:
        if opts.autonumber_start < 0:
            parser.error('auto number start must be positive or 0')
    if opts.username is not None and opts.password is None:
        opts.password = compat_getpass('Type account password and press [Return]: ')
    if opts.ap_username is not None and opts.ap_password is None:
        opts.ap_password = compat_getpass('Type TV provider account password and press [Return]: ')
    if opts.ratelimit is not None:
        numeric_limit = FileDownloader.parse_bytes(opts.ratelimit)
        if numeric_limit is None:
            parser.error('invalid rate limit specified')
        opts.ratelimit = numeric_limit
    if opts.throttledratelimit is not None:
        numeric_limit = FileDownloader.parse_bytes(opts.throttledratelimit)
        if numeric_limit is None:
            parser.error('invalid rate limit specified')
        opts.throttledratelimit = numeric_limit
    if opts.min_filesize is not None:
        numeric_limit = FileDownloader.parse_bytes(opts.min_filesize)
        if numeric_limit is None:
            parser.error('invalid min_filesize specified')
        opts.min_filesize = numeric_limit
    if opts.max_filesize is not None:
        numeric_limit = FileDownloader.parse_bytes(opts.max_filesize)
        if numeric_limit is None:
            parser.error('invalid max_filesize specified')
        opts.max_filesize = numeric_limit
    if opts.sleep_interval is not None:
        if opts.sleep_interval < 0:
            parser.error('sleep interval must be positive or 0')
    if opts.max_sleep_interval is not None:
        if opts.max_sleep_interval < 0:
            parser.error('max sleep interval must be positive or 0')
        if opts.sleep_interval is None:
            parser.error('min sleep interval must be specified, use --min-sleep-interval')
        if opts.max_sleep_interval < opts.sleep_interval:
            parser.error('max sleep interval must be greater than or equal to min sleep interval')
    else:
        opts.max_sleep_interval = opts.sleep_interval
    if opts.sleep_interval_subtitles is not None:
        if opts.sleep_interval_subtitles < 0:
            parser.error('subtitles sleep interval must be positive or 0')
    if opts.sleep_interval_requests is not None:
        if opts.sleep_interval_requests < 0:
            parser.error('requests sleep interval must be positive or 0')
    if opts.ap_mso and opts.ap_mso not in MSO_INFO:
        parser.error('Unsupported TV Provider, use --ap-list-mso to get a list of supported TV Providers')
    if opts.overwrites:  # --yes-overwrites implies --no-continue
        opts.continue_dl = False
    if opts.concurrent_fragment_downloads <= 0:
        raise ValueError('Concurrent fragments must be positive')

    def parse_retries(retries, name=''):
        if retries in ('inf', 'infinite'):
            parsed_retries = float('inf')
        else:
            try:
                parsed_retries = int(retries)
            except (TypeError, ValueError):
                parser.error('invalid %sretry count specified' % name)
        return parsed_retries
    if opts.retries is not None:
        opts.retries = parse_retries(opts.retries)
    if opts.fragment_retries is not None:
        opts.fragment_retries = parse_retries(opts.fragment_retries, 'fragment ')
    if opts.extractor_retries is not None:
        opts.extractor_retries = parse_retries(opts.extractor_retries, 'extractor ')
    if opts.buffersize is not None:
        numeric_buffersize = FileDownloader.parse_bytes(opts.buffersize)
        if numeric_buffersize is None:
            parser.error('invalid buffer size specified')
        opts.buffersize = numeric_buffersize
    if opts.http_chunk_size is not None:
        numeric_chunksize = FileDownloader.parse_bytes(opts.http_chunk_size)
        if not numeric_chunksize:
            parser.error('invalid http chunk size specified')
        opts.http_chunk_size = numeric_chunksize
    if opts.playliststart <= 0:
        raise ValueError('Playlist start must be positive')
    if opts.playlistend not in (-1, None) and opts.playlistend < opts.playliststart:
        raise ValueError('Playlist end must be greater than playlist start')
    if opts.extractaudio:
        if opts.audioformat not in ['best'] + list(FFmpegExtractAudioPP.SUPPORTED_EXTS):
            parser.error('invalid audio format specified')
    if opts.audioquality:
        opts.audioquality = opts.audioquality.strip('k').strip('K')
        if not opts.audioquality.isdigit():
            parser.error('invalid audio quality specified')
    if opts.recodevideo is not None:
        opts.recodevideo = opts.recodevideo.replace(' ', '')
        if not re.match(FFmpegVideoConvertorPP.FORMAT_RE, opts.recodevideo):
            parser.error('invalid video remux format specified')
    if opts.remuxvideo is not None:
        opts.remuxvideo = opts.remuxvideo.replace(' ', '')
        if not re.match(FFmpegVideoRemuxerPP.FORMAT_RE, opts.remuxvideo):
            parser.error('invalid video remux format specified')
    if opts.convertsubtitles is not None:
        if opts.convertsubtitles not in FFmpegSubtitlesConvertorPP.SUPPORTED_EXTS:
            parser.error('invalid subtitle format specified')
    if opts.convertthumbnails is not None:
        if opts.convertthumbnails not in FFmpegThumbnailsConvertorPP.SUPPORTED_EXTS:
            parser.error('invalid thumbnail format specified')

    if opts.cookiesfrombrowser is not None:
        opts.cookiesfrombrowser = [
            part.strip() or None for part in opts.cookiesfrombrowser.split(':', 1)]
        if opts.cookiesfrombrowser[0] not in SUPPORTED_BROWSERS:
            parser.error('unsupported browser specified for cookies')

    if opts.date is not None:
        date = DateRange.day(opts.date)
    else:
        date = DateRange(opts.dateafter, opts.datebefore)

    def parse_compat_opts():
        parsed_compat_opts, compat_opts = set(), opts.compat_opts[::-1]
        while compat_opts:
            actual_opt = opt = compat_opts.pop().lower()
            if opt == 'youtube-dl':
                compat_opts.extend(['-multistreams', 'all'])
            elif opt == 'youtube-dlc':
                compat_opts.extend(['-no-youtube-channel-redirect', '-no-live-chat', 'all'])
            elif opt == 'all':
                parsed_compat_opts.update(all_compat_opts)
            elif opt == '-all':
                parsed_compat_opts = set()
            else:
                if opt[0] == '-':
                    opt = opt[1:]
                    parsed_compat_opts.discard(opt)
                else:
                    parsed_compat_opts.update([opt])
                if opt not in all_compat_opts:
                    parser.error('Invalid compatibility option %s' % actual_opt)
        return parsed_compat_opts

    all_compat_opts = [
        'filename', 'format-sort', 'abort-on-error', 'format-spec', 'no-playlist-metafiles',
        'multistreams', 'no-live-chat', 'playlist-index', 'list-formats', 'no-direct-merge',
        'no-youtube-channel-redirect', 'no-youtube-unavailable-videos', 'no-attach-info-json',
        'embed-thumbnail-atomicparsley', 'seperate-video-versions', 'no-clean-infojson', 'no-keep-subs',
    ]
    compat_opts = parse_compat_opts()

    def _unused_compat_opt(name):
        if name not in compat_opts:
            return False
        compat_opts.discard(name)
        compat_opts.update(['*%s' % name])
        return True

    def set_default_compat(compat_name, opt_name, default=True, remove_compat=True):
        attr = getattr(opts, opt_name)
        if compat_name in compat_opts:
            if attr is None:
                setattr(opts, opt_name, not default)
                return True
            else:
                if remove_compat:
                    _unused_compat_opt(compat_name)
                return False
        elif attr is None:
            setattr(opts, opt_name, default)
        return None

    set_default_compat('abort-on-error', 'ignoreerrors')
    set_default_compat('no-playlist-metafiles', 'allow_playlist_files')
    set_default_compat('no-clean-infojson', 'clean_infojson')
    if 'format-sort' in compat_opts:
        opts.format_sort.extend(InfoExtractor.FormatSort.ytdl_default)
    _video_multistreams_set = set_default_compat('multistreams', 'allow_multiple_video_streams', False, remove_compat=False)
    _audio_multistreams_set = set_default_compat('multistreams', 'allow_multiple_audio_streams', False, remove_compat=False)
    if _video_multistreams_set is False and _audio_multistreams_set is False:
        _unused_compat_opt('multistreams')
    outtmpl_default = opts.outtmpl.get('default')
    if 'filename' in compat_opts:
        if outtmpl_default is None:
            outtmpl_default = '%(title)s-%(id)s.%(ext)s'
            opts.outtmpl.update({'default': outtmpl_default})
        else:
            _unused_compat_opt('filename')

    def validate_outtmpl(tmpl, msg):
        err = YoutubeDL.validate_outtmpl(tmpl)
        if err:
            parser.error('invalid %s %r: %s' % (msg, tmpl, error_to_compat_str(err)))

    for k, tmpl in opts.outtmpl.items():
        validate_outtmpl(tmpl, '%s output template' % k)
    opts.forceprint = opts.forceprint or []
    for tmpl in opts.forceprint or []:
        validate_outtmpl(tmpl, 'print template')

    if opts.extractaudio and not opts.keepvideo and opts.format is None:
        opts.format = 'bestaudio/best'

    if outtmpl_default is not None and not os.path.splitext(outtmpl_default)[1] and opts.extractaudio:
        parser.error('Cannot download a video and extract audio into the same'
                     ' file! Use "{0}.%(ext)s" instead of "{0}" as the output'
                     ' template'.format(outtmpl_default))

    for f in opts.format_sort:
        if re.match(InfoExtractor.FormatSort.regex, f) is None:
            parser.error('invalid format sort string "%s" specified' % f)

    def metadataparser_actions(f):
        if isinstance(f, str):
            cmd = '--parse-metadata %s' % compat_shlex_quote(f)
            try:
                actions = [MetadataFromFieldPP.to_action(f)]
            except Exception as err:
                parser.error(f'{cmd} is invalid; {err}')
        else:
            cmd = '--replace-in-metadata %s' % ' '.join(map(compat_shlex_quote, f))
            actions = ((MetadataParserPP.Actions.REPLACE, x, *f[1:]) for x in f[0].split(','))

        for action in actions:
            try:
                MetadataParserPP.validate_action(*action)
            except Exception as err:
                parser.error(f'{cmd} is invalid; {err}')
            yield action

    if opts.parse_metadata is None:
        opts.parse_metadata = []
    if opts.metafromtitle is not None:
        opts.parse_metadata.append('title:%s' % opts.metafromtitle)
    opts.parse_metadata = list(itertools.chain(*map(metadataparser_actions, opts.parse_metadata)))

    any_getting = opts.forceprint or opts.geturl or opts.gettitle or opts.getid or opts.getthumbnail or opts.getdescription or opts.getfilename or opts.getformat or opts.getduration or opts.dumpjson or opts.dump_single_json
    any_printing = opts.print_json
    download_archive_fn = expand_path(opts.download_archive) if opts.download_archive is not None else opts.download_archive

    # If JSON is not printed anywhere, but comments are requested, save it to file
    printing_json = opts.dumpjson or opts.print_json or opts.dump_single_json
    if opts.getcomments and not printing_json:
        opts.writeinfojson = True

    def report_conflict(arg1, arg2):
        warnings.append('%s is ignored since %s was given' % (arg2, arg1))

    if opts.remuxvideo and opts.recodevideo:
        report_conflict('--recode-video', '--remux-video')
        opts.remuxvideo = False
    if opts.sponskrub_cut and opts.split_chapters and opts.sponskrub is not False:
        report_conflict('--split-chapter', '--sponskrub-cut')
        opts.sponskrub_cut = False

    if opts.allow_unplayable_formats:
        if opts.extractaudio:
            report_conflict('--allow-unplayable-formats', '--extract-audio')
            opts.extractaudio = False
        if opts.remuxvideo:
            report_conflict('--allow-unplayable-formats', '--remux-video')
            opts.remuxvideo = False
        if opts.recodevideo:
            report_conflict('--allow-unplayable-formats', '--recode-video')
            opts.recodevideo = False
        if opts.addmetadata:
            report_conflict('--allow-unplayable-formats', '--add-metadata')
            opts.addmetadata = False
        if opts.embedsubtitles:
            report_conflict('--allow-unplayable-formats', '--embed-subs')
            opts.embedsubtitles = False
        if opts.embedthumbnail:
            report_conflict('--allow-unplayable-formats', '--embed-thumbnail')
            opts.embedthumbnail = False
        if opts.xattrs:
            report_conflict('--allow-unplayable-formats', '--xattrs')
            opts.xattrs = False
        if opts.fixup and opts.fixup.lower() not in ('never', 'ignore'):
            report_conflict('--allow-unplayable-formats', '--fixup')
        opts.fixup = 'never'
        if opts.sponskrub:
            report_conflict('--allow-unplayable-formats', '--sponskrub')
        opts.sponskrub = False

    # PostProcessors
    postprocessors = []
    if opts.parse_metadata:
        postprocessors.append({
            'key': 'MetadataParser',
            'actions': opts.parse_metadata,
            # Run this immediately after extraction is complete
            'when': 'pre_process'
        })
    if opts.convertsubtitles:
        postprocessors.append({
            'key': 'FFmpegSubtitlesConvertor',
            'format': opts.convertsubtitles,
            # Run this before the actual video download
            'when': 'before_dl'
        })
    if opts.convertthumbnails:
        postprocessors.append({
            'key': 'FFmpegThumbnailsConvertor',
            'format': opts.convertthumbnails,
            # Run this before the actual video download
            'when': 'before_dl'
        })
    # Must be after all other before_dl
    if opts.exec_before_dl_cmd:
        postprocessors.append({
            'key': 'Exec',
            'exec_cmd': opts.exec_before_dl_cmd,
            'when': 'before_dl'
        })
    if opts.extractaudio:
        postprocessors.append({
            'key': 'FFmpegExtractAudio',
            'preferredcodec': opts.audioformat,
            'preferredquality': opts.audioquality,
            'nopostoverwrites': opts.nopostoverwrites,
        })
    if opts.remuxvideo:
        postprocessors.append({
            'key': 'FFmpegVideoRemuxer',
            'preferedformat': opts.remuxvideo,
        })
    if opts.recodevideo:
        postprocessors.append({
            'key': 'FFmpegVideoConvertor',
            'preferedformat': opts.recodevideo,
        })
    # FFmpegMetadataPP should be run after FFmpegVideoConvertorPP and
    # FFmpegExtractAudioPP as containers before conversion may not support
    # metadata (3gp, webm, etc.)
    # And this post-processor should be placed before other metadata
    # manipulating post-processors (FFmpegEmbedSubtitle) to prevent loss of
    # extra metadata. By default ffmpeg preserves metadata applicable for both
    # source and target containers. From this point the container won't change,
    # so metadata can be added here.
    if opts.addmetadata:
        postprocessors.append({'key': 'FFmpegMetadata'})
    if opts.embedsubtitles:
        already_have_subtitle = opts.writesubtitles and 'no-keep-subs' not in compat_opts
        postprocessors.append({
            'key': 'FFmpegEmbedSubtitle',
            # already_have_subtitle = True prevents the file from being deleted after embedding
            'already_have_subtitle': already_have_subtitle
        })
        if not opts.writeautomaticsub and 'no-keep-subs' not in compat_opts:
            opts.writesubtitles = True
    # --all-sub automatically sets --write-sub if --write-auto-sub is not given
    # this was the old behaviour if only --all-sub was given.
    if opts.allsubtitles and not opts.writeautomaticsub:
        opts.writesubtitles = True
    # This should be above EmbedThumbnail since sponskrub removes the thumbnail attachment
    # but must be below EmbedSubtitle and FFmpegMetadata
    # See https://github.com/yt-dlp/yt-dlp/issues/204 , https://github.com/faissaloo/SponSkrub/issues/29
    # If opts.sponskrub is None, sponskrub is used, but it silently fails if the executable can't be found
    if opts.sponskrub is not False:
        postprocessors.append({
            'key': 'SponSkrub',
            'path': opts.sponskrub_path,
            'args': opts.sponskrub_args,
            'cut': opts.sponskrub_cut,
            'force': opts.sponskrub_force,
            'ignoreerror': opts.sponskrub is None,
        })
    if opts.embedthumbnail:
        already_have_thumbnail = opts.writethumbnail or opts.write_all_thumbnails
        postprocessors.append({
            'key': 'EmbedThumbnail',
            # already_have_thumbnail = True prevents the file from being deleted after embedding
            'already_have_thumbnail': already_have_thumbnail
        })
        if not already_have_thumbnail:
            opts.writethumbnail = True
    if opts.split_chapters:
        postprocessors.append({'key': 'FFmpegSplitChapters'})
    # XAttrMetadataPP should be run after post-processors that may change file contents
    if opts.xattrs:
        postprocessors.append({'key': 'XAttrMetadata'})
    # Exec must be the last PP
    if opts.exec_cmd:
        postprocessors.append({
            'key': 'Exec',
            'exec_cmd': opts.exec_cmd,
            # Run this only after the files have been moved to their final locations
            'when': 'after_move'
        })

    def report_args_compat(arg, name):
        warnings.append('%s given without specifying name. The arguments will be given to all %s' % (arg, name))

    if 'default' in opts.external_downloader_args:
        report_args_compat('--downloader-args', 'external downloaders')

    if 'default-compat' in opts.postprocessor_args and 'default' not in opts.postprocessor_args:
        report_args_compat('--post-processor-args', 'post-processors')
        opts.postprocessor_args.setdefault('sponskrub', [])
        opts.postprocessor_args['default'] = opts.postprocessor_args['default-compat']

    final_ext = (
        opts.recodevideo if opts.recodevideo in FFmpegVideoConvertorPP.SUPPORTED_EXTS
        else opts.remuxvideo if opts.remuxvideo in FFmpegVideoRemuxerPP.SUPPORTED_EXTS
        else opts.audioformat if (opts.extractaudio and opts.audioformat != 'best')
        else None)

    match_filter = (
        None if opts.match_filter is None
        else match_filter_func(opts.match_filter))

    ydl_opts = {
        'usenetrc': opts.usenetrc,
        'username': opts.username,
        'password': opts.password,
        'twofactor': opts.twofactor,
        'videopassword': opts.videopassword,
        'ap_mso': opts.ap_mso,
        'ap_username': opts.ap_username,
        'ap_password': opts.ap_password,
        'quiet': (opts.quiet or any_getting or any_printing),
        'no_warnings': opts.no_warnings,
        'forceurl': opts.geturl,
        'forcetitle': opts.gettitle,
        'forceid': opts.getid,
        'forcethumbnail': opts.getthumbnail,
        'forcedescription': opts.getdescription,
        'forceduration': opts.getduration,
        'forcefilename': opts.getfilename,
        'forceformat': opts.getformat,
        'forceprint': opts.forceprint,
        'forcejson': opts.dumpjson or opts.print_json,
        'dump_single_json': opts.dump_single_json,
        'force_write_download_archive': opts.force_write_download_archive,
        'simulate': (any_getting or None) if opts.simulate is None else opts.simulate,
        'skip_download': opts.skip_download,
        'format': opts.format,
        'allow_unplayable_formats': opts.allow_unplayable_formats,
        'ignore_no_formats_error': opts.ignore_no_formats_error,
        'format_sort': opts.format_sort,
        'format_sort_force': opts.format_sort_force,
        'allow_multiple_video_streams': opts.allow_multiple_video_streams,
        'allow_multiple_audio_streams': opts.allow_multiple_audio_streams,
        'check_formats': opts.check_formats,
        'listformats': opts.listformats,
        'listformats_table': opts.listformats_table,
        'outtmpl': opts.outtmpl,
        'outtmpl_na_placeholder': opts.outtmpl_na_placeholder,
        'paths': opts.paths,
        'autonumber_size': opts.autonumber_size,
        'autonumber_start': opts.autonumber_start,
        'restrictfilenames': opts.restrictfilenames,
        'windowsfilenames': opts.windowsfilenames,
        'ignoreerrors': opts.ignoreerrors,
        'force_generic_extractor': opts.force_generic_extractor,
        'ratelimit': opts.ratelimit,
        'throttledratelimit': opts.throttledratelimit,
        'overwrites': opts.overwrites,
        'retries': opts.retries,
        'fragment_retries': opts.fragment_retries,
        'extractor_retries': opts.extractor_retries,
        'skip_unavailable_fragments': opts.skip_unavailable_fragments,
        'keep_fragments': opts.keep_fragments,
        'concurrent_fragment_downloads': opts.concurrent_fragment_downloads,
        'buffersize': opts.buffersize,
        'noresizebuffer': opts.noresizebuffer,
        'http_chunk_size': opts.http_chunk_size,
        'continuedl': opts.continue_dl,
        'noprogress': opts.noprogress,
        'progress_with_newline': opts.progress_with_newline,
        'playliststart': opts.playliststart,
        'playlistend': opts.playlistend,
        'playlistreverse': opts.playlist_reverse,
        'playlistrandom': opts.playlist_random,
        'noplaylist': opts.noplaylist,
        'logtostderr': outtmpl_default == '-',
        'consoletitle': opts.consoletitle,
        'nopart': opts.nopart,
        'updatetime': opts.updatetime,
        'writedescription': opts.writedescription,
        'writeannotations': opts.writeannotations,
        'writeinfojson': opts.writeinfojson,
        'allow_playlist_files': opts.allow_playlist_files,
        'clean_infojson': opts.clean_infojson,
        'getcomments': opts.getcomments,
        'writethumbnail': opts.writethumbnail,
        'write_all_thumbnails': opts.write_all_thumbnails,
        'writelink': opts.writelink,
        'writeurllink': opts.writeurllink,
        'writewebloclink': opts.writewebloclink,
        'writedesktoplink': opts.writedesktoplink,
        'writesubtitles': opts.writesubtitles,
        'writeautomaticsub': opts.writeautomaticsub,
        'allsubtitles': opts.allsubtitles,
        'listsubtitles': opts.listsubtitles,
        'subtitlesformat': opts.subtitlesformat,
        'subtitleslangs': opts.subtitleslangs,
        'matchtitle': decodeOption(opts.matchtitle),
        'rejecttitle': decodeOption(opts.rejecttitle),
        'max_downloads': opts.max_downloads,
        'prefer_free_formats': opts.prefer_free_formats,
        'trim_file_name': opts.trim_file_name,
        'verbose': opts.verbose,
        'dump_intermediate_pages': opts.dump_intermediate_pages,
        'write_pages': opts.write_pages,
        'test': opts.test,
        'keepvideo': opts.keepvideo,
        'min_filesize': opts.min_filesize,
        'max_filesize': opts.max_filesize,
        'min_views': opts.min_views,
        'max_views': opts.max_views,
        'daterange': date,
        'cachedir': opts.cachedir,
        'youtube_print_sig_code': opts.youtube_print_sig_code,
        'age_limit': opts.age_limit,
        'download_archive': download_archive_fn,
        'break_on_existing': opts.break_on_existing,
        'break_on_reject': opts.break_on_reject,
        'skip_playlist_after_errors': opts.skip_playlist_after_errors,
        'cookiefile': opts.cookiefile,
        'cookiesfrombrowser': opts.cookiesfrombrowser,
        'nocheckcertificate': opts.no_check_certificate,
        'prefer_insecure': opts.prefer_insecure,
        'proxy': opts.proxy,
        'socket_timeout': opts.socket_timeout,
        'bidi_workaround': opts.bidi_workaround,
        'debug_printtraffic': opts.debug_printtraffic,
        'prefer_ffmpeg': opts.prefer_ffmpeg,
        'include_ads': opts.include_ads,
        'default_search': opts.default_search,
        'dynamic_mpd': opts.dynamic_mpd,
        'extractor_args': opts.extractor_args,
        'youtube_include_dash_manifest': opts.youtube_include_dash_manifest,
        'youtube_include_hls_manifest': opts.youtube_include_hls_manifest,
        'encoding': opts.encoding,
        'extract_flat': opts.extract_flat,
        'mark_watched': opts.mark_watched,
        'merge_output_format': opts.merge_output_format,
        'final_ext': final_ext,
        'postprocessors': postprocessors,
        'fixup': opts.fixup,
        'source_address': opts.source_address,
        'call_home': opts.call_home,
        'sleep_interval_requests': opts.sleep_interval_requests,
        'sleep_interval': opts.sleep_interval,
        'max_sleep_interval': opts.max_sleep_interval,
        'sleep_before_extract': opts.sleep_before_extract,
        'max_sleep_before_extract': opts.max_sleep_before_extract,
        'sleep_interval_subtitles': opts.sleep_interval_subtitles,
        'external_downloader': opts.external_downloader,
        'list_thumbnails': opts.list_thumbnails,
        'playlist_items': opts.playlist_items,
        'xattr_set_filesize': opts.xattr_set_filesize,
        'match_filter': match_filter,
        'no_color': opts.no_color,
        'ffmpeg_location': opts.ffmpeg_location,
        'hls_prefer_native': opts.hls_prefer_native,
        'hls_use_mpegts': opts.hls_use_mpegts,
        'hls_split_discontinuity': opts.hls_split_discontinuity,
        'external_downloader_args': opts.external_downloader_args,
        'postprocessor_args': opts.postprocessor_args,
        'cn_verification_proxy': opts.cn_verification_proxy,
        'geo_verification_proxy': opts.geo_verification_proxy,
        'geo_bypass': opts.geo_bypass,
        'geo_bypass_country': opts.geo_bypass_country,
        'geo_bypass_ip_block': opts.geo_bypass_ip_block,
        'warnings': warnings,
        'compat_opts': compat_opts,

        'check_mastodon_instance': opts.check_mastodon_instance,
        'check_peertube_instance': opts.check_peertube_instance,
        'escape_long_names': opts.escape_long_names,
        'test_filename': opts.test_filename,
        'printjsontypes': opts.printjsontypes,
        'live_download_mkv': opts.live_download_mkv,
        'lock_exclusive': opts.lock_exclusive,
        # just for deprecation check
        'autonumber': opts.autonumber or None,
        'usetitle': opts.usetitle or None,
        'useid': opts.useid or None,
    }

    with YoutubeDL(ydl_opts) as ydl:
        actual_use = len(all_urls) or opts.load_info_filename

        # Remove cache dir
        if opts.rm_cachedir:
            ydl.cache.remove()

        # Update version
        if opts.update_self:
            # If updater returns True, exit. Required for windows
            if run_update(ydl):
                if actual_use:
                    sys.exit('ERROR: The program must exit for the update to complete')
                sys.exit()

        # Maybe do nothing
        if not actual_use:
            if opts.update_self or opts.rm_cachedir:
                sys.exit()

            ydl.warn_if_short_id(sys.argv[1:] if argv is None else argv)
            parser.error(
                'You must provide at least one URL.\n'
                'Type yt-dlp --help to see a list of all options.')

        try:
            if opts.load_info_filename is not None:
                retcode = ydl.download_with_info_file(expand_path(opts.load_info_filename))
            else:
                retcode = ydl.download(all_urls)
        except (MaxDownloadsReached, ExistingVideoReached, RejectedVideoReached):
            ydl.to_screen('Aborting remaining downloads')
            retcode = 101

    sys.exit(retcode)


def main(argv=None):
    try:
        _real_main(argv)
    except DownloadError:
        sys.exit(1)
    except SameFileError:
        sys.exit('ERROR: fixed output name but more than one file to download')
    except KeyboardInterrupt:
        sys.exit('\nERROR: Interrupted by user')
    except BrokenPipeError:
        # https://docs.python.org/3/library/signal.html#note-on-sigpipe
        devnull = os.open(os.devnull, os.O_WRONLY)
        os.dup2(devnull, sys.stdout.fileno())
        sys.exit(r'\nERROR: {err}')


__all__ = ['main', 'YoutubeDL', 'gen_extractors', 'list_extractors']<|MERGE_RESOLUTION|>--- conflicted
+++ resolved
@@ -58,11 +58,7 @@
     MetadataFromFieldPP,
     MetadataParserPP,
 )
-<<<<<<< HEAD
-from .postprocessor.metadatafromfield import MetadataFromFieldPP
 from .longname import DEFAULT_DELIMITER
-=======
->>>>>>> ff5e16f2
 from .YoutubeDL import YoutubeDL
 
 
