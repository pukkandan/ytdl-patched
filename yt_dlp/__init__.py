--- conflicted
+++ resolved
@@ -678,18 +678,12 @@
         }
 
 
-<<<<<<< HEAD
+ParsedOptions = collections.namedtuple('ParsedOptions', ('parser', 'options', 'urls', 'ydl_opts'))
+
+
 def parse_options(argv=None, ignore_config_files='if_override'):
-    """ @returns (parser, opts, urls, ydl_opts) """
+    """@returns ParsedOptions(parser, opts, urls, ydl_opts)"""
     parser, opts, urls = parseOpts(argv, ignore_config_files)
-=======
-ParsedOptions = collections.namedtuple('ParsedOptions', ('parser', 'options', 'urls', 'ydl_opts'))
-
-
-def parse_options(argv=None):
-    """@returns ParsedOptions(parser, opts, urls, ydl_opts)"""
-    parser, opts, urls = parseOpts(argv)
->>>>>>> 63e66cd0
     urls = get_urls(urls, opts.batchfile, opts.verbose)
 
     set_compat_opts(opts)
@@ -887,7 +881,6 @@
         '_warnings': warnings,
         '_deprecation_warnings': deprecation_warnings,
         'compat_opts': opts.compat_opts,
-<<<<<<< HEAD
 
         'check_mastodon_instance': opts.check_mastodon_instance,
         'check_peertube_instance': opts.check_peertube_instance,
@@ -900,10 +893,7 @@
         'use_modern_tls_cipher': opts.use_modern_tls_cipher,
         'enable_native_progress': opts.enable_native_progress,
         'env_in_outtmpl': opts.env_in_outtmpl,
-    }
-=======
     })
->>>>>>> 63e66cd0
 
 
 def _real_main(argv=None):
