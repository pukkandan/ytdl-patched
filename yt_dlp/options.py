from __future__ import unicode_literals

import os.path
import optparse
import re
import sys

from .compat import (
    compat_expanduser,
    compat_get_terminal_size,
    compat_getenv,
    compat_kwargs,
    compat_shlex_split,
)
from .utils import (
    Config,
    expand_path,
    get_executable_path,
    OUTTMPL_TYPES,
    POSTPROCESS_WHEN,
    remove_end,
    write_string,
)
from .cookies import SUPPORTED_BROWSERS, SUPPORTED_KEYRINGS
from .version import __version__

from .downloader.external import list_external_downloaders
from .postprocessor import (
    FFmpegExtractAudioPP,
    FFmpegSubtitlesConvertorPP,
    FFmpegThumbnailsConvertorPP,
    FFmpegVideoRemuxerPP,
    SponsorBlockPP,
)
from .postprocessor.modify_chapters import DEFAULT_SPONSORBLOCK_CHAPTER_TITLE


def parseOpts(overrideArguments=None, ignore_config_files='if_override'):
    parser = create_parser()
    root = Config(parser)

    if ignore_config_files == 'if_override':
        ignore_config_files = overrideArguments is not None
    if overrideArguments:
        root.append_config(overrideArguments, label='Override')
    else:
        root.append_config(sys.argv[1:], label='Command-line')

    def _readUserConf(package_name, default=[]):
        # .config
        xdg_config_home = compat_getenv('XDG_CONFIG_HOME') or compat_expanduser('~/.config')
        userConfFile = os.path.join(xdg_config_home, package_name, 'config')
        if not os.path.isfile(userConfFile):
            userConfFile = os.path.join(xdg_config_home, '%s.conf' % package_name)
        userConf = Config.read_file(userConfFile, default=None)
        if userConf is not None:
            return userConf, userConfFile

        # appdata
        appdata_dir = compat_getenv('appdata')
        if appdata_dir:
            userConfFile = os.path.join(appdata_dir, package_name, 'config')
            userConf = Config.read_file(userConfFile, default=None)
            if userConf is None:
                userConfFile += '.txt'
                userConf = Config.read_file(userConfFile, default=None)
        if userConf is not None:
            return userConf, userConfFile

        # home
        userConfFile = os.path.join(compat_expanduser('~'), '%s.conf' % package_name)
        userConf = Config.read_file(userConfFile, default=None)
        if userConf is None:
            userConfFile += '.txt'
            userConf = Config.read_file(userConfFile, default=None)
        if userConf is not None:
            return userConf, userConfFile

        return default, None

    def add_config(label, path, user=False):
        """ Adds config and returns whether to continue """
        if root.parse_args()[0].ignoreconfig:
            return False
        # Multiple package names can be given here
        # Eg: ('yt-dlp', 'youtube-dlc', 'youtube-dl') will look for
        # the configuration file of any of these three packages
        for package in ('yt-dlp',):
            if user:
                args, current_path = _readUserConf(package, default=None)
            else:
                current_path = os.path.join(path, '%s.conf' % package)
                args = Config.read_file(current_path, default=None)
            if args is not None:
                root.append_config(args, current_path, label=label)
                return True
        return True

    def load_configs():
        yield not ignore_config_files
        yield add_config('Portable', get_executable_path())
        yield add_config('Home', expand_path(root.parse_args()[0].paths.get('home', '')).strip())
        yield add_config('User', None, user=True)
        yield add_config('System', '/etc')

    if all(load_configs()):
        # If ignoreconfig is found inside the system configuration file,
        # the user configuration is removed
        if root.parse_args()[0].ignoreconfig:
            user_conf = next((i for i, conf in enumerate(root.configs) if conf.label == 'User'), None)
            if user_conf is not None:
                root.configs.pop(user_conf)

    opts, args = root.parse_args()
    if opts.verbose:
        write_string(f'\n{root}'.replace('\n| ', '\n[debug] ')[1:] + '\n')
    return parser, opts, args


def create_parser():
    def _format_option_string(option):
        ''' ('-o', '--option') -> -o, --format METAVAR'''

        opts = []

        if option._short_opts:
            opts.append(option._short_opts[0])
        if option._long_opts:
            opts.append(option._long_opts[0])
        if len(opts) > 1:
            opts.insert(1, ', ')

        if option.takes_value():
            opts.append(' %s' % option.metavar)

        return ''.join(opts)

    def _list_from_options_callback(option, opt_str, value, parser, append=True, delim=',', process=str.strip):
        # append can be True, False or -1 (prepend)
        current = list(getattr(parser.values, option.dest)) if append else []
        value = list(filter(None, [process(value)] if delim is None else map(process, value.split(delim))))
        setattr(
            parser.values, option.dest,
            current + value if append is True else value + current)

    def _set_from_options_callback(
            option, opt_str, value, parser, delim=',', allowed_values=None, aliases={},
            process=lambda x: x.lower().strip()):
        current = set(getattr(parser.values, option.dest))
        values = [process(value)] if delim is None else list(map(process, value.split(delim)[::-1]))
        while values:
            actual_val = val = values.pop()
            if val == 'all':
                current.update(allowed_values)
            elif val == '-all':
                current = set()
            elif val in aliases:
                values.extend(aliases[val])
            else:
                if val[0] == '-':
                    val = val[1:]
                    current.discard(val)
                else:
                    current.update([val])
                if allowed_values is not None and val not in allowed_values:
                    raise optparse.OptionValueError(f'wrong {option.metavar} for {opt_str}: {actual_val}')

        setattr(parser.values, option.dest, current)

    def _dict_from_options_callback(
            option, opt_str, value, parser,
            allowed_keys=r'[\w-]+', delimiter=':', default_key=None, process=None, multiple_keys=True,
            process_key=str.lower, append=False):

        out_dict = dict(getattr(parser.values, option.dest))
        if multiple_keys:
            allowed_keys = r'(%s)(,(%s))*' % (allowed_keys, allowed_keys)
        mobj = re.match(r'(?i)(?P<keys>%s)%s(?P<val>.*)$' % (allowed_keys, delimiter), value)
        if mobj is not None:
            keys, val = mobj.group('keys').split(','), mobj.group('val')
        elif default_key is not None:
            keys, val = [default_key], value
        else:
            raise optparse.OptionValueError(
                'wrong %s formatting; it should be %s, not "%s"' % (opt_str, option.metavar, value))
        try:
            keys = map(process_key, keys) if process_key else keys
            val = process(val) if process else val
        except Exception as err:
            raise optparse.OptionValueError(f'wrong {opt_str} formatting; {err}')
        for key in keys:
            out_dict[key] = out_dict.get(key, []) + [val] if append else val
        setattr(parser.values, option.dest, out_dict)

    # No need to wrap help messages if we're on a wide console
    columns = compat_get_terminal_size().columns
    max_width = columns if columns else 80
    # 47% is chosen because that is how README.md is currently formatted
    # and moving help text even further to the right is undesirable.
    # This can be reduced in the future to get a prettier output
    max_help_position = int(0.47 * max_width)

    fmt = optparse.IndentedHelpFormatter(width=max_width, max_help_position=max_help_position)
    fmt.format_option_strings = _format_option_string

    kw = {
        'version': __version__,
        'formatter': fmt,
        'usage': '%prog [OPTIONS] URL [URL...]',
        'conflict_handler': 'resolve',
    }

    parser = optparse.OptionParser(**compat_kwargs(kw))

    general = optparse.OptionGroup(parser, 'General Options')
    general.add_option(
        '-h', '--help',
        action='help',
        help='Print this help text and exit')
    general.add_option(
        '-V', '--version',
        action='version',
        help='Print program version and exit')
    general.add_option(
        '-U', '--update',
        action='store_true', dest='update_self',
        help='Update this program to latest version. Make sure that you have sufficient permissions (run with sudo if needed)')
    general.add_option(
        '-i', '--ignore-errors',
        action='store_true', dest='ignoreerrors',
        help='Ignore download and postprocessing errors. The download will be considered successful even if the postprocessing fails')
    general.add_option(
        '--no-abort-on-error',
        action='store_const', dest='ignoreerrors', const='only_download',
        help='Continue with next video on download errors; e.g. to skip unavailable videos in a playlist (default)')
    general.add_option(
        '--abort-on-error', '--no-ignore-errors',
        action='store_false', dest='ignoreerrors',
        help='Abort downloading of further videos if an error occurs (Alias: --no-ignore-errors)')
    general.add_option(
        '--dump-user-agent',
        action='store_true', dest='dump_user_agent', default=False,
        help='Display the current user-agent and exit')
    general.add_option(
        '--list-extractors',
        action='store_true', dest='list_extractors', default=False,
        help='List all supported extractors and exit')
    general.add_option(
        '--extractor-descriptions',
        action='store_true', dest='list_extractor_descriptions', default=False,
        help='Output descriptions of all supported extractors and exit')
    general.add_option(
        '--force-generic-extractor',
        action='store_true', dest='force_generic_extractor', default=False,
        help='Force extraction to use the generic extractor')
    general.add_option(
        '--default-search',
        dest='default_search', metavar='PREFIX',
        help='Use this prefix for unqualified URLs. For example "gvsearch2:" downloads two videos from google videos for the search term "large apple". Use the value "auto" to let yt-dlp guess ("auto_warning" to emit a warning when guessing). "error" just throws an error. The default value "fixup_error" repairs broken URLs, but emits an error if this is not possible instead of searching')
    general.add_option(
        '--ignore-config', '--no-config',
        action='store_true', dest='ignoreconfig',
        help=(
            'Don\'t load any more configuration files except those given by --config-locations. '
            'For backward compatibility, if this option is found inside the system configuration file, the user configuration is not loaded'))
    general.add_option(
<<<<<<< HEAD
        '--config-location',
        dest='config_location', metavar='PATH',
        help='Location of the main configuration file; either the path to the config or its containing directory')
    general.add_option(  #
        '--insert-config',
        dest='insert_config', metavar='LEVEL:PATH', action='append',
        help=optparse.SUPPRESS_HELP)
    # help=('Location of the configuration file to override other oones; '
    #       'acceptable levels are: super-command-line, super-custom, super-portable, super-home, super-user, super-system'))
=======
        '--no-config-locations',
        action='store_const', dest='config_locations', const=[],
        help=(
            'Do not load any custom configuration files (default). When given inside a '
            'configuration file, ignore all previous --config-locations defined in the current file'))
    general.add_option(
        '--config-locations',
        dest='config_locations', metavar='PATH', action='append',
        help=(
            'Location of the main configuration file; either the path to the config or its containing directory. '
            'Can be used multiple times and inside other configuration files'))
>>>>>>> 9175f7fb
    general.add_option(
        '--flat-playlist',
        action='store_const', dest='extract_flat', const='in_playlist', default=False,
        help='Do not extract the videos of a playlist, only list them')
    general.add_option(
        '--no-flat-playlist',
        action='store_false', dest='extract_flat',
        help='Extract the videos of a playlist')
    general.add_option(
        '--live-from-start',
        action='store_true', dest='live_from_start',
        help='Download livestreams from the start. Currently only supported for YouTube (Experimental)')
    general.add_option(
        '--no-live-from-start',
        action='store_false', dest='live_from_start',
        help='Download livestreams from the current time (default)')
    general.add_option(
        '--wait-for-video',
        dest='wait_for_video', metavar='MIN[-MAX]', default=None,
        help=(
            'Wait for scheduled streams to become available. '
            'Pass the minimum number of seconds (or range) to wait between retries'))
    general.add_option(
        '--no-wait-for-video',
        dest='wait_for_video', action='store_const', const=None,
        help='Do not wait for scheduled streams (default)')
    general.add_option(
        '--mark-watched',
        action='store_true', dest='mark_watched', default=False,
        help='Mark videos watched (even with --simulate). Currently only supported for YouTube')
    general.add_option(
        '--no-mark-watched',
        action='store_false', dest='mark_watched',
        help='Do not mark videos watched (default)')
    general.add_option(
        '--no-colors',
        action='store_true', dest='no_color', default=False,
        help='Do not emit color codes in output')
    general.add_option(
        '--compat-options',
        metavar='OPTS', dest='compat_opts', default=set(), type='str',
        action='callback', callback=_set_from_options_callback,
        callback_kwargs={
            'allowed_values': {
                'filename', 'format-sort', 'abort-on-error', 'format-spec', 'no-playlist-metafiles',
                'multistreams', 'no-live-chat', 'playlist-index', 'list-formats', 'no-direct-merge',
                'no-youtube-channel-redirect', 'no-youtube-unavailable-videos', 'no-attach-info-json', 'embed-metadata',
                'embed-thumbnail-atomicparsley', 'seperate-video-versions', 'no-clean-infojson', 'no-keep-subs',
            }, 'aliases': {
                'youtube-dl': ['-multistreams', 'all'],
                'youtube-dlc': ['-no-youtube-channel-redirect', '-no-live-chat', 'all'],
            }
        }, help=(
            'Options that can help keep compatibility with youtube-dl or youtube-dlc '
            'configurations by reverting some of the changes made in yt-dlp. '
            'See "Differences in default behavior" for details'))
    general.add_option(
        '--check-mastodon-instance',
        action='store_true', dest='check_mastodon_instance',
        default=False,
        help='Always perform online checks for Mastodon-like URL')
    general.add_option(
        '--check-peertube-instance',
        action='store_true', dest='check_peertube_instance',
        default=False,
        help='Always perform online checks for PeerTube-like URL')
    general.add_option(
        '--check-misskey-instance',
        action='store_true', dest='check_misskey_instance',
        default=False,
        help='Always perform online checks for Misskey-like URL')
    general.add_option(
        '--test-filename',
        metavar='CMD', dest='test_filename',
        help='Like --exec option, but used for testing if downloading should be started. '
             'You can begin with "re:" to use regex instead of commands')
    general.add_option(
        '--print-infojson-types',
        action='store_true', dest='printjsontypes',
        default=False,
        help=optparse.SUPPRESS_HELP)
    # help='DO NOT USE. IT\'S MEANINGLESS FOR MOST PEOPLE. Prints types of object in info json. '
    #      'Use this for extractors that --print-json won\' work.')
    general.add_option(
        '--enable-lock',
        action='store_true', dest='lock_exclusive',
        default=True,
        help='Locks downloading exclusively. Blocks other ytdl-patched process downloading the same video.')
    general.add_option(
        '--no-lock',
        action='store_false', dest='lock_exclusive',
        default=True,
        help='Do not lock downloading exclusively. '
             'Download will start even if other process is working on it.')
    general.add_option(
        '--ffmpeg-native-progress', '--use-ffmpeg-native-progress', '--enable-ffmpeg-native-progress',
        action='store_true', dest='enable_ffmpeg_native_progress',
        default=False,
        help=('Show FFmpeg download (and postprocessing in the future) progress with built-in progress. '
              'This is an experimental feature, and disabled on live streams. (see yt-dlp/yt-dlp#1947)'))
    general.add_option(
        '--no-ffmpeg-native-progress', '--disable-ffmpeg-native-progress',
        action='store_false', dest='enable_ffmpeg_native_progress',
        default=False,
        help=('Show FFmpeg download (and postprocessing in the future) progress with built-in progress. '
              'This is an experimental feature, and disabled on live streams. (see yt-dlp/yt-dlp#1947)'))

    network = optparse.OptionGroup(parser, 'Network Options')
    network.add_option(
        '--proxy', dest='proxy',
        default=None, metavar='URL',
        help=(
            'Use the specified HTTP/HTTPS/SOCKS proxy. To enable '
            'SOCKS proxy, specify a proper scheme. For example '
            'socks5://127.0.0.1:1080/. Pass in an empty string (--proxy "") '
            'for direct connection'))
    network.add_option(
        '--socket-timeout',
        dest='socket_timeout', type=float, default=None, metavar='SECONDS',
        help='Time to wait before giving up, in seconds')
    network.add_option(
        '--source-address',
        metavar='IP', dest='source_address', default=None,
        help='Client-side IP address to bind to',
    )
    network.add_option(
        '-4', '--force-ipv4',
        action='store_const', const='0.0.0.0', dest='source_address',
        help='Make all connections via IPv4',
    )
    network.add_option(
        '-6', '--force-ipv6',
        action='store_const', const='::', dest='source_address',
        help='Make all connections via IPv6',
    )

    geo = optparse.OptionGroup(parser, 'Geo-restriction')
    geo.add_option(
        '--geo-verification-proxy',
        dest='geo_verification_proxy', default=None, metavar='URL',
        help=(
            'Use this proxy to verify the IP address for some geo-restricted sites. '
            'The default proxy specified by --proxy (or none, if the option is not present) is used for the actual downloading'))
    geo.add_option(
        '--cn-verification-proxy',
        dest='cn_verification_proxy', default=None, metavar='URL',
        help=optparse.SUPPRESS_HELP)
    geo.add_option(
        '--geo-bypass',
        action='store_true', dest='geo_bypass', default=True,
        help='Bypass geographic restriction via faking X-Forwarded-For HTTP header')
    geo.add_option(
        '--no-geo-bypass',
        action='store_false', dest='geo_bypass', default=True,
        help='Do not bypass geographic restriction via faking X-Forwarded-For HTTP header')
    geo.add_option(
        '--geo-bypass-country', metavar='CODE',
        dest='geo_bypass_country', default=None,
        help='Force bypass geographic restriction with explicitly provided two-letter ISO 3166-2 country code')
    geo.add_option(
        '--geo-bypass-ip-block', metavar='IP_BLOCK',
        dest='geo_bypass_ip_block', default=None,
        help='Force bypass geographic restriction with explicitly provided IP block in CIDR notation')

    selection = optparse.OptionGroup(parser, 'Video Selection')
    selection.add_option(
        '--playlist-start',
        dest='playliststart', metavar='NUMBER', default=1, type=int,
        help='Playlist video to start at (default is %default)')
    selection.add_option(
        '--playlist-end',
        dest='playlistend', metavar='NUMBER', default=None, type=int,
        help='Playlist video to end at (default is last)')
    selection.add_option(
        '--playlist-items', '--playlist-index',
        dest='playlist_items', metavar='ITEM_SPEC', default=None,
        help='Playlist video items to download. Specify indices of the videos in the playlist separated by commas like: "--playlist-items 1,2,5,8" if you want to download videos indexed 1, 2, 5, 8 in the playlist. You can specify range: "--playlist-items 1-3,7,10-13", it will download the videos at index 1, 2, 3, 7, 10, 11, 12 and 13')
    selection.add_option(
        '--match-title',
        dest='matchtitle', metavar='REGEX',
        help=optparse.SUPPRESS_HELP)
    selection.add_option(
        '--reject-title',
        dest='rejecttitle', metavar='REGEX',
        help=optparse.SUPPRESS_HELP)
    selection.add_option(
        '--min-filesize',
        metavar='SIZE', dest='min_filesize', default=None,
        help='Do not download any videos smaller than SIZE (e.g. 50k or 44.6m)')
    selection.add_option(
        '--max-filesize',
        metavar='SIZE', dest='max_filesize', default=None,
        help='Do not download any videos larger than SIZE (e.g. 50k or 44.6m)')
    selection.add_option(
        '--date',
        metavar='DATE', dest='date', default=None,
        help=(
            'Download only videos uploaded on this date. '
            'The date can be "YYYYMMDD" or in the format '
            '"(now|today)[+-][0-9](day|week|month|year)(s)?"'))
    selection.add_option(
        '--datebefore',
        metavar='DATE', dest='datebefore', default=None,
        help=(
            'Download only videos uploaded on or before this date. '
            'The date formats accepted is the same as --date'))
    selection.add_option(
        '--dateafter',
        metavar='DATE', dest='dateafter', default=None,
        help=(
            'Download only videos uploaded on or after this date. '
            'The date formats accepted is the same as --date'))
    selection.add_option(
        '--min-views',
        metavar='COUNT', dest='min_views', default=None, type=int,
        help=optparse.SUPPRESS_HELP)
    selection.add_option(
        '--max-views',
        metavar='COUNT', dest='max_views', default=None, type=int,
        help=optparse.SUPPRESS_HELP)
    selection.add_option(
        '--match-filter',
        metavar='FILTER', dest='match_filter', default=None,
        help=(
            'Generic video filter. Any field (see "OUTPUT TEMPLATE") can be compared with a '
            'number or a string using the operators defined in "Filtering formats". '
            'You can also simply specify a field to match if the field is present '
            'and "!field" to check if the field is not present. In addition, '
            'Python style regular expression matching can be done using "~=", '
            'and multiple filters can be checked with "&". '
            'Use a "\\" to escape "&" or quotes if needed. Eg: --match-filter '
            '"!is_live & like_count>?100 & description~=\'(?i)\\bcats \\& dogs\\b\'" '
            'matches only videos that are not live, has a like count more than 100 '
            '(or the like field is not available), and also has a description '
            'that contains the phrase "cats & dogs" (ignoring case)'))
    selection.add_option(
        '--no-match-filter',
        metavar='FILTER', dest='match_filter', action='store_const', const=None,
        help='Do not use generic video filter (default)')
    selection.add_option(
        '--no-playlist',
        action='store_true', dest='noplaylist', default=False,
        help='Download only the video, if the URL refers to a video and a playlist')
    selection.add_option(
        '--yes-playlist',
        action='store_false', dest='noplaylist',
        help='Download the playlist, if the URL refers to a video and a playlist')
    selection.add_option(
        '--age-limit',
        metavar='YEARS', dest='age_limit', default=None, type=int,
        help='Download only videos suitable for the given age')
    selection.add_option(
        '--download-archive', metavar='FILE',
        dest='download_archive',
        help='Download only videos not listed in the archive file. Record the IDs of all downloaded videos in it')
    selection.add_option(
        '--no-download-archive',
        dest='download_archive', action="store_const", const=None,
        help='Do not use archive file (default)')
    selection.add_option(
        '--max-downloads',
        dest='max_downloads', metavar='NUMBER', type=int, default=None,
        help='Abort after downloading NUMBER files')
    selection.add_option(
        '--break-on-existing',
        action='store_true', dest='break_on_existing', default=False,
        help='Stop the download process when encountering a file that is in the archive')
    selection.add_option(
        '--break-on-reject',
        action='store_true', dest='break_on_reject', default=False,
        help='Stop the download process when encountering a file that has been filtered out')
    selection.add_option(
        '--break-per-input',
        action='store_true', dest='break_per_url', default=False,
        help='Make --break-on-existing and --break-on-reject act only on the current input URL')
    selection.add_option(
        '--no-break-per-input',
        action='store_false', dest='break_per_url',
        help='--break-on-existing and --break-on-reject terminates the entire download queue')
    selection.add_option(
        '--skip-playlist-after-errors', metavar='N',
        dest='skip_playlist_after_errors', default=None, type=int,
        help='Number of allowed failures until the rest of the playlist is skipped')
    selection.add_option(
        '--include-ads',
        dest='include_ads', action='store_true',
        help=optparse.SUPPRESS_HELP)
    selection.add_option(
        '--no-include-ads',
        dest='include_ads', action='store_false',
        help=optparse.SUPPRESS_HELP)

    authentication = optparse.OptionGroup(parser, 'Authentication Options')
    authentication.add_option(
        '-u', '--username',
        dest='username', metavar='USERNAME',
        help='Login with this account ID')
    authentication.add_option(
        '-p', '--password',
        dest='password', metavar='PASSWORD',
        help='Account password. If this option is left out, yt-dlp will ask interactively')
    authentication.add_option(
        '-2', '--twofactor',
        dest='twofactor', metavar='TWOFACTOR',
        help='Two-factor authentication code')
    authentication.add_option(
        '-n', '--netrc',
        action='store_true', dest='usenetrc', default=False,
        help='Use .netrc authentication data')
    authentication.add_option(
        '--netrc-location',
        dest='netrc_location', metavar='PATH',
        help='Location of .netrc authentication data; either the path or its containing directory. Defaults to ~/.netrc')
    authentication.add_option(
        '--video-password',
        dest='videopassword', metavar='PASSWORD',
        help='Video password (vimeo, youku)')
    authentication.add_option(
        '--ap-mso',
        dest='ap_mso', metavar='MSO',
        help='Adobe Pass multiple-system operator (TV provider) identifier, use --ap-list-mso for a list of available MSOs')
    authentication.add_option(
        '--ap-username',
        dest='ap_username', metavar='USERNAME',
        help='Multiple-system operator account login')
    authentication.add_option(
        '--ap-password',
        dest='ap_password', metavar='PASSWORD',
        help='Multiple-system operator account password. If this option is left out, yt-dlp will ask interactively')
    authentication.add_option(
        '--ap-list-mso',
        action='store_true', dest='ap_list_mso', default=False,
        help='List all supported multiple-system operators')

    video_format = optparse.OptionGroup(parser, 'Video Format Options')
    video_format.add_option(
        '-f', '--format',
        action='store', dest='format', metavar='FORMAT', default=None,
        help='Video format code, see "FORMAT SELECTION" for more details')
    video_format.add_option(
        '-S', '--format-sort', metavar='SORTORDER',
        dest='format_sort', default=[], type='str', action='callback',
        callback=_list_from_options_callback, callback_kwargs={'append': -1},
        help='Sort the formats by the fields given, see "Sorting Formats" for more details')
    video_format.add_option(
        '--format-sort-force', '--S-force',
        action='store_true', dest='format_sort_force', metavar='FORMAT', default=False,
        help=(
            'Force user specified sort order to have precedence over all fields, '
            'see "Sorting Formats" for more details'))
    video_format.add_option(
        '--no-format-sort-force',
        action='store_false', dest='format_sort_force', metavar='FORMAT', default=False,
        help=(
            'Some fields have precedence over the user specified sort order (default), '
            'see "Sorting Formats" for more details'))
    video_format.add_option(
        '--video-multistreams',
        action='store_true', dest='allow_multiple_video_streams', default=None,
        help='Allow multiple video streams to be merged into a single file')
    video_format.add_option(
        '--no-video-multistreams',
        action='store_false', dest='allow_multiple_video_streams',
        help='Only one video stream is downloaded for each output file (default)')
    video_format.add_option(
        '--audio-multistreams',
        action='store_true', dest='allow_multiple_audio_streams', default=None,
        help='Allow multiple audio streams to be merged into a single file')
    video_format.add_option(
        '--no-audio-multistreams',
        action='store_false', dest='allow_multiple_audio_streams',
        help='Only one audio stream is downloaded for each output file (default)')
    video_format.add_option(
        '--all-formats',
        action='store_const', dest='format', const='all',
        help=optparse.SUPPRESS_HELP)
    video_format.add_option(
        '--prefer-free-formats',
        action='store_true', dest='prefer_free_formats', default=False,
        help=(
            'Prefer video formats with free containers over non-free ones of same quality. '
            'Use with "-S ext" to strictly prefer free containers irrespective of quality'))
    video_format.add_option(
        '--no-prefer-free-formats',
        action='store_false', dest='prefer_free_formats', default=False,
        help="Don't give any special preference to free containers (default)")
    video_format.add_option(
        '--check-formats',
        action='store_const', const='selected', dest='check_formats', default=None,
        help='Check that the selected formats are actually downloadable')
    video_format.add_option(
        '--check-all-formats',
        action='store_true', dest='check_formats',
        help='Check all formats for whether they are actually downloadable')
    video_format.add_option(
        '--no-check-formats',
        action='store_false', dest='check_formats',
        help='Do not check that the formats are actually downloadable')
    video_format.add_option(
        '-F', '--list-formats',
        action='store_true', dest='listformats',
        help='List available formats of each video. Simulate unless --no-simulate is used')
    video_format.add_option(
        '--list-formats-as-table',
        action='store_true', dest='listformats_table', default=True,
        help=optparse.SUPPRESS_HELP)
    video_format.add_option(
        '--list-formats-old', '--no-list-formats-as-table',
        action='store_false', dest='listformats_table',
        help=optparse.SUPPRESS_HELP)
    video_format.add_option(
        '--merge-output-format',
        action='store', dest='merge_output_format', metavar='FORMAT', default=None,
        help=(
            'If a merge is required (e.g. bestvideo+bestaudio), '
            'output to given container format. One of mkv, mp4, ogg, webm, flv. '
            'Ignored if no merge is required'))
    video_format.add_option(
        '--allow-unplayable-formats',
        action='store_true', dest='allow_unplayable_formats', default=False,
        help=optparse.SUPPRESS_HELP)
    video_format.add_option(
        '--no-allow-unplayable-formats',
        action='store_false', dest='allow_unplayable_formats',
        help=optparse.SUPPRESS_HELP)
    video_format.add_option(
        '--live-download-mkv',
        action='store_true', dest='live_download_mkv', default=False,
        help=(
            'Changes video file format to MKV when downloading a live. '
            'This is useful if the computer might shutdown while downloading.'))

    subtitles = optparse.OptionGroup(parser, 'Subtitle Options')
    subtitles.add_option(
        '--write-subs', '--write-srt',
        action='store_true', dest='writesubtitles', default=False,
        help='Write subtitle file')
    subtitles.add_option(
        '--no-write-subs', '--no-write-srt',
        action='store_false', dest='writesubtitles',
        help='Do not write subtitle file (default)')
    subtitles.add_option(
        '--write-auto-subs', '--write-automatic-subs',
        action='store_true', dest='writeautomaticsub', default=False,
        help='Write automatically generated subtitle file (Alias: --write-automatic-subs)')
    subtitles.add_option(
        '--no-write-auto-subs', '--no-write-automatic-subs',
        action='store_false', dest='writeautomaticsub', default=False,
        help='Do not write auto-generated subtitles (default) (Alias: --no-write-automatic-subs)')
    subtitles.add_option(
        '--all-subs',
        action='store_true', dest='allsubtitles', default=False,
        help=optparse.SUPPRESS_HELP)
    subtitles.add_option(
        '--list-subs', '--list-subtitles',
        action='store_true', dest='listsubtitles', default=False,
        help='List available subtitles of each video. Simulate unless --no-simulate is used')
    subtitles.add_option(
        '--sub-format',
        action='store', dest='subtitlesformat', metavar='FORMAT', default='best',
        help='Subtitle format, accepts formats preference, for example: "srt" or "ass/srt/best"')
    subtitles.add_option(
        '--sub-langs', '--srt-langs',
        action='callback', dest='subtitleslangs', metavar='LANGS', type='str',
        default=[], callback=_list_from_options_callback,
        help=(
            'Languages of the subtitles to download (can be regex) or "all" separated by commas. (Eg: --sub-langs "en.*,ja") '
            'You can prefix the language code with a "-" to exempt it from the requested languages. (Eg: --sub-langs all,-live_chat) '
            'Use --list-subs for a list of available language tags'))

    downloader = optparse.OptionGroup(parser, 'Download Options')
    downloader.add_option(
        '-N', '--concurrent-fragments',
        dest='concurrent_fragment_downloads', metavar='N', default=1, type=int,
        help='Number of fragments of a dash/hlsnative video that should be downloaded concurrently (default is %default)')
    downloader.add_option(
        '-r', '--limit-rate', '--rate-limit',
        dest='ratelimit', metavar='RATE',
        help='Maximum download rate in bytes per second (e.g. 50K or 4.2M)')
    downloader.add_option(
        '--throttled-rate',
        dest='throttledratelimit', metavar='RATE',
        help='Minimum download rate in bytes per second below which throttling is assumed and the video data is re-extracted (e.g. 100K)')
    downloader.add_option(
        '-R', '--retries',
        dest='retries', metavar='RETRIES', default=10,
        help='Number of retries (default is %default), or "infinite"')
    downloader.add_option(
        '--file-access-retries',
        dest='file_access_retries', metavar='RETRIES', default=10,
        help='Number of times to retry on file access error (default is %default), or "infinite"')
    downloader.add_option(
        '--fragment-retries',
        dest='fragment_retries', metavar='RETRIES', default=10,
        help='Number of retries for a fragment (default is %default), or "infinite" (DASH, hlsnative and ISM)')
    downloader.add_option(
        '--skip-unavailable-fragments', '--no-abort-on-unavailable-fragment',
        action='store_true', dest='skip_unavailable_fragments', default=True,
        help='Skip unavailable fragments for DASH, hlsnative and ISM (default) (Alias: --no-abort-on-unavailable-fragment)')
    downloader.add_option(
        '--abort-on-unavailable-fragment', '--no-skip-unavailable-fragments',
        action='store_false', dest='skip_unavailable_fragments',
        help='Abort downloading if a fragment is unavailable (Alias: --no-skip-unavailable-fragments)')
    downloader.add_option(
        '--keep-fragments',
        action='store_true', dest='keep_fragments', default=False,
        help='Keep downloaded fragments on disk after downloading is finished')
    downloader.add_option(
        '--no-keep-fragments',
        action='store_false', dest='keep_fragments',
        help='Delete downloaded fragments after downloading is finished (default)')
    downloader.add_option(
        '--buffer-size',
        dest='buffersize', metavar='SIZE', default='1024',
        help='Size of download buffer (e.g. 1024 or 16K) (default is %default)')
    downloader.add_option(
        '--resize-buffer',
        action='store_false', dest='noresizebuffer',
        help='The buffer size is automatically resized from an initial value of --buffer-size (default)')
    downloader.add_option(
        '--no-resize-buffer',
        action='store_true', dest='noresizebuffer', default=False,
        help='Do not automatically adjust the buffer size')
    downloader.add_option(
        '--http-chunk-size',
        dest='http_chunk_size', metavar='SIZE', default=None,
        help=(
            'Size of a chunk for chunk-based HTTP downloading (e.g. 10485760 or 10M) (default is disabled). '
            'May be useful for bypassing bandwidth throttling imposed by a webserver (experimental)'))
    downloader.add_option(
        '--test',
        action='store_true', dest='test', default=False,
        help=optparse.SUPPRESS_HELP)
    downloader.add_option(
        '--playlist-reverse',
        action='store_true',
        help='Download playlist videos in reverse order')
    downloader.add_option(
        '--no-playlist-reverse',
        action='store_false', dest='playlist_reverse',
        help='Download playlist videos in default order (default)')
    downloader.add_option(
        '--playlist-random',
        action='store_true',
        help='Download playlist videos in random order')
    downloader.add_option(
        '--xattr-set-filesize',
        dest='xattr_set_filesize', action='store_true',
        help='Set file xattribute ytdl.filesize with expected file size')
    downloader.add_option(
        '--hls-prefer-native',
        dest='hls_prefer_native', action='store_true', default=None,
        help=optparse.SUPPRESS_HELP)
    downloader.add_option(
        '--hls-prefer-ffmpeg',
        dest='hls_prefer_native', action='store_false', default=None,
        help=optparse.SUPPRESS_HELP)
    downloader.add_option(
        '--hls-use-mpegts',
        dest='hls_use_mpegts', action='store_true', default=None,
        help=(
            'Use the mpegts container for HLS videos; '
            'allowing some players to play the video while downloading, '
            'and reducing the chance of file corruption if download is interrupted. '
            'This is enabled by default for live streams'))
    downloader.add_option(
        '--no-hls-use-mpegts',
        dest='hls_use_mpegts', action='store_false',
        help=(
            'Do not use the mpegts container for HLS videos. '
            'This is default when not downloading live streams'))
    downloader.add_option(
        '--downloader', '--external-downloader',
        dest='external_downloader', metavar='[PROTO:]NAME', default={}, type='str',
        action='callback', callback=_dict_from_options_callback,
        callback_kwargs={
            'allowed_keys': 'http|ftp|m3u8|dash|rtsp|rtmp|mms',
            'default_key': 'default',
            'process': str.strip
        }, help=(
            'Name or path of the external downloader to use (optionally) prefixed by '
            'the protocols (http, ftp, m3u8, dash, rstp, rtmp, mms) to use it for. '
            'Currently supports native, %s (Recommended: aria2c). '
            'You can use this option multiple times to set different downloaders for different protocols. '
            'For example, --downloader aria2c --downloader "dash,m3u8:native" will use '
            'aria2c for http/ftp downloads, and the native downloader for dash/m3u8 downloads '
            '(Alias: --external-downloader)' % ', '.join(list_external_downloaders())))
    downloader.add_option(
        '--downloader-args', '--external-downloader-args',
        metavar='NAME:ARGS', dest='external_downloader_args', default={}, type='str',
        action='callback', callback=_dict_from_options_callback,
        callback_kwargs={
            'allowed_keys': r'ffmpeg_[io]\d*|%s' % '|'.join(map(re.escape, list_external_downloaders())),
            'default_key': 'default',
            'process': compat_shlex_split
        }, help=(
            'Give these arguments to the external downloader. '
            'Specify the downloader name and the arguments separated by a colon ":". '
            'For ffmpeg, arguments can be passed to different positions using the same syntax as --postprocessor-args. '
            'You can use this option multiple times to give different arguments to different downloaders '
            '(Alias: --external-downloader-args)'))
    downloader.add_option(
        '--continue-on-any-socket-error',
        dest='continue_on_any_sock_error', action='store_true', default=None,
        help='Continue (retry) on any socket errors')
    downloader.add_option(
        '--abort-on-socket-error',
        dest='continue_on_any_sock_error', action='store_false', default=None,
        help='Continue (retry) only on ECONNRESET or ETIMEDOUT socket error')

    workarounds = optparse.OptionGroup(parser, 'Workarounds')
    workarounds.add_option(
        '--encoding',
        dest='encoding', metavar='ENCODING',
        help='Force the specified encoding (experimental)')
    workarounds.add_option(
        '--no-check-certificates',
        action='store_true', dest='no_check_certificate', default=False,
        help='Suppress HTTPS certificate validation')
    workarounds.add_option(
        '--prefer-insecure', '--prefer-unsecure',
        action='store_true', dest='prefer_insecure',
        help='Use an unencrypted connection to retrieve information about the video (Currently supported only for YouTube)')
    workarounds.add_option(
        '--user-agent',
        metavar='UA', dest='user_agent',
        help='Specify a custom user agent')
    workarounds.add_option(
        '--referer',
        metavar='URL', dest='referer', default=None,
        help='Specify a custom referer, use if the video access is restricted to one domain',
    )
    workarounds.add_option(
        '--add-header', '--header', '-H',
        metavar='FIELD:VALUE', dest='headers', default={}, type='str',
        action='callback', callback=_dict_from_options_callback,
        callback_kwargs={'multiple_keys': False, 'process_key': None},
        help='Specify a custom HTTP header and its value, separated by a colon ":". You can use this option multiple times',
    )
    workarounds.add_option(
        '--bidi-workaround',
        dest='bidi_workaround', action='store_true',
        help='Work around terminals that lack bidirectional text support. Requires bidiv or fribidi executable in PATH')
    workarounds.add_option(
        '--sleep-requests', metavar='SECONDS',
        dest='sleep_interval_requests', type=float,
        help='Number of seconds to sleep between requests during data extraction')
    workarounds.add_option(
        '--sleep-interval', '--min-sleep-interval', metavar='SECONDS',
        dest='sleep_interval', type=float,
        help=(
            'Number of seconds to sleep before each download. '
            'This is the minimum time to sleep when used along with --max-sleep-interval '
            '(Alias: --min-sleep-interval)'))
    workarounds.add_option(
        '--max-sleep-interval', metavar='SECONDS',
        dest='max_sleep_interval', type=float,
        help='Maximum number of seconds to sleep. Can only be used along with --min-sleep-interval')
    workarounds.add_option(
        '--sleep-subtitles', metavar='SECONDS',
        dest='sleep_interval_subtitles', default=0, type=int,
        help='Number of seconds to sleep before each subtitle download')
    workarounds.add_option(
        '--sleep-before-extract', '--min-sleep-before-extract', metavar='SECONDS',
        dest='sleep_before_extract', type=float,
        help=(
            'Number of seconds to sleep before each extraction when used alone '
            'or a lower bound of a range for randomized sleep before each extraction '
            '(minimum possible number of seconds to sleep) when used along with '
            '--max-sleep-before-extract.'))
    workarounds.add_option(
        '--max-sleep-before-extract', metavar='SECONDS',
        dest='max_sleep_before_extract', type=float,
        help=(
            'Upper bound of a range for randomized sleep before each extraction '
            '(maximum possible number of seconds to sleep). Must only be used '
            'along with --min-sleep-before-extract.'))
    workarounds.add_option(
        '--escape-long-names',
        action='store_true', dest='escape_long_names', default=False,
        help=(
            'Split filename longer than 255 bytes into few path segments. '
            'This may create dumb directories.'))
    workarounds.add_option(
        '--use-modern-tls-ciphers', '--enable-modern-tls-ciphers',
        action='store_true', dest='use_modern_tls_cipher', default=False,
        help=(
            'Report servers that client is only capable of modern cipher suites for TLS. '
            'See https://github.com/yt-dlp/yt-dlp/pull/1049 for details.'))
    workarounds.add_option(
        '--no-use-modern-tls-ciphers', '--disable-modern-tls-ciphers',
        action='store_false', dest='use_modern_tls_cipher', default=False,
        help=(
            'Report servers that client is capable of Python\'s default cipher suites for TLS.'))

    verbosity = optparse.OptionGroup(parser, 'Verbosity and Simulation Options')
    verbosity.add_option(
        '-q', '--quiet',
        action='store_true', dest='quiet', default=False,
        help='Activate quiet mode. If used with --verbose, print the log to stderr')
    verbosity.add_option(
        '--no-warnings',
        dest='no_warnings', action='store_true', default=False,
        help='Ignore warnings')
    verbosity.add_option(
        '-s', '--simulate',
        action='store_true', dest='simulate', default=None,
        help='Do not download the video and do not write anything to disk')
    verbosity.add_option(
        '--no-simulate',
        action='store_false', dest='simulate',
        help='Download the video even if printing/listing options are used')
    verbosity.add_option(
        '--ignore-no-formats-error',
        action='store_true', dest='ignore_no_formats_error', default=False,
        help=(
            'Ignore "No video formats" error. Useful for extracting metadata '
            'even if the videos are not actually available for download (experimental)'))
    verbosity.add_option(
        '--no-ignore-no-formats-error',
        action='store_false', dest='ignore_no_formats_error',
        help='Throw error when no downloadable video formats are found (default)')
    verbosity.add_option(
        '--skip-download', '--no-download',
        action='store_true', dest='skip_download', default=False,
        help='Do not download the video but write all related files (Alias: --no-download)')
    verbosity.add_option(
        '-O', '--print',
        metavar='[WHEN:]TEMPLATE', dest='forceprint', default={}, type='str',
        action='callback', callback=_dict_from_options_callback,
        callback_kwargs={
            'allowed_keys': 'video|playlist',
            'default_key': 'video',
            'multiple_keys': False,
            'append': True,
        }, help=(
            'Field name or output template to print to screen per video. '
            'Prefix the template with "playlist:" to print it once per playlist instead. '
            'Implies --quiet and --simulate (unless --no-simulate is used). This option can be used multiple times'))
    verbosity.add_option(
        '-g', '--get-url',
        action='store_true', dest='geturl', default=False,
        help=optparse.SUPPRESS_HELP)
    verbosity.add_option(
        '-e', '--get-title',
        action='store_true', dest='gettitle', default=False,
        help=optparse.SUPPRESS_HELP)
    verbosity.add_option(
        '--get-id',
        action='store_true', dest='getid', default=False,
        help=optparse.SUPPRESS_HELP)
    verbosity.add_option(
        '--get-thumbnail',
        action='store_true', dest='getthumbnail', default=False,
        help=optparse.SUPPRESS_HELP)
    verbosity.add_option(
        '--get-description',
        action='store_true', dest='getdescription', default=False,
        help=optparse.SUPPRESS_HELP)
    verbosity.add_option(
        '--get-duration',
        action='store_true', dest='getduration', default=False,
        help=optparse.SUPPRESS_HELP)
    verbosity.add_option(
        '--get-filename',
        action='store_true', dest='getfilename', default=False,
        help=optparse.SUPPRESS_HELP)
    verbosity.add_option(
        '--get-format',
        action='store_true', dest='getformat', default=False,
        help=optparse.SUPPRESS_HELP)
    verbosity.add_option(
        '-j', '--dump-json',
        action='store_true', dest='dumpjson', default=False,
        help='Quiet, but print JSON information for each video. Simulate unless --no-simulate is used. See "OUTPUT TEMPLATE" for a description of available keys')
    verbosity.add_option(
        '-J', '--dump-single-json',
        action='store_true', dest='dump_single_json', default=False,
        help=(
            'Quiet, but print JSON information for each url or infojson passed. Simulate unless --no-simulate is used. '
            'If the URL refers to a playlist, the whole playlist information is dumped in a single line'))
    verbosity.add_option(
        '--print-json',
        action='store_true', dest='print_json', default=False,
        help=optparse.SUPPRESS_HELP)
    verbosity.add_option(
        '--force-write-archive', '--force-write-download-archive', '--force-download-archive',
        action='store_true', dest='force_write_download_archive', default=False,
        help=(
            'Force download archive entries to be written as far as no errors occur, '
            'even if -s or another simulation option is used (Alias: --force-download-archive)'))
    verbosity.add_option(
        '--newline',
        action='store_true', dest='progress_with_newline', default=False,
        help='Output progress bar as new lines')
    verbosity.add_option(
        '--no-progress',
        action='store_true', dest='noprogress', default=None,
        help='Do not print progress bar')
    verbosity.add_option(
        '--progress',
        action='store_false', dest='noprogress',
        help='Show progress bar, even if in quiet mode')
    verbosity.add_option(
        '--console-title',
        action='store_true', dest='consoletitle', default=False,
        help='Display progress in console titlebar')
    verbosity.add_option(
        '--progress-template',
        metavar='[TYPES:]TEMPLATE', dest='progress_template', default={}, type='str',
        action='callback', callback=_dict_from_options_callback,
        callback_kwargs={
            'allowed_keys': '(download|postprocess)(-title)?',
            'default_key': 'download'
        }, help=(
            'Template for progress outputs, optionally prefixed with one of "download:" (default), '
            '"download-title:" (the console title), "postprocess:",  or "postprocess-title:". '
            'The video\'s fields are accessible under the "info" key and '
            'the progress attributes are accessible under "progress" key. E.g.: '
            # TODO: Document the fields inside "progress"
            '--console-title --progress-template "download-title:%(info.id)s-%(progress.eta)s"'))
    verbosity.add_option(
        '-v', '--verbose',
        action='store_true', dest='verbose', default=False,
        help='Print various debugging information')
    verbosity.add_option(
        '--dump-pages', '--dump-intermediate-pages',
        action='store_true', dest='dump_intermediate_pages', default=False,
        help='Print downloaded pages encoded using base64 to debug problems (very verbose)')
    verbosity.add_option(
        '--write-pages',
        action='store_true', dest='write_pages', default=False,
        help='Write downloaded intermediary pages to files in the current directory to debug problems')
    verbosity.add_option(
        '--youtube-print-sig-code',
        action='store_true', dest='youtube_print_sig_code', default=False,
        help=optparse.SUPPRESS_HELP)
    verbosity.add_option(
        '--print-traffic', '--dump-headers',
        dest='debug_printtraffic', action='store_true', default=False,
        help='Display sent and read HTTP traffic')
    verbosity.add_option(
        '-C', '--call-home',
        dest='call_home', action='store_true', default=False,
        # help='[Broken] Contact the yt-dlp server for debugging')
        help=optparse.SUPPRESS_HELP)
    verbosity.add_option(
        '--no-call-home',
        dest='call_home', action='store_false',
        # help='Do not contact the yt-dlp server for debugging (default)')
        help=optparse.SUPPRESS_HELP)

    filesystem = optparse.OptionGroup(parser, 'Filesystem Options')
    filesystem.add_option(
        '-a', '--batch-file',
        dest='batchfile', metavar='FILE',
        help=(
            'File containing URLs to download ("-" for stdin), one URL per line. '
            'Lines starting with "#", ";" or "]" are considered as comments and ignored'))
    filesystem.add_option(
        '--no-batch-file',
        dest='batchfile', action='store_const', const=None,
        help='Do not read URLs from batch file (default)')
    filesystem.add_option(
        '--id', default=False,
        action='store_true', dest='useid', help=optparse.SUPPRESS_HELP)
    filesystem.add_option(
        '-P', '--paths',
        metavar='[TYPES:]PATH', dest='paths', default={}, type='str',
        action='callback', callback=_dict_from_options_callback,
        callback_kwargs={
            'allowed_keys': 'home|temp|%s' % '|'.join(map(re.escape, OUTTMPL_TYPES.keys())),
            'default_key': 'home'
        }, help=(
            'The paths where the files should be downloaded. '
            'Specify the type of file and the path separated by a colon ":". '
            'All the same TYPES as --output are supported. '
            'Additionally, you can also provide "home" (default) and "temp" paths. '
            'All intermediary files are first downloaded to the temp path and '
            'then the final files are moved over to the home path after download is finished. '
            'This option is ignored if --output is an absolute path'))
    filesystem.add_option(
        '-o', '--output',
        metavar='[TYPES:]TEMPLATE', dest='outtmpl', default={}, type='str',
        action='callback', callback=_dict_from_options_callback,
        callback_kwargs={
            'allowed_keys': '|'.join(map(re.escape, OUTTMPL_TYPES.keys())),
            'default_key': 'default'
        }, help='Output filename template; see "OUTPUT TEMPLATE" for details')
    filesystem.add_option(
        '--output-na-placeholder',
        dest='outtmpl_na_placeholder', metavar='TEXT', default='NA',
        help=('Placeholder value for unavailable meta fields in output filename template (default: "%default")'))
    filesystem.add_option(
        '--autonumber-size',
        dest='autonumber_size', metavar='NUMBER', type=int,
        help=optparse.SUPPRESS_HELP)
    filesystem.add_option(
        '--autonumber-start',
        dest='autonumber_start', metavar='NUMBER', default=1, type=int,
        help=optparse.SUPPRESS_HELP)
    filesystem.add_option(
        '--restrict-filenames',
        action='store_true', dest='restrictfilenames', default=False,
        help='Restrict filenames to only ASCII characters, and avoid "&" and spaces in filenames')
    filesystem.add_option(
        '--no-restrict-filenames',
        action='store_false', dest='restrictfilenames',
        help='Allow Unicode characters, "&" and spaces in filenames (default)')
    filesystem.add_option(
        '--windows-filenames',
        action='store_true', dest='windowsfilenames', default=False,
        help='Force filenames to be Windows-compatible')
    filesystem.add_option(
        '--no-windows-filenames',
        action='store_false', dest='windowsfilenames',
        help='Make filenames Windows-compatible only if using Windows (default)')
    filesystem.add_option(
        '--trim-filenames', '--trim-file-names', metavar='LENGTH',
        dest='trim_file_name', default=0, type=int,
        help='Limit the filename length (excluding extension) to the specified number of characters')
    filesystem.add_option(
        '-w', '--no-overwrites',
        action='store_false', dest='overwrites', default=None,
        help='Do not overwrite any files')
    filesystem.add_option(
        '--force-overwrites', '--yes-overwrites',
        action='store_true', dest='overwrites',
        help='Overwrite all video and metadata files. This option includes --no-continue')
    filesystem.add_option(
        '--no-force-overwrites',
        action='store_const', dest='overwrites', const=None,
        help='Do not overwrite the video, but overwrite related files (default)')
    filesystem.add_option(
        '-c', '--continue',
        action='store_true', dest='continue_dl', default=True,
        help='Resume partially downloaded files/fragments (default)')
    filesystem.add_option(
        '--no-continue',
        action='store_false', dest='continue_dl',
        help=(
            'Do not resume partially downloaded fragments. '
            'If the file is not fragmented, restart download of the entire file'))
    filesystem.add_option(
        '--part',
        action='store_false', dest='nopart', default=False,
        help='Use .part files instead of writing directly into output file (default)')
    filesystem.add_option(
        '--no-part',
        action='store_true', dest='nopart',
        help='Do not use .part files - write directly into output file')
    filesystem.add_option(
        '--mtime',
        action='store_true', dest='updatetime', default=True,
        help='Use the Last-modified header to set the file modification time (default)')
    filesystem.add_option(
        '--no-mtime',
        action='store_false', dest='updatetime',
        help='Do not use the Last-modified header to set the file modification time')
    filesystem.add_option(
        '--write-description',
        action='store_true', dest='writedescription', default=False,
        help='Write video description to a .description file')
    filesystem.add_option(
        '--no-write-description',
        action='store_false', dest='writedescription',
        help='Do not write video description (default)')
    filesystem.add_option(
        '--write-info-json',
        action='store_true', dest='writeinfojson', default=False,
        help='Write video metadata to a .info.json file (this may contain personal information)')
    filesystem.add_option(
        '--no-write-info-json',
        action='store_false', dest='writeinfojson',
        help='Do not write video metadata (default)')
    filesystem.add_option(
        '--write-annotations',
        action='store_true', dest='writeannotations', default=False,
        help=optparse.SUPPRESS_HELP)
    filesystem.add_option(
        '--no-write-annotations',
        action='store_false', dest='writeannotations',
        help=optparse.SUPPRESS_HELP)
    filesystem.add_option(
        '--write-playlist-metafiles',
        action='store_true', dest='allow_playlist_files', default=None,
        help=(
            'Write playlist metadata in addition to the video metadata '
            'when using --write-info-json, --write-description etc. (default)'))
    filesystem.add_option(
        '--no-write-playlist-metafiles',
        action='store_false', dest='allow_playlist_files',
        help='Do not write playlist metadata when using --write-info-json, --write-description etc.')
    filesystem.add_option(
        '--clean-infojson',
        action='store_true', dest='clean_infojson', default=None,
        help=(
            'Remove some private fields such as filenames from the infojson. '
            'Note that it could still contain some personal information (default)'))
    filesystem.add_option(
        '--no-clean-infojson',
        action='store_false', dest='clean_infojson',
        help='Write all fields to the infojson')
    filesystem.add_option(
        '--write-comments', '--get-comments',
        action='store_true', dest='getcomments', default=False,
        help=(
            'Retrieve video comments to be placed in the infojson. '
            'The comments are fetched even without this option if the extraction is known to be quick (Alias: --get-comments)'))
    filesystem.add_option(
        '--no-write-comments', '--no-get-comments',
        action='store_false', dest='getcomments',
        help='Do not retrieve video comments unless the extraction is known to be quick (Alias: --no-get-comments)')
    filesystem.add_option(
        '--load-info-json', '--load-info',
        dest='load_info_filename', metavar='FILE',
        help='JSON file containing the video information (created with the "--write-info-json" option)')
    filesystem.add_option(
        '--cookies',
        dest='cookiefile', metavar='FILE',
        help='Netscape formatted file to read cookies from and dump cookie jar in')
    filesystem.add_option(
        '--no-cookies',
        action='store_const', const=None, dest='cookiefile', metavar='FILE',
        help='Do not read/dump cookies from/to file (default)')
    filesystem.add_option(
        '--cookies-from-browser',
        dest='cookiesfrombrowser', metavar='BROWSER[+KEYRING][:PROFILE]',
        help=(
            'The name of the browser and (optionally) the name/path of '
            'the profile to load cookies from, separated by a ":". '
            f'Currently supported browsers are: {", ".join(sorted(SUPPORTED_BROWSERS))}. '
            'By default, the most recently accessed profile is used. '
            'The keyring used for decrypting Chromium cookies on Linux can be '
            '(optionally) specified after the browser name separated by a "+". '
            f'Currently supported keyrings are: {", ".join(map(str.lower, sorted(SUPPORTED_KEYRINGS)))}'))
    filesystem.add_option(
        '--no-cookies-from-browser',
        action='store_const', const=None, dest='cookiesfrombrowser',
        help='Do not load cookies from browser (default)')
    filesystem.add_option(
        '--cache-dir', dest='cachedir', default=None, metavar='DIR',
        help='Location in the filesystem where youtube-dl can store some downloaded information (such as client ids and signatures) permanently. By default $XDG_CACHE_HOME/yt-dlp or ~/.cache/yt-dlp')
    filesystem.add_option(
        '--no-cache-dir', action='store_false', dest='cachedir',
        help='Disable filesystem caching')
    filesystem.add_option(
        '--rm-cache-dir',
        action='store_true', dest='rm_cachedir',
        help='Delete all filesystem cache files')
    filesystem.add_option(
        '--rm-long-name-dir',
        action='store_true', dest='rm_longnamedir',
        help='Deletes all filename-splitting-related empty directories in working directory')

    thumbnail = optparse.OptionGroup(parser, 'Thumbnail Options')
    thumbnail.add_option(
        '--write-thumbnail',
        action='callback', dest='writethumbnail', default=False,
        # Should override --no-write-thumbnail, but not --write-all-thumbnail
        callback=lambda option, _, __, parser: setattr(
            parser.values, option.dest, getattr(parser.values, option.dest) or True),
        help='Write thumbnail image to disk')
    thumbnail.add_option(
        '--no-write-thumbnail',
        action='store_false', dest='writethumbnail',
        help='Do not write thumbnail image to disk (default)')
    thumbnail.add_option(
        '--write-all-thumbnails',
        action='store_const', dest='writethumbnail', const='all',
        help='Write all thumbnail image formats to disk')
    thumbnail.add_option(
        '--list-thumbnails',
        action='store_true', dest='list_thumbnails', default=False,
        help='List available thumbnails of each video. Simulate unless --no-simulate is used')

    link = optparse.OptionGroup(parser, 'Internet Shortcut Options')
    link.add_option(
        '--write-link',
        action='store_true', dest='writelink', default=False,
        help='Write an internet shortcut file, depending on the current platform (.url, .webloc or .desktop). The URL may be cached by the OS')
    link.add_option(
        '--write-url-link',
        action='store_true', dest='writeurllink', default=False,
        help='Write a .url Windows internet shortcut. The OS caches the URL based on the file path')
    link.add_option(
        '--write-webloc-link',
        action='store_true', dest='writewebloclink', default=False,
        help='Write a .webloc macOS internet shortcut')
    link.add_option(
        '--write-desktop-link',
        action='store_true', dest='writedesktoplink', default=False,
        help='Write a .desktop Linux internet shortcut')

    postproc = optparse.OptionGroup(parser, 'Post-Processing Options')
    postproc.add_option(
        '-x', '--extract-audio',
        action='store_true', dest='extractaudio', default=False,
        help='Convert video files to audio-only files (requires ffmpeg and ffprobe)')
    postproc.add_option(
        '--audio-format', metavar='FORMAT', dest='audioformat', default='best',
        help=(
            'Specify audio format to convert the audio to when -x is used. Currently supported formats are: '
            'best (default) or one of %s' % '|'.join(FFmpegExtractAudioPP.SUPPORTED_EXTS)))
    postproc.add_option(
        '--audio-quality', metavar='QUALITY',
        dest='audioquality', default='5',
        help='Specify ffmpeg audio quality, insert a value between 0 (best) and 10 (worst) for VBR or a specific bitrate like 128K (default %default)')
    postproc.add_option(
        '--remux-video',
        metavar='FORMAT', dest='remuxvideo', default=None,
        help=(
            'Remux the video into another container if necessary (currently supported: %s). '
            'If target container does not support the video/audio codec, remuxing will fail. '
            'You can specify multiple rules; Eg. "aac>m4a/mov>mp4/mkv" will remux aac to m4a, mov to mp4 '
            'and anything else to mkv.' % '|'.join(FFmpegVideoRemuxerPP.SUPPORTED_EXTS)))
    postproc.add_option(
        '--recode-video',
        metavar='FORMAT', dest='recodevideo', default=None,
        help=(
            'Re-encode the video into another format if re-encoding is necessary. '
            'The syntax and supported formats are the same as --remux-video'))
    postproc.add_option(
        '--postprocessor-args', '--ppa',
        metavar='NAME:ARGS', dest='postprocessor_args', default={}, type='str',
        action='callback', callback=_dict_from_options_callback,
        callback_kwargs={
            'allowed_keys': r'\w+(?:\+\w+)?',
            'default_key': 'default-compat',
            'process': compat_shlex_split,
            'multiple_keys': False
        }, help=(
            'Give these arguments to the postprocessors. '
            'Specify the postprocessor/executable name and the arguments separated by a colon ":" '
            'to give the argument to the specified postprocessor/executable. Supported PP are: '
            'Merger, ModifyChapters, SplitChapters, ExtractAudio, VideoRemuxer, VideoConvertor, '
            'Metadata, EmbedSubtitle, EmbedThumbnail, SubtitlesConvertor, ThumbnailsConvertor, '
            'FixupStretched, FixupM4a, FixupM3u8, FixupTimestamp and FixupDuration. '
            'The supported executables are: AtomicParsley, FFmpeg and FFprobe. '
            'You can also specify "PP+EXE:ARGS" to give the arguments to the specified executable '
            'only when being used by the specified postprocessor. Additionally, for ffmpeg/ffprobe, '
            '"_i"/"_o" can be appended to the prefix optionally followed by a number to pass the argument '
            'before the specified input/output file. Eg: --ppa "Merger+ffmpeg_i1:-v quiet". '
            'You can use this option multiple times to give different arguments to different '
            'postprocessors. (Alias: --ppa)'))
    postproc.add_option(
        '-k', '--keep-video',
        action='store_true', dest='keepvideo', default=False,
        help='Keep the intermediate video file on disk after post-processing')
    postproc.add_option(
        '--no-keep-video',
        action='store_false', dest='keepvideo',
        help='Delete the intermediate video file after post-processing (default)')
    postproc.add_option(
        '--post-overwrites',
        action='store_false', dest='nopostoverwrites',
        help='Overwrite post-processed files (default)')
    postproc.add_option(
        '--no-post-overwrites',
        action='store_true', dest='nopostoverwrites', default=False,
        help='Do not overwrite post-processed files')
    postproc.add_option(
        '--embed-subs',
        action='store_true', dest='embedsubtitles', default=False,
        help='Embed subtitles in the video (only for mp4, webm and mkv videos)')
    postproc.add_option(
        '--no-embed-subs',
        action='store_false', dest='embedsubtitles',
        help='Do not embed subtitles (default)')
    postproc.add_option(
        '--embed-thumbnail',
        action='store_true', dest='embedthumbnail', default=False,
        help='Embed thumbnail in the video as cover art')
    postproc.add_option(
        '--no-embed-thumbnail',
        action='store_false', dest='embedthumbnail',
        help='Do not embed thumbnail (default)')
    postproc.add_option(
        '--embed-metadata', '--add-metadata',
        action='store_true', dest='addmetadata', default=False,
        help=(
            'Embed metadata to the video file. Also embeds chapters/infojson if present '
            'unless --no-embed-chapters/--no-embed-info-json are used (Alias: --add-metadata)'))
    postproc.add_option(
        '--no-embed-metadata', '--no-add-metadata',
        action='store_false', dest='addmetadata',
        help='Do not add metadata to file (default) (Alias: --no-add-metadata)')
    postproc.add_option(
        '--embed-chapters', '--add-chapters',
        action='store_true', dest='addchapters', default=None,
        help='Add chapter markers to the video file (Alias: --add-chapters)')
    postproc.add_option(
        '--no-embed-chapters', '--no-add-chapters',
        action='store_false', dest='addchapters',
        help='Do not add chapter markers (default) (Alias: --no-add-chapters)')
    postproc.add_option(
        '--embed-info-json',
        action='store_true', dest='embed_infojson', default=None,
        help='Embed the infojson as an attachment to mkv/mka video files')
    postproc.add_option(
        '--no-embed-info-json',
        action='store_false', dest='embed_infojson',
        help='Do not embed the infojson as an attachment to the video file')
    postproc.add_option(
        '--metadata-from-title',
        metavar='FORMAT', dest='metafromtitle',
        help=optparse.SUPPRESS_HELP)
    postproc.add_option(
        '--parse-metadata',
        metavar='FROM:TO', dest='parse_metadata', action='append',
        help=(
            'Parse additional metadata like title/artist from other fields; '
            'see "MODIFYING METADATA" for details'))
    postproc.add_option(
        '--replace-in-metadata',
        dest='parse_metadata', metavar='FIELDS REGEX REPLACE', action='append', nargs=3,
        help='Replace text in a metadata field using the given regex. This option can be used multiple times')
    postproc.add_option(
        '--xattrs',
        action='store_true', dest='xattrs', default=False,
        help='Write metadata to the video file\'s xattrs (using dublin core and xdg standards)')
    postproc.add_option(
        '--fixup',
        metavar='POLICY', dest='fixup', default=None,
        choices=('never', 'ignore', 'warn', 'detect_or_warn', 'force'),
        help=(
            'Automatically correct known faults of the file. '
            'One of never (do nothing), warn (only emit a warning), '
            'detect_or_warn (the default; fix file if we can, warn otherwise), '
            'force (try fixing even if file already exists)'))
    postproc.add_option(
        '--prefer-avconv', '--no-prefer-ffmpeg',
        action='store_false', dest='prefer_ffmpeg',
        help=optparse.SUPPRESS_HELP)
    postproc.add_option(
        '--prefer-ffmpeg', '--no-prefer-avconv',
        action='store_true', dest='prefer_ffmpeg', default=True,
        help=optparse.SUPPRESS_HELP)
    postproc.add_option(
        '--ffmpeg-location', '--avconv-location', metavar='PATH',
        dest='ffmpeg_location',
        help='Location of the ffmpeg binary; either the path to the binary or its containing directory')
    postproc.add_option(
        '--exec',
        metavar='[WHEN:]CMD', dest='exec_cmd', default={}, type='str',
        action='callback', callback=_dict_from_options_callback,
        callback_kwargs={
            'allowed_keys': '|'.join(map(re.escape, POSTPROCESS_WHEN)),
            'default_key': 'after_move',
            'multiple_keys': False,
            'append': True,
        }, help=(
            'Execute a command, optionally prefixed with when to execute it (after_move if unspecified), separated by a ":". '
            'Supported values of "WHEN" are the same as that of --use-postprocessor. '
            'Same syntax as the output template can be used to pass any field as arguments to the command. '
            'After download, an additional field "filepath" that contains the final path of the downloaded file '
            'is also available, and if no fields are passed, %(filepath)q is appended to the end of the command. '
            'This option can be used multiple times'))
    postproc.add_option(
        '--no-exec',
        action='store_const', dest='exec_cmd', const={},
        help='Remove any previously defined --exec')
    postproc.add_option(
        '--exec-before-download', metavar='CMD',
        action='append', dest='exec_before_dl_cmd',
        help=optparse.SUPPRESS_HELP)
    postproc.add_option(
        '--no-exec-before-download',
        action='store_const', dest='exec_before_dl_cmd', const=[],
        help=optparse.SUPPRESS_HELP)
    postproc.add_option(
        '--convert-subs', '--convert-sub', '--convert-subtitles',
        metavar='FORMAT', dest='convertsubtitles', default=None,
        help=(
            'Convert the subtitles to another format (currently supported: %s) '
            '(Alias: --convert-subtitles)' % '|'.join(FFmpegSubtitlesConvertorPP.SUPPORTED_EXTS)))
    postproc.add_option(
        '--convert-thumbnails',
        metavar='FORMAT', dest='convertthumbnails', default=None,
        help=(
            'Convert the thumbnails to another format '
            '(currently supported: %s) ' % '|'.join(FFmpegThumbnailsConvertorPP.SUPPORTED_EXTS)))
    postproc.add_option(
        '--split-chapters', '--split-tracks',
        dest='split_chapters', action='store_true', default=False,
        help=(
            'Split video into multiple files based on internal chapters. '
            'The "chapter:" prefix can be used with "--paths" and "--output" to '
            'set the output filename for the split files. See "OUTPUT TEMPLATE" for details'))
    postproc.add_option(
        '--no-split-chapters', '--no-split-tracks',
        dest='split_chapters', action='store_false',
        help='Do not split video based on chapters (default)')
    postproc.add_option(
        '--remove-chapters',
        metavar='REGEX', dest='remove_chapters', action='append',
        help=(
            'Remove chapters whose title matches the given regular expression. '
            'Time ranges prefixed by a "*" can also be used in place of chapters to remove the specified range. '
            'Eg: --remove-chapters "*10:15-15:00" --remove-chapters "intro". '
            'This option can be used multiple times'))
    postproc.add_option(
        '--no-remove-chapters', dest='remove_chapters', action='store_const', const=None,
        help='Do not remove any chapters from the file (default)')
    postproc.add_option(
        '--force-keyframes-at-cuts',
        action='store_true', dest='force_keyframes_at_cuts', default=False,
        help=(
            'Force keyframes around the chapters before removing/splitting them. '
            'Requires a re-encode and thus is very slow, but the resulting video '
            'may have fewer artifacts around the cuts'))
    postproc.add_option(
        '--no-force-keyframes-at-cuts',
        action='store_false', dest='force_keyframes_at_cuts',
        help='Do not force keyframes around the chapters when cutting/splitting (default)')
    _postprocessor_opts_parser = lambda key, val='': (
        *(item.split('=', 1) for item in (val.split(';') if val else [])),
        ('key', remove_end(key, 'PP')))
    postproc.add_option(
        '--use-postprocessor',
        metavar='NAME[:ARGS]', dest='add_postprocessors', default=[], type='str',
        action='callback', callback=_list_from_options_callback,
        callback_kwargs={
            'delim': None,
            'process': lambda val: dict(_postprocessor_opts_parser(*val.split(':', 1)))
        }, help=(
            'The (case sensitive) name of plugin postprocessors to be enabled, '
            'and (optionally) arguments to be passed to it, separated by a colon ":". '
            'ARGS are a semicolon ";" delimited list of NAME=VALUE. '
            'The "when" argument determines when the postprocessor is invoked. '
            'It can be one of "pre_process" (after extraction), '
            '"before_dl" (before video download), "post_process" (after video download; default), '
            '"after_move" (after moving file to their final locations), '
            '"after_video" (after downloading and processing all formats of a video), '
            'or "playlist" (end of playlist). '
            'This option can be used multiple times to add different postprocessors'))

    sponsorblock = optparse.OptionGroup(parser, 'SponsorBlock Options', description=(
        'Make chapter entries for, or remove various segments (sponsor, introductions, etc.) '
        'from downloaded YouTube videos using the SponsorBlock API (https://sponsor.ajay.app)'))
    sponsorblock.add_option(
        '--sponsorblock-mark', metavar='CATS',
        dest='sponsorblock_mark', default=set(), action='callback', type='str',
        callback=_set_from_options_callback, callback_kwargs={
            'allowed_values': SponsorBlockPP.CATEGORIES.keys(),
            'aliases': {'default': ['all']}
        }, help=(
            'SponsorBlock categories to create chapters for, separated by commas. '
            f'Available categories are all, default(=all), {", ".join(SponsorBlockPP.CATEGORIES.keys())}. '
            'You can prefix the category with a "-" to exempt it. See [1] for description of the categories. '
            'Eg: --sponsorblock-mark all,-preview [1] https://wiki.sponsor.ajay.app/w/Segment_Categories'))
    sponsorblock.add_option(
        '--sponsorblock-remove', metavar='CATS',
        dest='sponsorblock_remove', default=set(), action='callback', type='str',
        callback=_set_from_options_callback, callback_kwargs={
            'allowed_values': set(SponsorBlockPP.CATEGORIES.keys()) - set(SponsorBlockPP.POI_CATEGORIES.keys()),
            # Note: From https://wiki.sponsor.ajay.app/w/Types:
            # The filler category is very aggressive.
            # It is strongly recommended to not use this in a client by default.
            'aliases': {'default': ['all', '-filler']}
        }, help=(
            'SponsorBlock categories to be removed from the video file, separated by commas. '
            'If a category is present in both mark and remove, remove takes precedence. '
            'The syntax and available categories are the same as for --sponsorblock-mark '
            'except that "default" refers to "all,-filler" '
            f'and {", ".join(SponsorBlockPP.POI_CATEGORIES.keys())} is not available'))
    sponsorblock.add_option(
        '--sponsorblock-chapter-title', metavar='TEMPLATE',
        default=DEFAULT_SPONSORBLOCK_CHAPTER_TITLE, dest='sponsorblock_chapter_title',
        help=(
            'The title template for SponsorBlock chapters created by --sponsorblock-mark. '
            'The same syntax as the output template is used, but the only available fields are '
            'start_time, end_time, category, categories, name, category_names. Defaults to "%default"'))
    sponsorblock.add_option(
        '--no-sponsorblock', default=False,
        action='store_true', dest='no_sponsorblock',
        help='Disable both --sponsorblock-mark and --sponsorblock-remove')
    sponsorblock.add_option(
        '--sponsorblock-api', metavar='URL',
        default='https://sponsor.ajay.app', dest='sponsorblock_api',
        help='SponsorBlock API location, defaults to %default')

    sponsorblock.add_option(
        '--sponskrub',
        action='store_true', dest='sponskrub', default=False,
        help=optparse.SUPPRESS_HELP)
    sponsorblock.add_option(
        '--no-sponskrub',
        action='store_false', dest='sponskrub',
        help=optparse.SUPPRESS_HELP)
    sponsorblock.add_option(
        '--sponskrub-cut', default=False,
        action='store_true', dest='sponskrub_cut',
        help=optparse.SUPPRESS_HELP)
    sponsorblock.add_option(
        '--no-sponskrub-cut',
        action='store_false', dest='sponskrub_cut',
        help=optparse.SUPPRESS_HELP)
    sponsorblock.add_option(
        '--sponskrub-force', default=False,
        action='store_true', dest='sponskrub_force',
        help=optparse.SUPPRESS_HELP)
    sponsorblock.add_option(
        '--no-sponskrub-force',
        action='store_true', dest='sponskrub_force',
        help=optparse.SUPPRESS_HELP)
    sponsorblock.add_option(
        '--sponskrub-location', metavar='PATH',
        dest='sponskrub_path', default='',
        help=optparse.SUPPRESS_HELP)
    sponsorblock.add_option(
        '--sponskrub-args', dest='sponskrub_args', metavar='ARGS',
        help=optparse.SUPPRESS_HELP)

    extractor = optparse.OptionGroup(parser, 'Extractor Options')
    extractor.add_option(
        '--extractor-retries',
        dest='extractor_retries', metavar='RETRIES', default=3,
        help='Number of retries for known extractor errors (default is %default), or "infinite"')
    extractor.add_option(
        '--allow-dynamic-mpd', '--no-ignore-dynamic-mpd',
        action='store_true', dest='dynamic_mpd', default=True,
        help='Process dynamic DASH manifests (default) (Alias: --no-ignore-dynamic-mpd)')
    extractor.add_option(
        '--ignore-dynamic-mpd', '--no-allow-dynamic-mpd',
        action='store_false', dest='dynamic_mpd',
        help='Do not process dynamic DASH manifests (Alias: --no-allow-dynamic-mpd)')
    extractor.add_option(
        '--hls-split-discontinuity',
        dest='hls_split_discontinuity', action='store_true', default=False,
        help='Split HLS playlists to different formats at discontinuities such as ad breaks'
    )
    extractor.add_option(
        '--no-hls-split-discontinuity',
        dest='hls_split_discontinuity', action='store_false',
        help='Do not split HLS playlists to different formats at discontinuities such as ad breaks (default)')
    _extractor_arg_parser = lambda key, vals='': (key.strip().lower().replace('-', '_'), [
        val.replace(r'\,', ',').strip() for val in re.split(r'(?<!\\),', vals)])
    extractor.add_option(
        '--extractor-args',
        metavar='KEY:ARGS', dest='extractor_args', default={}, type='str',
        action='callback', callback=_dict_from_options_callback,
        callback_kwargs={
            'multiple_keys': False,
            'process': lambda val: dict(
                _extractor_arg_parser(*arg.split('=', 1)) for arg in val.split(';'))
        }, help=(
            'Pass these arguments to the extractor. See "EXTRACTOR ARGUMENTS" for details. '
            'You can use this option multiple times to give arguments for different extractors'))
    extractor.add_option(
        '--youtube-include-dash-manifest', '--no-youtube-skip-dash-manifest',
        action='store_true', dest='youtube_include_dash_manifest', default=True,
        help=optparse.SUPPRESS_HELP)
    extractor.add_option(
        '--youtube-skip-dash-manifest', '--no-youtube-include-dash-manifest',
        action='store_false', dest='youtube_include_dash_manifest',
        help=optparse.SUPPRESS_HELP)
    extractor.add_option(
        '--youtube-include-hls-manifest', '--no-youtube-skip-hls-manifest',
        action='store_true', dest='youtube_include_hls_manifest', default=True,
        help=optparse.SUPPRESS_HELP)
    extractor.add_option(
        '--youtube-skip-hls-manifest', '--no-youtube-include-hls-manifest',
        action='store_false', dest='youtube_include_hls_manifest',
        help=optparse.SUPPRESS_HELP)

    parser.add_option_group(general)
    parser.add_option_group(network)
    parser.add_option_group(geo)
    parser.add_option_group(selection)
    parser.add_option_group(downloader)
    parser.add_option_group(filesystem)
    parser.add_option_group(thumbnail)
    parser.add_option_group(link)
    parser.add_option_group(verbosity)
    parser.add_option_group(workarounds)
    parser.add_option_group(video_format)
    parser.add_option_group(subtitles)
    parser.add_option_group(authentication)
    parser.add_option_group(postproc)
    parser.add_option_group(sponsorblock)
    parser.add_option_group(extractor)

    return parser

<<<<<<< HEAD
        configs = {'command-line': compat_conf(sys.argv[1:])}
        paths = {'command-line': False}
        preferences = ('command-line', 'custom', 'portable', 'home', 'user', 'system')
        insert_config = {}
        for name in preferences:
            configs.setdefault(name, [])

        def read_options(name, path, user=False):
            ''' loads config files and returns ignoreconfig '''
            # Multiple package names can be given here
            # Eg: ('yt-dlp', 'youtube-dlc', 'youtube-dl') will look for
            # the configuration file of any of these three packages
            for package in ('yt-dlp', 'ytdl-patched'):
                if user:
                    config, current_path = _readUserConf(package, default=None)
                else:
                    current_path = os.path.join(path, '%s.conf' % package)
                    config = _readOptions(current_path, default=None)
                if config is not None:
                    current_path = os.path.realpath(current_path)
                    if current_path in paths.values():
                        return False
                    configs[name], paths[name] = config, current_path
                    parsed_conf = parser.parse_args(config)[0]
                    update_insert_config(parsed_conf.insert_config)
                    return parsed_conf.ignoreconfig
            return False

        def update_insert_config(values):
            if not values:
                return
            for entry in values:
                n, v = entry.split(':', 1)
                # has to do this because lower-level configs are merged later
                if n not in insert_config:
                    insert_config[n] = v

        def load_config_path(location):
            location = compat_expanduser(location)
            if os.path.isdir(location):
                location = os.path.join(location, 'yt-dlp.conf')
            if not os.path.exists(location):
                parser.error('config-location %s does not exist.' % location)
            return _readOptions(location, default=None), location

        def get_configs():
            opts, _ = parser.parse_args(configs['command-line'])
            if opts.config_location is not None:
                config, location = load_config_path(opts.config_location)
                if config:
                    configs['custom'], paths['custom'] = config, location

            if opts.ignoreconfig:
                return

            custom_conf = parser.parse_args(configs['custom'])[0]
            update_insert_config(opts.insert_config)
            update_insert_config(custom_conf.insert_config)

            if custom_conf.ignoreconfig:
                return
            if read_options('portable', get_executable_path()):
                return
            opts, _ = parser.parse_args(configs['portable'] + configs['custom'] + configs['command-line'])
            if read_options('home', expand_path(opts.paths.get('home', '')).strip()):
                return
            if read_options('system', '/etc'):
                return
            if read_options('user', None, user=True):
                configs['system'], paths['system'] = [], None

        get_configs()
        if insert_config:
            for name in preferences:
                key = 'super-' + name
                if key not in insert_config:
                    continue
                config, location = load_config_path(insert_config[key])
                if config:
                    configs[key], paths[key] = config, location
            preferences = tuple(y for x in preferences for y in ('super-' + x, x))

        argv = [y for x in reversed(preferences) for y in configs.get(x) or ()]
        opts, args = parser.parse_args(argv)
        if opts.verbose:
            for key in preferences:
                label = key[0].upper() + key[1:]
                if paths.get(key):
                    write_string(f'[debug] {label} config file: {paths[key]}\n')
                if paths.get(key) is not None:
                    write_string(f'[debug] {label} config: {_hide_login_info(configs[key])!r}\n')

    return parser, opts, args
=======

def _hide_login_info(opts):
    write_string(
        'DeprecationWarning: "yt_dlp.options._hide_login_info" is deprecated and may be removed in a future version. '
        'Use "yt_dlp.utils.Config.hide_login_info" instead\n')
    return Config.hide_login_info(opts)
>>>>>>> 9175f7fb
<|MERGE_RESOLUTION|>--- conflicted
+++ resolved
@@ -264,17 +264,6 @@
             'Don\'t load any more configuration files except those given by --config-locations. '
             'For backward compatibility, if this option is found inside the system configuration file, the user configuration is not loaded'))
     general.add_option(
-<<<<<<< HEAD
-        '--config-location',
-        dest='config_location', metavar='PATH',
-        help='Location of the main configuration file; either the path to the config or its containing directory')
-    general.add_option(  #
-        '--insert-config',
-        dest='insert_config', metavar='LEVEL:PATH', action='append',
-        help=optparse.SUPPRESS_HELP)
-    # help=('Location of the configuration file to override other oones; '
-    #       'acceptable levels are: super-command-line, super-custom, super-portable, super-home, super-user, super-system'))
-=======
         '--no-config-locations',
         action='store_const', dest='config_locations', const=[],
         help=(
@@ -286,7 +275,6 @@
         help=(
             'Location of the main configuration file; either the path to the config or its containing directory. '
             'Can be used multiple times and inside other configuration files'))
->>>>>>> 9175f7fb
     general.add_option(
         '--flat-playlist',
         action='store_const', dest='extract_flat', const='in_playlist', default=False,
@@ -1772,105 +1760,9 @@
 
     return parser
 
-<<<<<<< HEAD
-        configs = {'command-line': compat_conf(sys.argv[1:])}
-        paths = {'command-line': False}
-        preferences = ('command-line', 'custom', 'portable', 'home', 'user', 'system')
-        insert_config = {}
-        for name in preferences:
-            configs.setdefault(name, [])
-
-        def read_options(name, path, user=False):
-            ''' loads config files and returns ignoreconfig '''
-            # Multiple package names can be given here
-            # Eg: ('yt-dlp', 'youtube-dlc', 'youtube-dl') will look for
-            # the configuration file of any of these three packages
-            for package in ('yt-dlp', 'ytdl-patched'):
-                if user:
-                    config, current_path = _readUserConf(package, default=None)
-                else:
-                    current_path = os.path.join(path, '%s.conf' % package)
-                    config = _readOptions(current_path, default=None)
-                if config is not None:
-                    current_path = os.path.realpath(current_path)
-                    if current_path in paths.values():
-                        return False
-                    configs[name], paths[name] = config, current_path
-                    parsed_conf = parser.parse_args(config)[0]
-                    update_insert_config(parsed_conf.insert_config)
-                    return parsed_conf.ignoreconfig
-            return False
-
-        def update_insert_config(values):
-            if not values:
-                return
-            for entry in values:
-                n, v = entry.split(':', 1)
-                # has to do this because lower-level configs are merged later
-                if n not in insert_config:
-                    insert_config[n] = v
-
-        def load_config_path(location):
-            location = compat_expanduser(location)
-            if os.path.isdir(location):
-                location = os.path.join(location, 'yt-dlp.conf')
-            if not os.path.exists(location):
-                parser.error('config-location %s does not exist.' % location)
-            return _readOptions(location, default=None), location
-
-        def get_configs():
-            opts, _ = parser.parse_args(configs['command-line'])
-            if opts.config_location is not None:
-                config, location = load_config_path(opts.config_location)
-                if config:
-                    configs['custom'], paths['custom'] = config, location
-
-            if opts.ignoreconfig:
-                return
-
-            custom_conf = parser.parse_args(configs['custom'])[0]
-            update_insert_config(opts.insert_config)
-            update_insert_config(custom_conf.insert_config)
-
-            if custom_conf.ignoreconfig:
-                return
-            if read_options('portable', get_executable_path()):
-                return
-            opts, _ = parser.parse_args(configs['portable'] + configs['custom'] + configs['command-line'])
-            if read_options('home', expand_path(opts.paths.get('home', '')).strip()):
-                return
-            if read_options('system', '/etc'):
-                return
-            if read_options('user', None, user=True):
-                configs['system'], paths['system'] = [], None
-
-        get_configs()
-        if insert_config:
-            for name in preferences:
-                key = 'super-' + name
-                if key not in insert_config:
-                    continue
-                config, location = load_config_path(insert_config[key])
-                if config:
-                    configs[key], paths[key] = config, location
-            preferences = tuple(y for x in preferences for y in ('super-' + x, x))
-
-        argv = [y for x in reversed(preferences) for y in configs.get(x) or ()]
-        opts, args = parser.parse_args(argv)
-        if opts.verbose:
-            for key in preferences:
-                label = key[0].upper() + key[1:]
-                if paths.get(key):
-                    write_string(f'[debug] {label} config file: {paths[key]}\n')
-                if paths.get(key) is not None:
-                    write_string(f'[debug] {label} config: {_hide_login_info(configs[key])!r}\n')
-
-    return parser, opts, args
-=======
 
 def _hide_login_info(opts):
     write_string(
         'DeprecationWarning: "yt_dlp.options._hide_login_info" is deprecated and may be removed in a future version. '
         'Use "yt_dlp.utils.Config.hide_login_info" instead\n')
-    return Config.hide_login_info(opts)
->>>>>>> 9175f7fb
+    return Config.hide_login_info(opts)