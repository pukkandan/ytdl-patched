import optparse
import os.path
import re
import shlex
import sys

from .compat import compat_expanduser, compat_get_terminal_size, compat_getenv
from .cookies import SUPPORTED_BROWSERS, SUPPORTED_KEYRINGS
from .downloader.external import list_external_downloaders
from .postprocessor import (
    FFmpegExtractAudioPP,
    FFmpegSubtitlesConvertorPP,
    FFmpegThumbnailsConvertorPP,
    FFmpegVideoRemuxerPP,
    SponsorBlockPP,
)
from .postprocessor.modify_chapters import DEFAULT_SPONSORBLOCK_CHAPTER_TITLE
from .utils import (
    OUTTMPL_TYPES,
    POSTPROCESS_WHEN,
    Config,
    expand_path,
    get_executable_path,
    join_nonempty,
    remove_end,
    write_string,
)
from .version import __version__


def parseOpts(overrideArguments=None, ignore_config_files='if_override'):
    parser = create_parser()
    root = Config(parser)

    if ignore_config_files == 'if_override':
        ignore_config_files = overrideArguments is not None
    if overrideArguments:
        root.append_config(overrideArguments, label='Override')
    else:
        root.append_config(sys.argv[1:], label='Command-line')

    def _readUserConf(package_name, default=[]):
        # .config
        xdg_config_home = compat_getenv('XDG_CONFIG_HOME') or compat_expanduser('~/.config')
        userConfFile = os.path.join(xdg_config_home, package_name, 'config')
        if not os.path.isfile(userConfFile):
            userConfFile = os.path.join(xdg_config_home, '%s.conf' % package_name)
        userConf = Config.read_file(userConfFile, default=None)
        if userConf is not None:
            return userConf, userConfFile

        # appdata
        appdata_dir = compat_getenv('appdata')
        if appdata_dir:
            userConfFile = os.path.join(appdata_dir, package_name, 'config')
            userConf = Config.read_file(userConfFile, default=None)
            if userConf is None:
                userConfFile += '.txt'
                userConf = Config.read_file(userConfFile, default=None)
        if userConf is not None:
            return userConf, userConfFile

        # home
        userConfFile = os.path.join(compat_expanduser('~'), '%s.conf' % package_name)
        userConf = Config.read_file(userConfFile, default=None)
        if userConf is None:
            userConfFile += '.txt'
            userConf = Config.read_file(userConfFile, default=None)
        if userConf is not None:
            return userConf, userConfFile

        return default, None

    def add_config(label, path, user=False):
        """ Adds config and returns whether to continue """
        if root.parse_args()[0].ignoreconfig:
            return False
        # Multiple package names can be given here
        # Eg: ('yt-dlp', 'youtube-dlc', 'youtube-dl') will look for
        # the configuration file of any of these three packages
        for package in ('yt-dlp', 'ytdl-patched'):
            if user:
                args, current_path = _readUserConf(package, default=None)
            else:
                current_path = os.path.join(path, '%s.conf' % package)
                args = Config.read_file(current_path, default=None)
            if args is not None:
                root.append_config(args, current_path, label=label)
                return True
        return True

    def load_configs():
        yield not ignore_config_files
        yield add_config('Portable', get_executable_path())
        yield add_config('Home', expand_path(root.parse_args()[0].paths.get('home', '')).strip())
        yield add_config('User', None, user=True)
        yield add_config('System', '/etc')

    if all(load_configs()):
        # If ignoreconfig is found inside the system configuration file,
        # the user configuration is removed
        if root.parse_args()[0].ignoreconfig:
            user_conf = next((i for i, conf in enumerate(root.configs) if conf.label == 'User'), None)
            if user_conf is not None:
                root.configs.pop(user_conf)

    opts, args = root.parse_args()
    if opts.verbose:
        write_string(f'\n{root}'.replace('\n| ', '\n[debug] ')[1:] + '\n')
    return parser, opts, args


class _YoutubeDLHelpFormatter(optparse.IndentedHelpFormatter):
    def __init__(self):
        # No need to wrap help messages if we're on a wide console
        max_width = compat_get_terminal_size().columns or 80
        # 47% is chosen because that is how README.md is currently formatted
        # and moving help text even further to the right is undesirable.
        # This can be reduced in the future to get a prettier output
        super().__init__(width=max_width, max_help_position=int(0.47 * max_width))

    @staticmethod
    def format_option_strings(option):
        """ ('-o', '--option') -> -o, --format METAVAR """
        opts = join_nonempty(
            option._short_opts and option._short_opts[0],
            option._long_opts and option._long_opts[0],
            delim=', ')
        if option.takes_value():
            opts += f' {option.metavar}'
        return opts


class _YoutubeDLOptionParser(optparse.OptionParser):
    # optparse is deprecated since python 3.2. So assume a stable interface even for private methods

    def __init__(self):
        super().__init__(
            prog='yt-dlp',
            version=__version__,
            usage='%prog [OPTIONS] URL [URL...]',
            epilog='See full documentation at  https://github.com/yt-dlp/yt-dlp#readme',
            formatter=_YoutubeDLHelpFormatter(),
            conflict_handler='resolve',
        )

    def _get_args(self, args):
        return sys.argv[1:] if args is None else list(args)

    def _match_long_opt(self, opt):
        """Improve ambigious argument resolution by comparing option objects instead of argument strings"""
        try:
            return super()._match_long_opt(opt)
        except optparse.AmbiguousOptionError as e:
            if len({self._long_opt[p] for p in e.possibilities}) == 1:
                return e.possibilities[0]
            raise


<<<<<<< HEAD
def instantiate_parser():
    def _format_option_string(option):
        ''' ('-o', '--option') -> -o, --format METAVAR'''

        opts = []

        if option._short_opts:
            opts.append(option._short_opts[0])
        if option._long_opts:
            opts.append(option._long_opts[0])
        if len(opts) > 1:
            opts.insert(1, ', ')

        if option.takes_value():
            opts.append(' %s' % option.metavar)

        return ''.join(opts)

    # No need to wrap help messages if we're on a wide console
    columns = compat_get_terminal_size().columns
    max_width = columns if columns else 80
    # 47% is chosen because that is how README.md is currently formatted
    # and moving help text even further to the right is undesirable.
    # This can be reduced in the future to get a prettier output
    max_help_position = int(0.47 * max_width)

    fmt = optparse.IndentedHelpFormatter(width=max_width, max_help_position=max_help_position)
    fmt.format_option_strings = _format_option_string

    return _YoutubeDLOptionParser(
        version=__version__,
        formatter=fmt,
        usage='%prog [OPTIONS] URL [URL...]',
        conflict_handler='resolve',
    )


=======
>>>>>>> 43cc91ad
def create_parser():
    def _list_from_options_callback(option, opt_str, value, parser, append=True, delim=',', process=str.strip):
        # append can be True, False or -1 (prepend)
        current = list(getattr(parser.values, option.dest)) if append else []
        value = list(filter(None, [process(value)] if delim is None else map(process, value.split(delim))))
        setattr(
            parser.values, option.dest,
            current + value if append is True else value + current)

    def _set_from_options_callback(
            option, opt_str, value, parser, delim=',', allowed_values=None, aliases={},
            process=lambda x: x.lower().strip()):
        current = set(getattr(parser.values, option.dest))
        values = [process(value)] if delim is None else list(map(process, value.split(delim)[::-1]))
        while values:
            actual_val = val = values.pop()
            if not val:
                raise optparse.OptionValueError(f'Invalid {option.metavar} for {opt_str}: {value}')
            if val == 'all':
                current.update(allowed_values)
            elif val == '-all':
                current = set()
            elif val in aliases:
                values.extend(aliases[val])
            else:
                if val[0] == '-':
                    val = val[1:]
                    current.discard(val)
                else:
                    current.update([val])
                if allowed_values is not None and val not in allowed_values:
                    raise optparse.OptionValueError(f'wrong {option.metavar} for {opt_str}: {actual_val}')

        setattr(parser.values, option.dest, current)

    def _dict_from_options_callback(
            option, opt_str, value, parser,
            allowed_keys=r'[\w-]+', delimiter=':', default_key=None, process=None, multiple_keys=True,
            process_key=str.lower, append=False):

        out_dict = dict(getattr(parser.values, option.dest))
        multiple_args = not isinstance(value, str)
        if multiple_keys:
            allowed_keys = fr'({allowed_keys})(,({allowed_keys}))*'
        mobj = re.match(
            fr'(?i)(?P<keys>{allowed_keys}){delimiter}(?P<val>.*)$',
            value[0] if multiple_args else value)
        if mobj is not None:
            keys, val = mobj.group('keys').split(','), mobj.group('val')
            if multiple_args:
                val = [val, *value[1:]]
        elif default_key is not None:
            keys, val = [default_key], value
        else:
            raise optparse.OptionValueError(
                f'wrong {opt_str} formatting; it should be {option.metavar}, not "{value}"')
        try:
            keys = map(process_key, keys) if process_key else keys
            val = process(val) if process else val
        except Exception as err:
            raise optparse.OptionValueError(f'wrong {opt_str} formatting; {err}')
        for key in keys:
            out_dict[key] = out_dict.get(key, []) + [val] if append else val
        setattr(parser.values, option.dest, out_dict)

<<<<<<< HEAD
    parser = instantiate_parser()
=======
    parser = _YoutubeDLOptionParser()
>>>>>>> 43cc91ad

    general = optparse.OptionGroup(parser, 'General Options')
    general.add_option(
        '-h', '--help',
        action='help',
        help='Print this help text and exit')
    general.add_option(
        '-V', '--version',
        action='version',
        help='Print program version and exit')
    general.add_option(
        '-U', '--update',
        action='store_true', dest='update_self',
        help='Update this program to latest version. Make sure that you have sufficient permissions (run with sudo if needed)')
    general.add_option(
        '-i', '--ignore-errors',
        action='store_true', dest='ignoreerrors',
        help='Ignore download and postprocessing errors. The download will be considered successful even if the postprocessing fails')
    general.add_option(
        '--no-abort-on-error',
        action='store_const', dest='ignoreerrors', const='only_download',
        help='Continue with next video on download errors; e.g. to skip unavailable videos in a playlist (default)')
    general.add_option(
        '--abort-on-error', '--no-ignore-errors',
        action='store_false', dest='ignoreerrors',
        help='Abort downloading of further videos if an error occurs (Alias: --no-ignore-errors)')
    general.add_option(
        '--dump-user-agent',
        action='store_true', dest='dump_user_agent', default=False,
        help='Display the current user-agent and exit')
    general.add_option(
        '--list-extractors',
        action='store_true', dest='list_extractors', default=False,
        help='List all supported extractors and exit')
    general.add_option(
        '--extractor-descriptions',
        action='store_true', dest='list_extractor_descriptions', default=False,
        help='Output descriptions of all supported extractors and exit')
    general.add_option(
        '--force-generic-extractor',
        action='store_true', dest='force_generic_extractor', default=False,
        help='Force extraction to use the generic extractor')
    general.add_option(
        '--default-search',
        dest='default_search', metavar='PREFIX',
        help='Use this prefix for unqualified URLs. For example "gvsearch2:" downloads two videos from google videos for the search term "large apple". Use the value "auto" to let yt-dlp guess ("auto_warning" to emit a warning when guessing). "error" just throws an error. The default value "fixup_error" repairs broken URLs, but emits an error if this is not possible instead of searching')
    general.add_option(
        '--ignore-config', '--no-config',
        action='store_true', dest='ignoreconfig',
        help=(
            'Don\'t load any more configuration files except those given by --config-locations. '
            'For backward compatibility, if this option is found inside the system configuration file, the user configuration is not loaded. '
            '(Alias: --no-config)'))
    general.add_option(
        '--no-config-locations',
        action='store_const', dest='config_locations', const=[],
        help=(
            'Do not load any custom configuration files (default). When given inside a '
            'configuration file, ignore all previous --config-locations defined in the current file'))
    general.add_option(
        '--config-locations',
        dest='config_locations', metavar='PATH', action='append',
        help=(
            'Location of the main configuration file; either the path to the config or its containing directory. '
            'Can be used multiple times and inside other configuration files'))
    general.add_option(
        '--flat-playlist',
        action='store_const', dest='extract_flat', const='in_playlist', default=False,
        help='Do not extract the videos of a playlist, only list them')
    general.add_option(
        '--no-flat-playlist',
        action='store_false', dest='extract_flat',
        help='Extract the videos of a playlist')
    general.add_option(
        '--live-from-start',
        action='store_true', dest='live_from_start',
        help='Download livestreams from the start. Currently only supported for YouTube (Experimental)')
    general.add_option(
        '--no-live-from-start',
        action='store_false', dest='live_from_start',
        help='Download livestreams from the current time (default)')
    general.add_option(
        '--wait-for-video',
        dest='wait_for_video', metavar='MIN[-MAX]', default=None,
        help=(
            'Wait for scheduled streams to become available. '
            'Pass the minimum number of seconds (or range) to wait between retries'))
    general.add_option(
        '--no-wait-for-video',
        dest='wait_for_video', action='store_const', const=None,
        help='Do not wait for scheduled streams (default)')
    general.add_option(
        '--mark-watched',
        action='store_true', dest='mark_watched', default=False,
        help='Mark videos watched (even with --simulate)')
    general.add_option(
        '--no-mark-watched',
        action='store_false', dest='mark_watched',
        help='Do not mark videos watched (default)')
    general.add_option(
        '--no-colors',
        action='store_true', dest='no_color', default=False,
        help='Do not emit color codes in output')
    general.add_option(
        '--compat-options',
        metavar='OPTS', dest='compat_opts', default=set(), type='str',
        action='callback', callback=_set_from_options_callback,
        callback_kwargs={
            'allowed_values': {
                'filename', 'filename-sanitization', 'format-sort', 'abort-on-error', 'format-spec', 'no-playlist-metafiles',
                'multistreams', 'no-live-chat', 'playlist-index', 'list-formats', 'no-direct-merge',
                'no-youtube-channel-redirect', 'no-youtube-unavailable-videos', 'no-attach-info-json', 'embed-metadata',
                'embed-thumbnail-atomicparsley', 'seperate-video-versions', 'no-clean-infojson', 'no-keep-subs', 'no-certifi',
            }, 'aliases': {
                'youtube-dl': ['-multistreams', 'all'],
                'youtube-dlc': ['-no-youtube-channel-redirect', '-no-live-chat', 'all'],
            }
        }, help=(
            'Options that can help keep compatibility with youtube-dl or youtube-dlc '
            'configurations by reverting some of the changes made in yt-dlp. '
            'See "Differences in default behavior" for details'))
    general.add_option(
        '--check-mastodon-instance',
        action='store_true', dest='check_mastodon_instance',
        default=False,
        help='Always perform online checks for Mastodon-like URL')
    general.add_option(
        '--check-peertube-instance',
        action='store_true', dest='check_peertube_instance',
        default=False,
        help='Always perform online checks for PeerTube-like URL')
    general.add_option(
        '--check-misskey-instance',
        action='store_true', dest='check_misskey_instance',
        default=False,
        help='Always perform online checks for Misskey-like URL')
    general.add_option(
        '--test-filename',
        metavar='CMD', dest='test_filename',
        help='Like --exec option, but used for testing if downloading should be started. '
             'You can begin with "re:" to use regex instead of commands')
    general.add_option(
        '--print-infojson-types',
        action='store_true', dest='printjsontypes',
        default=False,
        help=optparse.SUPPRESS_HELP)
    # help='DO NOT USE. IT\'S MEANINGLESS FOR MOST PEOPLE. Prints types of object in info json. '
    #      'Use this for extractors that --print-json won\' work.')
    general.add_option(
        '--enable-lock',
        action='store_true', dest='lock_exclusive',
        default=True,
        help='Locks downloading exclusively. Blocks other ytdl-patched process downloading the same video.')
    general.add_option(
        '--no-lock',
        action='store_false', dest='lock_exclusive',
        default=True,
        help='Do not lock downloading exclusively. '
             'Download will start even if other process is working on it.')
    general.add_option(
        '--ffmpeg-native-progress', '--use-ffmpeg-native-progress', '--enable-ffmpeg-native-progress',
        action='store_true', dest='enable_ffmpeg_native_progress',
        default=False,
        help=('Show FFmpeg download (and postprocessing in the future) progress with built-in progress. '
              'This is an experimental feature, and disabled on live streams. (see yt-dlp/yt-dlp#1947)'))
    general.add_option(
        '--no-ffmpeg-native-progress', '--disable-ffmpeg-native-progress',
        action='store_false', dest='enable_ffmpeg_native_progress',
        default=False,
        help=('Show FFmpeg download (and postprocessing in the future) progress with built-in progress. '
              'This is an experimental feature, and disabled on live streams. (see yt-dlp/yt-dlp#1947)'))

    network = optparse.OptionGroup(parser, 'Network Options')
    network.add_option(
        '--proxy', dest='proxy',
        default=None, metavar='URL',
        help=(
            'Use the specified HTTP/HTTPS/SOCKS proxy. To enable '
            'SOCKS proxy, specify a proper scheme. For example '
            'socks5://user:pass@127.0.0.1:1080/. Pass in an empty string (--proxy "") '
            'for direct connection'))
    network.add_option(
        '--socket-timeout',
        dest='socket_timeout', type=float, default=None, metavar='SECONDS',
        help='Time to wait before giving up, in seconds')
    network.add_option(
        '--source-address',
        metavar='IP', dest='source_address', default=None,
        help='Client-side IP address to bind to',
    )
    network.add_option(
        '-4', '--force-ipv4',
        action='store_const', const='0.0.0.0', dest='source_address',
        help='Make all connections via IPv4',
    )
    network.add_option(
        '-6', '--force-ipv6',
        action='store_const', const='::', dest='source_address',
        help='Make all connections via IPv6',
    )

    geo = optparse.OptionGroup(parser, 'Geo-restriction')
    geo.add_option(
        '--geo-verification-proxy',
        dest='geo_verification_proxy', default=None, metavar='URL',
        help=(
            'Use this proxy to verify the IP address for some geo-restricted sites. '
            'The default proxy specified by --proxy (or none, if the option is not present) is used for the actual downloading'))
    geo.add_option(
        '--cn-verification-proxy',
        dest='cn_verification_proxy', default=None, metavar='URL',
        help=optparse.SUPPRESS_HELP)
    geo.add_option(
        '--geo-bypass',
        action='store_true', dest='geo_bypass', default=True,
        help='Bypass geographic restriction via faking X-Forwarded-For HTTP header (default)')
    geo.add_option(
        '--no-geo-bypass',
        action='store_false', dest='geo_bypass',
        help='Do not bypass geographic restriction via faking X-Forwarded-For HTTP header')
    geo.add_option(
        '--geo-bypass-country', metavar='CODE',
        dest='geo_bypass_country', default=None,
        help='Force bypass geographic restriction with explicitly provided two-letter ISO 3166-2 country code')
    geo.add_option(
        '--geo-bypass-ip-block', metavar='IP_BLOCK',
        dest='geo_bypass_ip_block', default=None,
        help='Force bypass geographic restriction with explicitly provided IP block in CIDR notation')

    selection = optparse.OptionGroup(parser, 'Video Selection')
    selection.add_option(
        '--playlist-start',
        dest='playliststart', metavar='NUMBER', default=1, type=int,
        help='Playlist video to start at (default is %default)')
    selection.add_option(
        '--playlist-end',
        dest='playlistend', metavar='NUMBER', default=None, type=int,
        help='Playlist video to end at (default is last)')
    selection.add_option(
        '--playlist-items', '--playlist-index',
        dest='playlist_items', metavar='ITEM_SPEC', default=None,
        help='Playlist video items to download. Specify indices of the videos in the playlist separated by commas like: "--playlist-items 1,2,5,8" if you want to download videos indexed 1, 2, 5, 8 in the playlist. You can specify range: "--playlist-items 1-3,7,10-13", it will download the videos at index 1, 2, 3, 7, 10, 11, 12 and 13')
    selection.add_option(
        '--match-title',
        dest='matchtitle', metavar='REGEX',
        help=optparse.SUPPRESS_HELP)
    selection.add_option(
        '--reject-title',
        dest='rejecttitle', metavar='REGEX',
        help=optparse.SUPPRESS_HELP)
    selection.add_option(
        '--min-filesize',
        metavar='SIZE', dest='min_filesize', default=None,
        help='Do not download any videos smaller than SIZE (e.g. 50k or 44.6m)')
    selection.add_option(
        '--max-filesize',
        metavar='SIZE', dest='max_filesize', default=None,
        help='Do not download any videos larger than SIZE (e.g. 50k or 44.6m)')
    selection.add_option(
        '--date',
        metavar='DATE', dest='date', default=None,
        help=(
            'Download only videos uploaded on this date. '
            'The date can be "YYYYMMDD" or in the format '
            '"(now|today)[+-][0-9](day|week|month|year)(s)?"'))
    selection.add_option(
        '--datebefore',
        metavar='DATE', dest='datebefore', default=None,
        help=(
            'Download only videos uploaded on or before this date. '
            'The date formats accepted is the same as --date'))
    selection.add_option(
        '--dateafter',
        metavar='DATE', dest='dateafter', default=None,
        help=(
            'Download only videos uploaded on or after this date. '
            'The date formats accepted is the same as --date'))
    selection.add_option(
        '--min-views',
        metavar='COUNT', dest='min_views', default=None, type=int,
        help=optparse.SUPPRESS_HELP)
    selection.add_option(
        '--max-views',
        metavar='COUNT', dest='max_views', default=None, type=int,
        help=optparse.SUPPRESS_HELP)
    selection.add_option(
        '--match-filters',
        metavar='FILTER', dest='match_filter', action='append',
        help=(
            'Generic video filter. Any field (see "OUTPUT TEMPLATE") can be compared with a '
            'number or a string using the operators defined in "Filtering formats". '
            'You can also simply specify a field to match if the field is present, '
            'use "!field" to check if the field is not present, and "&" to check multiple conditions. '
            'Use a "\\" to escape "&" or quotes if needed. If used multiple times, '
            'the filter matches if atleast one of the conditions are met. Eg: --match-filter '
            '!is_live --match-filter "like_count>?100 & description~=\'(?i)\\bcats \\& dogs\\b\'" '
            'matches only videos that are not live OR those that have a like count more than 100 '
            '(or the like field is not available) and also has a description '
            'that contains the phrase "cats & dogs" (ignoring case)'))
    selection.add_option(
        '--no-match-filter',
        metavar='FILTER', dest='match_filter', action='store_const', const=None,
        help='Do not use generic video filter (default)')
    selection.add_option(
        '--no-playlist',
        action='store_true', dest='noplaylist', default=False,
        help='Download only the video, if the URL refers to a video and a playlist')
    selection.add_option(
        '--yes-playlist',
        action='store_false', dest='noplaylist',
        help='Download the playlist, if the URL refers to a video and a playlist')
    selection.add_option(
        '--age-limit',
        metavar='YEARS', dest='age_limit', default=None, type=int,
        help='Download only videos suitable for the given age')
    selection.add_option(
        '--download-archive', metavar='FILE',
        dest='download_archive',
        help='Download only videos not listed in the archive file. Record the IDs of all downloaded videos in it')
    selection.add_option(
        '--no-download-archive',
        dest='download_archive', action="store_const", const=None,
        help='Do not use archive file (default)')
    selection.add_option(
        '--max-downloads',
        dest='max_downloads', metavar='NUMBER', type=int, default=None,
        help='Abort after downloading NUMBER files')
    selection.add_option(
        '--break-on-existing',
        action='store_true', dest='break_on_existing', default=False,
        help='Stop the download process when encountering a file that is in the archive')
    selection.add_option(
        '--break-on-reject',
        action='store_true', dest='break_on_reject', default=False,
        help='Stop the download process when encountering a file that has been filtered out')
    selection.add_option(
        '--break-per-input',
        action='store_true', dest='break_per_url', default=False,
        help='Make --break-on-existing and --break-on-reject act only on the current input URL')
    selection.add_option(
        '--no-break-per-input',
        action='store_false', dest='break_per_url',
        help='--break-on-existing and --break-on-reject terminates the entire download queue')
    selection.add_option(
        '--skip-playlist-after-errors', metavar='N',
        dest='skip_playlist_after_errors', default=None, type=int,
        help='Number of allowed failures until the rest of the playlist is skipped')
    selection.add_option(
        '--include-ads',
        dest='include_ads', action='store_true',
        help=optparse.SUPPRESS_HELP)
    selection.add_option(
        '--no-include-ads',
        dest='include_ads', action='store_false',
        help=optparse.SUPPRESS_HELP)

    authentication = optparse.OptionGroup(parser, 'Authentication Options')
    authentication.add_option(
        '-u', '--username',
        dest='username', metavar='USERNAME',
        help='Login with this account ID')
    authentication.add_option(
        '-p', '--password',
        dest='password', metavar='PASSWORD',
        help='Account password. If this option is left out, yt-dlp will ask interactively')
    authentication.add_option(
        '-2', '--twofactor',
        dest='twofactor', metavar='TWOFACTOR',
        help='Two-factor authentication code')
    authentication.add_option(
        '-n', '--netrc',
        action='store_true', dest='usenetrc', default=False,
        help='Use .netrc authentication data')
    authentication.add_option(
        '--netrc-location',
        dest='netrc_location', metavar='PATH',
        help='Location of .netrc authentication data; either the path or its containing directory. Defaults to ~/.netrc')
    authentication.add_option(
        '--video-password',
        dest='videopassword', metavar='PASSWORD',
        help='Video password (vimeo, youku)')
    authentication.add_option(
        '--ap-mso',
        dest='ap_mso', metavar='MSO',
        help='Adobe Pass multiple-system operator (TV provider) identifier, use --ap-list-mso for a list of available MSOs')
    authentication.add_option(
        '--ap-username',
        dest='ap_username', metavar='USERNAME',
        help='Multiple-system operator account login')
    authentication.add_option(
        '--ap-password',
        dest='ap_password', metavar='PASSWORD',
        help='Multiple-system operator account password. If this option is left out, yt-dlp will ask interactively')
    authentication.add_option(
        '--ap-list-mso',
        action='store_true', dest='ap_list_mso', default=False,
        help='List all supported multiple-system operators')

    video_format = optparse.OptionGroup(parser, 'Video Format Options')
    video_format.add_option(
        '-f', '--format',
        action='store', dest='format', metavar='FORMAT', default=None,
        help='Video format code, see "FORMAT SELECTION" for more details')
    video_format.add_option(
        '-S', '--format-sort', metavar='SORTORDER',
        dest='format_sort', default=[], type='str', action='callback',
        callback=_list_from_options_callback, callback_kwargs={'append': -1},
        help='Sort the formats by the fields given, see "Sorting Formats" for more details')
    video_format.add_option(
        '--format-sort-force', '--S-force',
        action='store_true', dest='format_sort_force', metavar='FORMAT', default=False,
        help=(
            'Force user specified sort order to have precedence over all fields, '
            'see "Sorting Formats" for more details'))
    video_format.add_option(
        '--no-format-sort-force',
        action='store_false', dest='format_sort_force', metavar='FORMAT', default=False,
        help=(
            'Some fields have precedence over the user specified sort order (default), '
            'see "Sorting Formats" for more details'))
    video_format.add_option(
        '--video-multistreams',
        action='store_true', dest='allow_multiple_video_streams', default=None,
        help='Allow multiple video streams to be merged into a single file')
    video_format.add_option(
        '--no-video-multistreams',
        action='store_false', dest='allow_multiple_video_streams',
        help='Only one video stream is downloaded for each output file (default)')
    video_format.add_option(
        '--audio-multistreams',
        action='store_true', dest='allow_multiple_audio_streams', default=None,
        help='Allow multiple audio streams to be merged into a single file')
    video_format.add_option(
        '--no-audio-multistreams',
        action='store_false', dest='allow_multiple_audio_streams',
        help='Only one audio stream is downloaded for each output file (default)')
    video_format.add_option(
        '--all-formats',
        action='store_const', dest='format', const='all',
        help=optparse.SUPPRESS_HELP)
    video_format.add_option(
        '--prefer-free-formats',
        action='store_true', dest='prefer_free_formats', default=False,
        help=(
            'Prefer video formats with free containers over non-free ones of same quality. '
            'Use with "-S ext" to strictly prefer free containers irrespective of quality'))
    video_format.add_option(
        '--no-prefer-free-formats',
        action='store_false', dest='prefer_free_formats', default=False,
        help="Don't give any special preference to free containers (default)")
    video_format.add_option(
        '--check-formats',
        action='store_const', const='selected', dest='check_formats', default=None,
        help='Make sure formats are selected only from those that are actually downloadable')
    video_format.add_option(
        '--check-all-formats',
        action='store_true', dest='check_formats',
        help='Check all formats for whether they are actually downloadable')
    video_format.add_option(
        '--no-check-formats',
        action='store_false', dest='check_formats',
        help='Do not check that the formats are actually downloadable')
    video_format.add_option(
        '-F', '--list-formats',
        action='store_true', dest='listformats',
        help='List available formats of each video. Simulate unless --no-simulate is used')
    video_format.add_option(
        '--list-formats-as-table',
        action='store_true', dest='listformats_table', default=True,
        help=optparse.SUPPRESS_HELP)
    video_format.add_option(
        '--list-formats-old', '--no-list-formats-as-table',
        action='store_false', dest='listformats_table',
        help=optparse.SUPPRESS_HELP)
    video_format.add_option(
        '--merge-output-format',
        action='store', dest='merge_output_format', metavar='FORMAT', default=None,
        help=(
            'If a merge is required (e.g. bestvideo+bestaudio), '
            'output to given container format. One of mkv, mp4, ogg, webm, flv. '
            'Ignored if no merge is required'))
    video_format.add_option(
        '--allow-unplayable-formats',
        action='store_true', dest='allow_unplayable_formats', default=False,
        help=optparse.SUPPRESS_HELP)
    video_format.add_option(
        '--no-allow-unplayable-formats',
        action='store_false', dest='allow_unplayable_formats',
        help=optparse.SUPPRESS_HELP)
    video_format.add_option(
        '--live-download-mkv',
        action='store_true', dest='live_download_mkv', default=False,
        help=(
            'Changes video file format to MKV when downloading a live. '
            'This is useful if the computer might shutdown while downloading.'))

    subtitles = optparse.OptionGroup(parser, 'Subtitle Options')
    subtitles.add_option(
        '--write-subs', '--write-srt',
        action='store_true', dest='writesubtitles', default=False,
        help='Write subtitle file')
    subtitles.add_option(
        '--no-write-subs', '--no-write-srt',
        action='store_false', dest='writesubtitles',
        help='Do not write subtitle file (default)')
    subtitles.add_option(
        '--write-auto-subs', '--write-automatic-subs',
        action='store_true', dest='writeautomaticsub', default=False,
        help='Write automatically generated subtitle file (Alias: --write-automatic-subs)')
    subtitles.add_option(
        '--no-write-auto-subs', '--no-write-automatic-subs',
        action='store_false', dest='writeautomaticsub', default=False,
        help='Do not write auto-generated subtitles (default) (Alias: --no-write-automatic-subs)')
    subtitles.add_option(
        '--all-subs',
        action='store_true', dest='allsubtitles', default=False,
        help=optparse.SUPPRESS_HELP)
    subtitles.add_option(
        '--list-subs', '--list-subtitles',
        action='store_true', dest='listsubtitles', default=False,
        help='List available subtitles of each video. Simulate unless --no-simulate is used')
    subtitles.add_option(
        '--sub-format',
        action='store', dest='subtitlesformat', metavar='FORMAT', default='best',
        help='Subtitle format, accepts formats preference, for example: "srt" or "ass/srt/best"')
    subtitles.add_option(
        '--sub-langs', '--srt-langs',
        action='callback', dest='subtitleslangs', metavar='LANGS', type='str',
        default=[], callback=_list_from_options_callback,
        help=(
            'Languages of the subtitles to download (can be regex) or "all" separated by commas. (Eg: --sub-langs "en.*,ja") '
            'You can prefix the language code with a "-" to exempt it from the requested languages. (Eg: --sub-langs all,-live_chat) '
            'Use --list-subs for a list of available language tags'))

    downloader = optparse.OptionGroup(parser, 'Download Options')
    downloader.add_option(
        '-N', '--concurrent-fragments',
        dest='concurrent_fragment_downloads', metavar='N', default=1, type=int,
        help='Number of fragments of a dash/hlsnative video that should be downloaded concurrently (default is %default)')
    downloader.add_option(
        '-r', '--limit-rate', '--rate-limit',
        dest='ratelimit', metavar='RATE',
        help='Maximum download rate in bytes per second (e.g. 50K or 4.2M)')
    downloader.add_option(
        '--throttled-rate',
        dest='throttledratelimit', metavar='RATE',
        help='Minimum download rate in bytes per second below which throttling is assumed and the video data is re-extracted (e.g. 100K)')
    downloader.add_option(
        '-R', '--retries',
        dest='retries', metavar='RETRIES', default=10,
        help='Number of retries (default is %default), or "infinite"')
    downloader.add_option(
        '--file-access-retries',
        dest='file_access_retries', metavar='RETRIES', default=3,
        help='Number of times to retry on file access error (default is %default), or "infinite"')
    downloader.add_option(
        '--fragment-retries',
        dest='fragment_retries', metavar='RETRIES', default=10,
        help='Number of retries for a fragment (default is %default), or "infinite" (DASH, hlsnative and ISM)')
    downloader.add_option(
        '--skip-unavailable-fragments', '--no-abort-on-unavailable-fragment',
        action='store_true', dest='skip_unavailable_fragments', default=True,
        help='Skip unavailable fragments for DASH, hlsnative and ISM (default) (Alias: --no-abort-on-unavailable-fragment)')
    downloader.add_option(
        '--abort-on-unavailable-fragment', '--no-skip-unavailable-fragments',
        action='store_false', dest='skip_unavailable_fragments',
        help='Abort downloading if a fragment is unavailable (Alias: --no-skip-unavailable-fragments)')
    downloader.add_option(
        '--keep-fragments',
        action='store_true', dest='keep_fragments', default=False,
        help='Keep downloaded fragments on disk after downloading is finished')
    downloader.add_option(
        '--no-keep-fragments',
        action='store_false', dest='keep_fragments',
        help='Delete downloaded fragments after downloading is finished (default)')
    downloader.add_option(
        '--buffer-size',
        dest='buffersize', metavar='SIZE', default='1024',
        help='Size of download buffer (e.g. 1024 or 16K) (default is %default)')
    downloader.add_option(
        '--resize-buffer',
        action='store_false', dest='noresizebuffer',
        help='The buffer size is automatically resized from an initial value of --buffer-size (default)')
    downloader.add_option(
        '--no-resize-buffer',
        action='store_true', dest='noresizebuffer', default=False,
        help='Do not automatically adjust the buffer size')
    downloader.add_option(
        '--http-chunk-size',
        dest='http_chunk_size', metavar='SIZE', default=None,
        help=(
            'Size of a chunk for chunk-based HTTP downloading (e.g. 10485760 or 10M) (default is disabled). '
            'May be useful for bypassing bandwidth throttling imposed by a webserver (experimental)'))
    downloader.add_option(
        '--test',
        action='store_true', dest='test', default=False,
        help=optparse.SUPPRESS_HELP)
    downloader.add_option(
        '--playlist-reverse',
        action='store_true',
        help='Download playlist videos in reverse order')
    downloader.add_option(
        '--no-playlist-reverse',
        action='store_false', dest='playlist_reverse',
        help='Download playlist videos in default order (default)')
    downloader.add_option(
        '--playlist-random',
        action='store_true',
        help='Download playlist videos in random order')
    downloader.add_option(
        '--xattr-set-filesize',
        dest='xattr_set_filesize', action='store_true',
        help='Set file xattribute ytdl.filesize with expected file size')
    downloader.add_option(
        '--hls-prefer-native',
        dest='hls_prefer_native', action='store_true', default=None,
        help=optparse.SUPPRESS_HELP)
    downloader.add_option(
        '--hls-prefer-ffmpeg',
        dest='hls_prefer_native', action='store_false', default=None,
        help=optparse.SUPPRESS_HELP)
    downloader.add_option(
        '--hls-use-mpegts',
        dest='hls_use_mpegts', action='store_true', default=None,
        help=(
            'Use the mpegts container for HLS videos; '
            'allowing some players to play the video while downloading, '
            'and reducing the chance of file corruption if download is interrupted. '
            'This is enabled by default for live streams'))
    downloader.add_option(
        '--no-hls-use-mpegts',
        dest='hls_use_mpegts', action='store_false',
        help=(
            'Do not use the mpegts container for HLS videos. '
            'This is default when not downloading live streams'))
    downloader.add_option(
        '--downloader', '--external-downloader',
        dest='external_downloader', metavar='[PROTO:]NAME', default={}, type='str',
        action='callback', callback=_dict_from_options_callback,
        callback_kwargs={
            'allowed_keys': 'http|ftp|m3u8|dash|rtsp|rtmp|mms',
            'default_key': 'default',
            'process': str.strip
        }, help=(
            'Name or path of the external downloader to use (optionally) prefixed by '
            'the protocols (http, ftp, m3u8, dash, rstp, rtmp, mms) to use it for. '
            'Currently supports native, %s (Recommended: aria2c). '
            'You can use this option multiple times to set different downloaders for different protocols. '
            'For example, --downloader aria2c --downloader "dash,m3u8:native" will use '
            'aria2c for http/ftp downloads, and the native downloader for dash/m3u8 downloads '
            '(Alias: --external-downloader)' % ', '.join(list_external_downloaders())))
    downloader.add_option(
        '--downloader-args', '--external-downloader-args',
        metavar='NAME:ARGS', dest='external_downloader_args', default={}, type='str',
        action='callback', callback=_dict_from_options_callback,
        callback_kwargs={
            'allowed_keys': r'ffmpeg_[io]\d*|%s' % '|'.join(map(re.escape, list_external_downloaders())),
            'default_key': 'default',
            'process': shlex.split
        }, help=(
            'Give these arguments to the external downloader. '
            'Specify the downloader name and the arguments separated by a colon ":". '
            'For ffmpeg, arguments can be passed to different positions using the same syntax as --postprocessor-args. '
            'You can use this option multiple times to give different arguments to different downloaders '
            '(Alias: --external-downloader-args)'))

    workarounds = optparse.OptionGroup(parser, 'Workarounds')
    workarounds.add_option(
        '--encoding',
        dest='encoding', metavar='ENCODING',
        help='Force the specified encoding (experimental)')
    workarounds.add_option(
        '--legacy-server-connect',
        action='store_true', dest='legacy_server_connect', default=False,
        help='Explicitly allow HTTPS connection to servers that do not support RFC 5746 secure renegotiation')
    workarounds.add_option(
        '--no-check-certificates',
        action='store_true', dest='no_check_certificate', default=False,
        help='Suppress HTTPS certificate validation')
    workarounds.add_option(
        '--prefer-insecure', '--prefer-unsecure',
        action='store_true', dest='prefer_insecure',
        help='Use an unencrypted connection to retrieve information about the video (Currently supported only for YouTube)')
    workarounds.add_option(
        '--user-agent',
        metavar='UA', dest='user_agent',
        help=optparse.SUPPRESS_HELP)
    workarounds.add_option(
        '--referer',
        metavar='URL', dest='referer', default=None,
        help=optparse.SUPPRESS_HELP)
    workarounds.add_option(
        '--add-header', '--header', '-H',
        metavar='FIELD:VALUE', dest='headers', default={}, type='str',
        action='callback', callback=_dict_from_options_callback,
        callback_kwargs={'multiple_keys': False},
        help='Specify a custom HTTP header and its value, separated by a colon ":". You can use this option multiple times',
    )
    workarounds.add_option(
        '--bidi-workaround',
        dest='bidi_workaround', action='store_true',
        help='Work around terminals that lack bidirectional text support. Requires bidiv or fribidi executable in PATH')
    workarounds.add_option(
        '--sleep-requests', metavar='SECONDS',
        dest='sleep_interval_requests', type=float,
        help='Number of seconds to sleep between requests during data extraction')
    workarounds.add_option(
        '--sleep-interval', '--min-sleep-interval', metavar='SECONDS',
        dest='sleep_interval', type=float,
        help=(
            'Number of seconds to sleep before each download. '
            'This is the minimum time to sleep when used along with --max-sleep-interval '
            '(Alias: --min-sleep-interval)'))
    workarounds.add_option(
        '--max-sleep-interval', metavar='SECONDS',
        dest='max_sleep_interval', type=float,
        help='Maximum number of seconds to sleep. Can only be used along with --min-sleep-interval')
    workarounds.add_option(
        '--sleep-subtitles', metavar='SECONDS',
        dest='sleep_interval_subtitles', default=0, type=int,
        help='Number of seconds to sleep before each subtitle download')
    workarounds.add_option(
        '--sleep-before-extract', '--min-sleep-before-extract', metavar='SECONDS',
        dest='sleep_before_extract', type=float,
        help=(
            'Number of seconds to sleep before each extraction when used alone '
            'or a lower bound of a range for randomized sleep before each extraction '
            '(minimum possible number of seconds to sleep) when used along with '
            '--max-sleep-before-extract.'))
    workarounds.add_option(
        '--max-sleep-before-extract', metavar='SECONDS',
        dest='max_sleep_before_extract', type=float,
        help=(
            'Upper bound of a range for randomized sleep before each extraction '
            '(maximum possible number of seconds to sleep). Must only be used '
            'along with --min-sleep-before-extract.'))
    workarounds.add_option(
        '--escape-long-names',
        action='store_true', dest='escape_long_names', default=False,
        help=(
            'Split filename longer than 255 bytes into few path segments. '
            'This may create dumb directories.'))
    workarounds.add_option(
        '--use-modern-tls-ciphers', '--enable-modern-tls-ciphers',
        action='store_true', dest='use_modern_tls_cipher', default=False,
        help=(
            'Report servers that client is only capable of modern cipher suites for TLS. '
            'See https://github.com/yt-dlp/yt-dlp/pull/1049 for details.'))
    workarounds.add_option(
        '--no-use-modern-tls-ciphers', '--disable-modern-tls-ciphers',
        action='store_false', dest='use_modern_tls_cipher', default=False,
        help=(
            'Report servers that client is capable of Python\'s default cipher suites for TLS.'))

    verbosity = optparse.OptionGroup(parser, 'Verbosity and Simulation Options')
    verbosity.add_option(
        '-q', '--quiet',
        action='store_true', dest='quiet', default=False,
        help='Activate quiet mode. If used with --verbose, print the log to stderr')
    verbosity.add_option(
        '--no-warnings',
        dest='no_warnings', action='store_true', default=False,
        help='Ignore warnings')
    verbosity.add_option(
        '-s', '--simulate',
        action='store_true', dest='simulate', default=None,
        help='Do not download the video and do not write anything to disk')
    verbosity.add_option(
        '--no-simulate',
        action='store_false', dest='simulate',
        help='Download the video even if printing/listing options are used')
    verbosity.add_option(
        '--ignore-no-formats-error',
        action='store_true', dest='ignore_no_formats_error', default=False,
        help=(
            'Ignore "No video formats" error. Useful for extracting metadata '
            'even if the videos are not actually available for download (experimental)'))
    verbosity.add_option(
        '--no-ignore-no-formats-error',
        action='store_false', dest='ignore_no_formats_error',
        help='Throw error when no downloadable video formats are found (default)')
    verbosity.add_option(
        '--skip-download', '--no-download',
        action='store_true', dest='skip_download', default=False,
        help='Do not download the video but write all related files (Alias: --no-download)')
    verbosity.add_option(
        '-O', '--print',
        metavar='[WHEN:]TEMPLATE', dest='forceprint', default={}, type='str',
        action='callback', callback=_dict_from_options_callback,
        callback_kwargs={
            'allowed_keys': 'video|' + '|'.join(map(re.escape, POSTPROCESS_WHEN)),
            'default_key': 'video',
            'multiple_keys': False,
            'append': True,
        }, help=(
            'Field name or output template to print to screen, optionally prefixed with when to print it, separated by a ":". '
            'Supported values of "WHEN" are the same as that of --use-postprocessor, and "video" (default). '
            'Implies --quiet and --simulate (unless --no-simulate is used). This option can be used multiple times'))
    verbosity.add_option(
        '--print-to-file',
        metavar='[WHEN:]TEMPLATE FILE', dest='print_to_file', default={}, type='str', nargs=2,
        action='callback', callback=_dict_from_options_callback,
        callback_kwargs={
            'allowed_keys': 'video|' + '|'.join(map(re.escape, POSTPROCESS_WHEN)),
            'default_key': 'video',
            'multiple_keys': False,
            'append': True,
        }, help=(
            'Append given template to the file. The values of WHEN and TEMPLATE are same as that of --print. '
            'FILE uses the same syntax as the output template. This option can be used multiple times'))
    verbosity.add_option(
        '-g', '--get-url',
        action='store_true', dest='geturl', default=False,
        help=optparse.SUPPRESS_HELP)
    verbosity.add_option(
        '-e', '--get-title',
        action='store_true', dest='gettitle', default=False,
        help=optparse.SUPPRESS_HELP)
    verbosity.add_option(
        '--get-id',
        action='store_true', dest='getid', default=False,
        help=optparse.SUPPRESS_HELP)
    verbosity.add_option(
        '--get-thumbnail',
        action='store_true', dest='getthumbnail', default=False,
        help=optparse.SUPPRESS_HELP)
    verbosity.add_option(
        '--get-description',
        action='store_true', dest='getdescription', default=False,
        help=optparse.SUPPRESS_HELP)
    verbosity.add_option(
        '--get-duration',
        action='store_true', dest='getduration', default=False,
        help=optparse.SUPPRESS_HELP)
    verbosity.add_option(
        '--get-filename',
        action='store_true', dest='getfilename', default=False,
        help=optparse.SUPPRESS_HELP)
    verbosity.add_option(
        '--get-format',
        action='store_true', dest='getformat', default=False,
        help=optparse.SUPPRESS_HELP)
    verbosity.add_option(
        '-j', '--dump-json',
        action='store_true', dest='dumpjson', default=False,
        help='Quiet, but print JSON information for each video. Simulate unless --no-simulate is used. See "OUTPUT TEMPLATE" for a description of available keys')
    verbosity.add_option(
        '-J', '--dump-single-json',
        action='store_true', dest='dump_single_json', default=False,
        help=(
            'Quiet, but print JSON information for each url or infojson passed. Simulate unless --no-simulate is used. '
            'If the URL refers to a playlist, the whole playlist information is dumped in a single line'))
    verbosity.add_option(
        '--print-json',
        action='store_true', dest='print_json', default=False,
        help=optparse.SUPPRESS_HELP)
    verbosity.add_option(
        '--force-write-archive', '--force-write-download-archive', '--force-download-archive',
        action='store_true', dest='force_write_download_archive', default=False,
        help=(
            'Force download archive entries to be written as far as no errors occur, '
            'even if -s or another simulation option is used (Alias: --force-download-archive)'))
    verbosity.add_option(
        '--newline',
        action='store_true', dest='progress_with_newline', default=False,
        help='Output progress bar as new lines')
    verbosity.add_option(
        '--no-progress',
        action='store_true', dest='noprogress', default=None,
        help='Do not print progress bar')
    verbosity.add_option(
        '--progress',
        action='store_false', dest='noprogress',
        help='Show progress bar, even if in quiet mode')
    verbosity.add_option(
        '--console-title',
        action='store_true', dest='consoletitle', default=False,
        help='Display progress in console titlebar')
    verbosity.add_option(
        '--progress-template',
        metavar='[TYPES:]TEMPLATE', dest='progress_template', default={}, type='str',
        action='callback', callback=_dict_from_options_callback,
        callback_kwargs={
            'allowed_keys': '(download|postprocess)(-title)?',
            'default_key': 'download'
        }, help=(
            'Template for progress outputs, optionally prefixed with one of "download:" (default), '
            '"download-title:" (the console title), "postprocess:",  or "postprocess-title:". '
            'The video\'s fields are accessible under the "info" key and '
            'the progress attributes are accessible under "progress" key. E.g.: '
            # TODO: Document the fields inside "progress"
            '--console-title --progress-template "download-title:%(info.id)s-%(progress.eta)s"'))
    verbosity.add_option(
        '-v', '--verbose',
        action='store_true', dest='verbose', default=False,
        help='Print various debugging information')
    verbosity.add_option(
        '--dump-pages', '--dump-intermediate-pages',
        action='store_true', dest='dump_intermediate_pages', default=False,
        help='Print downloaded pages encoded using base64 to debug problems (very verbose)')
    verbosity.add_option(
        '--write-pages',
        action='store_true', dest='write_pages', default=False,
        help='Write downloaded intermediary pages to files in the current directory to debug problems')
    verbosity.add_option(
        '--youtube-print-sig-code',
        action='store_true', dest='youtube_print_sig_code', default=False,
        help=optparse.SUPPRESS_HELP)
    verbosity.add_option(
        '--print-traffic', '--dump-headers',
        dest='debug_printtraffic', action='store_true', default=False,
        help='Display sent and read HTTP traffic')
    verbosity.add_option(
        '-C', '--call-home',
        dest='call_home', action='store_true', default=False,
        # help='Contact the yt-dlp server for debugging')
        help=optparse.SUPPRESS_HELP)
    verbosity.add_option(
        '--no-call-home',
        dest='call_home', action='store_false',
        # help='Do not contact the yt-dlp server for debugging (default)')
        help=optparse.SUPPRESS_HELP)

    filesystem = optparse.OptionGroup(parser, 'Filesystem Options')
    filesystem.add_option(
        '-a', '--batch-file',
        dest='batchfile', metavar='FILE',
        help=(
            'File containing URLs to download ("-" for stdin), one URL per line. '
            'Lines starting with "#", ";" or "]" are considered as comments and ignored'))
    filesystem.add_option(
        '--no-batch-file',
        dest='batchfile', action='store_const', const=None,
        help='Do not read URLs from batch file (default)')
    filesystem.add_option(
        '--id', default=False,
        action='store_true', dest='useid', help=optparse.SUPPRESS_HELP)
    filesystem.add_option(
        '-P', '--paths',
        metavar='[TYPES:]PATH', dest='paths', default={}, type='str',
        action='callback', callback=_dict_from_options_callback,
        callback_kwargs={
            'allowed_keys': 'home|temp|%s' % '|'.join(map(re.escape, OUTTMPL_TYPES.keys())),
            'default_key': 'home'
        }, help=(
            'The paths where the files should be downloaded. '
            'Specify the type of file and the path separated by a colon ":". '
            'All the same TYPES as --output are supported. '
            'Additionally, you can also provide "home" (default) and "temp" paths. '
            'All intermediary files are first downloaded to the temp path and '
            'then the final files are moved over to the home path after download is finished. '
            'This option is ignored if --output is an absolute path'))
    filesystem.add_option(
        '-o', '--output',
        metavar='[TYPES:]TEMPLATE', dest='outtmpl', default={}, type='str',
        action='callback', callback=_dict_from_options_callback,
        callback_kwargs={
            'allowed_keys': '|'.join(map(re.escape, OUTTMPL_TYPES.keys())),
            'default_key': 'default'
        }, help='Output filename template; see "OUTPUT TEMPLATE" for details')
    filesystem.add_option(
        '--output-na-placeholder',
        dest='outtmpl_na_placeholder', metavar='TEXT', default='NA',
        help=('Placeholder value for unavailable meta fields in output filename template (default: "%default")'))
    filesystem.add_option(
        '--autonumber-size',
        dest='autonumber_size', metavar='NUMBER', type=int,
        help=optparse.SUPPRESS_HELP)
    filesystem.add_option(
        '--autonumber-start',
        dest='autonumber_start', metavar='NUMBER', default=1, type=int,
        help=optparse.SUPPRESS_HELP)
    filesystem.add_option(
        '--restrict-filenames',
        action='store_true', dest='restrictfilenames', default=False,
        help='Restrict filenames to only ASCII characters, and avoid "&" and spaces in filenames')
    filesystem.add_option(
        '--no-restrict-filenames',
        action='store_false', dest='restrictfilenames',
        help='Allow Unicode characters, "&" and spaces in filenames (default)')
    filesystem.add_option(
        '--windows-filenames',
        action='store_true', dest='windowsfilenames', default=False,
        help='Force filenames to be Windows-compatible')
    filesystem.add_option(
        '--no-windows-filenames',
        action='store_false', dest='windowsfilenames',
        help='Make filenames Windows-compatible only if using Windows (default)')
    filesystem.add_option(
        '--trim-filenames', '--trim-file-names', metavar='LENGTH',
        dest='trim_file_name', default=0, type=int,
        help='Limit the filename length (excluding extension) to the specified number of characters')
    filesystem.add_option(
        '-w', '--no-overwrites',
        action='store_false', dest='overwrites', default=None,
        help='Do not overwrite any files')
    filesystem.add_option(
        '--force-overwrites', '--yes-overwrites',
        action='store_true', dest='overwrites',
        help='Overwrite all video and metadata files. This option includes --no-continue')
    filesystem.add_option(
        '--no-force-overwrites',
        action='store_const', dest='overwrites', const=None,
        help='Do not overwrite the video, but overwrite related files (default)')
    filesystem.add_option(
        '-c', '--continue',
        action='store_true', dest='continue_dl', default=True,
        help='Resume partially downloaded files/fragments (default)')
    filesystem.add_option(
        '--no-continue',
        action='store_false', dest='continue_dl',
        help=(
            'Do not resume partially downloaded fragments. '
            'If the file is not fragmented, restart download of the entire file'))
    filesystem.add_option(
        '--part',
        action='store_false', dest='nopart', default=False,
        help='Use .part files instead of writing directly into output file (default)')
    filesystem.add_option(
        '--no-part',
        action='store_true', dest='nopart',
        help='Do not use .part files - write directly into output file')
    filesystem.add_option(
        '--mtime',
        action='store_true', dest='updatetime', default=True,
        help='Use the Last-modified header to set the file modification time (default)')
    filesystem.add_option(
        '--no-mtime',
        action='store_false', dest='updatetime',
        help='Do not use the Last-modified header to set the file modification time')
    filesystem.add_option(
        '--write-description',
        action='store_true', dest='writedescription', default=False,
        help='Write video description to a .description file')
    filesystem.add_option(
        '--no-write-description',
        action='store_false', dest='writedescription',
        help='Do not write video description (default)')
    filesystem.add_option(
        '--write-info-json',
        action='store_true', dest='writeinfojson', default=None,
        help='Write video metadata to a .info.json file (this may contain personal information)')
    filesystem.add_option(
        '--no-write-info-json',
        action='store_false', dest='writeinfojson',
        help='Do not write video metadata (default)')
    filesystem.add_option(
        '--write-annotations',
        action='store_true', dest='writeannotations', default=False,
        help=optparse.SUPPRESS_HELP)
    filesystem.add_option(
        '--no-write-annotations',
        action='store_false', dest='writeannotations',
        help=optparse.SUPPRESS_HELP)
    filesystem.add_option(
        '--write-playlist-metafiles',
        action='store_true', dest='allow_playlist_files', default=None,
        help=(
            'Write playlist metadata in addition to the video metadata '
            'when using --write-info-json, --write-description etc. (default)'))
    filesystem.add_option(
        '--no-write-playlist-metafiles',
        action='store_false', dest='allow_playlist_files',
        help='Do not write playlist metadata when using --write-info-json, --write-description etc.')
    filesystem.add_option(
        '--clean-info-json', '--clean-infojson',
        action='store_true', dest='clean_infojson', default=None,
        help=(
            'Remove some private fields such as filenames from the infojson. '
            'Note that it could still contain some personal information (default)'))
    filesystem.add_option(
        '--no-clean-info-json', '--no-clean-infojson',
        action='store_false', dest='clean_infojson',
        help='Write all fields to the infojson')
    filesystem.add_option(
        '--write-comments', '--get-comments',
        action='store_true', dest='getcomments', default=False,
        help=(
            'Retrieve video comments to be placed in the infojson. '
            'The comments are fetched even without this option if the extraction is known to be quick (Alias: --get-comments)'))
    filesystem.add_option(
        '--no-write-comments', '--no-get-comments',
        action='store_false', dest='getcomments',
        help='Do not retrieve video comments unless the extraction is known to be quick (Alias: --no-get-comments)')
    filesystem.add_option(
        '--load-info-json', '--load-info',
        dest='load_info_filename', metavar='FILE',
        help='JSON file containing the video information (created with the "--write-info-json" option)')
    filesystem.add_option(
        '--cookies',
        dest='cookiefile', metavar='FILE',
        help='Netscape formatted file to read cookies from and dump cookie jar in')
    filesystem.add_option(
        '--no-cookies',
        action='store_const', const=None, dest='cookiefile', metavar='FILE',
        help='Do not read/dump cookies from/to file (default)')
    filesystem.add_option(
        '--cookies-from-browser',
        dest='cookiesfrombrowser', metavar='BROWSER[+KEYRING][:PROFILE]',
        help=(
            'The name of the browser and (optionally) the name/path of '
            'the profile to load cookies from, separated by a ":". '
            f'Currently supported browsers are: {", ".join(sorted(SUPPORTED_BROWSERS))}. '
            'By default, the most recently accessed profile is used. '
            'The keyring used for decrypting Chromium cookies on Linux can be '
            '(optionally) specified after the browser name separated by a "+". '
            f'Currently supported keyrings are: {", ".join(map(str.lower, sorted(SUPPORTED_KEYRINGS)))}'))
    filesystem.add_option(
        '--no-cookies-from-browser',
        action='store_const', const=None, dest='cookiesfrombrowser',
        help='Do not load cookies from browser (default)')
    filesystem.add_option(
        '--cache-dir', dest='cachedir', default=None, metavar='DIR',
        help='Location in the filesystem where youtube-dl can store some downloaded information (such as client ids and signatures) permanently. By default $XDG_CACHE_HOME/yt-dlp or ~/.cache/yt-dlp')
    filesystem.add_option(
        '--no-cache-dir', action='store_false', dest='cachedir',
        help='Disable filesystem caching')
    filesystem.add_option(
        '--rm-cache-dir', '--clear-cache',
        action='store_true', dest='rm_cachedir',
        help='Delete all filesystem cache files')
    filesystem.add_option(
        '--rm-long-name-dir',
        action='store_true', dest='rm_longnamedir',
        help='Deletes all filename-splitting-related empty directories in working directory')

    thumbnail = optparse.OptionGroup(parser, 'Thumbnail Options')
    thumbnail.add_option(
        '--write-thumbnail',
        action='callback', dest='writethumbnail', default=False,
        # Should override --no-write-thumbnail, but not --write-all-thumbnail
        callback=lambda option, _, __, parser: setattr(
            parser.values, option.dest, getattr(parser.values, option.dest) or True),
        help='Write thumbnail image to disk')
    thumbnail.add_option(
        '--no-write-thumbnail',
        action='store_false', dest='writethumbnail',
        help='Do not write thumbnail image to disk (default)')
    thumbnail.add_option(
        '--write-all-thumbnails',
        action='store_const', dest='writethumbnail', const='all',
        help='Write all thumbnail image formats to disk')
    thumbnail.add_option(
        '--list-thumbnails',
        action='store_true', dest='list_thumbnails', default=False,
        help='List available thumbnails of each video. Simulate unless --no-simulate is used')

    link = optparse.OptionGroup(parser, 'Internet Shortcut Options')
    link.add_option(
        '--write-link',
        action='store_true', dest='writelink', default=False,
        help='Write an internet shortcut file, depending on the current platform (.url, .webloc or .desktop). The URL may be cached by the OS')
    link.add_option(
        '--write-url-link',
        action='store_true', dest='writeurllink', default=False,
        help='Write a .url Windows internet shortcut. The OS caches the URL based on the file path')
    link.add_option(
        '--write-webloc-link',
        action='store_true', dest='writewebloclink', default=False,
        help='Write a .webloc macOS internet shortcut')
    link.add_option(
        '--write-desktop-link',
        action='store_true', dest='writedesktoplink', default=False,
        help='Write a .desktop Linux internet shortcut')

    postproc = optparse.OptionGroup(parser, 'Post-Processing Options')
    postproc.add_option(
        '-x', '--extract-audio',
        action='store_true', dest='extractaudio', default=False,
        help='Convert video files to audio-only files (requires ffmpeg and ffprobe)')
    postproc.add_option(
        '--audio-format', metavar='FORMAT', dest='audioformat', default='best',
        help=(
            'Specify audio format to convert the audio to when -x is used. Currently supported formats are: '
            'best (default) or one of %s' % ', '.join(FFmpegExtractAudioPP.SUPPORTED_EXTS)))
    postproc.add_option(
        '--audio-quality', metavar='QUALITY',
        dest='audioquality', default='5',
        help='Specify ffmpeg audio quality to use when converting the audio with -x. Insert a value between 0 (best) and 10 (worst) for VBR or a specific bitrate like 128K (default %default)')
    postproc.add_option(
        '--remux-video',
        metavar='FORMAT', dest='remuxvideo', default=None,
        help=(
            'Remux the video into another container if necessary (currently supported: %s). '
            'If target container does not support the video/audio codec, remuxing will fail. '
            'You can specify multiple rules; Eg. "aac>m4a/mov>mp4/mkv" will remux aac to m4a, mov to mp4 '
            'and anything else to mkv.' % ', '.join(FFmpegVideoRemuxerPP.SUPPORTED_EXTS)))
    postproc.add_option(
        '--recode-video',
        metavar='FORMAT', dest='recodevideo', default=None,
        help=(
            'Re-encode the video into another format if re-encoding is necessary. '
            'The syntax and supported formats are the same as --remux-video'))
    postproc.add_option(
        '--postprocessor-args', '--ppa',
        metavar='NAME:ARGS', dest='postprocessor_args', default={}, type='str',
        action='callback', callback=_dict_from_options_callback,
        callback_kwargs={
            'allowed_keys': r'\w+(?:\+\w+)?',
            'default_key': 'default-compat',
            'process': shlex.split,
            'multiple_keys': False
        }, help=(
            'Give these arguments to the postprocessors. '
            'Specify the postprocessor/executable name and the arguments separated by a colon ":" '
            'to give the argument to the specified postprocessor/executable. Supported PP are: '
            'Merger, ModifyChapters, SplitChapters, ExtractAudio, VideoRemuxer, VideoConvertor, '
            'Metadata, EmbedSubtitle, EmbedThumbnail, SubtitlesConvertor, ThumbnailsConvertor, '
            'FixupStretched, FixupM4a, FixupM3u8, FixupTimestamp and FixupDuration. '
            'The supported executables are: AtomicParsley, FFmpeg and FFprobe. '
            'You can also specify "PP+EXE:ARGS" to give the arguments to the specified executable '
            'only when being used by the specified postprocessor. Additionally, for ffmpeg/ffprobe, '
            '"_i"/"_o" can be appended to the prefix optionally followed by a number to pass the argument '
            'before the specified input/output file. Eg: --ppa "Merger+ffmpeg_i1:-v quiet". '
            'You can use this option multiple times to give different arguments to different '
            'postprocessors. (Alias: --ppa)'))
    postproc.add_option(
        '-k', '--keep-video',
        action='store_true', dest='keepvideo', default=False,
        help='Keep the intermediate video file on disk after post-processing')
    postproc.add_option(
        '--no-keep-video',
        action='store_false', dest='keepvideo',
        help='Delete the intermediate video file after post-processing (default)')
    postproc.add_option(
        '--post-overwrites',
        action='store_false', dest='nopostoverwrites',
        help='Overwrite post-processed files (default)')
    postproc.add_option(
        '--no-post-overwrites',
        action='store_true', dest='nopostoverwrites', default=False,
        help='Do not overwrite post-processed files')
    postproc.add_option(
        '--embed-subs',
        action='store_true', dest='embedsubtitles', default=False,
        help='Embed subtitles in the video (only for mp4, webm and mkv videos)')
    postproc.add_option(
        '--no-embed-subs',
        action='store_false', dest='embedsubtitles',
        help='Do not embed subtitles (default)')
    postproc.add_option(
        '--embed-thumbnail',
        action='store_true', dest='embedthumbnail', default=False,
        help='Embed thumbnail in the video as cover art')
    postproc.add_option(
        '--no-embed-thumbnail',
        action='store_false', dest='embedthumbnail',
        help='Do not embed thumbnail (default)')
    postproc.add_option(
        '--embed-metadata', '--add-metadata',
        action='store_true', dest='addmetadata', default=False,
        help=(
            'Embed metadata to the video file. Also embeds chapters/infojson if present '
            'unless --no-embed-chapters/--no-embed-info-json are used (Alias: --add-metadata)'))
    postproc.add_option(
        '--no-embed-metadata', '--no-add-metadata',
        action='store_false', dest='addmetadata',
        help='Do not add metadata to file (default) (Alias: --no-add-metadata)')
    postproc.add_option(
        '--embed-chapters', '--add-chapters',
        action='store_true', dest='addchapters', default=None,
        help='Add chapter markers to the video file (Alias: --add-chapters)')
    postproc.add_option(
        '--no-embed-chapters', '--no-add-chapters',
        action='store_false', dest='addchapters',
        help='Do not add chapter markers (default) (Alias: --no-add-chapters)')
    postproc.add_option(
        '--embed-info-json',
        action='store_true', dest='embed_infojson', default=None,
        help='Embed the infojson as an attachment to mkv/mka video files')
    postproc.add_option(
        '--no-embed-info-json',
        action='store_false', dest='embed_infojson',
        help='Do not embed the infojson as an attachment to the video file')
    postproc.add_option(
        '--metadata-from-title',
        metavar='FORMAT', dest='metafromtitle',
        help=optparse.SUPPRESS_HELP)
    postproc.add_option(
        '--parse-metadata',
        metavar='FROM:TO', dest='parse_metadata', action='append',
        help=(
            'Parse additional metadata like title/artist from other fields; '
            'see "MODIFYING METADATA" for details'))
    postproc.add_option(
        '--replace-in-metadata',
        dest='parse_metadata', metavar='FIELDS REGEX REPLACE', action='append', nargs=3,
        help='Replace text in a metadata field using the given regex. This option can be used multiple times')
    postproc.add_option(
        '--xattrs',
        action='store_true', dest='xattrs', default=False,
        help='Write metadata to the video file\'s xattrs (using dublin core and xdg standards)')
    postproc.add_option(
        '--concat-playlist',
        metavar='POLICY', dest='concat_playlist', default='multi_video',
        choices=('never', 'always', 'multi_video'),
        help=(
            'Concatenate videos in a playlist. One of "never", "always", or '
            '"multi_video" (default; only when the videos form a single show). '
            'All the video files must have same codecs and number of streams to be concatable. '
            'The "pl_video:" prefix can be used with "--paths" and "--output" to '
            'set the output filename for the concatenated files. See "OUTPUT TEMPLATE" for details'))
    postproc.add_option(
        '--fixup',
        metavar='POLICY', dest='fixup', default=None,
        choices=('never', 'ignore', 'warn', 'detect_or_warn', 'force'),
        help=(
            'Automatically correct known faults of the file. '
            'One of never (do nothing), warn (only emit a warning), '
            'detect_or_warn (the default; fix file if we can, warn otherwise), '
            'force (try fixing even if file already exists)'))
    postproc.add_option(
        '--prefer-avconv', '--no-prefer-ffmpeg',
        action='store_false', dest='prefer_ffmpeg',
        help=optparse.SUPPRESS_HELP)
    postproc.add_option(
        '--prefer-ffmpeg', '--no-prefer-avconv',
        action='store_true', dest='prefer_ffmpeg', default=True,
        help=optparse.SUPPRESS_HELP)
    postproc.add_option(
        '--ffmpeg-location', '--avconv-location', metavar='PATH',
        dest='ffmpeg_location',
        help='Location of the ffmpeg binary; either the path to the binary or its containing directory')
    postproc.add_option(
        '--exec',
        metavar='[WHEN:]CMD', dest='exec_cmd', default={}, type='str',
        action='callback', callback=_dict_from_options_callback,
        callback_kwargs={
            'allowed_keys': '|'.join(map(re.escape, POSTPROCESS_WHEN)),
            'default_key': 'after_move',
            'multiple_keys': False,
            'append': True,
        }, help=(
            'Execute a command, optionally prefixed with when to execute it (after_move if unspecified), separated by a ":". '
            'Supported values of "WHEN" are the same as that of --use-postprocessor. '
            'Same syntax as the output template can be used to pass any field as arguments to the command. '
            'After download, an additional field "filepath" that contains the final path of the downloaded file '
            'is also available, and if no fields are passed, %(filepath)q is appended to the end of the command. '
            'This option can be used multiple times'))
    postproc.add_option(
        '--no-exec',
        action='store_const', dest='exec_cmd', const={},
        help='Remove any previously defined --exec')
    postproc.add_option(
        '--exec-before-download', metavar='CMD',
        action='append', dest='exec_before_dl_cmd',
        help=optparse.SUPPRESS_HELP)
    postproc.add_option(
        '--no-exec-before-download',
        action='store_const', dest='exec_before_dl_cmd', const=None,
        help=optparse.SUPPRESS_HELP)
    postproc.add_option(
        '--convert-subs', '--convert-sub', '--convert-subtitles',
        metavar='FORMAT', dest='convertsubtitles', default=None,
        help=(
            'Convert the subtitles to another format (currently supported: %s) '
            '(Alias: --convert-subtitles)' % ', '.join(FFmpegSubtitlesConvertorPP.SUPPORTED_EXTS)))
    postproc.add_option(
        '--convert-thumbnails',
        metavar='FORMAT', dest='convertthumbnails', default=None,
        help=(
            'Convert the thumbnails to another format '
            '(currently supported: %s) ' % ', '.join(FFmpegThumbnailsConvertorPP.SUPPORTED_EXTS)))
    postproc.add_option(
        '--split-chapters', '--split-tracks',
        dest='split_chapters', action='store_true', default=False,
        help=(
            'Split video into multiple files based on internal chapters. '
            'The "chapter:" prefix can be used with "--paths" and "--output" to '
            'set the output filename for the split files. See "OUTPUT TEMPLATE" for details'))
    postproc.add_option(
        '--no-split-chapters', '--no-split-tracks',
        dest='split_chapters', action='store_false',
        help='Do not split video based on chapters (default)')
    postproc.add_option(
        '--remove-chapters',
        metavar='REGEX', dest='remove_chapters', action='append',
        help=(
            'Remove chapters whose title matches the given regular expression. '
            'Time ranges prefixed by a "*" can also be used in place of chapters to remove the specified range. '
            'Eg: --remove-chapters "*10:15-15:00" --remove-chapters "intro". '
            'This option can be used multiple times'))
    postproc.add_option(
        '--no-remove-chapters', dest='remove_chapters', action='store_const', const=None,
        help='Do not remove any chapters from the file (default)')
    postproc.add_option(
        '--force-keyframes-at-cuts',
        action='store_true', dest='force_keyframes_at_cuts', default=False,
        help=(
            'Force keyframes around the chapters before removing/splitting them. '
            'Requires a re-encode and thus is very slow, but the resulting video '
            'may have fewer artifacts around the cuts'))
    postproc.add_option(
        '--no-force-keyframes-at-cuts',
        action='store_false', dest='force_keyframes_at_cuts',
        help='Do not force keyframes around the chapters when cutting/splitting (default)')
    _postprocessor_opts_parser = lambda key, val='': (
        *(item.split('=', 1) for item in (val.split(';') if val else [])),
        ('key', remove_end(key, 'PP')))
    postproc.add_option(
        '--use-postprocessor',
        metavar='NAME[:ARGS]', dest='add_postprocessors', default=[], type='str',
        action='callback', callback=_list_from_options_callback,
        callback_kwargs={
            'delim': None,
            'process': lambda val: dict(_postprocessor_opts_parser(*val.split(':', 1)))
        }, help=(
            'The (case sensitive) name of plugin postprocessors to be enabled, '
            'and (optionally) arguments to be passed to it, separated by a colon ":". '
            'ARGS are a semicolon ";" delimited list of NAME=VALUE. '
            'The "when" argument determines when the postprocessor is invoked. '
            'It can be one of "pre_process" (after video extraction), "after_filter" (after video passes filter), '
            '"before_dl" (before each video download), "post_process" (after each video download; default), '
            '"after_move" (after moving video file to it\'s final locations), '
            '"after_video" (after downloading and processing all formats of a video), '
            'or "playlist" (at end of playlist). '
            'This option can be used multiple times to add different postprocessors'))

    sponsorblock = optparse.OptionGroup(parser, 'SponsorBlock Options', description=(
        'Make chapter entries for, or remove various segments (sponsor, introductions, etc.) '
        'from downloaded YouTube videos using the SponsorBlock API (https://sponsor.ajay.app)'))
    sponsorblock.add_option(
        '--sponsorblock-mark', metavar='CATS',
        dest='sponsorblock_mark', default=set(), action='callback', type='str',
        callback=_set_from_options_callback, callback_kwargs={
            'allowed_values': SponsorBlockPP.CATEGORIES.keys(),
            'aliases': {'default': ['all']}
        }, help=(
            'SponsorBlock categories to create chapters for, separated by commas. '
            f'Available categories are all, default(=all), {", ".join(SponsorBlockPP.CATEGORIES.keys())}. '
            'You can prefix the category with a "-" to exempt it. See [1] for description of the categories. '
            'Eg: --sponsorblock-mark all,-preview [1] https://wiki.sponsor.ajay.app/w/Segment_Categories'))
    sponsorblock.add_option(
        '--sponsorblock-remove', metavar='CATS',
        dest='sponsorblock_remove', default=set(), action='callback', type='str',
        callback=_set_from_options_callback, callback_kwargs={
            'allowed_values': set(SponsorBlockPP.CATEGORIES.keys()) - set(SponsorBlockPP.POI_CATEGORIES.keys()),
            # Note: From https://wiki.sponsor.ajay.app/w/Types:
            # The filler category is very aggressive.
            # It is strongly recommended to not use this in a client by default.
            'aliases': {'default': ['all', '-filler']}
        }, help=(
            'SponsorBlock categories to be removed from the video file, separated by commas. '
            'If a category is present in both mark and remove, remove takes precedence. '
            'The syntax and available categories are the same as for --sponsorblock-mark '
            'except that "default" refers to "all,-filler" '
            f'and {", ".join(SponsorBlockPP.POI_CATEGORIES.keys())} is not available'))
    sponsorblock.add_option(
        '--sponsorblock-chapter-title', metavar='TEMPLATE',
        default=DEFAULT_SPONSORBLOCK_CHAPTER_TITLE, dest='sponsorblock_chapter_title',
        help=(
            'The title template for SponsorBlock chapters created by --sponsorblock-mark. '
            'The same syntax as the output template is used, but the only available fields are '
            'start_time, end_time, category, categories, name, category_names. Defaults to "%default"'))
    sponsorblock.add_option(
        '--no-sponsorblock', default=False,
        action='store_true', dest='no_sponsorblock',
        help='Disable both --sponsorblock-mark and --sponsorblock-remove')
    sponsorblock.add_option(
        '--sponsorblock-api', metavar='URL',
        default='https://sponsor.ajay.app', dest='sponsorblock_api',
        help='SponsorBlock API location, defaults to %default')

    sponsorblock.add_option(
        '--sponskrub',
        action='store_true', dest='sponskrub', default=False,
        help=optparse.SUPPRESS_HELP)
    sponsorblock.add_option(
        '--no-sponskrub',
        action='store_false', dest='sponskrub',
        help=optparse.SUPPRESS_HELP)
    sponsorblock.add_option(
        '--sponskrub-cut', default=False,
        action='store_true', dest='sponskrub_cut',
        help=optparse.SUPPRESS_HELP)
    sponsorblock.add_option(
        '--no-sponskrub-cut',
        action='store_false', dest='sponskrub_cut',
        help=optparse.SUPPRESS_HELP)
    sponsorblock.add_option(
        '--sponskrub-force', default=False,
        action='store_true', dest='sponskrub_force',
        help=optparse.SUPPRESS_HELP)
    sponsorblock.add_option(
        '--no-sponskrub-force',
        action='store_true', dest='sponskrub_force',
        help=optparse.SUPPRESS_HELP)
    sponsorblock.add_option(
        '--sponskrub-location', metavar='PATH',
        dest='sponskrub_path', default='',
        help=optparse.SUPPRESS_HELP)
    sponsorblock.add_option(
        '--sponskrub-args', dest='sponskrub_args', metavar='ARGS',
        help=optparse.SUPPRESS_HELP)

    extractor = optparse.OptionGroup(parser, 'Extractor Options')
    extractor.add_option(
        '--extractor-retries',
        dest='extractor_retries', metavar='RETRIES', default=3,
        help='Number of retries for known extractor errors (default is %default), or "infinite"')
    extractor.add_option(
        '--allow-dynamic-mpd', '--no-ignore-dynamic-mpd',
        action='store_true', dest='dynamic_mpd', default=True,
        help='Process dynamic DASH manifests (default) (Alias: --no-ignore-dynamic-mpd)')
    extractor.add_option(
        '--ignore-dynamic-mpd', '--no-allow-dynamic-mpd',
        action='store_false', dest='dynamic_mpd',
        help='Do not process dynamic DASH manifests (Alias: --no-allow-dynamic-mpd)')
    extractor.add_option(
        '--hls-split-discontinuity',
        dest='hls_split_discontinuity', action='store_true', default=False,
        help='Split HLS playlists to different formats at discontinuities such as ad breaks'
    )
    extractor.add_option(
        '--no-hls-split-discontinuity',
        dest='hls_split_discontinuity', action='store_false',
        help='Do not split HLS playlists to different formats at discontinuities such as ad breaks (default)')
    _extractor_arg_parser = lambda key, vals='': (key.strip().lower().replace('-', '_'), [
        val.replace(r'\,', ',').strip() for val in re.split(r'(?<!\\),', vals)])
    extractor.add_option(
        '--extractor-args',
        metavar='KEY:ARGS', dest='extractor_args', default={}, type='str',
        action='callback', callback=_dict_from_options_callback,
        callback_kwargs={
            'multiple_keys': False,
            'process': lambda val: dict(
                _extractor_arg_parser(*arg.split('=', 1)) for arg in val.split(';'))
        }, help=(
            'Pass these arguments to the extractor. See "EXTRACTOR ARGUMENTS" for details. '
            'You can use this option multiple times to give arguments for different extractors'))
    extractor.add_option(
        '--youtube-include-dash-manifest', '--no-youtube-skip-dash-manifest',
        action='store_true', dest='youtube_include_dash_manifest', default=True,
        help=optparse.SUPPRESS_HELP)
    extractor.add_option(
        '--youtube-skip-dash-manifest', '--no-youtube-include-dash-manifest',
        action='store_false', dest='youtube_include_dash_manifest',
        help=optparse.SUPPRESS_HELP)
    extractor.add_option(
        '--youtube-include-hls-manifest', '--no-youtube-skip-hls-manifest',
        action='store_true', dest='youtube_include_hls_manifest', default=True,
        help=optparse.SUPPRESS_HELP)
    extractor.add_option(
        '--youtube-skip-hls-manifest', '--no-youtube-include-hls-manifest',
        action='store_false', dest='youtube_include_hls_manifest',
        help=optparse.SUPPRESS_HELP)

    parser.add_option_group(general)
    parser.add_option_group(network)
    parser.add_option_group(geo)
    parser.add_option_group(selection)
    parser.add_option_group(downloader)
    parser.add_option_group(filesystem)
    parser.add_option_group(thumbnail)
    parser.add_option_group(link)
    parser.add_option_group(verbosity)
    parser.add_option_group(workarounds)
    parser.add_option_group(video_format)
    parser.add_option_group(subtitles)
    parser.add_option_group(authentication)
    parser.add_option_group(postproc)
    parser.add_option_group(sponsorblock)
    parser.add_option_group(extractor)

    return parser


def _hide_login_info(opts):
    write_string(
        'DeprecationWarning: "yt_dlp.options._hide_login_info" is deprecated and may be removed in a future version. '
        'Use "yt_dlp.utils.Config.hide_login_info" instead\n')
    return Config.hide_login_info(opts)<|MERGE_RESOLUTION|>--- conflicted
+++ resolved
@@ -157,46 +157,10 @@
             raise
 
 
-<<<<<<< HEAD
 def instantiate_parser():
-    def _format_option_string(option):
-        ''' ('-o', '--option') -> -o, --format METAVAR'''
-
-        opts = []
-
-        if option._short_opts:
-            opts.append(option._short_opts[0])
-        if option._long_opts:
-            opts.append(option._long_opts[0])
-        if len(opts) > 1:
-            opts.insert(1, ', ')
-
-        if option.takes_value():
-            opts.append(' %s' % option.metavar)
-
-        return ''.join(opts)
-
-    # No need to wrap help messages if we're on a wide console
-    columns = compat_get_terminal_size().columns
-    max_width = columns if columns else 80
-    # 47% is chosen because that is how README.md is currently formatted
-    # and moving help text even further to the right is undesirable.
-    # This can be reduced in the future to get a prettier output
-    max_help_position = int(0.47 * max_width)
-
-    fmt = optparse.IndentedHelpFormatter(width=max_width, max_help_position=max_help_position)
-    fmt.format_option_strings = _format_option_string
-
-    return _YoutubeDLOptionParser(
-        version=__version__,
-        formatter=fmt,
-        usage='%prog [OPTIONS] URL [URL...]',
-        conflict_handler='resolve',
-    )
-
-
-=======
->>>>>>> 43cc91ad
+    return _YoutubeDLOptionParser()
+
+
 def create_parser():
     def _list_from_options_callback(option, opt_str, value, parser, append=True, delim=',', process=str.strip):
         # append can be True, False or -1 (prepend)
@@ -262,11 +226,7 @@
             out_dict[key] = out_dict.get(key, []) + [val] if append else val
         setattr(parser.values, option.dest, out_dict)
 
-<<<<<<< HEAD
-    parser = instantiate_parser()
-=======
     parser = _YoutubeDLOptionParser()
->>>>>>> 43cc91ad
 
     general = optparse.OptionGroup(parser, 'General Options')
     general.add_option(
