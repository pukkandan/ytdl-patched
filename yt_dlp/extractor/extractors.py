--- conflicted
+++ resolved
@@ -1198,11 +1198,8 @@
     SharedIE,
     VivoIE,
 )
-<<<<<<< HEAD
 from .sharevideos import ShareVideosIE
-=======
 from .shemaroome import ShemarooMeIE
->>>>>>> 9572eaaa
 from .showroomlive import ShowRoomLiveIE
 from .simplecast import (
     SimplecastIE,
