--- conflicted
+++ resolved
@@ -530,14 +530,11 @@
     GooglePodcastsFeedIE,
 )
 from .googlesearch import GoogleSearchIE
-<<<<<<< HEAD
+from .gopro import GoProIE
 from .gorin import (
     GorinLiveIE,
     GorinVideoIE,
 )
-=======
-from .gopro import GoProIE
->>>>>>> 762e509d
 from .goshgay import GoshgayIE
 from .gotostage import GoToStageIE
 from .gputechconf import GPUTechConfIE
