--- conflicted
+++ resolved
@@ -1620,18 +1620,14 @@
 from .vodpl import VODPlIE
 from .vodplatform import VODPlatformIE
 from .voicerepublic import VoiceRepublicIE
-<<<<<<< HEAD
 from .voicy import (
     VoicyIE,
     VoicyChannelIE,
 )
-from .voot import VootIE
-=======
 from .voot import (
     VootIE,
     VootSeriesIE,
 )
->>>>>>> eb038991
 from .voxmedia import (
     VoxMediaVolumeIE,
     VoxMediaIE,
