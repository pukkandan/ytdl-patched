import base64
import binascii
<<<<<<< HEAD
import codecs
=======
import functools
>>>>>>> bc83b4b0
import hashlib
import hmac
import io
import json
import re
import struct
import time
import urllib.parse
import urllib.request
import urllib.response
import uuid

from .common import InfoExtractor
from ..aes import aes_ecb_decrypt
from ..utils import (
    ExtractorError,
    bytes_to_intlist,
    decode_base_n,
    int_or_none,
    intlist_to_bytes,
    OnDemandPagedList,
    request_to_url,
    time_seconds,
    traverse_obj,
<<<<<<< HEAD
    urljoin,
=======
    update_url_query,
>>>>>>> bc83b4b0
)

# NOTE: network handler related code is temporary thing until network stack overhaul PRs are merged (#2861/#2862)


def add_opener(ydl, handler):
    ''' Add a handler for opening URLs, like _download_webpage '''
    # https://github.com/python/cpython/blob/main/Lib/urllib/request.py#L426
    # https://github.com/python/cpython/blob/main/Lib/urllib/request.py#L605
    assert isinstance(ydl._opener, urllib.request.OpenerDirector)
    ydl._opener.add_handler(handler)


def remove_opener(ydl, handler):
    '''
    Remove handler(s) for opening URLs
    @param handler Either handler object itself or handler type.
    Specifying handler type will remove all handler which isinstance returns True.
    '''
    # https://github.com/python/cpython/blob/main/Lib/urllib/request.py#L426
    # https://github.com/python/cpython/blob/main/Lib/urllib/request.py#L605
    opener = ydl._opener
    assert isinstance(ydl._opener, urllib.request.OpenerDirector)
    if isinstance(handler, (type, tuple)):
        find_cp = lambda x: isinstance(x, handler)
    else:
        find_cp = lambda x: x is handler

    removed = []
    for meth in dir(handler):
        if meth in ["redirect_request", "do_open", "proxy_open"]:
            # oops, coincidental match
            continue

        i = meth.find("_")
        protocol = meth[:i]
        condition = meth[i + 1:]

        if condition.startswith("error"):
            j = condition.find("_") + i + 1
            kind = meth[j + 1:]
            try:
                kind = int(kind)
            except ValueError:
                pass
            lookup = opener.handle_error.get(protocol, {})
            opener.handle_error[protocol] = lookup
        elif condition == "open":
            kind = protocol
            lookup = opener.handle_open
        elif condition == "response":
            kind = protocol
            lookup = opener.process_response
        elif condition == "request":
            kind = protocol
            lookup = opener.process_request
        else:
            continue

        handlers = lookup.setdefault(kind, [])
        if handlers:
            handlers[:] = [x for x in handlers if not find_cp(x)]

        removed.append(x for x in handlers if find_cp(x))

    if removed:
        for x in opener.handlers:
            if find_cp(x):
                x.add_parent(None)
        opener.handlers[:] = [x for x in opener.handlers if not find_cp(x)]


class AbemaLicenseHandler(urllib.request.BaseHandler):
    handler_order = 499
    STRTABLE = '123456789ABCDEFGHJKLMNPQRSTUVWXYZabcdefghijkmnopqrstuvwxyz'
    HKEY = b'3AF0298C219469522A313570E8583005A642E73EDD58E3EA2FB7339D3DF1597E'

    def __init__(self, ie: 'AbemaTVIE'):
        # the protocol that this should really handle is 'abematv-license://'
        # abematv_license_open is just a placeholder for development purposes
        # ref. https://github.com/python/cpython/blob/f4c03484da59049eb62a9bf7777b963e2267d187/Lib/urllib/request.py#L510
        setattr(self, 'abematv-license_open', getattr(self, 'abematv_license_open'))
        self.ie = ie

    def _get_videokey_from_ticket(self, ticket):
        to_show = self.ie.get_param('verbose', False)
        media_token = self.ie._get_media_token(to_show=to_show)

        license_response = self.ie._download_json(
            'https://license.abema.io/abematv-hls', None, note='Requesting playback license' if to_show else False,
            query={'t': media_token},
            data=json.dumps({
                'kv': 'a',
                'lt': ticket
            }).encode('utf-8'),
            headers={
                'Content-Type': 'application/json',
            })

        res = decode_base_n(license_response['k'], table=self.STRTABLE)
        encvideokey = bytes_to_intlist(struct.pack('>QQ', res >> 64, res & 0xffffffffffffffff))

        h = hmac.new(
            binascii.unhexlify(self.HKEY),
            (license_response['cid'] + self.ie._DEVICE_ID).encode('utf-8'),
            digestmod=hashlib.sha256)
        enckey = bytes_to_intlist(h.digest())

        return intlist_to_bytes(aes_ecb_decrypt(encvideokey, enckey))

    def abematv_license_open(self, url):
        url = request_to_url(url)
        ticket = urllib.parse.urlparse(url).netloc
        response_data = self._get_videokey_from_ticket(ticket)
        return urllib.response.addinfourl(io.BytesIO(response_data), headers={
            'Content-Length': len(response_data),
        }, url=url, code=200)

    def augment_key_handler(self, handler):
        # For /key/:ticket
        ticket = handler.route_params['ticket']
        response_data = self._get_videokey_from_ticket(ticket)
        handler.send_header('Content-Length', str(len(response_data)))
        handler.end_headers()
        handler.wfile.write(response_data)
        return True

    def augment_hls_handler(self, handler):
        # for /hls/:hex_url
        hex_url = handler.route_params['hex_url']
        url = codecs.decode(hex_url, 'hex').decode('utf8')
        headers = dict(handler.headers)
        # drop some "bad" headers which ffmpeg likes to add or needed to be
        if headers.get('Range') == 'bytes=0-':
            headers.pop('Range', None)
        headers.pop('Host', None)
        content, uoh = self.ie._download_webpage_handle(
            url, False, note='Proxying HLS manifest request',
            fatal=True, data=None if handler.command == 'GET' else handler.rfile.read(),
            headers=headers)

        def convert_lines(line):
            if 'abematv-license://' in line:
                # rewrite abematv-license
                return line.replace('abematv-license://', '/key/')
            if line.startswith('#'):
                # metadata
                return line
            # segment url (which is usually relative)
            return urljoin(url, line)

        content = '\n'.join(map(convert_lines, content.splitlines())).encode('utf-8')
        resp_headers = dict(uoh.info())
        # drop/update some headers
        resp_headers.pop('Content-Encoding', None)
        resp_headers.pop('Keep-Alive', None)
        resp_headers['Connection'] = 'close'
        resp_headers['Content-Length'] = str(len(content))
        for k, v in resp_headers.items():
            handler.send_header(k, v)
        handler.end_headers()
        handler.wfile.write(content)
        return True


class AbemaTVBaseIE(InfoExtractor):
<<<<<<< HEAD
    def _extract_breadcrumb_list(self, webpage, video_id):
        for jld in re.finditer(
                r'(?is)</span></li></ul><script[^>]+type=(["\']?)application/ld\+json\1[^>]*>(?P<json_ld>.+?)</script>',
                webpage):
            jsonld = self._parse_json(jld.group('json_ld'), video_id, fatal=False)
            if jsonld:
                if jsonld.get('@type') != 'BreadcrumbList':
                    continue
                trav = traverse_obj(jsonld, ('itemListElement', ..., 'name'))
                if trav:
                    return trav
        return []


class AbemaTVIE(AbemaTVBaseIE):
    _VALID_URL = r'https?://abema\.tv/(?P<type>now-on-air|video/episode|channels/.+?/slots)/(?P<id>[^?/]+)'
    _NETRC_MACHINE = 'abematv'
    _TESTS = [{
        'url': 'https://abema.tv/video/episode/194-25_s2_p1',
        'info_dict': {
            'id': '194-25_s2_p1',
            'title': '第1話 「チーズケーキ」　「モーニング再び」',
            'series': '異世界食堂２',
            'series_number': 2,
            'episode': '第1話 「チーズケーキ」　「モーニング再び」',
            'episode_number': 1,
        },
        'skip': 'expired',
    }, {
        'url': 'https://abema.tv/channels/anime-live2/slots/E8tvAnMJ7a9a5d',
        'info_dict': {
            'id': 'E8tvAnMJ7a9a5d',
            'title': 'ゆるキャン△ SEASON２ 全話一挙【無料ビデオ72時間】',
            'series': 'ゆるキャン△ SEASON２',
            'episode': 'ゆるキャン△ SEASON２ 全話一挙【無料ビデオ72時間】',
            'series_number': 2,
            'episode_number': 1,
            'description': 'md5:9c5a3172ae763278f9303922f0ea5b17',
        },
        'skip': 'expired',
    }, {
        'url': 'https://abema.tv/video/episode/87-877_s1282_p31047',
        'info_dict': {
            'id': 'E8tvAnMJ7a9a5d',
            'title': '第5話『光射す』',
            'description': 'md5:56d4fc1b4f7769ded5f923c55bb4695d',
            'thumbnail': r're:https://hayabusa\.io/.+',
            'series': '相棒',
            'episode': '第5話『光射す』',
        },
        'skip': 'expired',
    }, {
        'url': 'https://abema.tv/now-on-air/abema-anime',
        'info_dict': {
            'id': 'abema-anime',
            # this varies
            # 'title': '女子高生の無駄づかい 全話一挙【無料ビデオ72時間】',
            'description': 'md5:55f2e61f46a17e9230802d7bcc913d5f',
            'is_live': True,
        },
        'skip': 'things varies over time',
    }]
=======
>>>>>>> bc83b4b0
    _USERTOKEN = None
    _DEVICE_ID = None
    _MEDIATOKEN = None
    _LICENSE_HANDLER = None

    _SECRETKEY = b'v+Gjs=25Aw5erR!J8ZuvRrCx*rGswhB&qdHd_SYerEWdU&a?3DzN9BRbp5KwY4hEmcj5#fykMjJ=AuWz5GSMY-d@H7DMEh3M@9n2G552Us$$k9cD=3TxwWe86!x#Zyhe'

    @classmethod
    def _generate_aks(cls, deviceid):
        deviceid = deviceid.encode('utf-8')
        # add 1 hour and then drop minute and secs
        ts_1hour = int((time_seconds(hours=9) // 3600 + 1) * 3600)
        time_struct = time.gmtime(ts_1hour)
        ts_1hour_str = str(ts_1hour).encode('utf-8')

        tmp = None

        def mix_once(nonce):
            nonlocal tmp
            h = hmac.new(cls._SECRETKEY, digestmod=hashlib.sha256)
            h.update(nonce)
            tmp = h.digest()

        def mix_tmp(count):
            nonlocal tmp
            for i in range(count):
                mix_once(tmp)

        def mix_twist(nonce):
            nonlocal tmp
            mix_once(base64.urlsafe_b64encode(tmp).rstrip(b'=') + nonce)

        mix_once(cls._SECRETKEY)
        mix_tmp(time_struct.tm_mon)
        mix_twist(deviceid)
        mix_tmp(time_struct.tm_mday % 5)
        mix_twist(ts_1hour_str)
        mix_tmp(time_struct.tm_hour % 5)

        return base64.urlsafe_b64encode(tmp).rstrip(b'=').decode('utf-8')

    def _get_device_token(self):
        if self._USERTOKEN:
            return self._USERTOKEN

        AbemaTVBaseIE._DEVICE_ID = str(uuid.uuid4())
        aks = self._generate_aks(self._DEVICE_ID)
        user_data = self._download_json(
            'https://api.abema.io/v1/users', None, note='Authorizing',
            data=json.dumps({
                'deviceId': self._DEVICE_ID,
                'applicationKeySecret': aks,
            }).encode('utf-8'),
            headers={
                'Content-Type': 'application/json',
            })
        AbemaTVBaseIE._USERTOKEN = user_data['token']

        # don't allow adding it 2 times or more, though it's guarded
        if not self._LICENSE_HANDLER:
            self._LICENSE_HANDLER = AbemaLicenseHandler(self)
        remove_opener(self._downloader, AbemaLicenseHandler)
        add_opener(self._downloader, self._LICENSE_HANDLER)

        return self._USERTOKEN

    def _get_media_token(self, invalidate=False, to_show=True):
        if not invalidate and self._MEDIATOKEN:
            return self._MEDIATOKEN

        AbemaTVBaseIE._MEDIATOKEN = self._download_json(
            'https://api.abema.io/v1/media/token', None, note='Fetching media token' if to_show else False,
            query={
                'osName': 'android',
                'osVersion': '6.0.1',
                'osLang': 'ja_JP',
                'osTimezone': 'Asia/Tokyo',
                'appId': 'tv.abema',
                'appVersion': '3.27.1'
            }, headers={
                'Authorization': f'bearer {self._get_device_token()}',
            })['token']

        return self._MEDIATOKEN

    def _call_api(self, endpoint, video_id, query=None, note='Downloading JSON metadata'):
        return self._download_json(
            f'https://api.abema.io/{endpoint}', video_id, query=query or {},
            note=note,
            headers={
                'Authorization': f'bearer {self._get_device_token()}',
            })

    def _extract_breadcrumb_list(self, webpage, video_id):
        for jld in re.finditer(
                r'(?is)</span></li></ul><script[^>]+type=(["\']?)application/ld\+json\1[^>]*>(?P<json_ld>.+?)</script>',
                webpage):
            jsonld = self._parse_json(jld.group('json_ld'), video_id, fatal=False)
            if traverse_obj(jsonld, '@type') != 'BreadcrumbList':
                continue
            items = traverse_obj(jsonld, ('itemListElement', ..., 'name'))
            if items:
                return items
        return []


class AbemaTVIE(AbemaTVBaseIE):
    _VALID_URL = r'https?://abema\.tv/(?P<type>now-on-air|video/episode|channels/.+?/slots)/(?P<id>[^?/]+)'
    _NETRC_MACHINE = 'abematv'
    _TESTS = [{
        'url': 'https://abema.tv/video/episode/194-25_s2_p1',
        'info_dict': {
            'id': '194-25_s2_p1',
            'title': '第1話 「チーズケーキ」　「モーニング再び」',
            'series': '異世界食堂２',
            'series_number': 2,
            'episode': '第1話 「チーズケーキ」　「モーニング再び」',
            'episode_number': 1,
        },
        'skip': 'expired',
    }, {
        'url': 'https://abema.tv/channels/anime-live2/slots/E8tvAnMJ7a9a5d',
        'info_dict': {
            'id': 'E8tvAnMJ7a9a5d',
            'title': 'ゆるキャン△ SEASON２ 全話一挙【無料ビデオ72時間】',
            'series': 'ゆるキャン△ SEASON２',
            'episode': 'ゆるキャン△ SEASON２ 全話一挙【無料ビデオ72時間】',
            'series_number': 2,
            'episode_number': 1,
            'description': 'md5:9c5a3172ae763278f9303922f0ea5b17',
        },
        'skip': 'expired',
    }, {
        'url': 'https://abema.tv/video/episode/87-877_s1282_p31047',
        'info_dict': {
            'id': 'E8tvAnMJ7a9a5d',
            'title': '第5話『光射す』',
            'description': 'md5:56d4fc1b4f7769ded5f923c55bb4695d',
            'thumbnail': r're:https://hayabusa\.io/.+',
            'series': '相棒',
            'episode': '第5話『光射す』',
        },
        'skip': 'expired',
    }, {
        'url': 'https://abema.tv/now-on-air/abema-anime',
        'info_dict': {
            'id': 'abema-anime',
            # this varies
            # 'title': '女子高生の無駄づかい 全話一挙【無料ビデオ72時間】',
            'description': 'md5:55f2e61f46a17e9230802d7bcc913d5f',
            'is_live': True,
        },
        'skip': 'Not supported until yt-dlp implements native live downloader OR AbemaTV can start a local HTTP server',
    }]
    _TIMETABLE = None

    def _perform_login(self, username, password):
        if '@' in username:  # don't strictly check if it's email address or not
            ep, method = 'user/email', 'email'
        else:
            ep, method = 'oneTimePassword', 'userId'

        login_response = self._download_json(
            f'https://api.abema.io/v1/auth/{ep}', None, note='Logging in',
            data=json.dumps({
                method: username,
                'password': password
            }).encode('utf-8'), headers={
                'Authorization': f'bearer {self._get_device_token()}',
                'Origin': 'https://abema.tv',
                'Referer': 'https://abema.tv/',
                'Content-Type': 'application/json',
            })

        AbemaTVBaseIE._USERTOKEN = login_response['token']
        self._get_media_token(True)

    def _real_extract(self, url):
        # starting download using infojson from this extractor is undefined behavior,
        # and never be fixed in the future; you must trigger downloads by directly specifying URL.
        # (unless there's a way to hook before downloading by extractor)
        video_id, video_type = self._match_valid_url(url).group('id', 'type')
        headers = {
            'Authorization': 'Bearer ' + self._get_device_token(),
        }
        video_type = video_type.split('/')[-1]

        webpage = self._download_webpage(url, video_id)
        canonical_url = self._search_regex(
            r'<link\s+rel="canonical"\s*href="(.+?)"', webpage, 'canonical URL',
            default=url)
        info = self._search_json_ld(webpage, video_id, default={})

        title = self._search_regex(
            r'<span\s*class=".+?EpisodeTitleBlock__title">(.+?)</span>', webpage, 'title', default=None)
        if not title:
            jsonld = None
            for jld in re.finditer(
                    r'(?is)<span\s*class="com-m-Thumbnail__image">(?:</span>)?<script[^>]+type=(["\']?)application/ld\+json\1[^>]*>(?P<json_ld>.+?)</script>',
                    webpage):
                jsonld = self._parse_json(jld.group('json_ld'), video_id, fatal=False)
                if jsonld:
                    break
            if jsonld:
                title = jsonld.get('caption')
        if not title and video_type == 'now-on-air':
            if not self._TIMETABLE:
                # cache the timetable because it goes to 5MiB in size (!!)
                self._TIMETABLE = self._download_json(
                    'https://api.abema.io/v1/timetable/dataSet?debug=false', video_id,
                    headers=headers)
            now = time_seconds(hours=9)
            title = traverse_obj(
                self._TIMETABLE,
                ('slots',
                 # find the time slice from the requested channel in timetable
                 lambda _, v: v['channelId'] == video_id and v['startAt'] <= now and now < v['endAt'],
                 'title'), get_all=False)

        # read breadcrumb on top of page
        breadcrumb = self._extract_breadcrumb_list(webpage, video_id)
        if breadcrumb:
            # breadcrumb list translates to: (example is 1st test for this IE)
            # Home > Anime (genre) > Isekai Shokudo 2 (series name) > Episode 1 "Cheese cakes" "Morning again" (episode title)
            # hence this works
            info['series'] = breadcrumb[-2]
            info['episode'] = breadcrumb[-1]
            if not title:
                title = info['episode']

        description = self._html_search_regex(
            (r'<p\s+class="com-video-EpisodeDetailsBlock__content"><span\s+class=".+?">(.+?)</span></p><div',
             r'<span\s+class=".+?SlotSummary.+?">(.+?)</span></div><div',),
            webpage, 'description', default=None, group=1)
        if not description:
            og_desc = self._html_search_meta(
                ('description', 'og:description', 'twitter:description'), webpage)
            if og_desc:
                description = re.sub(r'''(?sx)
                    ^(.+?)(?:
                        アニメの動画を無料で見るならABEMA！| # anime
                        等、.+ # applies for most of categories
                    )?
                ''', r'\1', og_desc)

        # canonical URL may contain series and episode number
        mobj = re.search(r's(\d+)_p(\d+)$', canonical_url)
        if mobj:
            seri = int_or_none(mobj.group(1), default=float('inf'))
            epis = int_or_none(mobj.group(2), default=float('inf'))
            info['series_number'] = seri if seri < 100 else None
            # some anime like Detective Conan (though not available in AbemaTV)
            # has more than 1000 episodes (1026 as of 2021/11/15)
            info['episode_number'] = epis if epis < 2000 else None

        is_live, m3u8_url = False, None
        if video_type == 'now-on-air':
            is_live = True
            onair_channels = self._download_json(
                'https://api.abema.io/v1/channels', video_id)
            m3u8_url = traverse_obj(onair_channels, ('channels', lambda _, v: v['id'] == video_id, 'playback', 'hls'), get_all=False)
            if not m3u8_url:
                raise ExtractorError(f'Cannot find on-air {video_id} channel.', expected=True)
        elif video_type == 'episode':
            api_response = self._download_json(
                f'https://api.abema.io/v1/video/programs/{video_id}', video_id,
                note='Checking playability',
                headers=headers)
            ondemand_types = traverse_obj(api_response, ('terms', ..., 'onDemandType'), default=[])
            if 3 not in ondemand_types:
                self.report_warning('This is a premium-only stream')

            m3u8_url = f'https://vod-abematv.akamaized.net/program/{video_id}/playlist.m3u8'
        elif video_type == 'slots':
            api_response = self._download_json(
                f'https://api.abema.io/v1/media/slots/{video_id}', video_id,
                note='Checking playability',
                headers=headers)
            if not traverse_obj(api_response, ('slot', 'flags', 'timeshiftFree'), default=False):
                self.report_warning('This is a premium-only stream')

            m3u8_url = f'https://vod-abematv.akamaized.net/slot/{video_id}/playlist.m3u8'
        else:
            raise ExtractorError('Unreachable')

        if is_live:
            self.report_warning('This is a livestream; downloading livestreams from AbemaTV is an experimental feature.')
            self.report_warning('Open bug report at https://github.com/ytdl-patched/ytdl-patched/issues?q= for unplayable file')
        formats = self._extract_m3u8_formats(
            m3u8_url, video_id, ext='mp4', live=is_live)

        def aug_predicate(info_dict, dl):
            from ..downloader.external import ExternalFD
            return info_dict.get('is_live') or isinstance(dl, ExternalFD)

        from ..postprocessor.metadataparser import MetadataParserPP

        info.update({
            'id': video_id,
            'title': title,
            'description': description,
            'formats': formats,
            'is_live': is_live,
            'augments': [{
                'key': 'http_server',
                'condition': aug_predicate,
                'routes': [{
                    'route': r're:/hls/(?P<hex_url>[0-9a-fA-F]+)',
                    'callback': self._LICENSE_HANDLER.augment_hls_handler,
                }, {
                    'route': r're:/key/(?P<ticket>[^/&?]+)',
                    'callback': self._LICENSE_HANDLER.augment_key_handler,
                }]
            }, {
                'key': 'metadata_editor',
                'condition': aug_predicate,
                'actions': [
                    # neat hack here: `replace` here can be a function
                    # https://docs.python.org/3/library/re.html#re.sub
                    # the first arg is an extension of MetadataParserPP, to get info_dict
                    (MetadataParserPP.Actions.REPLACE, 'url', r'^.+$',
                        lambda info, m: f'http://localhost:{info["_httpserverport"]}/hls/{codecs.encode(m.group(0).encode("utf-8"), "hex").decode()}'),
                ],
            }],
        })
        return info


class AbemaTVTitleIE(AbemaTVBaseIE):
    _VALID_URL = r'https?://abema\.tv/video/title/(?P<id>[^?/]+)'
    _PAGE_SIZE = 25

    _TESTS = [{
        'url': 'https://abema.tv/video/title/90-1597',
        'info_dict': {
            'id': '90-1597',
            'title': 'シャッフルアイランド',
        },
        'playlist_mincount': 2,
    }, {
        'url': 'https://abema.tv/video/title/193-132',
        'info_dict': {
            'id': '193-132',
            'title': '真心が届く~僕とスターのオフィス・ラブ!?~',
        },
        'playlist_mincount': 16,
    }, {
        'url': 'https://abema.tv/video/title/25-102',
        'info_dict': {
            'id': '25-102',
            'title': 'ソードアート・オンライン アリシゼーション',
        },
        'playlist_mincount': 24,
    }]

    def _fetch_page(self, playlist_id, series_version, page):
        programs = self._call_api(
            f'v1/video/series/{playlist_id}/programs', playlist_id,
            note=f'Downloading page {page + 1}',
            query={
                'seriesVersion': series_version,
                'offset': str(page * self._PAGE_SIZE),
                'order': 'seq',
                'limit': str(self._PAGE_SIZE),
            })
        yield from (
            self.url_result(f'https://abema.tv/video/episode/{x}')
            for x in traverse_obj(programs, ('programs', ..., 'id'), default=[]))

    def _entries(self, playlist_id, series_version):
        return OnDemandPagedList(
            functools.partial(self._fetch_page, playlist_id, series_version),
            self._PAGE_SIZE)

    def _real_extract(self, url):
        playlist_id = self._match_id(url)
        series_info = self._call_api(f'v1/video/series/{playlist_id}', playlist_id)

        return self.playlist_result(
            self._entries(playlist_id, series_info['version']), playlist_id=playlist_id,
            playlist_title=series_info.get('title'),
            playlist_description=series_info.get('content'))<|MERGE_RESOLUTION|>--- conflicted
+++ resolved
@@ -1,10 +1,7 @@
 import base64
 import binascii
-<<<<<<< HEAD
 import codecs
-=======
 import functools
->>>>>>> bc83b4b0
 import hashlib
 import hmac
 import io
@@ -29,11 +26,7 @@
     request_to_url,
     time_seconds,
     traverse_obj,
-<<<<<<< HEAD
     urljoin,
-=======
-    update_url_query,
->>>>>>> bc83b4b0
 )
 
 # NOTE: network handler related code is temporary thing until network stack overhaul PRs are merged (#2861/#2862)
@@ -200,75 +193,9 @@
 
 
 class AbemaTVBaseIE(InfoExtractor):
-<<<<<<< HEAD
-    def _extract_breadcrumb_list(self, webpage, video_id):
-        for jld in re.finditer(
-                r'(?is)</span></li></ul><script[^>]+type=(["\']?)application/ld\+json\1[^>]*>(?P<json_ld>.+?)</script>',
-                webpage):
-            jsonld = self._parse_json(jld.group('json_ld'), video_id, fatal=False)
-            if jsonld:
-                if jsonld.get('@type') != 'BreadcrumbList':
-                    continue
-                trav = traverse_obj(jsonld, ('itemListElement', ..., 'name'))
-                if trav:
-                    return trav
-        return []
-
-
-class AbemaTVIE(AbemaTVBaseIE):
-    _VALID_URL = r'https?://abema\.tv/(?P<type>now-on-air|video/episode|channels/.+?/slots)/(?P<id>[^?/]+)'
-    _NETRC_MACHINE = 'abematv'
-    _TESTS = [{
-        'url': 'https://abema.tv/video/episode/194-25_s2_p1',
-        'info_dict': {
-            'id': '194-25_s2_p1',
-            'title': '第1話 「チーズケーキ」　「モーニング再び」',
-            'series': '異世界食堂２',
-            'series_number': 2,
-            'episode': '第1話 「チーズケーキ」　「モーニング再び」',
-            'episode_number': 1,
-        },
-        'skip': 'expired',
-    }, {
-        'url': 'https://abema.tv/channels/anime-live2/slots/E8tvAnMJ7a9a5d',
-        'info_dict': {
-            'id': 'E8tvAnMJ7a9a5d',
-            'title': 'ゆるキャン△ SEASON２ 全話一挙【無料ビデオ72時間】',
-            'series': 'ゆるキャン△ SEASON２',
-            'episode': 'ゆるキャン△ SEASON２ 全話一挙【無料ビデオ72時間】',
-            'series_number': 2,
-            'episode_number': 1,
-            'description': 'md5:9c5a3172ae763278f9303922f0ea5b17',
-        },
-        'skip': 'expired',
-    }, {
-        'url': 'https://abema.tv/video/episode/87-877_s1282_p31047',
-        'info_dict': {
-            'id': 'E8tvAnMJ7a9a5d',
-            'title': '第5話『光射す』',
-            'description': 'md5:56d4fc1b4f7769ded5f923c55bb4695d',
-            'thumbnail': r're:https://hayabusa\.io/.+',
-            'series': '相棒',
-            'episode': '第5話『光射す』',
-        },
-        'skip': 'expired',
-    }, {
-        'url': 'https://abema.tv/now-on-air/abema-anime',
-        'info_dict': {
-            'id': 'abema-anime',
-            # this varies
-            # 'title': '女子高生の無駄づかい 全話一挙【無料ビデオ72時間】',
-            'description': 'md5:55f2e61f46a17e9230802d7bcc913d5f',
-            'is_live': True,
-        },
-        'skip': 'things varies over time',
-    }]
-=======
->>>>>>> bc83b4b0
     _USERTOKEN = None
     _DEVICE_ID = None
     _MEDIATOKEN = None
-    _LICENSE_HANDLER = None
 
     _SECRETKEY = b'v+Gjs=25Aw5erR!J8ZuvRrCx*rGswhB&qdHd_SYerEWdU&a?3DzN9BRbp5KwY4hEmcj5#fykMjJ=AuWz5GSMY-d@H7DMEh3M@9n2G552Us$$k9cD=3TxwWe86!x#Zyhe'
 
@@ -324,10 +251,8 @@
         AbemaTVBaseIE._USERTOKEN = user_data['token']
 
         # don't allow adding it 2 times or more, though it's guarded
-        if not self._LICENSE_HANDLER:
-            self._LICENSE_HANDLER = AbemaLicenseHandler(self)
         remove_opener(self._downloader, AbemaLicenseHandler)
-        add_opener(self._downloader, self._LICENSE_HANDLER)
+        add_opener(self._downloader, AbemaLicenseHandler(self))
 
         return self._USERTOKEN
 
@@ -417,7 +342,7 @@
             'description': 'md5:55f2e61f46a17e9230802d7bcc913d5f',
             'is_live': True,
         },
-        'skip': 'Not supported until yt-dlp implements native live downloader OR AbemaTV can start a local HTTP server',
+        'skip': 'things varies over time',
     }]
     _TIMETABLE = None
 
