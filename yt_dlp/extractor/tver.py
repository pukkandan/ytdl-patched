--- conflicted
+++ resolved
@@ -6,7 +6,6 @@
     str_or_none,
     strip_or_none,
     traverse_obj,
-    try_get,
 )
 
 
@@ -79,20 +78,11 @@
             })
 
         additional_content_info = traverse_obj(
-<<<<<<< HEAD
-            additional_info, ('result', 'episode', 'content'),
-            get_all=False) or {}
-        episode = try_get(additional_content_info, lambda x: str_or_none(x.get('title')).rstrip())
-        series = str_or_none(additional_content_info.get('seriesTitle'))
-        title = (
-            ' '.join(filter(None, [series, episode])).rstrip()
-=======
             additional_info, ('result', 'episode', 'content'), get_all=False) or {}
         episode = strip_or_none(additional_content_info.get('title'))
         series = str_or_none(additional_content_info.get('seriesTitle'))
         title = (
             join_nonempty(series, episode, delim=' ')
->>>>>>> b58f8d8f
             or str_or_none(video_info.get('title')))
         provider = str_or_none(additional_content_info.get('productionProviderName'))
         onair_label = str_or_none(additional_content_info.get('broadcastDateLabel'))
@@ -103,15 +93,8 @@
             'series': series,
             'episode': episode,
             # an another title which is considered "full title" for some viewers
-<<<<<<< HEAD
-            'alt_title': ' '.join([title, provider, onair_label]),
-            'channel': provider,
-            # broadcast date or year (non-standard field)
-            'onair_label': onair_label,
-=======
             'alt_title': join_nonempty(title, provider, onair_label, delim=' '),
             'channel': provider,
->>>>>>> b58f8d8f
             'description': str_or_none(video_info.get('description')),
             'url': smuggle_url(
                 self.BRIGHTCOVE_URL_TEMPLATE % (p_id, r_id), {'geo_countries': ['JP']}),
