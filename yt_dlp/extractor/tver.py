--- conflicted
+++ resolved
@@ -10,10 +10,6 @@
     remove_start,
     smuggle_url,
     traverse_obj,
-<<<<<<< HEAD
-    try_get,
-=======
->>>>>>> 135dfa2c
 )
 
 
@@ -46,22 +42,13 @@
         api_response = self._download_json(
             'https://api.tver.jp/v4/' + path, video_id,
             query={'token': self._TOKEN})
-<<<<<<< HEAD
-        main = api_response['main']
-        p_id = main.get('publisher_id')
-=======
         p_id = traverse_obj(api_response, ('main', 'publisher_id'))
->>>>>>> 135dfa2c
         if not p_id:
             error_msg, expected = traverse_obj(api_response, ('episode', 0, 'textbar', 0, ('text', 'longer')), get_all=False), True
             if not error_msg:
                 error_msg, expected = 'Failed to extract publisher ID', False
             raise ExtractorError(error_msg, expected=expected)
-<<<<<<< HEAD
-        service = remove_start(main['service'], 'ts_')
-=======
         service = remove_start(traverse_obj(api_response, ('main', 'service')), 'ts_')
->>>>>>> 135dfa2c
 
         r_id = traverse_obj(api_response, ('main', 'reference_id'))
         if service not in ('tx', 'russia2018', 'sebare2018live', 'gorin'):
