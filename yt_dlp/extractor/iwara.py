# coding: utf-8
from __future__ import unicode_literals
import re

import re
import itertools

from .common import InfoExtractor
from ..compat import (
    compat_urllib_parse_urlparse,
)
from ..utils import (
    int_or_none,
    mimetype2ext,
    url_or_none,
<<<<<<< HEAD
    urljoin,
=======
    unified_strdate,
    strip_or_none,
>>>>>>> 8e25d624
)


class IwaraIE(InfoExtractor):
    IE_NAME = 'iwara'
    _VALID_URL = r'https?://(?:www\.|ecchi\.)?iwara\.tv/videos/(?P<id>[a-zA-Z0-9]+)'
    _TESTS = [{
        'url': 'http://iwara.tv/videos/amVwUl1EHpAD9RD',
        # md5 is unstable
        'info_dict': {
            'id': 'amVwUl1EHpAD9RD',
            'ext': 'mp4',
            'title': '【MMD R-18】ガールフレンド carry_me_off',
            'age_limit': 18,
            'thumbnail': 'https://i.iwara.tv/sites/default/files/videos/thumbnails/7951/thumbnail-7951_0001.png',
            'uploader': 'Reimu丨Action',
            'upload_date': '20150828',
            'description': 'md5:1d4905ce48c66c9299c617f08e106e0f',
        },
    }, {
        'url': 'http://ecchi.iwara.tv/videos/Vb4yf2yZspkzkBO',
        'md5': '7e5f1f359cd51a027ba4a7b7710a50f0',
        'info_dict': {
            'id': '0B1LvuHnL-sRFNXB1WHNqbGw4SXc',
            'ext': 'mp4',
            'title': '[3D Hentai] Kyonyu × Genkai × Emaki Shinobi Girls.mp4',
            'age_limit': 18,
        },
        'add_ie': ['GoogleDrive'],
    }, {
        'url': 'http://www.iwara.tv/videos/nawkaumd6ilezzgq',
        # md5 is unstable
        'info_dict': {
            'id': '6liAP9s2Ojc',
            'ext': 'mp4',
            'age_limit': 18,
            'title': '[MMD] Do It Again Ver.2 [1080p 60FPS] (Motion,Camera,Wav+DL)',
            'description': 'md5:590c12c0df1443d833fbebe05da8c47a',
            'upload_date': '20160910',
            'uploader': 'aMMDsork',
            'uploader_id': 'UCVOFyOSCyFkXTYYHITtqB7A',
        },
        'add_ie': ['Youtube'],
    }]

    def _real_extract(self, url):
        video_id = self._match_id(url)

        webpage, urlh = self._download_webpage_handle(url, video_id)

        hostname = compat_urllib_parse_urlparse(urlh.geturl()).hostname
        # ecchi is 'sexy' in Japanese
        age_limit = 18 if hostname.split('.')[0] == 'ecchi' else 0

        video_data = self._download_json('http://www.iwara.tv/api/video/%s' % video_id, video_id)

        if not video_data:
            iframe_url = self._html_search_regex(
                r'<iframe[^>]+src=([\'"])(?P<url>[^\'"]+)\1',
                webpage, 'iframe URL', group='url')
            return {
                '_type': 'url_transparent',
                'url': iframe_url,
                'age_limit': age_limit,
            }

        title = self._html_search_regex(r'<title>(.+?) \| Iwara</title>', webpage, 'title')

        thumbnail = self._html_search_regex(
            r'poster=[\'"]([^\'"]+)', webpage, 'thumbnail', default=None)

        uploader = self._html_search_regex(
            r'class="username">([^<]+)', webpage, 'uploader', fatal=False)

        upload_date = unified_strdate(self._html_search_regex(
            r'作成日:([^\s]+)', webpage, 'upload_date', fatal=False))

        description = strip_or_none(self._search_regex(
            r'<p>(.+?(?=</div))', webpage, 'description', fatal=False,
            flags=re.DOTALL))

        formats = []
        for a_format in video_data:
            format_uri = url_or_none(a_format.get('uri'))
            if not format_uri:
                continue
            format_id = a_format.get('resolution')
            height = int_or_none(self._search_regex(
                r'(\d+)p', format_id, 'height', default=None))
            formats.append({
                'url': self._proto_relative_url(format_uri, 'https:'),
                'format_id': format_id,
                'ext': mimetype2ext(a_format.get('mime')) or 'mp4',
                'height': height,
                'width': int_or_none(height / 9.0 * 16.0 if height else None),
                'quality': 1 if format_id == 'Source' else 0,
            })

        self._sort_formats(formats)

        return {
            'id': video_id,
            'title': title,
            'age_limit': age_limit,
            'formats': formats,
            'thumbnail': self._proto_relative_url(thumbnail, 'https:'),
<<<<<<< HEAD
        }


class IwaraUserIE(InfoExtractor):
    IE_NAME = 'iwara:user'
    _VALID_URL = r'https?://(?:www\.|ecchi\.)?iwara\.tv/users/(?P<id>[^/]+)'
    _TESTS = [{
        # cond: videos < 40
        'note': 'number of all videos page is just 1 page',
        'url': 'https://ecchi.iwara.tv/users/infinityyukarip',
        'info_dict': {
            'title': 'Uploaded videos from Infinity_YukariP',
            'id': 'infinityyukarip',
            'uploader': 'Infinity_YukariP',
            'uploader_id': 'infinityyukarip',
        },
        'playlist_mincount': 39,
    }, {
        # cond: videos < 10?
        'note': 'no even all videos page',
        'url': 'https://ecchi.iwara.tv/users/mmd-quintet',
        'info_dict': {
            'title': 'Uploaded videos from mmd quintet',
            'id': 'mmd-quintet',
            'uploader': 'mmd quintet',
            'uploader_id': 'mmd-quintet',
        },
        'playlist_mincount': 6,
    }, {
        # cond: videos > 40
        'note': 'has paging',
        'url': 'https://ecchi.iwara.tv/users/theblackbirdcalls',
        'info_dict': {
            'title': 'Uploaded videos from TheBlackbirdCalls',
            'id': 'theblackbirdcalls',
            'uploader': 'TheBlackbirdCalls',
            'uploader_id': 'theblackbirdcalls',
        },
        'playlist_mincount': 420,
    }, {
        # cond: Japanese chars in URL
        'note': 'Japanese chars in URL',
        'url': 'https://ecchi.iwara.tv/users/ぶた丼',
        'info_dict': {
            'title': 'Uploaded videos from ぶた丼',
            'id': 'ぶた丼',
            'uploader': 'ぶた丼',
            'uploader_id': 'ぶた丼',
        },
        'playlist_mincount': 170,
    }]

    @classmethod
    def suitable(cls, url):
        return super(IwaraUserIE, cls).suitable(url) and not re.search(
            r'iwara\.tv/users/[^/]+/videos', url)

    def _real_extract(self, url):
        video_id = self._match_id(url)
        webpage = self._download_webpage(url, video_id)
        videos_url = self._search_regex(r'<a href="(/users/[^/]+/videos)">', webpage, 'all videos url', default=None)

        uploader = self._search_regex(r'<h2>([^<]+?)</h2>', webpage, 'uploader name', default=video_id)
        title = 'Uploaded videos from %s' % uploader

        if not videos_url:
            webpages = [webpage]
        else:
            videos_base_url = urljoin(url, videos_url)

            def do_paging():
                for i in itertools.count():
                    if i == 0:
                        videos_page_url = videos_base_url
                    else:
                        videos_page_url = urljoin(videos_base_url, '?page=%d' % i)
                    videos_webpage = self._download_webpage(videos_page_url, video_id, note='Downloading video list %d' % (i + 1))
                    yield videos_webpage
                    if not '?page=%d' % (i + 1) in videos_webpage:
                        break

            webpages = do_paging()

        results = (
            self.url_result(urljoin(url, x.group(1)))
            for page in webpages
            for x in re.finditer(r'<a href="(/videos/[^"]+)">', page))

        return {
            '_type': 'playlist',
            'entries': results,
            'id': video_id,
            'title': title,
            'uploader': uploader,
            'uploader_id': video_id,
        }


class IwaraUser2IE(InfoExtractor):
    IE_NAME = 'iwara:user2'
    _VALID_URL = r'https?://(?:www\.|ecchi\.)?iwara\.tv/users/(?P<id>[^/]+)/videos'
    IE_DESC = False  # do not list this
    _TESTS = [{
        'note': 'number of all videos page is just 1 page',
        'url': 'https://ecchi.iwara.tv/users/infinityyukarip/videos',
        'info_dict': {},
        'add_ie': [IwaraUserIE.ie_key()],
    }, {
        'note': 'no even all videos page',
        'url': 'https://ecchi.iwara.tv/users/mmd-quintet/videos',
        'info_dict': {},
        'add_ie': [IwaraUserIE.ie_key()],
    }, {
        'note': 'has paging',
        'url': 'https://ecchi.iwara.tv/users/theblackbirdcalls/videos',
        'info_dict': {},
        'add_ie': [IwaraUserIE.ie_key()],
    }, {
        'note': 'Japanese chars in URL',
        'url': 'https://ecchi.iwara.tv/users/ぶた丼/videos',
        'info_dict': {},
        'add_ie': [IwaraUserIE.ie_key()],
    }]

    def _real_extract(self, url):
        video_id = self._match_id(url)
        webpage = self._download_webpage(url, video_id, note='Repairing URL')
        videos_url = self._search_regex(r'<a href="(/users/.+?)"(?: title=".+?")? class="username">', webpage, 'user page url')
        videos_url = urljoin(url, videos_url)
        return self.url_result(videos_url, ie=IwaraUserIE.ie_key())


class IwaraPlaylistIE(InfoExtractor):
    IE_NAME = 'iwara:playlist'
    _VALID_URL = r'https?://(?:www\.|ecchi\.)?iwara\.tv/playlist/(?P<id>[a-zA-Z0-9-]+)'
    _TESTS = [{
        'url': 'https://ecchi.iwara.tv/playlist/best-enf',
        'info_dict': {
            'title': 'Best enf',
            'uploader_id': 'Jared98112',
            'id': 'best-enf',
        },
        'playlist_mincount': 50,
    }]

    def _real_extract(self, url):
        playlist_id = self._match_id(url)

        webpage = self._download_webpage(url, playlist_id)

        title = self._html_search_regex(
            (r'<h1 class="title"[^>]*?>(.*?)</h1>',
             r'<title>(.*?)\s+\|\s*Iwara'), webpage, 'title')
        uploader_id = self._html_search_regex(
            r'<div class="[^"]*views-field-name">\s*<span class="field-content">\s*<h2>(.*?)</h2>',
            webpage,
            'uploader_id')
        urls = re.findall(
            r'<h3 class="title">\s*<a href="([^"]+)">',
            webpage)
        entries = (self.url_result(urljoin(url, u)) for u in urls)

        return {
            '_type': 'playlist',
            'id': playlist_id,
            'uploader_id': uploader_id,
            'title': title,
            'entries': entries,
=======
            'uploader': uploader,
            'upload_date': upload_date,
            'description': description,
>>>>>>> 8e25d624
        }<|MERGE_RESOLUTION|>--- conflicted
+++ resolved
@@ -1,7 +1,5 @@
 # coding: utf-8
 from __future__ import unicode_literals
-import re
-
 import re
 import itertools
 
@@ -13,12 +11,9 @@
     int_or_none,
     mimetype2ext,
     url_or_none,
-<<<<<<< HEAD
     urljoin,
-=======
     unified_strdate,
     strip_or_none,
->>>>>>> 8e25d624
 )
 
 
@@ -125,7 +120,9 @@
             'age_limit': age_limit,
             'formats': formats,
             'thumbnail': self._proto_relative_url(thumbnail, 'https:'),
-<<<<<<< HEAD
+            'uploader': uploader,
+            'upload_date': upload_date,
+            'description': description,
         }
 
 
@@ -294,9 +291,4 @@
             'uploader_id': uploader_id,
             'title': title,
             'entries': entries,
-=======
-            'uploader': uploader,
-            'upload_date': upload_date,
-            'description': description,
->>>>>>> 8e25d624
         }