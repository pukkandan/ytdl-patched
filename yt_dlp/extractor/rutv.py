# coding: utf-8
from __future__ import unicode_literals

import re

from .common import InfoExtractor
from ..utils import (
    ExtractorError,
    int_or_none,
    str_to_int
)


class RUTVIE(InfoExtractor):
    IE_DESC = 'RUTV.RU'
    _VALID_URL = r'''(?x)
                    https?://
                        (?:test)?player\.(?:rutv\.ru|vgtrk\.com)/
                        (?P<path>
                            flash\d+v/container\.swf\?id=|
                            iframe/(?P<type>swf|video|live)/id/|
                            index/iframe/cast_id/
                        )
                        (?P<id>\d+)
                    '''

    _TESTS = [
        {
            'url': 'http://player.rutv.ru/flash2v/container.swf?id=774471&sid=kultura&fbv=true&isPlay=true&ssl=false&i=560&acc_video_id=episode_id/972347/video_id/978186/brand_id/31724',
            'info_dict': {
                'id': '774471',
                'ext': 'mp4',
                'title': 'Монологи на все времена',
                'description': 'md5:18d8b5e6a41fb1faa53819471852d5d5',
                'duration': 2906,
            },
            'params': {
                # m3u8 download
                'skip_download': True,
            },
        },
        {
            'url': 'https://player.vgtrk.com/flash2v/container.swf?id=774016&sid=russiatv&fbv=true&isPlay=true&ssl=false&i=560&acc_video_id=episode_id/972098/video_id/977760/brand_id/57638',
            'info_dict': {
                'id': '774016',
                'ext': 'mp4',
                'title': 'Чужой в семье Сталина',
                'description': '',
                'duration': 2539,
            },
            'params': {
                # m3u8 download
                'skip_download': True,
            },
        },
        {
            'url': 'http://player.rutv.ru/iframe/swf/id/766888/sid/hitech/?acc_video_id=4000',
            'info_dict': {
                'id': '766888',
                'ext': 'mp4',
                'title': 'Вести.net: интернет-гиганты начали перетягивание программных "одеял"',
                'description': 'md5:65ddd47f9830c4f42ed6475f8730c995',
                'duration': 279,
            },
            'params': {
                # m3u8 download
                'skip_download': True,
            },
        },
        {
            'url': 'http://player.rutv.ru/iframe/video/id/771852/start_zoom/true/showZoomBtn/false/sid/russiatv/?acc_video_id=episode_id/970443/video_id/975648/brand_id/5169',
            'info_dict': {
                'id': '771852',
                'ext': 'mp4',
                'title': 'Прямой эфир. Жертвы загадочной болезни: смерть от старости в 17 лет',
                'description': 'md5:b81c8c55247a4bd996b43ce17395b2d8',
                'duration': 3096,
            },
            'params': {
                # m3u8 download
                'skip_download': True,
            },
        },
        {
            'url': 'http://player.rutv.ru/iframe/live/id/51499/showZoomBtn/false/isPlay/true/sid/sochi2014',
            'info_dict': {
                'id': '51499',
                'ext': 'flv',
                'title': 'Сочи-2014. Биатлон. Индивидуальная гонка. Мужчины ',
                'description': 'md5:9e0ed5c9d2fa1efbfdfed90c9a6d179c',
            },
            'skip': 'Translation has finished',
        },
        {
            'url': 'http://player.rutv.ru/iframe/live/id/21/showZoomBtn/false/isPlay/true/',
            'info_dict': {
                'id': '21',
                'ext': 'mp4',
                'title': 're:^Россия 24. Прямой эфир [0-9]{4}-[0-9]{2}-[0-9]{2} [0-9]{2}:[0-9]{2}$',
                'is_live': True,
            },
            'params': {
                # m3u8 download
                'skip_download': True,
            },
        },
        {
            'url': 'https://testplayer.vgtrk.com/iframe/live/id/19201/showZoomBtn/false/isPlay/true/',
            'only_matching': True,
        },
    ]

    @classmethod
    def _extract_url(cls, webpage):
        mobj = re.search(
            r'<iframe[^>]+?src=(["\'])(?P<url>https?://(?:test)?player\.(?:rutv\.ru|vgtrk\.com)/(?:iframe/(?:swf|video|live)/id|index/iframe/cast_id)/.+?)\1', webpage)
        if mobj:
            return mobj.group('url')

        mobj = re.search(
            r'<meta[^>]+?property=(["\'])og:video\1[^>]+?content=(["\'])(?P<url>https?://(?:test)?player\.(?:rutv\.ru|vgtrk\.com)/flash\d+v/container\.swf\?id=.+?\2)',
            webpage)
        if mobj:
            return mobj.group('url')

    def _real_extract(self, url):
        mobj = self._match_valid_url(url)
        video_id = mobj.group('id')
        video_path = mobj.group('path')

        if re.match(r'flash\d+v', video_path):
            video_type = 'video'
        elif video_path.startswith('iframe'):
            video_type = mobj.group('type')
            if video_type == 'swf':
                video_type = 'video'
        elif video_path.startswith('index/iframe/cast_id'):
            video_type = 'live'

        is_live = video_type == 'live'

        json_data = self._download_json(
            'http://player.vgtrk.com/iframe/data%s/id/%s' % ('live' if is_live else 'video', video_id),
            video_id, 'Downloading JSON')

        if json_data['errors']:
            raise ExtractorError('%s said: %s' % (self.IE_NAME, json_data['errors']), expected=True)

        playlist = json_data['data']['playlist']
        medialist = playlist['medialist']
        media = medialist[0]

        if media['errors']:
            raise ExtractorError('%s said: %s' % (self.IE_NAME, media['errors']), expected=True)

        view_count = playlist.get('count_views')
        priority_transport = playlist['priority_transport']

        thumbnail = media['picture']
        width = int_or_none(media['width'])
        height = int_or_none(media['height'])
        description = media['anons']
        title = media['title']
        duration = int_or_none(media.get('duration'))

        formats = []

        for transport, links in media['sources'].items():
            for quality, url in links.items():
                preference = -1 if priority_transport == transport else -2
                if transport == 'rtmp':
                    mobj = re.search(r'^(?P<url>rtmp://[^/]+/(?P<app>.+))/(?P<playpath>.+)$', url)
                    if not mobj:
                        continue
                    fmt = {
                        'url': mobj.group('url'),
                        'play_path': mobj.group('playpath'),
                        'app': mobj.group('app'),
                        'page_url': 'http://player.rutv.ru',
                        'player_url': 'http://player.rutv.ru/flash3v/osmf.swf?i=22',
                        'rtmp_live': True,
                        'ext': 'flv',
                        'vbr': str_to_int(quality),
                    }
                elif transport == 'm3u8':
                    formats.extend(self._extract_m3u8_formats(
                        url, video_id, 'mp4', quality=preference, m3u8_id='hls'))
                    continue
                else:
                    fmt = {
                        'url': url
                    }
                fmt.update({
<<<<<<< HEAD
                    'width': width * int_or_none(quality, default=height) / height,
                    'height': int_or_none(quality, default=height),
                    'format_id': '%s-%s' % (transport, quality),
                    'quality': quality,
                    'preference': preference,
=======
                    'width': int_or_none(quality, default=height, invscale=width, scale=height),
                    'height': int_or_none(quality, default=height),
                    'format_id': '%s-%s' % (transport, quality),
                    'source_preference': preference,
>>>>>>> e4b98809
                })
                formats.append(fmt)

        self._sort_formats(formats, ('quality', 'preference'))

        return {
            'id': video_id,
            'title': title,
            'description': description,
            'thumbnail': thumbnail,
            'view_count': view_count,
            'duration': duration,
            'formats': formats,
            'is_live': is_live,
        }<|MERGE_RESOLUTION|>--- conflicted
+++ resolved
@@ -191,22 +191,14 @@
                         'url': url
                     }
                 fmt.update({
-<<<<<<< HEAD
-                    'width': width * int_or_none(quality, default=height) / height,
-                    'height': int_or_none(quality, default=height),
-                    'format_id': '%s-%s' % (transport, quality),
-                    'quality': quality,
-                    'preference': preference,
-=======
                     'width': int_or_none(quality, default=height, invscale=width, scale=height),
                     'height': int_or_none(quality, default=height),
                     'format_id': '%s-%s' % (transport, quality),
                     'source_preference': preference,
->>>>>>> e4b98809
                 })
                 formats.append(fmt)
 
-        self._sort_formats(formats, ('quality', 'preference'))
+        self._sort_formats(formats)
 
         return {
             'id': video_id,
