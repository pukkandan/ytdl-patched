# coding: utf-8
from __future__ import unicode_literals

import functools
import itertools
import math
import operator
import re

from .common import InfoExtractor
from ..compat import (
    compat_HTTPError,
    compat_str,
    compat_urllib_request,
)
from .openload import PhantomJSwrapper
from ..utils import (
    clean_html,
    determine_ext,
    ExtractorError,
    int_or_none,
    merge_dicts,
    NO_DEFAULT,
    orderedSet,
    remove_quotes,
    str_to_int,
    update_url_query,
    urlencode_postdata,
    url_or_none,
)


class PornHubBaseIE(InfoExtractor):
    _NETRC_MACHINE = 'pornhub'
    _PORNHUB_HOST_RE = r'(?:(?P<host>pornhub(?:premium)?\.(?:com|net|org))|pornhubthbh7ap3u\.onion)'

    def _download_webpage_handle(self, *args, **kwargs):
        def dl(*args, **kwargs):
            return super(PornHubBaseIE, self)._download_webpage_handle(*args, **kwargs)

        ret = dl(*args, **kwargs)

        if not ret:
            return ret

        webpage, urlh = ret

        if any(re.search(p, webpage) for p in (
                r'<body\b[^>]+\bonload=["\']go\(\)',
                r'document\.cookie\s*=\s*["\']RNKEY=',
                r'document\.location\.reload\(true\)')):
            url_or_request = args[0]
            url = (url_or_request.get_full_url()
                   if isinstance(url_or_request, compat_urllib_request.Request)
                   else url_or_request)
            phantom = PhantomJSwrapper(self, required_version='2.0')
            phantom.get(url, html=webpage)
            webpage, urlh = dl(*args, **kwargs)

        return webpage, urlh

    def _real_initialize(self):
        self._logged_in = False

    def _login(self, host):
        if self._logged_in:
            return

        site = host.split('.')[0]

        # Both sites pornhub and pornhubpremium have separate accounts
        # so there should be an option to provide credentials for both.
        # At the same time some videos are available under the same video id
        # on both sites so that we have to identify them as the same video.
        # For that purpose we have to keep both in the same extractor
        # but under different netrc machines.
        username, password = self._get_login_info(netrc_machine=site)
        if username is None:
            return

        login_url = 'https://www.%s/%slogin' % (host, 'premium/' if 'premium' in host else '')
        login_page = self._download_webpage(
            login_url, None, 'Downloading %s login page' % site)

        def is_logged(webpage):
            return any(re.search(p, webpage) for p in (
                r'class=["\']signOut',
                r'>Sign\s+[Oo]ut\s*<'))

        if is_logged(login_page):
            self._logged_in = True
            return

        login_form = self._hidden_inputs(login_page)

        login_form.update({
            'username': username,
            'password': password,
        })

        response = self._download_json(
            'https://www.%s/front/authenticate' % host, None,
            'Logging in to %s' % site,
            data=urlencode_postdata(login_form),
            headers={
                'Content-Type': 'application/x-www-form-urlencoded; charset=UTF-8',
                'Referer': login_url,
                'X-Requested-With': 'XMLHttpRequest',
            })

        if response.get('success') == '1':
            self._logged_in = True
            return

        message = response.get('message')
        if message is not None:
            raise ExtractorError(
                'Unable to login: %s' % message, expected=True)

        raise ExtractorError('Unable to log in')


class PornHubIE(PornHubBaseIE):
    IE_DESC = 'PornHub and Thumbzilla'
    _VALID_URL = r'''(?x)
                    https?://
                        (?:
                            (?:[^/]+\.)?
                            %s
                            /(?:(?:view_video\.php|video/show)\?viewkey=|embed/)|
                            (?:www\.)?thumbzilla\.com/video/
                        )
                        (?P<id>[\da-z]+)
                    ''' % PornHubBaseIE._PORNHUB_HOST_RE
    _TESTS = [{
        'url': 'http://www.pornhub.com/view_video.php?viewkey=648719015',
        'md5': 'a6391306d050e4547f62b3f485dd9ba9',
        'info_dict': {
            'id': '648719015',
            'ext': 'mp4',
            'title': 'Seductive Indian beauty strips down and fingers her pink pussy',
            'uploader': 'Babes',
            'upload_date': '20130628',
            'timestamp': 1372447216,
            'duration': 361,
            'view_count': int,
            'like_count': int,
            'dislike_count': int,
            'comment_count': int,
            'age_limit': 18,
            'tags': list,
            'categories': list,
            'cast': list,
        },
    }, {
        # non-ASCII title
        'url': 'http://www.pornhub.com/view_video.php?viewkey=1331683002',
        'info_dict': {
            'id': '1331683002',
            'ext': 'mp4',
            'title': '重庆婷婷女王足交',
            'upload_date': '20150213',
            'timestamp': 1423804862,
            'duration': 1753,
            'view_count': int,
            'like_count': int,
            'dislike_count': int,
            'comment_count': int,
            'age_limit': 18,
            'tags': list,
            'categories': list,
        },
        'params': {
            'skip_download': True,
        },
        'skip': 'Video has been flagged for verification in accordance with our trust and safety policy',
    }, {
        # subtitles
        'url': 'https://www.pornhub.com/view_video.php?viewkey=ph5af5fef7c2aa7',
        'info_dict': {
            'id': 'ph5af5fef7c2aa7',
            'ext': 'mp4',
            'title': 'BFFS - Cute Teen Girls Share Cock On the Floor',
            'uploader': 'BFFs',
            'duration': 622,
            'view_count': int,
            'like_count': int,
            'dislike_count': int,
            'comment_count': int,
            'age_limit': 18,
            'tags': list,
            'categories': list,
            'subtitles': {
                'en': [{
                    "ext": 'srt'
                }]
            },
        },
        'params': {
            'skip_download': True,
        },
        'skip': 'This video has been disabled',
    }, {
        'url': 'http://www.pornhub.com/view_video.php?viewkey=ph557bbb6676d2d',
        'only_matching': True,
    }, {
        # removed at the request of cam4.com
        'url': 'http://fr.pornhub.com/view_video.php?viewkey=ph55ca2f9760862',
        'only_matching': True,
    }, {
        # removed at the request of the copyright owner
        'url': 'http://www.pornhub.com/view_video.php?viewkey=788152859',
        'only_matching': True,
    }, {
        # removed by uploader
        'url': 'http://www.pornhub.com/view_video.php?viewkey=ph572716d15a111',
        'only_matching': True,
    }, {
        # private video
        'url': 'http://www.pornhub.com/view_video.php?viewkey=ph56fd731fce6b7',
        'only_matching': True,
    }, {
        'url': 'https://www.thumbzilla.com/video/ph56c6114abd99a/horny-girlfriend-sex',
        'only_matching': True,
    }, {
        'url': 'http://www.pornhub.com/video/show?viewkey=648719015',
        'only_matching': True,
    }, {
        'url': 'https://www.pornhub.net/view_video.php?viewkey=203640933',
        'only_matching': True,
    }, {
        'url': 'https://www.pornhub.org/view_video.php?viewkey=203640933',
        'only_matching': True,
    }, {
        'url': 'https://www.pornhubpremium.com/view_video.php?viewkey=ph5e4acdae54a82',
        'only_matching': True,
    }, {
        # Some videos are available with the same id on both premium
        # and non-premium sites (e.g. this and the following test)
        'url': 'https://www.pornhub.com/view_video.php?viewkey=ph5f75b0f4b18e3',
        'only_matching': True,
    }, {
        'url': 'https://www.pornhubpremium.com/view_video.php?viewkey=ph5f75b0f4b18e3',
        'only_matching': True,
    }, {
        # geo restricted
        'url': 'https://www.pornhub.com/view_video.php?viewkey=ph5a9813bfa7156',
        'only_matching': True,
    }, {
        'url': 'http://pornhubthbh7ap3u.onion/view_video.php?viewkey=ph5a9813bfa7156',
        'only_matching': True,
    }]

    @staticmethod
    def _extract_urls(webpage):
        return re.findall(
            r'<iframe[^>]+?src=["\'](?P<url>(?:https?:)?//(?:www\.)?pornhub(?:premium)?\.(?:com|net|org)/embed/[\da-z]+)',
            webpage)

    def _extract_count(self, pattern, webpage, name):
        return str_to_int(self._search_regex(
            pattern, webpage, '%s count' % name, fatal=False))

    def _real_extract(self, url):
        mobj = re.match(self._VALID_URL, url)
        host = mobj.group('host') or 'pornhub.com'
        video_id = mobj.group('id')

        self._login(host)

        self._set_cookie(host, 'age_verified', '1')

        def dl_webpage(platform):
            self._set_cookie(host, 'platform', platform)
            return self._download_webpage(
                'https://www.%s/view_video.php?viewkey=%s' % (host, video_id),
                video_id, 'Downloading %s webpage' % platform)

        webpage = dl_webpage('pc')

        error_msg = self._html_search_regex(
            (r'(?s)<div[^>]+class=(["\'])(?:(?!\1).)*\b(?:removed|userMessageSection)\b(?:(?!\1).)*\1[^>]*>(?P<error>.+?)</div>',
             r'(?s)<section[^>]+class=["\']noVideo["\'][^>]*>(?P<error>.+?)</section>'),
            webpage, 'error message', default=None, group='error')
        if error_msg:
            error_msg = re.sub(r'\s+', ' ', error_msg)
            raise ExtractorError(
                'PornHub said: %s' % error_msg,
                expected=True, video_id=video_id)

        if any(re.search(p, webpage) for p in (
                r'class=["\']geoBlocked["\']',
                r'>\s*This content is unavailable in your country')):
            self.raise_geo_restricted()

        # video_title from flashvars contains whitespace instead of non-ASCII (see
        # http://www.pornhub.com/view_video.php?viewkey=1331683002), not relying
        # on that anymore.
        title = self._html_search_meta(
            'twitter:title', webpage, default=None) or self._html_search_regex(
            (r'(?s)<h1[^>]+class=["\']title["\'][^>]*>(?P<title>.+?)</h1>',
             r'<div[^>]+data-video-title=(["\'])(?P<title>(?:(?!\1).)+)\1',
             r'shareTitle["\']\s*[=:]\s*(["\'])(?P<title>(?:(?!\1).)+)\1'),
            webpage, 'title', group='title')

        video_urls = []
        video_urls_set = set()
        subtitles = {}

        flashvars = self._parse_json(
            self._search_regex(
                r'var\s+flashvars_\d+\s*=\s*({.+?});', webpage, 'flashvars', default='{}'),
            video_id)
        if flashvars:
            subtitle_url = url_or_none(flashvars.get('closedCaptionsFile'))
            if subtitle_url:
                subtitles.setdefault('en', []).append({
                    'url': subtitle_url,
                    'ext': 'srt',
                })
            thumbnail = flashvars.get('image_url')
            duration = int_or_none(flashvars.get('video_duration'))
            media_definitions = flashvars.get('mediaDefinitions')
            if isinstance(media_definitions, list):
                for definition in media_definitions:
                    if not isinstance(definition, dict):
                        continue
                    video_url = definition.get('videoUrl')
                    if not video_url or not isinstance(video_url, compat_str):
                        continue
                    if video_url in video_urls_set:
                        continue
                    video_urls_set.add(video_url)
                    video_urls.append(
                        (video_url, int_or_none(definition.get('quality'))))
        else:
            thumbnail, duration = [None] * 2

        def extract_js_vars(webpage, pattern, default=NO_DEFAULT):
            assignments = self._search_regex(
                pattern, webpage, 'encoded url', default=default)
            if not assignments:
                return {}

            assignments = assignments.split(';')

            js_vars = {}

            def parse_js_value(inp):
                inp = re.sub(r'/\*(?:(?!\*/).)*?\*/', '', inp)
                if '+' in inp:
                    inps = inp.split('+')
                    return functools.reduce(
                        operator.concat, map(parse_js_value, inps))
                inp = inp.strip()
                if inp in js_vars:
                    return js_vars[inp]
                return remove_quotes(inp)

            for assn in assignments:
                assn = assn.strip()
                if not assn:
                    continue
                assn = re.sub(r'var\s+', '', assn)
                vname, value = assn.split('=', 1)
                js_vars[vname] = parse_js_value(value)
            return js_vars

        def add_video_url(video_url):
            v_url = url_or_none(video_url)
            if not v_url:
                return
            if v_url in video_urls_set:
                return
            video_urls.append((v_url, None))
            video_urls_set.add(v_url)

        def parse_quality_items(quality_items):
            q_items = self._parse_json(quality_items, video_id, fatal=False)
            if not isinstance(q_items, list):
                return
            for item in q_items:
                if isinstance(item, dict):
                    add_video_url(item.get('url'))

        if not video_urls:
            FORMAT_PREFIXES = ('media', 'quality', 'qualityItems')
            js_vars = extract_js_vars(
                webpage, r'(var\s+(?:%s)_.+)' % '|'.join(FORMAT_PREFIXES),
                default=None)
            if js_vars:
                for key, format_url in js_vars.items():
                    if key.startswith(FORMAT_PREFIXES[-1]):
                        parse_quality_items(format_url)
                    elif any(key.startswith(p) for p in FORMAT_PREFIXES[:2]):
                        add_video_url(format_url)
            if not video_urls and re.search(
                    r'<[^>]+\bid=["\']lockedPlayer', webpage):
                raise ExtractorError(
                    'Video %s is locked' % video_id, expected=True)

        if not video_urls:
            js_vars = extract_js_vars(
                dl_webpage('tv'), r'(var.+?mediastring.+?)</script>')
            add_video_url(js_vars['mediastring'])

        for mobj in re.finditer(
                r'<a[^>]+\bclass=["\']downloadBtn\b[^>]+\bhref=(["\'])(?P<url>(?:(?!\1).)+)\1',
                webpage):
            video_url = mobj.group('url')
            if video_url not in video_urls_set:
                video_urls.append((video_url, None))
                video_urls_set.add(video_url)

        upload_date = None
        formats = []

        def add_format(format_url, height=None):
            ext = determine_ext(format_url)
            if ext == 'mpd':
                formats.extend(self._extract_mpd_formats(
                    format_url, video_id, mpd_id='dash', fatal=False))
                return
            if ext == 'm3u8':
                formats.extend(self._extract_m3u8_formats(
                    format_url, video_id, 'mp4', entry_protocol='m3u8_native',
                    m3u8_id='hls', fatal=False))
                return
            if not height:
                height = int_or_none(self._search_regex(
                    r'(?P<height>\d+)[pP]?_\d+[kK]', format_url, 'height',
                    default=None))
            formats.append({
                'url': format_url,
                'format_id': '%dp' % height if height else None,
                'height': height,
            })

        for video_url, height in video_urls:
            if not upload_date:
                upload_date = self._search_regex(
                    r'/(\d{6}/\d{2})/', video_url, 'upload data', default=None)
                if upload_date:
                    upload_date = upload_date.replace('/', '')
            if '/video/get_media' in video_url:
                medias = self._download_json(video_url, video_id, fatal=False)
                if isinstance(medias, list):
                    for media in medias:
                        if not isinstance(media, dict):
                            continue
                        video_url = url_or_none(media.get('videoUrl'))
                        if not video_url:
                            continue
                        height = int_or_none(media.get('quality'))
                        add_format(video_url, height)
                continue
            add_format(video_url)

        # field_preference is unnecessary here, but kept for code-similarity with youtube-dl
        self._sort_formats(
            formats, field_preference=('height', 'width', 'fps', 'format_id'))

        video_uploader = self._html_search_regex(
            r'(?s)From:&nbsp;.+?<(?:a\b[^>]+\bhref=["\']/(?:(?:user|channel)s|model|pornstar)/|span\b[^>]+\bclass=["\']username)[^>]+>(.+?)<',
            webpage, 'uploader', default=None)

        def extract_vote_count(kind, name):
            return self._extract_count(
                (r'<span[^>]+\bclass="votes%s"[^>]*>([\d,\.]+)</span>' % kind,
                 r'<span[^>]+\bclass=["\']votes%s["\'][^>]*\bdata-rating=["\'](\d+)' % kind),
                webpage, name)

        view_count = self._extract_count(
            r'<span class="count">([\d,\.]+)</span> [Vv]iews', webpage, 'view')
        like_count = extract_vote_count('Up', 'like')
        dislike_count = extract_vote_count('Down', 'dislike')
        comment_count = self._extract_count(
            r'All Comments\s*<span>\(([\d,.]+)\)', webpage, 'comment')

        def extract_list(meta_key):
            div = self._search_regex(
                r'(?s)<div[^>]+\bclass=["\'].*?\b%sWrapper[^>]*>(.+?)</div>'
                % meta_key, webpage, meta_key, default=None)
            if div:
                return [clean_html(x).strip() for x in re.findall(r'(?s)<a[^>]+\bhref=[^>]+>.+?</a>', div)]

        info = self._search_json_ld(webpage, video_id, default={})
        # description provided in JSON-LD is irrelevant
        info['description'] = None

        return merge_dicts({
            'id': video_id,
            'uploader': video_uploader,
            'upload_date': upload_date,
            'title': title,
            'thumbnail': thumbnail,
            'duration': duration,
            'view_count': view_count,
            'like_count': like_count,
            'dislike_count': dislike_count,
            'comment_count': comment_count,
            'formats': formats,
            'age_limit': 18,
            'tags': extract_list('tags'),
            'categories': extract_list('categories'),
            'cast': extract_list('pornstars'),
            'subtitles': subtitles,
        }, info)


class PornHubPlaylistBaseIE(PornHubBaseIE):
    def _extract_page(self, url):
        return int_or_none(self._search_regex(
            r'\bpage=(\d+)', url, 'page', default=None))

    def _extract_entries(self, webpage, host):
        # Only process container div with main playlist content skipping
        # drop-down menu that uses similar pattern for videos (see
        # https://github.com/ytdl-org/youtube-dl/issues/11594).
        container = self._search_regex(
            r'(?s)(<div[^>]+class=["\']container.+)', webpage,
            'container', default=webpage)

        return [
            self.url_result(
                'http://www.%s/%s' % (host, video_url),
                PornHubIE.ie_key(), video_title=title)
            for video_url, title in orderedSet(re.findall(
                r'href="/?(view_video\.php\?.*\bviewkey=[\da-z]+[^"]*)"[^>]*\s+title="([^"]+)"',
                container))
        ]


class PornHubUserIE(PornHubPlaylistBaseIE):
    _VALID_URL = r'(?P<url>https?://(?:[^/]+\.)?%s/(?:(?:user|channel)s|model|pornstar)/(?P<id>[^/?#&]+))(?:[?#&]|/(?!videos)|$)' % PornHubBaseIE._PORNHUB_HOST_RE
    _TESTS = [{
        'url': 'https://www.pornhub.com/model/zoe_ph',
        'playlist_mincount': 118,
    }, {
        'url': 'https://www.pornhub.com/pornstar/liz-vicious',
        'info_dict': {
            'id': 'liz-vicious',
        },
        'playlist_mincount': 118,
    }, {
        'url': 'https://www.pornhub.com/users/russianveet69',
        'only_matching': True,
    }, {
        'url': 'https://www.pornhub.com/channels/povd',
        'only_matching': True,
    }, {
        'url': 'https://www.pornhub.com/model/zoe_ph?abc=1',
        'only_matching': True,
    }, {
        # Unavailable via /videos page, but available with direct pagination
        # on pornstar page (see [1]), requires premium
        # 1. https://github.com/ytdl-org/youtube-dl/issues/27853
        'url': 'https://www.pornhubpremium.com/pornstar/sienna-west',
        'only_matching': True,
    }, {
        # Same as before, multi page
        'url': 'https://www.pornhubpremium.com/pornstar/lily-labeau',
        'only_matching': True,
    }, {
        'url': 'https://pornhubthbh7ap3u.onion/model/zoe_ph',
        'only_matching': True,
    }]

    def _real_extract(self, url):
        mobj = re.match(self._VALID_URL, url)
        user_id = mobj.group('id')
        videos_url = '%s/videos' % mobj.group('url')
        page = self._extract_page(url)
        if page:
            videos_url = update_url_query(videos_url, {'page': page})
        return self.url_result(
            videos_url, ie=PornHubPagedVideoListIE.ie_key(), video_id=user_id)


class PornHubPagedPlaylistBaseIE(PornHubPlaylistBaseIE):
    @staticmethod
    def _has_more(webpage):
        return re.search(
            r'''(?x)
                <li[^>]+\bclass=["\']page_next|
                <link[^>]+\brel=["\']next|
                <button[^>]+\bid=["\']moreDataBtn
            ''', webpage) is not None

    def _entries(self, url, host, item_id):
        page = self._extract_page(url)

        VIDEOS = '/videos'

        def download_page(base_url, num, fallback=False):
            note = 'Downloading page %d%s' % (num, ' (switch to fallback)' if fallback else '')
            return self._download_webpage(
                base_url, item_id, note, query={'page': num})

        def is_404(e):
            return isinstance(e.cause, compat_HTTPError) and e.cause.code == 404

        base_url = url
        has_page = page is not None
        first_page = page if has_page else 1
        for page_num in (first_page, ) if has_page else itertools.count(first_page):
            try:
                try:
                    webpage = download_page(base_url, page_num)
                except ExtractorError as e:
                    # Some sources may not be available via /videos page,
                    # trying to fallback to main page pagination (see [1])
                    # 1. https://github.com/ytdl-org/youtube-dl/issues/27853
                    if is_404(e) and page_num == first_page and VIDEOS in base_url:
                        base_url = base_url.replace(VIDEOS, '')
                        webpage = download_page(base_url, page_num, fallback=True)
                    else:
                        raise
            except ExtractorError as e:
                if is_404(e) and page_num != first_page:
                    break
                raise
            page_entries = self._extract_entries(webpage, host)
            if not page_entries:
                break
            for e in page_entries:
                yield e
            if not self._has_more(webpage):
                break

    def _real_extract(self, url):
        mobj = re.match(self._VALID_URL, url)
        host = mobj.group('host')
        item_id = mobj.group('id')

        self._login(host)

        return self.playlist_result(self._entries(url, host, item_id), item_id)


class PornHubPagedVideoListIE(PornHubPagedPlaylistBaseIE):
    _VALID_URL = r'https?://(?:[^/]+\.)?%s/(?!playlist/)(?P<id>(?:[^/]+/)*[^/?#&]+)' % PornHubBaseIE._PORNHUB_HOST_RE
    _TESTS = [{
        'url': 'https://www.pornhub.com/model/zoe_ph/videos',
        'only_matching': True,
    }, {
        'url': 'http://www.pornhub.com/users/rushandlia/videos',
        'only_matching': True,
    }, {
        'url': 'https://www.pornhub.com/pornstar/jenny-blighe/videos',
        'info_dict': {
            'id': 'pornstar/jenny-blighe/videos',
        },
        'playlist_mincount': 149,
    }, {
        'url': 'https://www.pornhub.com/pornstar/jenny-blighe/videos?page=3',
        'info_dict': {
            'id': 'pornstar/jenny-blighe/videos',
        },
        'playlist_mincount': 40,
    }, {
        # default sorting as Top Rated Videos
        'url': 'https://www.pornhub.com/channels/povd/videos',
        'info_dict': {
            'id': 'channels/povd/videos',
        },
        'playlist_mincount': 293,
    }, {
        # Top Rated Videos
        'url': 'https://www.pornhub.com/channels/povd/videos?o=ra',
        'only_matching': True,
    }, {
        # Most Recent Videos
        'url': 'https://www.pornhub.com/channels/povd/videos?o=da',
        'only_matching': True,
    }, {
        # Most Viewed Videos
        'url': 'https://www.pornhub.com/channels/povd/videos?o=vi',
        'only_matching': True,
    }, {
        'url': 'http://www.pornhub.com/users/zoe_ph/videos/public',
        'only_matching': True,
    }, {
        # Most Viewed Videos
        'url': 'https://www.pornhub.com/pornstar/liz-vicious/videos?o=mv',
        'only_matching': True,
    }, {
        # Top Rated Videos
        'url': 'https://www.pornhub.com/pornstar/liz-vicious/videos?o=tr',
        'only_matching': True,
    }, {
        # Longest Videos
        'url': 'https://www.pornhub.com/pornstar/liz-vicious/videos?o=lg',
        'only_matching': True,
    }, {
        # Newest Videos
        'url': 'https://www.pornhub.com/pornstar/liz-vicious/videos?o=cm',
        'only_matching': True,
    }, {
        'url': 'https://www.pornhub.com/pornstar/liz-vicious/videos/paid',
        'only_matching': True,
    }, {
        'url': 'https://www.pornhub.com/pornstar/liz-vicious/videos/fanonly',
        'only_matching': True,
    }, {
        'url': 'https://www.pornhub.com/video',
        'only_matching': True,
    }, {
        'url': 'https://www.pornhub.com/video?page=3',
        'only_matching': True,
    }, {
        'url': 'https://www.pornhub.com/video/search?search=123',
        'only_matching': True,
    }, {
        'url': 'https://www.pornhub.com/categories/teen',
        'only_matching': True,
    }, {
        'url': 'https://www.pornhub.com/categories/teen?page=3',
        'only_matching': True,
    }, {
        'url': 'https://www.pornhub.com/hd',
        'only_matching': True,
    }, {
        'url': 'https://www.pornhub.com/hd?page=3',
        'only_matching': True,
    }, {
        'url': 'https://www.pornhub.com/described-video',
        'only_matching': True,
    }, {
        'url': 'https://www.pornhub.com/described-video?page=2',
        'only_matching': True,
    }, {
        'url': 'https://www.pornhub.com/video/incategories/60fps-1/hd-porn',
        'only_matching': True,
    }, {
        'url': 'https://pornhubthbh7ap3u.onion/model/zoe_ph/videos',
        'only_matching': True,
    }]

    @classmethod
    def suitable(cls, url):
        return (False
                if PornHubIE.suitable(url) or PornHubUserIE.suitable(url) or PornHubUserVideosUploadIE.suitable(url) or PornHubUserLiveIE.suitable(url)
                else super(PornHubPagedVideoListIE, cls).suitable(url))


class PornHubUserVideosUploadIE(PornHubPagedPlaylistBaseIE):
    _VALID_URL = r'(?P<url>https?://(?:[^/]+\.)?%s/(?:(?:user|channel)s|model|pornstar)/(?P<id>[^/]+)/videos/upload)' % PornHubBaseIE._PORNHUB_HOST_RE
    _TESTS = [{
        'url': 'https://www.pornhub.com/pornstar/jenny-blighe/videos/upload',
        'info_dict': {
            'id': 'jenny-blighe',
        },
        'playlist_mincount': 129,
    }, {
        'url': 'https://www.pornhub.com/model/zoe_ph/videos/upload',
        'only_matching': True,
    }, {
        'url': 'http://pornhubthbh7ap3u.onion/pornstar/jenny-blighe/videos/upload',
        'only_matching': True,
    }]


<<<<<<< HEAD
class PornHubUserLiveIE(PornHubBaseIE):
    _VALID_URL = r'(?P<url>https?://(?:[^/]+\.)?(?P<host>pornhub(?:premium)?\.(?:com|net|org))/live/(?P<id>[^/?#&]+))(?:[?#&]|/(?!videos)|$)'
    _TESTS = [{
        'url': 'https://www.pornhub.com/live/sadiejaymes?track=6001',
        'only_matching': True,
    }, {
        'url': 'https://www.pornhub.com/live/sadiejaymes',
        'only_matching': True,
    }, {
        'url': 'https://www.pornhub.com/live/adorablenyan?track=6001',
        'only_matching': True,
    }, {
        'url': 'https://www.pornhub.com/live/adorablenyan',
        'only_matching': True,
    }]

    SANITIZED_URL = 'https://www.pornhub.com/live/%s'
    LIVE_API_URL = 'https://manifest-server.naiadsystems.com/live/s:%s.json?last=load&format=mp4-hls'

    def _real_extract(self, url):
        user_id = self._match_id(url)

        webpage = self._download_webpage(self.SANITIZED_URL % user_id, user_id)
        title = self._search_regex(r'<title>(.+?) : Online .+?</title>', webpage, 'title')

        live_response = self._download_json(self.LIVE_API_URL % user_id, user_id)
        response_formats = live_response.get('formats')

        hls_manifest = response_formats.get('mp4-hls', {}).get('manifest')
        if hls_manifest:
            formats = self._extract_m3u8_formats(
                hls_manifest, user_id,
                ext='mp4', entry_protocol='m3u8_native',
                m3u8_id='hls', live=True)
        else:
            formats = []

        rtmp_section = response_formats.get('mp4-rtmp')
        rtmp_vcodec = rtmp_section.get('videoCodec')
        rtmp_acodec = rtmp_section.get('audioCodec')

        for fmt in rtmp_section.get('encodings'):
            rtmp_url = fmt.get('location')
            video_width = fmt.get('videoWidth')
            video_height = fmt.get('videoHeight')
            vbr = fmt.get('videoKbps')
            abr = fmt.get('audioKbps')
            formats.append({
                'format_id': 'rtmp-%s' % video_width,
                'protocol': 'rtmp',
                'ext': 'mp4',
                'url': rtmp_url,
                'width': video_width,
                'height': video_height,
                'vcodec': rtmp_vcodec,
                'acodec': rtmp_acodec,
                'vbr': vbr,
                'abr': abr,
                # 'preference': -1,
            })

        self._sort_formats(formats)
        return {
            'id': user_id,
            'uploader': user_id,
            'uploader_id': user_id,
            'title': title,
            'formats': formats,
            'is_live': True,
        }
=======
class PornHubPlaylistIE(PornHubPlaylistBaseIE):
    _VALID_URL = r'(?P<url>https?://(?:[^/]+\.)?%s/playlist/(?P<id>[^/?#&]+))' % PornHubBaseIE._PORNHUB_HOST_RE
    _TESTS = [{
        'url': 'https://www.pornhub.com/playlist/44121572',
        'info_dict': {
            'id': '44121572',
        },
        'playlist_count': 77,
    }, {
        'url': 'https://www.pornhub.com/playlist/4667351',
        'only_matching': True,
    }, {
        'url': 'https://de.pornhub.com/playlist/4667351',
        'only_matching': True,
    }, {
        'url': 'https://de.pornhub.com/playlist/4667351?page=2',
        'only_matching': True,
    }]

    def _entries(self, url, host, item_id):
        webpage = self._download_webpage(url, item_id, 'Downloading page 1')
        playlist_id = self._search_regex(r'var\s+playlistId\s*=\s*"([^"]+)"', webpage, 'playlist_id')
        video_count = int_or_none(
            self._search_regex(r'var\s+itemsCount\s*=\s*([0-9]+)\s*\|\|', webpage, 'video_count'))
        token = self._search_regex(r'var\s+token\s*=\s*"([^"]+)"', webpage, 'token')
        page_count = math.ceil((video_count - 36) / 40.) + 1
        page_entries = self._extract_entries(webpage, host)

        def download_page(page_num):
            note = 'Downloading page {}'.format(page_num)
            page_url = 'https://www.{}/playlist/viewChunked'.format(host)
            return self._download_webpage(page_url, item_id, note, query={
                'id': playlist_id,
                'page': page_num,
                'token': token,
            })

        for page_num in range(1, page_count + 1):
            if page_num > 1:
                webpage = download_page(page_num)
                page_entries = self._extract_entries(webpage, host)
            if not page_entries:
                break
            for e in page_entries:
                yield e

    def _real_extract(self, url):
        mobj = re.match(self._VALID_URL, url)
        host = mobj.group('host')
        item_id = mobj.group('id')

        self._login(host)

        return self.playlist_result(self._entries(mobj.group('url'), host, item_id), item_id)
>>>>>>> df2a5633
<|MERGE_RESOLUTION|>--- conflicted
+++ resolved
@@ -761,7 +761,62 @@
     }]
 
 
-<<<<<<< HEAD
+class PornHubPlaylistIE(PornHubPlaylistBaseIE):
+    _VALID_URL = r'(?P<url>https?://(?:[^/]+\.)?%s/playlist/(?P<id>[^/?#&]+))' % PornHubBaseIE._PORNHUB_HOST_RE
+    _TESTS = [{
+        'url': 'https://www.pornhub.com/playlist/44121572',
+        'info_dict': {
+            'id': '44121572',
+        },
+        'playlist_count': 77,
+    }, {
+        'url': 'https://www.pornhub.com/playlist/4667351',
+        'only_matching': True,
+    }, {
+        'url': 'https://de.pornhub.com/playlist/4667351',
+        'only_matching': True,
+    }, {
+        'url': 'https://de.pornhub.com/playlist/4667351?page=2',
+        'only_matching': True,
+    }]
+
+    def _entries(self, url, host, item_id):
+        webpage = self._download_webpage(url, item_id, 'Downloading page 1')
+        playlist_id = self._search_regex(r'var\s+playlistId\s*=\s*"([^"]+)"', webpage, 'playlist_id')
+        video_count = int_or_none(
+            self._search_regex(r'var\s+itemsCount\s*=\s*([0-9]+)\s*\|\|', webpage, 'video_count'))
+        token = self._search_regex(r'var\s+token\s*=\s*"([^"]+)"', webpage, 'token')
+        page_count = math.ceil((video_count - 36) / 40.) + 1
+        page_entries = self._extract_entries(webpage, host)
+
+        def download_page(page_num):
+            note = 'Downloading page {}'.format(page_num)
+            page_url = 'https://www.{}/playlist/viewChunked'.format(host)
+            return self._download_webpage(page_url, item_id, note, query={
+                'id': playlist_id,
+                'page': page_num,
+                'token': token,
+            })
+
+        for page_num in range(1, page_count + 1):
+            if page_num > 1:
+                webpage = download_page(page_num)
+                page_entries = self._extract_entries(webpage, host)
+            if not page_entries:
+                break
+            for e in page_entries:
+                yield e
+
+    def _real_extract(self, url):
+        mobj = re.match(self._VALID_URL, url)
+        host = mobj.group('host')
+        item_id = mobj.group('id')
+
+        self._login(host)
+
+        return self.playlist_result(self._entries(mobj.group('url'), host, item_id), item_id)
+
+
 class PornHubUserLiveIE(PornHubBaseIE):
     _VALID_URL = r'(?P<url>https?://(?:[^/]+\.)?(?P<host>pornhub(?:premium)?\.(?:com|net|org))/live/(?P<id>[^/?#&]+))(?:[?#&]|/(?!videos)|$)'
     _TESTS = [{
@@ -831,60 +886,4 @@
             'title': title,
             'formats': formats,
             'is_live': True,
-        }
-=======
-class PornHubPlaylistIE(PornHubPlaylistBaseIE):
-    _VALID_URL = r'(?P<url>https?://(?:[^/]+\.)?%s/playlist/(?P<id>[^/?#&]+))' % PornHubBaseIE._PORNHUB_HOST_RE
-    _TESTS = [{
-        'url': 'https://www.pornhub.com/playlist/44121572',
-        'info_dict': {
-            'id': '44121572',
-        },
-        'playlist_count': 77,
-    }, {
-        'url': 'https://www.pornhub.com/playlist/4667351',
-        'only_matching': True,
-    }, {
-        'url': 'https://de.pornhub.com/playlist/4667351',
-        'only_matching': True,
-    }, {
-        'url': 'https://de.pornhub.com/playlist/4667351?page=2',
-        'only_matching': True,
-    }]
-
-    def _entries(self, url, host, item_id):
-        webpage = self._download_webpage(url, item_id, 'Downloading page 1')
-        playlist_id = self._search_regex(r'var\s+playlistId\s*=\s*"([^"]+)"', webpage, 'playlist_id')
-        video_count = int_or_none(
-            self._search_regex(r'var\s+itemsCount\s*=\s*([0-9]+)\s*\|\|', webpage, 'video_count'))
-        token = self._search_regex(r'var\s+token\s*=\s*"([^"]+)"', webpage, 'token')
-        page_count = math.ceil((video_count - 36) / 40.) + 1
-        page_entries = self._extract_entries(webpage, host)
-
-        def download_page(page_num):
-            note = 'Downloading page {}'.format(page_num)
-            page_url = 'https://www.{}/playlist/viewChunked'.format(host)
-            return self._download_webpage(page_url, item_id, note, query={
-                'id': playlist_id,
-                'page': page_num,
-                'token': token,
-            })
-
-        for page_num in range(1, page_count + 1):
-            if page_num > 1:
-                webpage = download_page(page_num)
-                page_entries = self._extract_entries(webpage, host)
-            if not page_entries:
-                break
-            for e in page_entries:
-                yield e
-
-    def _real_extract(self, url):
-        mobj = re.match(self._VALID_URL, url)
-        host = mobj.group('host')
-        item_id = mobj.group('id')
-
-        self._login(host)
-
-        return self.playlist_result(self._entries(mobj.group('url'), host, item_id), item_id)
->>>>>>> df2a5633
+        }