import re
import base64

from .common import InfoExtractor
from ..utils import (
    ExtractorError,
    update_url_query,
    clean_html,
    unified_timestamp,
    time_seconds,
)
from ..compat import compat_urllib_parse


class RadikoBaseIE(InfoExtractor):
    _FULL_KEY = None

    def _auth_client(self):
        auth_cache = self._downloader.cache.load('radiko', 'auth_data')
        if auth_cache:
            return auth_cache

        _, auth1_handle = self._download_webpage_handle(
            'https://radiko.jp/v2/api/auth1', None, 'Downloading authentication page',
            headers={
                'x-radiko-app': 'pc_html5',
                'x-radiko-app-version': '0.0.1',
                'x-radiko-device': 'pc',
                'x-radiko-user': 'dummy_user',
            })
        auth1_header = auth1_handle.info()

        auth_token = auth1_header['X-Radiko-AuthToken']
        kl = int(auth1_header['X-Radiko-KeyLength'])
        ko = int(auth1_header['X-Radiko-KeyOffset'])
        raw_partial_key = self._extract_full_key()[ko:ko + kl]
        partial_key = base64.b64encode(raw_partial_key).decode()

        area_id = self._download_webpage(
            'https://radiko.jp/v2/api/auth2', None, 'Authenticating',
            headers={
                'x-radiko-device': 'pc',
                'x-radiko-user': 'dummy_user',
                'x-radiko-authtoken': auth_token,
                'x-radiko-partialkey': partial_key,
            }).split(',')[0]

        auth_data = (auth_token, area_id)
        self._downloader.cache.store('radiko', 'auth_data', auth_data)
        return auth_data

    def _extract_full_key(self):
        if self._FULL_KEY:
            return self._FULL_KEY

        jscode = self._download_webpage(
            'https://radiko.jp/apps/js/playerCommon.js', None,
            note='Downloading player js code')
        full_key = self._search_regex(
            (r"RadikoJSPlayer\([^,]*,\s*(['\"])pc_html5\1,\s*(['\"])(?P<fullkey>[0-9a-f]+)\2,\s*{"),
            jscode, 'full key', fatal=False, group='fullkey')

        if full_key:
            full_key = full_key.encode()
        else:  # use full key ever known
            full_key = b'bcd151073c03b352e1ef2fd66c32209da9ca0afa'

        self._FULL_KEY = full_key
        return full_key

    def _find_program(self, video_id, station, cursor):
        station_program = self._download_xml(
            'https://radiko.jp/v3/program/station/weekly/%s.xml' % station, video_id,
            note='Downloading radio program for %s station' % station)

        prog = None
        for p in station_program.findall('.//prog'):
            ft_str, to_str = p.attrib['ft'], p.attrib['to']
            ft = unified_timestamp(ft_str, False)
            to = unified_timestamp(to_str, False)
            if ft <= cursor and cursor < to:
                prog = p
                break
        if not prog:
            raise ExtractorError('Cannot identify radio program to download!')
        assert ft, to
        return prog, station_program, ft, ft_str, to_str

    def _extract_formats(self, video_id, station, is_onair, ft, cursor, auth_token, area_id, query):
        m3u8_playlist_data = self._download_xml(
            f'https://radiko.jp/v3/station/stream/pc_html5/{station}.xml', video_id,
            note='Downloading stream information')
        m3u8_urls = m3u8_playlist_data.findall('.//url')

        formats = []
        found = set()
        for url_tag in m3u8_urls:
            pcu = url_tag.find('playlist_create_url')
            url_attrib = url_tag.attrib
            playlist_url = update_url_query(pcu.text, {
                'station_id': station,
                **query,
                'l': '15',
                'lsid': '77d0678df93a1034659c14d6fc89f018',
                'type': 'b',
            })
            if playlist_url in found:
                continue
            else:
                found.add(playlist_url)

            time_to_skip = None if is_onair else cursor - ft

            domain = compat_urllib_parse.urlparse(playlist_url).netloc
            subformats = self._extract_m3u8_formats(
                playlist_url, video_id, ext='m4a',
                live=True, fatal=False, m3u8_id=domain,
                note=f'Downloading m3u8 information from {domain}',
                headers={
                    'X-Radiko-AreaId': area_id,
                    'X-Radiko-AuthToken': auth_token,
                })
            for sf in subformats:
                if re.match(r'^[cf]-radiko\.smartstream\.ne\.jp$', domain):
                    # Prioritize live radio vs playback based on extractor
                    sf['preference'] = 100 if is_onair else -100
                if not is_onair and url_attrib['timefree'] == '1' and time_to_skip:
<<<<<<< HEAD
                    sf['_ffmpeg_args'] = ['-ss', str(time_to_skip)]
=======
                    sf['downloader_options'] = {'ffmpeg_args': ['-ss', time_to_skip]}
>>>>>>> 492272fe
            formats.extend(subformats)

        self._sort_formats(formats)
        return formats


class RadikoIE(RadikoBaseIE):
    _VALID_URL = r'https?://(?:www\.)?radiko\.jp/#!/ts/(?P<station>[A-Z0-9-]+)/(?P<id>\d+)'

    _TESTS = [{
        # QRR (文化放送) station provides <desc>
        'url': 'https://radiko.jp/#!/ts/QRR/20210425101300',
        'only_matching': True,
    }, {
        # FMT (TOKYO FM) station does not provide <desc>
        'url': 'https://radiko.jp/#!/ts/FMT/20210810150000',
        'only_matching': True,
    }, {
        'url': 'https://radiko.jp/#!/ts/JOAK-FM/20210509090000',
        'only_matching': True,
    }]

    def _real_extract(self, url):
        station, video_id = self._match_valid_url(url).groups()
        vid_int = unified_timestamp(video_id, False)

        auth_token, area_id = self._auth_client()

        prog, station_program, ft, radio_begin, radio_end = self._find_program(video_id, station, vid_int)

        title = prog.find('title').text
        description = clean_html(prog.find('info').text)
        station_name = station_program.find('.//name').text

        formats = self._extract_formats(
            video_id=video_id, station=station, is_onair=False,
            ft=ft, cursor=vid_int, auth_token=auth_token, area_id=area_id,
            query={
                'start_at': radio_begin,
                'ft': radio_begin,
                'end_at': radio_end,
                'to': radio_end,
                'seek': video_id,
            })

        return {
            'id': video_id,
            'title': title,
            'description': description,
            'uploader': station_name,
            'uploader_id': station,
            'timestamp': vid_int,
            'formats': formats,
            'is_live': True,
        }


class RadikoRadioIE(RadikoBaseIE):
    _VALID_URL = r'https?://(?:www\.)?radiko\.jp/#!/live/(?P<id>[A-Z0-9-]+)'

    _TESTS = [{
        # QRR (文化放送) station provides <desc>
        'url': 'https://radiko.jp/#!/live/QRR',
        'only_matching': True,
    }, {
        # FMT (TOKYO FM) station does not provide <desc>
        'url': 'https://radiko.jp/#!/live/FMT',
        'only_matching': True,
    }, {
        'url': 'https://radiko.jp/#!/live/JOAK-FM',
        'only_matching': True,
    }]

    def _real_extract(self, url):
        station = self._match_id(url)
        self.report_warning('Downloader will not stop at the end of the program! Press Ctrl+C to stop')

        auth_token, area_id = self._auth_client()
        # get current time in JST (GMT+9:00 w/o DST)
        vid_now = time_seconds(hours=9)

        prog, station_program, ft, _, _ = self._find_program(station, station, vid_now)

        title = prog.find('title').text
        description = clean_html(prog.find('info').text)
        station_name = station_program.find('.//name').text

        formats = self._extract_formats(
            video_id=station, station=station, is_onair=True,
            ft=ft, cursor=vid_now, auth_token=auth_token, area_id=area_id,
            query={})

        return {
            'id': station,
            'title': title,
            'description': description,
            'uploader': station_name,
            'uploader_id': station,
            'timestamp': ft,
            'formats': formats,
            'is_live': True,
        }<|MERGE_RESOLUTION|>--- conflicted
+++ resolved
@@ -125,11 +125,7 @@
                     # Prioritize live radio vs playback based on extractor
                     sf['preference'] = 100 if is_onair else -100
                 if not is_onair and url_attrib['timefree'] == '1' and time_to_skip:
-<<<<<<< HEAD
-                    sf['_ffmpeg_args'] = ['-ss', str(time_to_skip)]
-=======
                     sf['downloader_options'] = {'ffmpeg_args': ['-ss', time_to_skip]}
->>>>>>> 492272fe
             formats.extend(subformats)
 
         self._sort_formats(formats)
