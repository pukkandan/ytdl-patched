# coding: utf-8
from __future__ import unicode_literals

import functools
import itertools
<<<<<<< HEAD
=======
import functools
import json
>>>>>>> f1d13090
import re
import json
import datetime

from .common import InfoExtractor, SearchInfoExtractor
from ..compat import (
    compat_str,
    compat_parse_qs,
    compat_urllib_parse_urlparse,
    compat_HTTPError,
<<<<<<< HEAD
)
from ..neonippori import (
    load_comments,
    convert_niconico_json_to_xml,
=======
>>>>>>> f1d13090
)
from ..utils import (
    ExtractorError,
    clean_html,
    float_or_none,
    int_or_none,
    parse_duration,
    parse_filesize,
    parse_iso8601,
    remove_start,
    std_headers,
    str_or_none,
<<<<<<< HEAD
    time_millis,
    traverse_obj,
    try_get,
    unescapeHTML,
    update_url_query,
=======
    traverse_obj,
    try_get,
    unescapeHTML,
    unified_timestamp,
>>>>>>> f1d13090
    urlencode_postdata,
)
from ..websocket import WebSocket


class NiconicoBaseIE(InfoExtractor):
    _API_HEADERS = {
        'X-Frontend-ID': '6',
        'X-Frontend-Version': '0',
        'X-Niconico-Language': 'en-us',
        'Referer': 'https://www.nicovideo.jp/',
        'Origin': 'https://www.nicovideo.jp',
    }

    _KNOWN_PLAYER_SIZE = {
        '16:9': (640, 360),
        '4:3': (480, 360),
    }

    def _parse_player_size(self, spec):
        if not spec:
            return 640, 360
        if spec in self._KNOWN_PLAYER_SIZE:
            return self._KNOWN_PLAYER_SIZE[spec]
        if 'x' in spec:
            w, h = tuple(int_or_none(x) for x in spec.split('x'))
            if w and h:
                return w, h
        return 640, 360


class NiconicoIE(NiconicoBaseIE):
    IE_NAME = 'niconico'
    IE_DESC = 'ニコニコ動画'

    _TESTS = [{
        'url': 'http://www.nicovideo.jp/watch/sm22312215',
        'md5': 'd1a75c0823e2f629128c43e1212760f9',
        'info_dict': {
            'id': 'sm22312215',
            'ext': 'mp4',
            'title': 'Big Buck Bunny',
            'thumbnail': r're:https?://.*',
            'uploader': 'takuya0301',
            'uploader_id': '2698420',
            'upload_date': '20131123',
            'timestamp': int,  # timestamp is unstable
            'description': '(c) copyright 2008, Blender Foundation / www.bigbuckbunny.org',
            'duration': 33,
            'view_count': int,
            'comment_count': int,
        },
        'skip': 'Requires an account',
    }, {
        # File downloaded with and without credentials are different, so omit
        # the md5 field
        'url': 'http://www.nicovideo.jp/watch/nm14296458',
        'info_dict': {
            'id': 'nm14296458',
            'ext': 'swf',
            'title': '【鏡音リン】Dance on media【オリジナル】take2!',
            'description': 'md5:689f066d74610b3b22e0f1739add0f58',
            'thumbnail': r're:https?://.*',
            'uploader': 'りょうた',
            'uploader_id': '18822557',
            'upload_date': '20110429',
            'timestamp': 1304065916,
            'duration': 209,
        },
        'skip': 'Requires an account',
    }, {
        # 'video exists but is marked as "deleted"
        # md5 is unstable
        'url': 'http://www.nicovideo.jp/watch/sm10000',
        'info_dict': {
            'id': 'sm10000',
            'ext': 'unknown_video',
            'description': 'deleted',
            'title': 'ドラえもんエターナル第3話「決戦第3新東京市」＜前編＞',
            'thumbnail': r're:https?://.*',
            'upload_date': '20071224',
            'timestamp': int,  # timestamp field has different value if logged in
            'duration': 304,
            'view_count': int,
        },
        'skip': 'Requires an account',
    }, {
        'url': 'http://www.nicovideo.jp/watch/so22543406',
        'info_dict': {
            'id': '1388129933',
            'ext': 'mp4',
            'title': '【第1回】RADIOアニメロミックス ラブライブ！～のぞえりRadio Garden～',
            'description': 'md5:b27d224bb0ff53d3c8269e9f8b561cf1',
            'thumbnail': r're:https?://.*',
            'timestamp': 1388851200,
            'upload_date': '20140104',
            'uploader': 'アニメロチャンネル',
            'uploader_id': '312',
        },
        'skip': 'The viewing period of the video you were searching for has expired.',
    }, {
        # video not available via `getflv`; "old" HTML5 video
        'url': 'http://www.nicovideo.jp/watch/sm1151009',
        'md5': '8fa81c364eb619d4085354eab075598a',
        'info_dict': {
            'id': 'sm1151009',
            'ext': 'mp4',
            'title': 'マスターシステム本体内蔵のスペハリのメインテーマ（ＰＳＧ版）',
            'description': 'md5:6ee077e0581ff5019773e2e714cdd0b7',
            'thumbnail': r're:https?://.*',
            'duration': 184,
            'timestamp': 1190868283,
            'upload_date': '20070927',
            'uploader': 'denden2',
            'uploader_id': '1392194',
            'view_count': int,
            'comment_count': int,
        },
        'skip': 'Requires an account',
    }, {
        # "New" HTML5 video
        # md5 is unstable
        'url': 'http://www.nicovideo.jp/watch/sm31464864',
        'info_dict': {
            'id': 'sm31464864',
            'ext': 'mp4',
            'title': '新作TVアニメ「戦姫絶唱シンフォギアAXZ」PV 最高画質',
            'description': 'md5:e52974af9a96e739196b2c1ca72b5feb',
            'timestamp': 1498514060,
            'upload_date': '20170626',
            'uploader': 'ゲスト',
            'uploader_id': '40826363',
            'thumbnail': r're:https?://.*',
            'duration': 198,
            'view_count': int,
            'comment_count': int,
        },
        'skip': 'Requires an account',
    }, {
        # Video without owner
        'url': 'http://www.nicovideo.jp/watch/sm18238488',
        'md5': 'd265680a1f92bdcbbd2a507fc9e78a9e',
        'info_dict': {
            'id': 'sm18238488',
            'ext': 'mp4',
            'title': '【実写版】ミュータントタートルズ',
            'description': 'md5:15df8988e47a86f9e978af2064bf6d8e',
            'timestamp': 1341160408,
            'upload_date': '20120701',
            'uploader': None,
            'uploader_id': None,
            'thumbnail': r're:https?://.*',
            'duration': 5271,
            'view_count': int,
            'comment_count': int,
        },
        'skip': 'Requires an account',
    }, {
        'url': 'http://sp.nicovideo.jp/watch/sm28964488?ss_pos=1&cp_in=wt_tg',
        'only_matching': True,
    }, {
        'note': 'a video that is only served as an ENCRYPTED HLS.',
        'url': 'https://www.nicovideo.jp/watch/so38016254',
        'only_matching': True,
    }, {
        'url': 'nico:sm25182253',
        'only_matching': True,
    }, {
        'url': 'niconico:sm25182253',
        'only_matching': True,
    }, {
        'url': 'nicovideo:sm25182253',
        'only_matching': True,
    }]

    _URL_BEFORE_ID_PART = r'(?:https?://(?:(?:www\.|secure\.|sp\.)?nicovideo\.jp/watch|nico\.ms)/|nico(?:nico|video)?:)'
    _VALID_URL = r'%s(?P<id>(?P<alphabet>[a-z]{2})?[0-9]+)' % _URL_BEFORE_ID_PART
    _NETRC_MACHINE = 'niconico'
    _COMMENT_API_ENDPOINTS = (
        'https://nvcomment.nicovideo.jp/legacy/api.json',
        'https://nmsg.nicovideo.jp/api.json',)

    @classmethod
    def suitable(cls, url):
        m = cls._match_valid_url(url)
        if not m:
            return False
        if m.group('alphabet') == 'lv':
            # niconico:live should take place
            return False
        # The only case that 'id_alphabet' never matches is channel-belonging video (which usually starts with 'so'),
        # but in this case NiconicoIE can handle it
        return True

    def _real_initialize(self):
        self._login()

    def _login(self):
        username, password = self._get_login_info()
        # No authentication to be performed
        if not username:
            return True

        # Log in
        login_ok = True
        login_form_strs = {
            'mail_tel': username,
            'password': password,
        }
        self._request_webpage(
            'https://account.nicovideo.jp/login', None,
            note='Acquiring Login session')
        urlh = self._request_webpage(
            'https://account.nicovideo.jp/login/redirector?show_button_twitter=1&site=niconico&show_button_facebook=1', None,
            note='Logging in', errnote='Unable to log in',
            data=urlencode_postdata(login_form_strs),
            headers={
                'Referer': 'https://account.nicovideo.jp/login',
                'Content-Type': 'application/x-www-form-urlencoded',
            })
        if urlh is False:
            login_ok = False
        else:
            parts = compat_urllib_parse_urlparse(urlh.geturl())
            if compat_parse_qs(parts.query).get('message', [None])[0] == 'cant_login':
                login_ok = False
        if not login_ok:
            self.report_warning('unable to log in: bad username or password')
        return login_ok

    def _extract_format_for_quality(
            self, api_data, video_id,
            audio_quality, video_quality,
            dmc_protocol, segment_duration=6000):
        if not audio_quality['isAvailable'] or not video_quality['isAvailable']:
            return None

        def yesno(boolean):
            return 'yes' if boolean else 'no'

        def extract_video_quality(video_quality):
            # Example: 480p | 0.9M
            r = re.match(r'^.*\| ([0-9]*\.?[0-9]*[MK])', video_quality)
            if not r:
                # Maybe conditionally throw depending on the settings?
                return 0
            return parse_filesize(f'{r.group(1)}B') or 0

        session_api_data = api_data['media']['delivery']['movie']['session']

        format_id = '-'.join(
            [remove_start(s['id'], 'archive_') for s in (video_quality, audio_quality)] + [dmc_protocol])

        extract_m3u8 = False
        if dmc_protocol == 'http':
            protocol = 'http'
            protocol_parameters = {
                'http_output_download_parameters': {
                    'use_ssl': yesno(session_api_data['urls'][0]['isSsl']),
                    'use_well_known_port': yesno(session_api_data['urls'][0]['isWellKnownPort']),
                }
            }
        elif dmc_protocol == 'hls':
            protocol = 'm3u8'
            parsed_token = self._parse_json(session_api_data['token'], video_id)
            encryption = traverse_obj(api_data, ('media', 'delivery', 'encryption'))
            protocol_parameters = {
                'hls_parameters': {
                    'segment_duration': segment_duration,
                    'transfer_preset': '',
                    'use_ssl': yesno(session_api_data['urls'][0]['isSsl']),
                    'use_well_known_port': yesno(session_api_data['urls'][0]['isWellKnownPort']),
                }
            }
            if 'hls_encryption' in parsed_token and encryption:
                protocol_parameters['hls_parameters']['encryption'] = {
                    parsed_token['hls_encryption']: {
                        'encrypted_key': encryption['encryptedKey'],
                        'key_uri': encryption['keyUri'],
                    }
                }
            else:
                protocol = 'm3u8_native'
                extract_m3u8 = True
        else:
            self.report_warning(f'Unknown protocol "{dmc_protocol}" found. Please let us know about this with video ID "{video_id}"')
            self.report_warning("Don't be panic. If the download works, this is mostly harmless.")
            return None

        dmc_data = {
            'session': {
                'client_info': {
                    'player_id': session_api_data['playerId'],
                },
                'content_auth': {
                    'auth_type': session_api_data['authTypes'][dmc_protocol],
                    'content_key_timeout': session_api_data['contentKeyTimeout'],
                    'service_id': 'nicovideo',
                    'service_user_id': session_api_data['serviceUserId']
                },
                'content_id': session_api_data['contentId'],
                'content_src_id_sets': [{
                    'content_src_ids': [{
                        'src_id_to_mux': {
                            'audio_src_ids': [audio_quality['id']],
                            'video_src_ids': [video_quality['id']],
                        }
                    }]
                }],
                'content_type': 'movie',
                'content_uri': '',
                'keep_method': {
                    'heartbeat': {
                        'lifetime': session_api_data['heartbeatLifetime']
                    }
                },
                'priority': session_api_data['priority'],
                'protocol': {
                    'name': 'http',
                    'parameters': {
                        'http_parameters': {
                            'parameters': protocol_parameters
                        }
                    }
                },
                'recipe_id': session_api_data['recipeId'],
                'session_operation_auth': {
                    'session_operation_auth_by_signature': {
                        'signature': session_api_data['signature'],
                        'token': session_api_data['token'],
                    }
                },
                'timing_constraint': 'unlimited'
            }
        }

        vid_metadata = video_quality.get('metadata') or {}
        resolution = vid_metadata.get('resolution') or {}
        vid_quality = vid_metadata.get('bitrate')
        is_low = 'low' in video_quality['id']

        return {
            'url': session_api_data['urls'][0]['url'],
            'format_id': format_id,
            'format_note': 'DMC ' + vid_metadata['label'] + ' ' + dmc_protocol.upper(),
            'ext': 'mp4',  # Session API are used in HTML5, which always serves mp4
            'acodec': 'aac',
            'vcodec': 'h264',  # As far as I'm aware DMC videos can only serve h264/aac combinations
            'abr': float_or_none(audio_quality['metadata'].get('bitrate'), 1000),
            # So this is kind of a hack; sometimes, the bitrate is incorrectly reported as 0kbs. If this is the case,
            # extract it from the rest of the metadata we have available
            'vbr': float_or_none(vid_quality if vid_quality > 0 else extract_video_quality(vid_metadata.get('label')), 1000),
            'height': resolution.get('height'),
            'width': resolution.get('width'),
            'quality': -2 if is_low else None,
            'protocol': 'niconico_dmc',
            'expected_protocol': protocol,
            'session_api_data': session_api_data,
            'dmc_data': dmc_data,
            'video_id': video_id,
            'extract_m3u8': extract_m3u8,
            # re-extract when you once got 403 error; happens when -N is used
            'unrecoverable_http_error': (403, ),
            'http_headers': {
                'Origin': 'https://www.nicovideo.jp',
                'Referer': 'https://www.nicovideo.jp/watch/' + video_id,
            }
        }

    def _real_extract(self, url):
        video_id = self._match_id(url)

        # Get video webpage. We are not actually interested in it for normal
        # cases, but need the cookies in order to be able to download the
        # info webpage
        try:
            webpage, handle = self._download_webpage_handle(
                'http://www.nicovideo.jp/watch/' + video_id, video_id)
            if video_id.startswith('so'):
                video_id = self._match_id(handle.geturl())

            api_data = self._parse_json(self._html_search_regex(
                'data-api-data="([^"]+)"', webpage,
                'API data', default='{}'), video_id)
        except ExtractorError as e:
            try:
                api_data = self._download_json(
                    'https://www.nicovideo.jp/api/watch/v3/%s?_frontendId=6&_frontendVersion=0&actionTrackId=AAAAAAAAAA_%d' % (video_id, time_millis()), video_id,
                    note='Downloading API JSON', errnote='Unable to fetch data')['data']
            except (ExtractorError, KeyError):
                if not isinstance(e.cause, compat_HTTPError):
                    raise e
                else:
                    e = e.cause
                webpage = e.read().decode('utf-8', 'replace')
                error_msg = self._html_search_regex(
                    r'(?s)<section\s+class="(?:(?:ErrorMessage|WatchExceptionPage-message)\s*)+">(.+?)</section>',
                    webpage, 'error reason', group=1, default=None)
                if not error_msg:
                    raise e
                else:
                    error_msg = re.sub(r'\s+', ' ', error_msg)
                    raise ExtractorError(error_msg, expected=True)

        formats = []

        def get_video_info(items):
            return traverse_obj(api_data, ('video', items))

        # --extractor-args niconico:segment_duration=TIME
        # TIME is in milliseconds. should not be changed unless you're an experienced NicoNico investigator
        segment_duration = try_get(self._configuration_arg('segment_duration'), lambda x: int(x[0])) or 6000
        quality_info = api_data['media']['delivery']['movie']
        session_api_data = quality_info['session']
        for (audio_quality, video_quality, protocol) in itertools.product(quality_info['audios'], quality_info['videos'], session_api_data['protocols']):
            fmt = self._extract_format_for_quality(
                api_data, video_id,
                audio_quality, video_quality,
                protocol, segment_duration)
            if fmt:
                formats.append(fmt)

        self._sort_formats(formats)

        all_formats_available = all(
            traverse_obj([quality_info['audios'], quality_info['videos']], (..., ..., 'isAvailable')))

        # Start extracting information
        title = (
            get_video_info(['originalTitle', 'title'])
            or self._og_search_title(webpage, default=None))

        thumbnail = traverse_obj(api_data, ('video', 'thumbnail', 'url'))
        if not thumbnail:
            thumbnail = self._html_search_meta(('image', 'og:image'), webpage, 'thumbnail', default=None)

        view_count = int_or_none(traverse_obj(api_data, ('video', 'count', 'view')))

        description = get_video_info('description')

        timestamp = parse_iso8601(get_video_info('registeredAt'))
        if not timestamp:
            match = self._html_search_meta('video:release_date', webpage, 'date published', default=None)
            if match:
                timestamp = parse_iso8601(match)

        comment_count = traverse_obj(
            api_data,
            ('video', 'count', 'comment'),
            expected_type=int)

        duration = (
            parse_duration(self._html_search_meta('video:duration', webpage, 'video duration', default=None))
            or get_video_info('duration'))

        if url.startswith('http://') or url.startswith('https://'):
            webpage_url = url
        else:
            webpage_url = 'https://www.nicovideo.jp/watch/%s' % video_id

        uploader_id = traverse_obj(api_data, ('owner', 'id'))
        uploader = traverse_obj(api_data, ('owner', 'nickname'))

        # attempt to extract tags in 3 ways
        # you have to request Japanese pages to get tags;
        # NN seems to drop tags data when it's English
        tags = None
        if webpage:
            # use og:video:tag (not logged in)
            og_video_tags = re.finditer(r'<meta\s+property="og:video:tag"\s*content="(.*?)">', webpage)
            tags = list(filter(bool, (clean_html(x.group(1)) for x in og_video_tags)))
            if not tags:
                # use keywords and split with comma (not logged in)
                kwds = self._html_search_meta('keywords', webpage, default=None)
                if kwds:
                    tags = [x for x in kwds.split(',') if x]
        if not tags:
            # find it in json (logged in)
            tags = traverse_obj(api_data, ('tag', 'items', ..., 'name'))

        genre = traverse_obj(api_data, ('genre', 'label'), ('genre', 'key'))

        tracking_id = traverse_obj(api_data, ('media', 'delivery', 'trackingId'))
        if tracking_id:
            tracking_url = update_url_query('https://nvapi.nicovideo.jp/v1/2ab0cbaa/watch', {'t': tracking_id})
            watch_request_response = self._download_json(
                tracking_url, video_id,
                note='Acquiring permission for downloading video', fatal=False,
                headers=self._API_HEADERS)
            if traverse_obj(watch_request_response, ('meta', 'status')) != 200:
                self.report_warning('Failed to acquire permission for playing video. Video download may fail.')

        subtitles = None
        if self._downloader.params.get('getcomments', False) or self._downloader.params.get('writesubtitles', False):
            player_size = try_get(self._configuration_arg('player_size'), lambda x: x[0], compat_str)
            w, h = self._parse_player_size(player_size)

            comment_user_key = traverse_obj(api_data, ('comment', 'keys', 'userKey'))
            user_id_str = session_api_data.get('serviceUserId')

            thread_ids = [x for x in traverse_obj(api_data, ('comment', 'threads')) if x['isActive']]
            raw_danmaku = self._extract_all_comments(video_id, thread_ids, 0, user_id_str, comment_user_key)
            if raw_danmaku:
                raw_danmaku = json.dumps(raw_danmaku)
                danmaku = load_comments(raw_danmaku, 'NiconicoJson', w, h, report_warning=self.report_warning)
                xml_danmaku = convert_niconico_json_to_xml(raw_danmaku)

                subtitles = {
                    'jpn': [{
                        'ext': 'json',
                        'data': raw_danmaku,
                    }, {
                        'ext': 'xml',
                        'data': xml_danmaku,
                    }, {
                        'ext': 'ass',
                        'data': danmaku
                    }],
                }
            else:
                self.report_warning('Failed to get comments. Skipping, but make sure to report it as bugs!')

        return {
            'id': video_id,
            'title': title,
            'formats': formats,
            'all_formats_available': all_formats_available,
            'thumbnail': thumbnail,
            'description': description,
            'uploader': uploader,
            'timestamp': timestamp,
            'uploader_id': uploader_id,
            'view_count': view_count,
            'tags': tags,
            'genre': genre,
            'comment_count': comment_count,
            'duration': duration,
            'webpage_url': webpage_url,
            'subtitles': subtitles,
        }

    def _extract_all_comments(self, video_id, threads, language_id, user_id, user_key):
        if user_id and user_key:
            # authenticate as an user
            auth_data = {
                'user_id': user_id,
                'userkey': user_key,
            }
        else:
            # user_id field with empty string is still needed
            auth_data = {'user_id': ''}

        # Request Start
        post_data = [{'ping': {'content': 'rs:0'}}]
        for i, thread in enumerate(threads):
            thread_id = thread['id']
            thread_fork = thread['fork']
            # Post Start (2N)
            post_data.append({'ping': {'content': f'ps:{i * 2}'}})
            post_data.append({'thread': {
                'fork': thread_fork,
                'language': language_id,
                'nicoru': 3,
                'scores': 1,
                'thread': thread_id,
                'version': '20090904',
                'with_global': 1,
                **auth_data,
            }})
            # Post Final (2N)
            post_data.append({'ping': {'content': f'pf:{i * 2}'}})

            # Post Start (2N+1)
            post_data.append({'ping': {'content': f'ps:{i * 2 + 1}'}})
            post_data.append({'thread_leaves': {
                # format is '<bottom of minute range>-<top of minute range>:<comments per minute>,<total last comments'
                # unfortunately NND limits (deletes?) comment returns this way, so you're only able to grab the last 1000 per language
                'content': '0-999999:999999,999999,nicoru:999999',
                'fork': thread_fork,
                'language': language_id,
                'nicoru': 3,
                'scores': 1,
                'thread': thread_id,
                **auth_data,
            }})
            # Post Final (2N+1)
            post_data.append({'ping': {'content': f'pf:{i * 2 + 1}'}})
        # Request Final
        post_data.append({'ping': {'content': 'rf:0'}})

        for api_url in self._COMMENT_API_ENDPOINTS:
            try:
                return self._download_json(
                    api_url, video_id,
                    headers={
                        'Referer': 'https://www.nicovideo.jp/watch/%s' % video_id,
                        'Origin': 'https://www.nicovideo.jp',
                        'Content-Type': 'text/plain;charset=UTF-8',
                    },
                    data=json.dumps(post_data).encode(),
                    note='Downloading comments (%s)' % ('jp', 'en', 'cn')[language_id])
            except ExtractorError as e:
                self.report_warning(f'Failed to access endpoint {api_url} .\n{e}')
        return None


<<<<<<< HEAD
class NiconicoPlaylistBaseIE(NiconicoBaseIE):
=======
class NiconicoPlaylistBaseIE(InfoExtractor):
>>>>>>> f1d13090
    _PAGE_SIZE = 100

    _API_HEADERS = {
        'X-Frontend-ID': '6',
        'X-Frontend-Version': '0',
        'X-Niconico-Language': 'en-us'
    }

    def _call_api(self, list_id, resource, query):
        "Implement this in child class"
        pass

    @staticmethod
    def _parse_owner(item):
<<<<<<< HEAD
        owner = item.get('owner') or {}
        if owner:
            return {
                'uploader': owner.get('name'),
                'uploader_id': owner.get('id'),
            }
        return {}

    def _fetch_page(self, list_id, page):
        page += 1
        items = self._call_api(list_id, 'page %d' % page, {
            'page': page,
            'pageSize': self._PAGE_SIZE,
        })['items']
        for video in items:
            # this is needed to support both mylist and user
            video = traverse_obj(video, ('video',), (), expected_type=dict)
            video_id = video.get('id')
            if not video_id:
=======
        return {
            'uploader': traverse_obj(item, ('owner', 'name')),
            'uploader_id': traverse_obj(item, ('owner', 'id')),
        }

    def _fetch_page(self, list_id, page):
        page += 1
        resp = self._call_api(list_id, 'page %d' % page, {
            'page': page,
            'pageSize': self._PAGE_SIZE,
        })
        # this is needed to support both mylist and user
        for video in traverse_obj(resp, ('items', ..., ('video', None))) or []:
            video_id = video.get('id')
            if not video_id:
                # skip {"video": {"id": "blablabla", ...}}
>>>>>>> f1d13090
                continue
            count = video.get('count') or {}
            get_count = lambda x: int_or_none(count.get(x))
            yield {
                '_type': 'url',
                'id': video_id,
                'title': video.get('title'),
<<<<<<< HEAD
                'url': 'https://www.nicovideo.jp/watch/' + video_id,
=======
                'url': f'https://www.nicovideo.jp/watch/{video_id}',
>>>>>>> f1d13090
                'description': video.get('shortDescription'),
                'duration': int_or_none(video.get('duration')),
                'view_count': get_count('view'),
                'comment_count': get_count('comment'),
<<<<<<< HEAD
=======
                'thumbnail': traverse_obj(video, ('thumbnail', ('nHdUrl', 'largeUrl', 'listingUrl', 'url'))),
>>>>>>> f1d13090
                'ie_key': NiconicoIE.ie_key(),
                **self._parse_owner(video),
            }

<<<<<<< HEAD
    def _entries(self, pagefunc):
        NO_ENTRY = object()
        for i in itertools.count(0):
            r = pagefunc(i)
            n = next(r, NO_ENTRY)
            if n is NO_ENTRY:
                break
            yield n
            yield from r
=======
    def _entries(self, list_id):
        return OnDemandPagedList(functools.partial(self._fetch_page, list_id), self._PAGE_SIZE)
>>>>>>> f1d13090


class NiconicoPlaylistIE(NiconicoPlaylistBaseIE):
    IE_NAME = 'niconico:playlist'
    _VALID_URL = r'https?://(?:(?:www\.|sp\.)?nicovideo\.jp|nico\.ms)/(?:user/\d+/)?(?:my/)?mylist/(?:#/)?(?P<id>\d+)'

    _TESTS = [{
        'url': 'http://www.nicovideo.jp/mylist/27411728',
        'info_dict': {
            'id': '27411728',
            'title': 'AKB48のオールナイトニッポン',
            'description': 'md5:d89694c5ded4b6c693dea2db6e41aa08',
            'uploader': 'のっく',
            'uploader_id': '805442',
        },
        'playlist_mincount': 291,
    }, {
        'url': 'https://www.nicovideo.jp/user/805442/mylist/27411728',
        'only_matching': True,
    }, {
        'url': 'https://www.nicovideo.jp/my/mylist/#/68048635',
        'only_matching': True,
    }]

    def _call_api(self, list_id, resource, query):
        return self._download_json(
<<<<<<< HEAD
            'https://nvapi.nicovideo.jp/v2/mylists/' + list_id, list_id,
            'Downloading %s' % resource, query=query,
=======
            f'https://nvapi.nicovideo.jp/v2/mylists/{list_id}', list_id,
            f'Downloading {resource}', query=query,
>>>>>>> f1d13090
            headers=self._API_HEADERS)['data']['mylist']

    def _real_extract(self, url):
        list_id = self._match_id(url)
        mylist = self._call_api(list_id, 'list', {
            'pageSize': 1,
        })
<<<<<<< HEAD
        entries = self._entries(functools.partial(self._fetch_page, list_id))
        result = self.playlist_result(
            entries, list_id, mylist.get('name'), mylist.get('description'))
        result.update(self._parse_owner(mylist))
        return result


# cannot use NiconicoPlaylistBaseIE because /series/ has different structure than others
class NiconicoSeriesIE(NiconicoBaseIE):
=======
        return self.playlist_result(
            self._entries(list_id), list_id,
            mylist.get('name'), mylist.get('description'), **self._parse_owner(mylist))


class NiconicoSeriesIE(InfoExtractor):
>>>>>>> f1d13090
    IE_NAME = 'niconico:series'
    _VALID_URL = r'https?://(?:(?:www\.|sp\.)?nicovideo\.jp|nico\.ms)/series/(?P<id>\d+)'

    _TESTS = [{
        'url': 'https://www.nicovideo.jp/series/110226',
        'info_dict': {
            'id': '110226',
            'title': 'ご立派ァ！のシリーズ',
        },
        'playlist_mincount': 10,  # as of 2021/03/17
    }, {
        'url': 'https://www.nicovideo.jp/series/12312/',
        'info_dict': {
            'id': '12312',
            'title': 'バトルスピリッツ　お勧めカード紹介(調整中)',
        },
        'playlist_mincount': 97,  # as of 2021/03/17
    }, {
        'url': 'https://nico.ms/series/203559',
        'only_matching': True,
    }]

    def _real_extract(self, url):
        list_id = self._match_id(url)
<<<<<<< HEAD
        webpage = self._download_webpage('https://www.nicovideo.jp/series/%s' % list_id, list_id)
=======
        webpage = self._download_webpage(f'https://www.nicovideo.jp/series/{list_id}', list_id)
>>>>>>> f1d13090

        title = self._search_regex(
            (r'<title>「(.+)（全',
             r'<div class="TwitterShareButton"\s+data-text="(.+)\s+https:'),
            webpage, 'title', fatal=False)
        if title:
            title = unescapeHTML(title)
<<<<<<< HEAD
        playlist = []
        for match in re.finditer(r'href="/watch/([a-z0-9]+)" data-href="/watch/\1', webpage):
            playlist.append(self.url_result('https://www.nicovideo.jp/watch/%s' % match.group(1), video_id=match.group(1)))
=======
        playlist = [
            self.url_result(f'https://www.nicovideo.jp/watch/{v_id}', video_id=v_id)
            for v_id in re.findall(r'href="/watch/([a-z0-9]+)" data-href="/watch/\1', webpage)]
>>>>>>> f1d13090
        return self.playlist_result(playlist, list_id, title)


class NiconicoHistoryIE(NiconicoPlaylistBaseIE):
    IE_NAME = 'niconico:history'
    IE_DESC = 'NicoNico user history. Requires cookies.'
<<<<<<< HEAD
    # actual url of history page is "https://www.nicovideo.jp/my/history/video", but /video is omitted to widen matches
=======
>>>>>>> f1d13090
    _VALID_URL = r'https?://(?:www\.|sp\.)?nicovideo\.jp/my/history'

    _TESTS = [{
        'note': 'PC page, with /video',
        'url': 'https://www.nicovideo.jp/my/history/video',
        'only_matching': True,
    }, {
        'note': 'PC page, without /video',
        'url': 'https://www.nicovideo.jp/my/history',
        'only_matching': True,
    }, {
        'note': 'mobile page, with /video',
        'url': 'https://sp.nicovideo.jp/my/history/video',
        'only_matching': True,
    }, {
        'note': 'mobile page, without /video',
        'url': 'https://sp.nicovideo.jp/my/history',
        'only_matching': True,
    }]

    def _call_api(self, list_id, resource, query):
        return self._download_json(
            'https://nvapi.nicovideo.jp/v1/users/me/watch/history', 'history',
<<<<<<< HEAD
            'Downloading %s' % resource, query=query,
=======
            f'Downloading {resource}', query=query,
>>>>>>> f1d13090
            headers=self._API_HEADERS)['data']

    def _real_extract(self, url):
        list_id = 'history'
<<<<<<< HEAD
        mylist = self._call_api(list_id, 'list', {
            'pageSize': 1,
        })
        entries = self._entries(functools.partial(self._fetch_page, list_id))
        result = self.playlist_result(entries, list_id)
        result.update(self._parse_owner(mylist))
        return result
=======
        try:
            mylist = self._call_api(list_id, 'list', {
                'pageSize': 1,
            })
        except ExtractorError as e:
            if isinstance(e.cause, compat_HTTPError) and e.cause.code == 401:
                self.raise_login_required('You have to be logged in to get your watch history')
            raise
        return self.playlist_result(self._entries(list_id), list_id, **self._parse_owner(mylist))
>>>>>>> f1d13090


class NicovideoSearchBaseIE(InfoExtractor):
    _SEARCH_TYPE = 'search'

    def _entries(self, url, item_id, query=None, note='Downloading page %(page)s'):
        query = query or {}
        pages = [query['page']] if 'page' in query else itertools.count(1)
        for page_num in pages:
            query['page'] = str(page_num)
            webpage = self._download_webpage(url, item_id, query=query, note=note % {'page': page_num})
            results = re.findall(r'(?<=data-video-id=)["\']?(?P<videoid>.*?)(?=["\'])', webpage)
            for item in results:
                yield self.url_result(f'http://www.nicovideo.jp/watch/{item}', 'Niconico', item)
            if not results:
                break

    def _search_results(self, query):
        return self._entries(
            self._proto_relative_url(f'//www.nicovideo.jp/{self._SEARCH_TYPE}/{query}'), query)


class NicovideoSearchIE(NicovideoSearchBaseIE, SearchInfoExtractor):
    IE_DESC = 'Nico video search'
    IE_NAME = 'nicovideo:search'
    _SEARCH_KEY = 'nicosearch'


class NicovideoSearchURLIE(NicovideoSearchBaseIE):
    IE_NAME = f'{NicovideoSearchIE.IE_NAME}_url'
    IE_DESC = 'Nico video search URLs'
    _VALID_URL = r'https?://(?:www\.)?nicovideo\.jp/search/(?P<id>[^?#&]+)?'
    _TESTS = [{
        'url': 'http://www.nicovideo.jp/search/sm9',
        'info_dict': {
            'id': 'sm9',
            'title': 'sm9'
        },
        'playlist_mincount': 40,
    }, {
        'url': 'https://www.nicovideo.jp/search/sm9?sort=h&order=d&end=2020-12-31&start=2020-01-01',
        'info_dict': {
            'id': 'sm9',
            'title': 'sm9'
        },
        'playlist_count': 31,
    }]

    def _real_extract(self, url):
        query = self._match_id(url)
        return self.playlist_result(self._entries(url, query), query, query)


class NicovideoSearchDateIE(NicovideoSearchBaseIE, SearchInfoExtractor):
    IE_DESC = 'Nico video search, newest first'
    IE_NAME = f'{NicovideoSearchIE.IE_NAME}:date'
    _SEARCH_KEY = 'nicosearchdate'
    _TESTS = [{
        'url': 'nicosearchdateall:a',
        'info_dict': {
            'id': 'a',
            'title': 'a'
        },
        'playlist_mincount': 1610,
    }]

    _START_DATE = datetime.date(2007, 1, 1)
    _RESULTS_PER_PAGE = 32
    _MAX_PAGES = 50

    def _entries(self, url, item_id, start_date=None, end_date=None):
        start_date, end_date = start_date or self._START_DATE, end_date or datetime.datetime.now().date()

        # If the last page has a full page of videos, we need to break down the query interval further
        last_page_len = len(list(self._get_entries_for_date(
            url, item_id, start_date, end_date, self._MAX_PAGES,
            note=f'Checking number of videos from {start_date} to {end_date}')))
        if (last_page_len == self._RESULTS_PER_PAGE and start_date != end_date):
            midpoint = start_date + ((end_date - start_date) // 2)
            yield from self._entries(url, item_id, midpoint, end_date)
            yield from self._entries(url, item_id, start_date, midpoint)
        else:
            self.to_screen(f'{item_id}: Downloading results from {start_date} to {end_date}')
            yield from self._get_entries_for_date(
                url, item_id, start_date, end_date, note='    Downloading page %(page)s')

    def _get_entries_for_date(self, url, item_id, start_date, end_date=None, page_num=None, note=None):
        query = {
            'start': str(start_date),
            'end': str(end_date or start_date),
            'sort': 'f',
            'order': 'd',
        }
        if page_num:
            query['page'] = str(page_num)

        yield from super()._entries(url, item_id, query=query, note=note)


class NicovideoTagURLIE(NicovideoSearchBaseIE):
    IE_NAME = 'niconico:tag'
    IE_DESC = 'NicoNico video tag URLs'
    _SEARCH_TYPE = 'tag'
    _VALID_URL = r'https?://(?:www\.)?nicovideo\.jp/tag/(?P<id>[^?#&]+)?'
    _TESTS = [{
        'url': 'https://www.nicovideo.jp/tag/%E3%83%89%E3%82%AD%E3%83%A5%E3%83%A1%E3%83%B3%E3%82%BF%E3%83%AA%E3%83%BC%E6%B7%AB%E5%A4%A2',
        'info_dict': {
            'id': 'ドキュメンタリー淫夢',
            'title': 'ドキュメンタリー淫夢'
        },
        'playlist_mincount': 400,
    }]

    def _real_extract(self, url):
        query = self._match_id(url)
        return self.playlist_result(self._entries(url, query), query, query)


class NiconicoUserIE(NiconicoPlaylistBaseIE):
    IE_NAME = 'niconico:user'
    _VALID_URL = r'https?://(?:(?:www\.|sp\.)?nicovideo\.jp|nico\.ms)/user/(?P<id>\d+)'

    _TESTS = [{
        'url': 'https://www.nicovideo.jp/user/17988631',
        'info_dict': {
            'id': '17988631',
            'title': 'USAGE',
        },
        'playlist_mincount': 37,  # as of 2021/01/13
    }, {
        'url': 'https://www.nicovideo.jp/user/1050860/video',
        'info_dict': {
            'id': '1050860',
            'title': '花たんとかユリカとか✿',
        },
        'playlist_mincount': 165,  # as of 2021/04/04
    }, {
        'url': 'https://www.nicovideo.jp/user/805442/',
        'only_matching': True,
    }, {
        'url': 'https://nico.ms/user/805442/',
        'only_matching': True,
    }]

    @classmethod
    def suitable(cls, url):
        return super(NiconicoUserIE, cls).suitable(url) and not NiconicoPlaylistIE.suitable(url)

    def _call_api(self, list_id, resource, query):
        return self._download_json(
            'https://nvapi.nicovideo.jp/v1/users/%s/videos' % list_id, list_id,
            'Downloading %s' % resource, query=query,
            headers=self._API_HEADERS)['data']

    def _real_extract(self, url):
        list_id = self._match_id(url)

        user_webpage = self._download_webpage('https://www.nicovideo.jp/user/%s' % list_id, list_id)
        user_info = self._search_regex(r'<div id="js-initial-userpage-data" .+? data-initial-data="(.+)?"', user_webpage, 'user info', default={})
        user_info = unescapeHTML(user_info)
        user_info = self._parse_json(user_info, list_id)
        user_info = traverse_obj(user_info, ('userDetails', 'userDetails', 'user')) or {}

        mylist = self._call_api(list_id, 'list', {
            'pageSize': 1,
        })
        entries = self._entries(functools.partial(self._fetch_page, list_id))
        result = self.playlist_result(
            entries, list_id, user_info.get('nickname'), user_info.get('strippedDescription'))
        result.update(self._parse_owner(mylist))
        return result


class NiconicoLiveIE(NiconicoBaseIE):
    IE_NAME = 'niconico:live'
    IE_DESC = 'ニコニコ生放送'
    _VALID_URL = r'(?:https?://(?:sp\.)?live2?\.nicovideo\.jp/(?:watch|gate)/|nico(?:nico|video)?:)(?P<id>lv\d+)'
    _FEATURE_DEPENDENCY = ('websocket', )

    _KNOWN_LATENCY = ('high', 'low')

    def _real_extract(self, url):
        video_id = self._match_id(url)
        webpage, urlh = self._download_webpage_handle('https://live2.nicovideo.jp/watch/%s' % video_id, video_id)

        embedded_data = self._search_regex(r'<script\s+id="embedded-data"\s*data-props="(.+?)"', webpage, 'embedded data')
        embedded_data = unescapeHTML(embedded_data)
        embedded_data = self._parse_json(embedded_data, video_id)

        ws_url = embedded_data['site']['relive']['webSocketUrl']
        if not ws_url:
            raise ExtractorError('the live hasn\'t started yet or already ended', expected=True)
        ws_url = update_url_query(ws_url, {
            'frontend_id': embedded_data['site']['frontendId'],
        })

        cookies = try_get(urlh.geturl(), self._get_cookie_header)
        latency = try_get(self._configuration_arg('latency'), lambda x: x[0])
        if latency not in self._KNOWN_LATENCY:
            latency = 'high'

        ws = WebSocket(ws_url, {
            'Cookie': str_or_none(cookies) or '',
            'Origin': 'https://live2.nicovideo.jp',
            'Accept': '*/*',
            'User-Agent': std_headers['User-Agent'],
        })

        self.write_debug('[debug] Sending HLS server request')
        ws.send(json.dumps({
            "type": "startWatching",
            "data": {
                "stream": {
                    "quality": 'abr',
                    "protocol": "hls+fmp4",
                    "latency": latency,
                    "chasePlay": False
                },
                "room": {
                    "protocol": "webSocket",
                    "commentable": True
                },
                "reconnect": False,
            }
        }))

        while True:
            recv = ws.recv()
            if not recv:
                continue
            data = json.loads(recv)
            if not data or not isinstance(data, dict):
                continue
            if data.get('type') == 'stream':
                m3u8_url = data['data']['uri']
                qualities = data['data']['availableQualities']
                break
            elif data.get('type') == 'disconnect':
                self.write_debug(recv)
                raise ExtractorError('Disconnected at middle of extraction')
            elif data.get('type') == 'error':
                self.write_debug(recv)
                message = try_get(data, lambda x: x["body"]["code"], compat_str) or recv
                raise ExtractorError(message)
            elif self.get_param('verbose', False):
                if len(recv) > 100:
                    recv = recv[:100] + '...'
                self.to_screen('[debug] Server said: %s' % recv)

        title = try_get(
            None,
            (lambda x: embedded_data['program']['title'],
             lambda x: self._html_search_meta(('og:title', 'twitter:title'), webpage, 'live title', fatal=False)),
            compat_str)

        is_from_start = False
        if self.get_param('live_from_start'):
            if 'timeshift' in ws_url:
                m3u8_url, is_from_start = update_url_query(m3u8_url, {'start', '0'}), True
            else:
                self.report_warning('--live-from-start only works for timeshifts')

        formats = self._extract_m3u8_formats(m3u8_url, video_id, ext='mp4', live=True)
        self._sort_formats(formats)
        for fmt, q in zip(formats, reversed(qualities[1:])):
            fmt.update({
                'format_id': q,
                'protocol': 'niconico_live',
                'ws': ws,
                'video_id': video_id,
                'cookies': cookies,
                'live_latency': latency,
                'is_from_start': is_from_start,
            })

        return {
            'id': video_id,
            'title': title,
            'formats': formats,
            'is_live': True,
        }<|MERGE_RESOLUTION|>--- conflicted
+++ resolved
@@ -3,11 +3,6 @@
 
 import functools
 import itertools
-<<<<<<< HEAD
-=======
-import functools
-import json
->>>>>>> f1d13090
 import re
 import json
 import datetime
@@ -18,16 +13,14 @@
     compat_parse_qs,
     compat_urllib_parse_urlparse,
     compat_HTTPError,
-<<<<<<< HEAD
 )
 from ..neonippori import (
     load_comments,
     convert_niconico_json_to_xml,
-=======
->>>>>>> f1d13090
 )
 from ..utils import (
     ExtractorError,
+    OnDemandPagedList,
     clean_html,
     float_or_none,
     int_or_none,
@@ -37,18 +30,11 @@
     remove_start,
     std_headers,
     str_or_none,
-<<<<<<< HEAD
     time_millis,
     traverse_obj,
     try_get,
     unescapeHTML,
     update_url_query,
-=======
-    traverse_obj,
-    try_get,
-    unescapeHTML,
-    unified_timestamp,
->>>>>>> f1d13090
     urlencode_postdata,
 )
 from ..websocket import WebSocket
@@ -655,11 +641,7 @@
         return None
 
 
-<<<<<<< HEAD
-class NiconicoPlaylistBaseIE(NiconicoBaseIE):
-=======
 class NiconicoPlaylistBaseIE(InfoExtractor):
->>>>>>> f1d13090
     _PAGE_SIZE = 100
 
     _API_HEADERS = {
@@ -674,27 +656,6 @@
 
     @staticmethod
     def _parse_owner(item):
-<<<<<<< HEAD
-        owner = item.get('owner') or {}
-        if owner:
-            return {
-                'uploader': owner.get('name'),
-                'uploader_id': owner.get('id'),
-            }
-        return {}
-
-    def _fetch_page(self, list_id, page):
-        page += 1
-        items = self._call_api(list_id, 'page %d' % page, {
-            'page': page,
-            'pageSize': self._PAGE_SIZE,
-        })['items']
-        for video in items:
-            # this is needed to support both mylist and user
-            video = traverse_obj(video, ('video',), (), expected_type=dict)
-            video_id = video.get('id')
-            if not video_id:
-=======
         return {
             'uploader': traverse_obj(item, ('owner', 'name')),
             'uploader_id': traverse_obj(item, ('owner', 'id')),
@@ -711,7 +672,6 @@
             video_id = video.get('id')
             if not video_id:
                 # skip {"video": {"id": "blablabla", ...}}
->>>>>>> f1d13090
                 continue
             count = video.get('count') or {}
             get_count = lambda x: int_or_none(count.get(x))
@@ -719,37 +679,18 @@
                 '_type': 'url',
                 'id': video_id,
                 'title': video.get('title'),
-<<<<<<< HEAD
-                'url': 'https://www.nicovideo.jp/watch/' + video_id,
-=======
                 'url': f'https://www.nicovideo.jp/watch/{video_id}',
->>>>>>> f1d13090
                 'description': video.get('shortDescription'),
                 'duration': int_or_none(video.get('duration')),
                 'view_count': get_count('view'),
                 'comment_count': get_count('comment'),
-<<<<<<< HEAD
-=======
                 'thumbnail': traverse_obj(video, ('thumbnail', ('nHdUrl', 'largeUrl', 'listingUrl', 'url'))),
->>>>>>> f1d13090
                 'ie_key': NiconicoIE.ie_key(),
                 **self._parse_owner(video),
             }
 
-<<<<<<< HEAD
-    def _entries(self, pagefunc):
-        NO_ENTRY = object()
-        for i in itertools.count(0):
-            r = pagefunc(i)
-            n = next(r, NO_ENTRY)
-            if n is NO_ENTRY:
-                break
-            yield n
-            yield from r
-=======
     def _entries(self, list_id):
         return OnDemandPagedList(functools.partial(self._fetch_page, list_id), self._PAGE_SIZE)
->>>>>>> f1d13090
 
 
 class NiconicoPlaylistIE(NiconicoPlaylistBaseIE):
@@ -776,13 +717,8 @@
 
     def _call_api(self, list_id, resource, query):
         return self._download_json(
-<<<<<<< HEAD
-            'https://nvapi.nicovideo.jp/v2/mylists/' + list_id, list_id,
-            'Downloading %s' % resource, query=query,
-=======
             f'https://nvapi.nicovideo.jp/v2/mylists/{list_id}', list_id,
             f'Downloading {resource}', query=query,
->>>>>>> f1d13090
             headers=self._API_HEADERS)['data']['mylist']
 
     def _real_extract(self, url):
@@ -790,24 +726,12 @@
         mylist = self._call_api(list_id, 'list', {
             'pageSize': 1,
         })
-<<<<<<< HEAD
-        entries = self._entries(functools.partial(self._fetch_page, list_id))
-        result = self.playlist_result(
-            entries, list_id, mylist.get('name'), mylist.get('description'))
-        result.update(self._parse_owner(mylist))
-        return result
-
-
-# cannot use NiconicoPlaylistBaseIE because /series/ has different structure than others
-class NiconicoSeriesIE(NiconicoBaseIE):
-=======
         return self.playlist_result(
             self._entries(list_id), list_id,
             mylist.get('name'), mylist.get('description'), **self._parse_owner(mylist))
 
 
 class NiconicoSeriesIE(InfoExtractor):
->>>>>>> f1d13090
     IE_NAME = 'niconico:series'
     _VALID_URL = r'https?://(?:(?:www\.|sp\.)?nicovideo\.jp|nico\.ms)/series/(?P<id>\d+)'
 
@@ -832,11 +756,7 @@
 
     def _real_extract(self, url):
         list_id = self._match_id(url)
-<<<<<<< HEAD
-        webpage = self._download_webpage('https://www.nicovideo.jp/series/%s' % list_id, list_id)
-=======
         webpage = self._download_webpage(f'https://www.nicovideo.jp/series/{list_id}', list_id)
->>>>>>> f1d13090
 
         title = self._search_regex(
             (r'<title>「(.+)（全',
@@ -844,25 +764,15 @@
             webpage, 'title', fatal=False)
         if title:
             title = unescapeHTML(title)
-<<<<<<< HEAD
-        playlist = []
-        for match in re.finditer(r'href="/watch/([a-z0-9]+)" data-href="/watch/\1', webpage):
-            playlist.append(self.url_result('https://www.nicovideo.jp/watch/%s' % match.group(1), video_id=match.group(1)))
-=======
         playlist = [
             self.url_result(f'https://www.nicovideo.jp/watch/{v_id}', video_id=v_id)
             for v_id in re.findall(r'href="/watch/([a-z0-9]+)" data-href="/watch/\1', webpage)]
->>>>>>> f1d13090
         return self.playlist_result(playlist, list_id, title)
 
 
 class NiconicoHistoryIE(NiconicoPlaylistBaseIE):
     IE_NAME = 'niconico:history'
     IE_DESC = 'NicoNico user history. Requires cookies.'
-<<<<<<< HEAD
-    # actual url of history page is "https://www.nicovideo.jp/my/history/video", but /video is omitted to widen matches
-=======
->>>>>>> f1d13090
     _VALID_URL = r'https?://(?:www\.|sp\.)?nicovideo\.jp/my/history'
 
     _TESTS = [{
@@ -886,24 +796,11 @@
     def _call_api(self, list_id, resource, query):
         return self._download_json(
             'https://nvapi.nicovideo.jp/v1/users/me/watch/history', 'history',
-<<<<<<< HEAD
-            'Downloading %s' % resource, query=query,
-=======
             f'Downloading {resource}', query=query,
->>>>>>> f1d13090
             headers=self._API_HEADERS)['data']
 
     def _real_extract(self, url):
         list_id = 'history'
-<<<<<<< HEAD
-        mylist = self._call_api(list_id, 'list', {
-            'pageSize': 1,
-        })
-        entries = self._entries(functools.partial(self._fetch_page, list_id))
-        result = self.playlist_result(entries, list_id)
-        result.update(self._parse_owner(mylist))
-        return result
-=======
         try:
             mylist = self._call_api(list_id, 'list', {
                 'pageSize': 1,
@@ -913,7 +810,6 @@
                 self.raise_login_required('You have to be logged in to get your watch history')
             raise
         return self.playlist_result(self._entries(list_id), list_id, **self._parse_owner(mylist))
->>>>>>> f1d13090
 
 
 class NicovideoSearchBaseIE(InfoExtractor):
