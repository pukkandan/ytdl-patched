--- conflicted
+++ resolved
@@ -56,20 +56,11 @@
     fix_xml_ampersands,
     float_or_none,
     format_field,
-<<<<<<< HEAD
-    GeoRestrictedError,
-    GeoUtils,
     get_first_group,
     int_or_none,
     join_nonempty,
     js_to_json,
-    JSON_LD_RE,
     merge_dicts,
-=======
-    int_or_none,
-    join_nonempty,
-    js_to_json,
->>>>>>> 66cf3e10
     mimetype2ext,
     network_exceptions,
     orderedSet,
@@ -79,12 +70,8 @@
     parse_iso8601,
     parse_m3u8_attributes,
     parse_resolution,
-<<<<<<< HEAD
     preferredencoding,
-    RegexNotFoundError,
     request_to_url,
-=======
->>>>>>> 66cf3e10
     sanitize_filename,
     sanitized_Request,
     str_or_none,
@@ -917,11 +904,7 @@
             dump = base64.b64encode(webpage_bytes).decode('ascii')
             self._downloader.to_screen(dump)
         if self.get_param('write_pages', False):
-<<<<<<< HEAD
-            basen = '%s_%s' % (video_id, final_url)
-=======
-            basen = f'{video_id}_{urlh.geturl()}'
->>>>>>> 66cf3e10
+            basen = f'{video_id}_{final_url}'
             trim_length = self.get_param('trim_file_name') or 240
             if len(basen) > trim_length:
                 h = '___' + hashlib.md5(basen.encode('utf-8')).hexdigest()
@@ -1053,14 +1036,9 @@
         if transform_source:
             xml_string = transform_source(xml_string)
         try:
-<<<<<<< HEAD
             # return compat_etree_fromstring(xml_string.encode('utf-8'))
             return compat_etree_fromstring(xml_string)
-        except compat_xml_parse_error as ve:
-=======
-            return compat_etree_fromstring(xml_string.encode('utf-8'))
         except xml.etree.ElementTree.ParseError as ve:
->>>>>>> 66cf3e10
             errmsg = '%s: Failed to parse XML ' % video_id
             if fatal:
                 raise ExtractorError(errmsg, cause=ve)
@@ -3856,7 +3834,7 @@
 
     def _merge_video_infodicts(self, dicts, sort_formats=True):
         valid_dicts = list(filter(None, dicts))
-        all_info = merge_dicts(*filter(None, dicts))
+        all_info = merge_dicts(*valid_dicts)
 
         all_formats = list(x for y in valid_dicts for x in (y.get('formats') or []))
         if sort_formats:
