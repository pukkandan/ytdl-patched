# coding: utf-8
from __future__ import unicode_literals

import base64
import collections
import hashlib
import itertools
import json
import netrc
import os
import random
import re
import sys
import time
import math
try:
    from typing import Generator, Iterator
except ImportError:
    from collections.abc import Generator, Iterator

from typing import TYPE_CHECKING
if TYPE_CHECKING:
    from ..YoutubeDL import YoutubeDL

from ..compat import (
    compat_cookiejar_Cookie,
    compat_cookies_SimpleCookie,
    compat_etree_Element,
    compat_etree_fromstring,
    compat_expanduser,
    compat_getpass,
    compat_http_client,
    compat_os_name,
    compat_str,
    compat_urllib_error,
    compat_urllib_parse_unquote,
    compat_urllib_parse_urlencode,
    compat_urllib_request,
    compat_urlparse,
    compat_xml_parse_error,
)
from ..downloader import FileDownloader
from ..downloader.f4m import (
    get_base_url,
    remove_encrypted_media,
)
from ..utils import (
    age_restricted,
    base_url,
    bug_reports_message,
    clean_html,
    compiled_regex_type,
    determine_ext,
    determine_protocol,
    dict_get,
    error_to_compat_str,
    extract_attributes,
    ExtractorError,
    fix_xml_ampersands,
    float_or_none,
    format_field,
    GeoRestrictedError,
    GeoUtils,
    get_first_group,
    int_or_none,
    join_nonempty,
    js_to_json,
    JSON_LD_RE,
    mimetype2ext,
    network_exceptions,
    NO_DEFAULT,
    orderedSet,
    parse_bitrate,
    parse_codecs,
    parse_duration,
    parse_iso8601,
    parse_m3u8_attributes,
    parse_resolution,
    preferredencoding,
    RegexNotFoundError,
    request_to_url,
    sanitize_filename,
    sanitized_Request,
    str_or_none,
    str_to_int,
    strip_or_none,
    traverse_obj,
    unescapeHTML,
    UnsupportedError,
    unified_strdate,
    unified_timestamp,
    update_Request,
    update_url_query,
    url_basename,
    url_or_none,
    urljoin,
    variadic,
    xpath_element,
    xpath_text,
    xpath_with_ns,
)
from ..websocket import HAVE_WEBSOCKET


class InfoExtractor(object):
    """Information Extractor class.

    Information extractors are the classes that, given a URL, extract
    information about the video (or videos) the URL refers to. This
    information includes the real video URL, the video title, author and
    others. The information is stored in a dictionary which is then
    passed to the YoutubeDL. The YoutubeDL processes this
    information possibly downloading the video to the file system, among
    other possible outcomes.

    The type field determines the type of the result.
    By far the most common value (and the default if _type is missing) is
    "video", which indicates a single video.

    For a video, the dictionaries must include the following fields:

    id:             Video identifier.
    title:          Video title, unescaped.

    Additionally, it must contain either a formats entry or a url one:

    formats:        A list of dictionaries for each format available, ordered
                    from worst to best quality.

                    Potential fields:
                    * url        The mandatory URL representing the media:
                                   for plain file media - HTTP URL of this file,
                                   for RTMP - RTMP URL,
                                   for HLS - URL of the M3U8 media playlist,
                                   for HDS - URL of the F4M manifest,
                                   for DASH
                                     - HTTP URL to plain file media (in case of
                                       unfragmented media)
                                     - URL of the MPD manifest or base URL
                                       representing the media if MPD manifest
                                       is parsed from a string (in case of
                                       fragmented media)
                                   for MSS - URL of the ISM manifest.
                    * manifest_url
                                 The URL of the manifest file in case of
                                 fragmented media:
                                   for HLS - URL of the M3U8 master playlist,
                                   for HDS - URL of the F4M manifest,
                                   for DASH - URL of the MPD manifest,
                                   for MSS - URL of the ISM manifest.
                    * ext        Will be calculated from URL if missing
                    * format     A human-readable description of the format
                                 ("mp4 container with h264/opus").
                                 Calculated from the format_id, width, height.
                                 and format_note fields if missing.
                    * format_id  A short description of the format
                                 ("mp4_h264_opus" or "19").
                                Technically optional, but strongly recommended.
                    * format_note Additional info about the format
                                 ("3D" or "DASH video")
                    * width      Width of the video, if known
                    * height     Height of the video, if known
                    * resolution Textual description of width and height
                    * dynamic_range The dynamic range of the video. One of:
                                 "SDR" (None), "HDR10", "HDR10+, "HDR12", "HLG, "DV"
                    * tbr        Average bitrate of audio and video in KBit/s
                    * abr        Average audio bitrate in KBit/s
                    * acodec     Name of the audio codec in use
                    * asr        Audio sampling rate in Hertz
                    * vbr        Average video bitrate in KBit/s
                    * fps        Frame rate
                    * vcodec     Name of the video codec in use
                    * container  Name of the container format
                    * filesize   The number of bytes, if known in advance
                    * filesize_approx  An estimate for the number of bytes
                    * player_url SWF Player URL (used for rtmpdump).
                    * protocol   The protocol that will be used for the actual
                                 download, lower-case.
                                 "http", "https", "rtsp", "rtmp", "rtmp_ffmpeg", "rtmpe",
                                 "m3u8", "m3u8_native" or "http_dash_segments".
                    * expected_protocol The protocol that will finally be used.
                                        Only used by "niconico_dmc" downloader
                                        to determine actual downloader.
                    * fragment_base_url
                                 Base URL for fragments. Each fragment's path
                                 value (if present) will be relative to
                                 this URL.
                    * fragments  A list of fragments of a fragmented media.
                                 Each fragment entry must contain either an url
                                 or a path. If an url is present it should be
                                 considered by a client. Otherwise both path and
                                 fragment_base_url must be present. Here is
                                 the list of all potential fields:
                                 * "url" - fragment's URL
                                 * "path" - fragment's path relative to
                                            fragment_base_url
                                 * "duration" (optional, int or float)
                                 * "filesize" (optional, int)
                    * preference Order number of this format. If this field is
                                 present and not None, the formats get sorted
                                 by this field, regardless of all other values.
                                 -1 for default (order by other properties),
                                 -2 or smaller for less than default.
                                 < -1000 to hide the format (if there is
                                    another one which is strictly better)
                    * language   Language code, e.g. "de" or "en-US".
                    * language_preference  Is this in the language mentioned in
                                 the URL?
                                 10 if it's what the URL is about,
                                 -1 for default (don't know),
                                 -10 otherwise, other values reserved for now.
                    * quality    Order number of the video quality of this
                                 format, irrespective of the file format.
                                 -1 for default (order by other properties),
                                 -2 or smaller for less than default.
                    * source_preference  Order number for this video source
                                  (quality takes higher priority)
                                 -1 for default (order by other properties),
                                 -2 or smaller for less than default.
                    * http_headers  A dictionary of additional HTTP headers
                                 to add to the request.
                    * stretched_ratio  If given and not 1, indicates that the
                                 video's pixels are not square.
                                 width : height ratio as float.
                    * no_resume  The server does not support resuming the
                                 (HTTP or RTMP) download. Boolean.
                    * has_drm    The format has DRM and cannot be downloaded. Boolean
                    * downloader_options  A dictionary of downloader options as
                                 described in FileDownloader
                    RTMP formats can also have the additional fields: page_url,
                    app, play_path, tc_url, flash_version, rtmp_live, rtmp_conn,
                    rtmp_protocol, rtmp_real_time

    url:            Final video URL.
    ext:            Video filename extension.
    format:         The video format, defaults to ext (used for --get-format)
    player_url:     SWF Player URL (used for rtmpdump).

    The following fields are optional:

    alt_title:      A secondary title of the video.
    display_id      An alternative identifier for the video, not necessarily
                    unique, but available before title. Typically, id is
                    something like "4234987", title "Dancing naked mole rats",
                    and display_id "dancing-naked-mole-rats"
    thumbnails:     A list of dictionaries, with the following entries:
                        * "id" (optional, string) - Thumbnail format ID
                        * "url"
                        * "preference" (optional, int) - quality of the image
                        * "width" (optional, int)
                        * "height" (optional, int)
                        * "resolution" (optional, string "{width}x{height}",
                                        deprecated)
                        * "filesize" (optional, int)
    thumbnail:      Full URL to a video thumbnail image.
    description:    Full video description.
    uploader:       Full name of the video uploader.
    license:        License name the video is licensed under.
    creator:        The creator of the video.
    release_timestamp: UNIX timestamp of the moment the video was released.
    release_date:   The date (YYYYMMDD) when the video was released.
    timestamp:      UNIX timestamp of the moment the video was uploaded
    upload_date:    Video upload date (YYYYMMDD).
                    If not explicitly set, calculated from timestamp.
    uploader_id:    Nickname or id of the video uploader.
    uploader_url:   Full URL to a personal webpage of the video uploader.
    channel:        Full name of the channel the video is uploaded on.
                    Note that channel fields may or may not repeat uploader
                    fields. This depends on a particular extractor.
    channel_id:     Id of the channel.
    channel_url:    Full URL to a channel webpage.
    location:       Physical location where the video was filmed.
    subtitles:      The available subtitles as a dictionary in the format
                    {tag: subformats}. "tag" is usually a language code, and
                    "subformats" is a list sorted from lower to higher
                    preference, each element is a dictionary with the "ext"
                    entry and one of:
                        * "data": The subtitles file contents
                        * "url": A URL pointing to the subtitles file
                    It can optionally also have:
                        * "name": Name or description of the subtitles
                    "ext" will be calculated from URL if missing
    automatic_captions: Like 'subtitles'; contains automatically generated
                    captions instead of normal subtitles
    duration:       Length of the video in seconds, as an integer or float.
    view_count:     How many users have watched the video on the platform.
    like_count:     Number of positive ratings of the video
    dislike_count:  Number of negative ratings of the video
    repost_count:   Number of reposts of the video
    average_rating: Average rating give by users, the scale used depends on the webpage
    comment_count:  Number of comments on the video
    comments:       A list of comments, each with one or more of the following
                    properties (all but one of text or html optional):
                        * "author" - human-readable name of the comment author
                        * "author_id" - user ID of the comment author
                        * "author_thumbnail" - The thumbnail of the comment author
                        * "id" - Comment ID
                        * "html" - Comment as HTML
                        * "text" - Plain text of the comment
                        * "timestamp" - UNIX timestamp of comment
                        * "parent" - ID of the comment this one is replying to.
                                     Set to "root" to indicate that this is a
                                     comment to the original video.
                        * "like_count" - Number of positive ratings of the comment
                        * "dislike_count" - Number of negative ratings of the comment
                        * "is_favorited" - Whether the comment is marked as
                                           favorite by the video uploader
                        * "author_is_uploader" - Whether the comment is made by
                                                 the video uploader
    age_limit:      Age restriction for the video, as an integer (years)
    webpage_url:    The URL to the video webpage, if given to yt-dlp it
                    should allow to get the same result again. (It will be set
                    by YoutubeDL if it's missing)
    categories:     A list of categories that the video falls in, for example
                    ["Sports", "Berlin"]
    tags:           A list of tags assigned to the video, e.g. ["sweden", "pop music"]
    cast:           A list of the video cast
    is_live:        True, False, or None (=unknown). Whether this video is a
                    live stream that goes on instead of a fixed-length video.
    was_live:       True, False, or None (=unknown). Whether this video was
                    originally a live stream.
    live_status:    'is_live', 'is_upcoming', 'was_live', 'not_live' or None (=unknown)
                    If absent, automatically set from is_live, was_live
    start_time:     Time in seconds where the reproduction should start, as
                    specified in the URL.
    end_time:       Time in seconds where the reproduction should end, as
                    specified in the URL.
    chapters:       A list of dictionaries, with the following entries:
                        * "start_time" - The start time of the chapter in seconds
                        * "end_time" - The end time of the chapter in seconds
                        * "title" (optional, string)
    playable_in_embed: Whether this video is allowed to play in embedded
                    players on other sites. Can be True (=always allowed),
                    False (=never allowed), None (=unknown), or a string
                    specifying the criteria for embedability (Eg: 'whitelist')
    availability:   Under what condition the video is available. One of
                    'private', 'premium_only', 'subscriber_only', 'needs_auth',
                    'unlisted' or 'public'. Use 'InfoExtractor._availability'
                    to set it
    __post_extractor: A function to be called just before the metadata is
                    written to either disk, logger or console. The function
                    must return a dict which will be added to the info_dict.
                    This is usefull for additional information that is
                    time-consuming to extract. Note that the fields thus
                    extracted will not be available to output template and
                    match_filter. So, only "comments" and "comment_count" are
                    currently allowed to be extracted via this method.

    The following fields should only be used when the video belongs to some logical
    chapter or section:

    chapter:        Name or title of the chapter the video belongs to.
    chapter_number: Number of the chapter the video belongs to, as an integer.
    chapter_id:     Id of the chapter the video belongs to, as a unicode string.

    The following fields should only be used when the video is an episode of some
    series, programme or podcast:

    series:         Title of the series or programme the video episode belongs to.
    series_id:      Id of the series or programme the video episode belongs to, as a unicode string.
    season:         Title of the season the video episode belongs to.
    season_number:  Number of the season the video episode belongs to, as an integer.
    season_id:      Id of the season the video episode belongs to, as a unicode string.
    episode:        Title of the video episode. Unlike mandatory video title field,
                    this field should denote the exact title of the video episode
                    without any kind of decoration.
    episode_number: Number of the video episode within a season, as an integer.
    episode_id:     Id of the video episode, as a unicode string.

    The following fields should only be used when the media is a track or a part of
    a music album:

    track:          Title of the track.
    track_number:   Number of the track within an album or a disc, as an integer.
    track_id:       Id of the track (useful in case of custom indexing, e.g. 6.iii),
                    as a unicode string.
    artist:         Artist(s) of the track.
    genre:          Genre(s) of the track.
    album:          Title of the album the track belongs to.
    album_type:     Type of the album (e.g. "Demo", "Full-length", "Split", "Compilation", etc).
    album_artist:   List of all artists appeared on the album (e.g.
                    "Ash Borer / Fell Voices" or "Various Artists", useful for splits
                    and compilations).
    disc_number:    Number of the disc or other physical medium the track belongs to,
                    as an integer.
    release_year:   Year (YYYY) when the album was released.

    Unless mentioned otherwise, the fields should be Unicode strings.

    Unless mentioned otherwise, None is equivalent to absence of information.


    _type "playlist" indicates multiple videos.
    There must be a key "entries", which is a list, an iterable, or a PagedList
    object, each element of which is a valid dictionary by this specification.

    Additionally, playlists can have "id", "title", and any other relevent
    attributes with the same semantics as videos (see above).


    _type "multi_video" indicates that there are multiple videos that
    form a single show, for examples multiple acts of an opera or TV episode.
    It must have an entries key like a playlist and contain all the keys
    required for a video at the same time.


    _type "url" indicates that the video must be extracted from another
    location, possibly by a different extractor. Its only required key is:
    "url" - the next URL to extract.
    The key "ie_key" can be set to the class name (minus the trailing "IE",
    e.g. "Youtube") if the extractor class is known in advance.
    Additionally, the dictionary may have any properties of the resolved entity
    known in advance, for example "title" if the title of the referred video is
    known ahead of time.


    _type "url_transparent" entities have the same specification as "url", but
    indicate that the given additional information is more precise than the one
    associated with the resolved URL.
    This is useful when a site employs a video service that hosts the video and
    its technical metadata, but that video service does not embed a useful
    title, description etc.


    Subclasses of this one should re-define the _real_initialize() and
    _real_extract() methods and define a _VALID_URL regexp.
    Probably, they should also be added to the list of extractors.

    Subclasses may also override suitable() if necessary, but ensure the function
    signature is preserved and that this function imports everything it needs
    (except other extractors), so that lazy_extractors works correctly

    _GEO_BYPASS attribute may be set to False in order to disable
    geo restriction bypass mechanisms for a particular extractor.
    Though it won't disable explicit geo restriction bypass based on
    country code provided with geo_bypass_country.

    _GEO_COUNTRIES attribute may contain a list of presumably geo unrestricted
    countries for this extractor. One of these countries will be used by
    geo restriction bypass mechanism right away in order to bypass
    geo restriction, of course, if the mechanism is not disabled.

    _GEO_IP_BLOCKS attribute may contain a list of presumably geo unrestricted
    IP blocks in CIDR notation for this extractor. One of these IP blocks
    will be used by geo restriction bypass mechanism similarly
    to _GEO_COUNTRIES.

    The _WORKING attribute should be set to False for broken IEs
    in order to warn the users and skip the tests.
    """

    _ready = False
    _downloader = None
    _x_forwarded_for_ip = None
    _GEO_BYPASS = True
    _GEO_COUNTRIES = None
    _GEO_IP_BLOCKS = None
    _WORKING = True
    _SELF_HOSTED = False
    """ True if it's self-hosted service. DO NOT SET IT TRUE MANUALLY """
    _FEATURE_DEPENDENCY = tuple()
    """
    Feature dependency declaration. Case sensitive.
    Following features are known and recognized:
    - websocket - Requires WebSocket-related package/command
    - yaml - pyyaml package
    """

    _LOGIN_HINTS = {
        'any': 'Use --cookies, --username and --password, or --netrc to provide account credentials',
        'cookies': (
            'Use --cookies-from-browser or --cookies for the authentication. '
            'See  https://github.com/ytdl-org/youtube-dl#how-do-i-pass-cookies-to-youtube-dl  for how to manually pass cookies'),
        'password': 'Use --username and --password, or --netrc to provide account credentials',
    }

    def __init__(self, downloader: 'YoutubeDL' = None):
        """Constructor. Receives an optional downloader (a YoutubeDL instance).
        If a downloader is not passed during initialization,
        it must be set using "set_downloader()" before "extract()" is called"""
        self._ready = False
        self._x_forwarded_for_ip = None
        self._printed_messages = set()
        self.set_downloader(downloader)

    @classmethod
    def _match_valid_url(cls, url):
        # This does not use has/getattr intentionally - we want to know whether
        # we have cached the regexp for *this* class, whereas getattr would also
        # match the superclass
        if '_VALID_URL_RE' not in cls.__dict__:
            if '_VALID_URL' not in cls.__dict__:
                cls._VALID_URL = cls._make_valid_url()
            cls._VALID_URL_RE = re.compile(cls._VALID_URL)
        return cls._VALID_URL_RE.match(url)

    @classmethod
    def suitable(cls, url):
        """Receives a URL and returns True if suitable for this IE."""
        # This function must import everything it needs (except other extractors),
        # so that lazy_extractors works correctly
        return cls._match_valid_url(url) is not None

    @classmethod
    def _match_id(cls, url):
        return cls._match_valid_url(url).group('id')

    @classmethod
    def get_temp_id(cls, url):
        try:
            return cls._match_id(url)
        except (IndexError, AttributeError):
            return None

    @classmethod
    def working(cls):
        """Getter method for _WORKING."""
        return cls._WORKING

    def initialize(self):
        """Initializes an instance (authentication, etc)."""
        self._printed_messages = set()
        self._initialize_geo_bypass({
            'countries': self._GEO_COUNTRIES,
            'ip_blocks': self._GEO_IP_BLOCKS,
        })
        if not self._ready:
            self._real_initialize()
            self._ready = True

    def _initialize_geo_bypass(self, geo_bypass_context):
        """
        Initialize geo restriction bypass mechanism.

        This method is used to initialize geo bypass mechanism based on faking
        X-Forwarded-For HTTP header. A random country from provided country list
        is selected and a random IP belonging to this country is generated. This
        IP will be passed as X-Forwarded-For HTTP header in all subsequent
        HTTP requests.

        This method will be used for initial geo bypass mechanism initialization
        during the instance initialization with _GEO_COUNTRIES and
        _GEO_IP_BLOCKS.

        You may also manually call it from extractor's code if geo bypass
        information is not available beforehand (e.g. obtained during
        extraction) or due to some other reason. In this case you should pass
        this information in geo bypass context passed as first argument. It may
        contain following fields:

        countries:  List of geo unrestricted countries (similar
                    to _GEO_COUNTRIES)
        ip_blocks:  List of geo unrestricted IP blocks in CIDR notation
                    (similar to _GEO_IP_BLOCKS)

        """
        if not self._x_forwarded_for_ip:

            # Geo bypass mechanism is explicitly disabled by user
            if not self.get_param('geo_bypass', True):
                return

            if not geo_bypass_context:
                geo_bypass_context = {}

            # Backward compatibility: previously _initialize_geo_bypass
            # expected a list of countries, some 3rd party code may still use
            # it this way
            if isinstance(geo_bypass_context, (list, tuple)):
                geo_bypass_context = {
                    'countries': geo_bypass_context,
                }

            # The whole point of geo bypass mechanism is to fake IP
            # as X-Forwarded-For HTTP header based on some IP block or
            # country code.

            # Path 1: bypassing based on IP block in CIDR notation

            # Explicit IP block specified by user, use it right away
            # regardless of whether extractor is geo bypassable or not
            ip_block = self.get_param('geo_bypass_ip_block', None)

            # Otherwise use random IP block from geo bypass context but only
            # if extractor is known as geo bypassable
            if not ip_block:
                ip_blocks = geo_bypass_context.get('ip_blocks')
                if self._GEO_BYPASS and ip_blocks:
                    ip_block = random.choice(ip_blocks)

            if ip_block:
                self._x_forwarded_for_ip = GeoUtils.random_ipv4(ip_block)
                self._downloader.write_debug(
                    '[debug] Using fake IP %s as X-Forwarded-For' % self._x_forwarded_for_ip)
                return

            # Path 2: bypassing based on country code

            # Explicit country code specified by user, use it right away
            # regardless of whether extractor is geo bypassable or not
            country = self.get_param('geo_bypass_country', None)

            # Otherwise use random country code from geo bypass context but
            # only if extractor is known as geo bypassable
            if not country:
                countries = geo_bypass_context.get('countries')
                if self._GEO_BYPASS and countries:
                    country = random.choice(countries)

            if country:
                self._x_forwarded_for_ip = GeoUtils.random_ipv4(country)
                self._downloader.write_debug(
                    'Using fake IP %s (%s) as X-Forwarded-For' % (self._x_forwarded_for_ip, country.upper()))

    def extract(self, url):
        """Extracts URL information and returns it in list of dicts."""

        if 'websocket' in self._FEATURE_DEPENDENCY and not HAVE_WEBSOCKET:
            raise ExtractorError('Please install websockets or websocket_client package via pip, or websockat command', expected=True)
        try:
            if 'yaml' in self._FEATURE_DEPENDENCY:
                __import__('yaml')
        except ImportError:
            raise ExtractorError('Please install pyyaml package via pip.', expected=True)
        try:
            for _ in range(2):
                try:
                    self.initialize()
                    self.write_debug('Extracting URL: %s' % url)
                    ie_result = self._real_extract(url)
                    if ie_result is None:
                        return None
                    if self._x_forwarded_for_ip:
                        ie_result['__x_forwarded_for_ip'] = self._x_forwarded_for_ip
                    subtitles = ie_result.get('subtitles')
                    if (subtitles and 'live_chat' in subtitles
                            and 'no-live-chat' in self.get_param('compat_opts', [])):
                        del subtitles['live_chat']
                    return ie_result
                except GeoRestrictedError as e:
                    if self.__maybe_fake_ip_and_retry(e.countries):
                        continue
                    raise
        except UnsupportedError:
            raise
        except ExtractorError as e:
            kwargs = {
                'video_id': e.video_id or self.get_temp_id(url),
                'ie': self.IE_NAME,
                'tb': e.traceback,
                'expected': e.expected,
                'cause': e.cause
            }
            if hasattr(e, 'countries'):
                kwargs['countries'] = e.countries
            raise type(e)(e.msg, **kwargs)
        except compat_http_client.IncompleteRead as e:
            raise ExtractorError('A network error has occurred.', cause=e, expected=True, video_id=self.get_temp_id(url))
        except (KeyError, StopIteration) as e:
            raise ExtractorError('An extractor error has occurred.', cause=e, video_id=self.get_temp_id(url))

    def __maybe_fake_ip_and_retry(self, countries):
        if (not self.get_param('geo_bypass_country', None)
                and self._GEO_BYPASS
                and self.get_param('geo_bypass', True)
                and not self._x_forwarded_for_ip
                and countries):
            country_code = random.choice(countries)
            self._x_forwarded_for_ip = GeoUtils.random_ipv4(country_code)
            if self._x_forwarded_for_ip:
                self.report_warning(
                    'Video is geo restricted. Retrying extraction with fake IP %s (%s) as X-Forwarded-For.'
                    % (self._x_forwarded_for_ip, country_code.upper()))
                return True
        return False

    def set_downloader(self, downloader: 'YoutubeDL'):
        """Sets the downloader for this IE."""
        self._downloader: 'YoutubeDL' = downloader

    def _real_initialize(self):
        """Real initialization process. Redefine in subclasses."""
        pass

    def _real_extract(self, url):
        """Real extraction process. Redefine in subclasses."""
        pass

    @classmethod
    def ie_key(cls):
        """A string for getting the InfoExtractor with get_info_extractor"""
        return cls.__name__[:-2]

    @property
    def IE_NAME(self):
        return compat_str(type(self).__name__[:-2])

    @staticmethod
    def __can_accept_status_code(err, expected_status):
        assert isinstance(err, compat_urllib_error.HTTPError)
        if expected_status is None:
            return False
        elif callable(expected_status):
            return expected_status(err.code) is True
        else:
            return err.code in variadic(expected_status)

    def _request_webpage(self, url_or_request, video_id, note=None, errnote=None, fatal=True, data=None, headers={}, query={}, expected_status=None):
        """
        Return the response handle.

        See _download_webpage docstring for arguments specification.
        """
        if not self._downloader._first_webpage_request:
            sleep_interval = self.get_param('sleep_interval_requests') or 0
            if sleep_interval > 0:
                self.to_screen('Sleeping %s seconds ...' % sleep_interval)
                time.sleep(sleep_interval)
        else:
            self._downloader._first_webpage_request = False

        if note is None:
            self.report_download_webpage(video_id)
        elif note is not False:
            if video_id is None:
                self.to_screen('%s' % (note,))
            else:
                self.to_screen('%s: %s' % (video_id, note))

        # Some sites check X-Forwarded-For HTTP header in order to figure out
        # the origin of the client behind proxy. This allows bypassing geo
        # restriction by faking this header's value to IP that belongs to some
        # geo unrestricted country. We will do so once we encounter any
        # geo restriction error.
        if self._x_forwarded_for_ip:
            if 'X-Forwarded-For' not in headers:
                headers['X-Forwarded-For'] = self._x_forwarded_for_ip

        if isinstance(url_or_request, compat_urllib_request.Request):
            url_or_request = update_Request(
                url_or_request, data=data, headers=headers, query=query)
        else:
            if query:
                url_or_request = update_url_query(url_or_request, query)
            if data is not None or headers:
                url_or_request = sanitized_Request(url_or_request, data, headers)
        if self._downloader.params.get('verbose', False):
            self.to_screen('[debug] Fetching webpage from %s' % request_to_url(url_or_request))
        try:
            return self._downloader.urlopen(url_or_request)
        except network_exceptions as err:
            if isinstance(err, compat_urllib_error.HTTPError):
                if self.__can_accept_status_code(err, expected_status):
                    # Retain reference to error to prevent file object from
                    # being closed before it can be read. Works around the
                    # effects of <https://bugs.python.org/issue15002>
                    # introduced in Python 3.4.1.
                    err.fp._error = err
                    return err.fp

            if errnote is False:
                return False
            if errnote is None:
                errnote = 'Unable to download webpage'

            errmsg = '%s: %s' % (errnote, error_to_compat_str(err))
            if fatal:
                raise ExtractorError(errmsg, sys.exc_info()[2], cause=err)
            else:
                self.report_warning(errmsg)
                return False

    def _download_webpage_handle(self, url_or_request, video_id, note=None, errnote=None, fatal=True, encoding=None, data=None, headers={}, query={}, expected_status=None):
        """
        Return a tuple (page content as string, URL handle).

        See _download_webpage docstring for arguments specification.
        """
        # Strip hashes from the URL (#1038)
        if isinstance(url_or_request, (compat_str, str)):
            url_or_request = url_or_request.partition('#')[0]

        urlh = self._request_webpage(url_or_request, video_id, note, errnote, fatal, data=data, headers=headers, query=query, expected_status=expected_status)
        if urlh is False:
            assert not fatal
            return False
        content = self._webpage_read_content(urlh, url_or_request, video_id, note, errnote, fatal, encoding=encoding)
        return (content, urlh)

    @staticmethod
    def _guess_encoding_from_content(content_type, webpage_bytes):
        m = re.match(r'[a-zA-Z0-9_.-]+/[a-zA-Z0-9_.-]+\s*;\s*charset=(.+)', content_type)
        if m:
            encoding = m.group(1)
        else:
            m = re.search(br'<meta[^>]+charset=[\'"]?([^\'")]+)[ /\'">]',
                          webpage_bytes[:1024])
            if m:
                encoding = m.group(1).decode('ascii')
            elif webpage_bytes.startswith(b'\xff\xfe'):
                encoding = 'utf-16'
            else:
                encoding = 'utf-8'

        return encoding

    def __check_blocked(self, content):
        first_block = content[:512]
        if ('<title>Access to this site is blocked</title>' in content
                and 'Websense' in first_block):
            msg = 'Access to this webpage has been blocked by Websense filtering software in your network.'
            blocked_iframe = self._html_search_regex(
                r'<iframe src="([^"]+)"', content,
                'Websense information URL', default=None)
            if blocked_iframe:
                msg += ' Visit %s for more details' % blocked_iframe
            raise ExtractorError(msg, expected=True)
        if '<title>The URL you requested has been blocked</title>' in first_block:
            msg = (
                'Access to this webpage has been blocked by Indian censorship. '
                'Use a VPN or proxy server (with --proxy) to route around it.')
            block_msg = self._html_search_regex(
                r'</h1><p>(.*?)</p>',
                content, 'block message', default=None)
            if block_msg:
                msg += ' (Message: "%s")' % block_msg.replace('\n', ' ')
            raise ExtractorError(msg, expected=True)
        if ('<title>TTK :: Доступ к ресурсу ограничен</title>' in content
                and 'blocklist.rkn.gov.ru' in content):
            raise ExtractorError(
                'Access to this webpage has been blocked by decision of the Russian government. '
                'Visit http://blocklist.rkn.gov.ru/ for a block reason.',
                expected=True)

    def _webpage_read_content(self, urlh, url_or_request, video_id, note=None, errnote=None, fatal=True, prefix=None, encoding=None):
        content_type = urlh.headers.get('Content-Type', '')
        webpage_bytes = urlh.read()
        if prefix is not None:
            webpage_bytes = prefix + webpage_bytes
        if not encoding:
            encoding = self._guess_encoding_from_content(content_type, webpage_bytes)
        if self.get_param('dump_intermediate_pages', False):
            self.to_screen('Dumping request to ' + urlh.geturl())
            dump = base64.b64encode(webpage_bytes).decode('ascii')
            self._downloader.to_screen(dump)
        if self.get_param('write_pages', False):
            basen = '%s_%s' % (video_id, urlh.geturl())
            trim_length = self.get_param('trim_file_name') or 240
            if len(basen) > trim_length:
                h = '___' + hashlib.md5(basen.encode('utf-8')).hexdigest()
                basen = basen[:trim_length - len(h)] + h
            raw_filename = basen + '.dump'
            filename = sanitize_filename(raw_filename, restricted=True)
            self.to_screen('Saving request to ' + filename)
            # Working around MAX_PATH limitation on Windows (see
            # http://msdn.microsoft.com/en-us/library/windows/desktop/aa365247(v=vs.85).aspx)
            if compat_os_name == 'nt':
                absfilepath = os.path.abspath(filename)
                if len(absfilepath) > 259:
                    filename = '\\\\?\\' + absfilepath
            with open(filename, 'wb') as outf:
                outf.write(webpage_bytes)

        try:
            content = webpage_bytes.decode(encoding, 'replace')
        except LookupError:
            content = webpage_bytes.decode('utf-8', 'replace')

        self.__check_blocked(content)

        return content

    def _download_webpage(
            self, url_or_request, video_id, note=None, errnote=None,
            fatal=True, tries=1, timeout=5, encoding=None, data=None,
            headers={}, query={}, expected_status=None):
        """
        Return the data of the page as a string.

        Arguments:
        url_or_request -- plain text URL as a string or
            a compat_urllib_request.Requestobject
        video_id -- Video/playlist/item identifier (string)

        Keyword arguments:
        note -- note printed before downloading (string)
        errnote -- note printed in case of an error (string)
        fatal -- flag denoting whether error should be considered fatal,
            i.e. whether it should cause ExtractionError to be raised,
            otherwise a warning will be reported and extraction continued
        tries -- number of tries
        timeout -- sleep interval between tries
        encoding -- encoding for a page content decoding, guessed automatically
            when not explicitly specified
        data -- POST data (bytes)
        headers -- HTTP headers (dict)
        query -- URL query (dict)
        expected_status -- allows to accept failed HTTP requests (non 2xx
            status code) by explicitly specifying a set of accepted status
            codes. Can be any of the following entities:
                - an integer type specifying an exact failed status code to
                  accept
                - a list or a tuple of integer types specifying a list of
                  failed status codes to accept
                - a callable accepting an actual failed status code and
                  returning True if it should be accepted
            Note that this argument does not affect success status codes (2xx)
            which are always accepted.
        """

        success = False
        try_count = 0
        while success is False:
            try:
                res = self._download_webpage_handle(
                    url_or_request, video_id, note, errnote, fatal,
                    encoding=encoding, data=data, headers=headers, query=query,
                    expected_status=expected_status)
                success = True
            except compat_http_client.IncompleteRead as e:
                try_count += 1
                if try_count >= tries:
                    raise e
                self._sleep(timeout, video_id)
        if res is False:
            return res
        else:
            content, _ = res
            return content

    def _download_xml_handle(
            self, url_or_request, video_id, note='Downloading XML',
            errnote='Unable to download XML', transform_source=None,
            fatal=True, encoding=None, data=None, headers={}, query={},
            expected_status=None):
        """
        Return a tuple (xml as an compat_etree_Element, URL handle).

        See _download_webpage docstring for arguments specification.
        """
        res = self._download_webpage_handle(
            url_or_request, video_id, note, errnote, fatal=fatal,
            encoding=encoding, data=data, headers=headers, query=query,
            expected_status=expected_status)
        if res is False:
            return res
        xml_string, urlh = res
        return self._parse_xml(
            xml_string, video_id, transform_source=transform_source,
            fatal=fatal), urlh

    def _download_xml(
            self, url_or_request, video_id,
            note='Downloading XML', errnote='Unable to download XML',
            transform_source=None, fatal=True, encoding=None,
            data=None, headers={}, query={}, expected_status=None):
        """
        Return the xml as an compat_etree_Element.

        See _download_webpage docstring for arguments specification.
        """
        res = self._download_xml_handle(
            url_or_request, video_id, note=note, errnote=errnote,
            transform_source=transform_source, fatal=fatal, encoding=encoding,
            data=data, headers=headers, query=query,
            expected_status=expected_status)
        return res if res is False else res[0]

    def _parse_xml(self, xml_string, video_id, transform_source=None, fatal=True):
        if transform_source:
            xml_string = transform_source(xml_string)
        try:
            # return compat_etree_fromstring(xml_string.encode('utf-8'))
            return compat_etree_fromstring(xml_string)
        except compat_xml_parse_error as ve:
            errmsg = '%s: Failed to parse XML ' % video_id
            if fatal:
                raise ExtractorError(errmsg, cause=ve)
            else:
                self.report_warning(errmsg + str(ve))

    def _download_json_handle(
            self, url_or_request, video_id, note='Downloading JSON metadata',
            errnote='Unable to download JSON metadata', transform_source=None,
            fatal=True, encoding=None, data=None, headers={}, query={},
            expected_status=None):
        """
        Return a tuple (JSON object, URL handle).

        See _download_webpage docstring for arguments specification.
        """
        res = self._download_webpage_handle(
            url_or_request, video_id, note, errnote, fatal=fatal,
            encoding=encoding, data=data, headers=headers, query=query,
            expected_status=expected_status)
        if res is False:
            return res
        json_string, urlh = res
        return self._parse_json(
            json_string, video_id, transform_source=transform_source,
            fatal=fatal), urlh

    def _download_json(
            self, url_or_request, video_id, note='Downloading JSON metadata',
            errnote='Unable to download JSON metadata', transform_source=None,
            fatal=True, encoding=None, data=None, headers={}, query={},
            expected_status=None):
        """
        Return the JSON object as a dict.

        See _download_webpage docstring for arguments specification.
        """
        res = self._download_json_handle(
            url_or_request, video_id, note=note, errnote=errnote,
            transform_source=transform_source, fatal=fatal, encoding=encoding,
            data=data, headers=headers, query=query,
            expected_status=expected_status)
        return res if res is False else res[0]

    def _parse_json(self, json_string, video_id, transform_source=None, fatal=True):
        if transform_source:
            json_string = transform_source(json_string)
        try:
            return json.loads(json_string)
        except ValueError as ve:
            errmsg = '%s: Failed to parse JSON ' % video_id
            if fatal:
                raise ExtractorError(errmsg, cause=ve)
            else:
                self.report_warning(errmsg + str(ve))

    def _parse_socket_response_as_json(self, data, video_id, transform_source=None, fatal=True):
        return self._parse_json(
            data[data.find('{'):data.rfind('}') + 1],
            video_id, transform_source, fatal)

    def _download_socket_json_handle(
            self, url_or_request, video_id, note='Polling socket',
            errnote='Unable to poll socket', transform_source=None,
            fatal=True, encoding=None, data=None, headers={}, query={},
            expected_status=None):
        """
        Return a tuple (JSON object, URL handle).

        See _download_webpage docstring for arguments specification.
        """
        res = self._download_webpage_handle(
            url_or_request, video_id, note, errnote, fatal=fatal,
            encoding=encoding, data=data, headers=headers, query=query,
            expected_status=expected_status)
        if res is False:
            return res
        webpage, urlh = res
        return self._parse_socket_response_as_json(
            webpage, video_id, transform_source=transform_source,
            fatal=fatal), urlh

    def _download_socket_json(
            self, url_or_request, video_id, note='Polling socket',
            errnote='Unable to poll socket', transform_source=None,
            fatal=True, encoding=None, data=None, headers={}, query={},
            expected_status=None):
        """
        Return the JSON object as a dict.

        See _download_webpage docstring for arguments specification.
        """
        res = self._download_socket_json_handle(
            url_or_request, video_id, note=note, errnote=errnote,
            transform_source=transform_source, fatal=fatal, encoding=encoding,
            data=data, headers=headers, query=query,
            expected_status=expected_status)
        return res if res is False else res[0]

    def report_warning(self, msg, video_id=None, *args, only_once=False, **kwargs):
        idstr = format_field(video_id, template='%s: ')
        msg = f'[{self.IE_NAME}] {idstr}{msg}'
        if only_once:
            if f'WARNING: {msg}' in self._printed_messages:
                return
            self._printed_messages.add(f'WARNING: {msg}')
        self._downloader.report_warning(msg, *args, **kwargs)

    def to_screen(self, msg, *args, **kwargs):
        """Print msg to screen, prefixing it with '[ie_name]'"""
        self._downloader.to_screen('[%s] %s' % (self.IE_NAME, msg), *args, **kwargs)

    def write_debug(self, msg, *args, **kwargs):
        self._downloader.write_debug('[%s] %s' % (self.IE_NAME, msg), *args, **kwargs)

    def get_param(self, name, default=None, *args, **kwargs):
        if self._downloader:
            return self._downloader.params.get(name, default, *args, **kwargs)
        return default

    def report_drm(self, video_id, partial=False):
        self.raise_no_formats('This video is DRM protected', expected=True, video_id=video_id)

    def report_extraction(self, id_or_name):
        """Report information extraction."""
        self.to_screen('%s: Extracting information' % id_or_name)

    def report_download_webpage(self, video_id):
        """Report webpage download."""
        self.to_screen('%s: Downloading webpage' % video_id)

    def report_age_confirmation(self):
        """Report attempt to confirm age."""
        self.to_screen('Confirming age')

    def report_login(self):
        """Report attempt to log in."""
        self.to_screen('Logging in')

    def raise_login_required(
            self, msg='This video is only available for registered users',
            metadata_available=False, method='any'):
        if metadata_available and (
                self.get_param('ignore_no_formats_error') or self.get_param('wait_for_video')):
            self.report_warning(msg)
        if method is not None:
            msg = '%s. %s' % (msg, self._LOGIN_HINTS[method])
        raise ExtractorError(msg, expected=True)

    def raise_geo_restricted(
            self, msg='This video is not available from your location due to geo restriction',
            countries=None, metadata_available=False):
        if metadata_available and (
                self.get_param('ignore_no_formats_error') or self.get_param('wait_for_video')):
            self.report_warning(msg)
        else:
            raise GeoRestrictedError(msg, countries=countries)

    def raise_no_formats(self, msg, expected=False, video_id=None):
        if expected and (
                self.get_param('ignore_no_formats_error') or self.get_param('wait_for_video')):
            self.report_warning(msg, video_id)
        elif isinstance(msg, ExtractorError):
            raise msg
        else:
            raise ExtractorError(msg, expected=expected, video_id=video_id)

    # Methods for following #608
    @staticmethod
    def url_result(url, ie=None, video_id=None, video_title=None, **kwargs):
        """Returns a URL that points to a page that should be processed"""
        # TODO: ie should be the class used for getting the info
        video_info = {'_type': 'url',
                      'url': url,
                      'ie_key': ie}
        video_info.update(kwargs)
        if video_id is not None:
            video_info['id'] = video_id
        if video_title is not None:
            video_info['title'] = video_title
        return video_info

    def playlist_from_matches(self, matches, playlist_id=None, playlist_title=None, getter=None, ie=None):
        urls = orderedSet(
            self.url_result(self._proto_relative_url(getter(m) if getter else m), ie)
            for m in matches)
        return self.playlist_result(
            urls, playlist_id=playlist_id, playlist_title=playlist_title)

    @staticmethod
    def playlist_result(entries, playlist_id=None, playlist_title=None, playlist_description=None, **kwargs):
        """Returns a playlist"""
        video_info = {'_type': 'playlist',
                      'entries': entries}
        video_info.update(kwargs)
        if playlist_id:
            video_info['id'] = playlist_id
        if playlist_title:
            video_info['title'] = playlist_title
        if playlist_description is not None:
            video_info['description'] = playlist_description
        return video_info

    def _search_regex(self, pattern, string, name, default=NO_DEFAULT, fatal=True, flags=0, group=None):
        """
        Perform a regex search on the given string, using a single or a list of
        patterns returning the first matching group.
        In case of failure return a default value or raise a WARNING or a
        RegexNotFoundError, depending on fatal, specifying the field name.
        """
        if string is None:
            return None
        if isinstance(pattern, (str, compat_str, compiled_regex_type)):
            mobj = re.search(pattern, string, flags)
        else:
            for p in pattern:
                mobj = re.search(p, string, flags)
                if mobj:
                    break

        _name = self._downloader._format_err(name, self._downloader.Styles.EMPHASIS)

        if mobj:
            if group is None:
                # return the first matching group
                return next(g for g in mobj.groups() if g is not None)
            elif isinstance(group, (list, tuple)):
                return tuple(mobj.group(g) for g in group)
            else:
                return mobj.group(group)
        elif default is not NO_DEFAULT:
            return default
        elif fatal:
            raise RegexNotFoundError('Unable to extract %s' % _name)
        else:
            self.report_warning('unable to extract %s' % _name + bug_reports_message())
            return None

    def _html_search_regex(self, pattern, string, name, default=NO_DEFAULT, fatal=True, flags=0, group=None):
        """
        Like _search_regex, but strips HTML tags and unescapes entities.
        """
        res = self._search_regex(pattern, string, name, default, fatal, flags, group)
        if res:
            return clean_html(res).strip()
        else:
            return res

    def _get_netrc_login_info(self, netrc_machine=None):
        username = None
        password = None
        netrc_machine = netrc_machine or self._NETRC_MACHINE

        if self.get_param('usenetrc', False):
            try:
                netrc_file = compat_expanduser(self.get_param('netrc_location') or '~')
                if os.path.isdir(netrc_file):
                    netrc_file = os.path.join(netrc_file, '.netrc')
                info = netrc.netrc(file=netrc_file).authenticators(netrc_machine)
                if info is not None:
                    username = info[0]
                    password = info[2]
                else:
                    raise netrc.NetrcParseError(
                        'No authenticators for %s' % netrc_machine)
            except (IOError, netrc.NetrcParseError) as err:
                self.report_warning(
                    'parsing .netrc: %s' % error_to_compat_str(err))

        return username, password

    def _get_login_info(self, username_option='username', password_option='password', netrc_machine=None):
        """
        Get the login info as (username, password)
        First look for the manually specified credentials using username_option
        and password_option as keys in params dictionary. If no such credentials
        available look in the netrc file using the netrc_machine or _NETRC_MACHINE
        value.
        If there's no info available, return (None, None)
        """

        # Attempt to use provided username and password or .netrc data
        username = self.get_param(username_option)
        if username is not None:
            password = self.get_param(password_option)
        else:
            username, password = self._get_netrc_login_info(netrc_machine)

        return username, password

    def _get_tfa_info(self, note='two-factor verification code'):
        """
        Get the two-factor authentication info
        TODO - asking the user will be required for sms/phone verify
        currently just uses the command line option
        If there's no info available, return None
        """

        tfa = self.get_param('twofactor')
        if tfa is not None:
            return tfa

        return compat_getpass('Type %s and press [Return]: ' % note)

    # Helper functions for extracting OpenGraph info
    @staticmethod
    def _og_regexes(prop):
        content_re = r'content=(?:"([^"]+?)"|\'([^\']+?)\'|\s*([^\s"\'=<>`]+?))'
        property_re = (r'(?:name|property)=(?:\'og[:-]%(prop)s\'|"og[:-]%(prop)s"|\s*og[:-]%(prop)s\b)'
                       % {'prop': re.escape(prop)})
        template = r'<meta[^>]+?%s[^>]+?%s'
        return [
            template % (property_re, content_re),
            template % (content_re, property_re),
        ]

    @staticmethod
    def _meta_regex(prop):
        return r'''(?isx)<meta
                    (?=[^>]+(?:itemprop|name|property|id|http-equiv)=(["\']?)%s\1)
                    [^>]+?content=(["\'])(?P<content>.*?)\2''' % re.escape(prop)

    def _og_search_property(self, prop, html, name=None, **kargs):
        prop = variadic(prop)
        if name is None:
            name = 'OpenGraph %s' % prop[0]
        og_regexes = []
        for p in prop:
            og_regexes.extend(self._og_regexes(p))
        escaped = self._search_regex(og_regexes, html, name, flags=re.DOTALL, **kargs)
        if escaped is None:
            return None
        return unescapeHTML(escaped)

    def _og_search_thumbnail(self, html, **kargs):
        return self._og_search_property('image', html, 'thumbnail URL', fatal=False, **kargs)

    def _og_search_description(self, html, **kargs):
        return self._og_search_property('description', html, fatal=False, **kargs)

    def _og_search_title(self, html, **kargs):
        return self._og_search_property('title', html, **kargs)

    def _og_search_video_url(self, html, name='video url', secure=True, **kargs):
        regexes = self._og_regexes('video') + self._og_regexes('video:url')
        if secure:
            regexes = self._og_regexes('video:secure_url') + regexes
        return self._html_search_regex(regexes, html, name, **kargs)

    def _og_search_url(self, html, **kargs):
        return self._og_search_property('url', html, **kargs)

    def _html_extract_title(self, html, name, **kwargs):
        return self._html_search_regex(
            r'(?s)<title>(.*?)</title>', html, name, **kwargs)

    def _html_search_meta(self, name, html, display_name=None, fatal=False, **kwargs):
        name = variadic(name)
        if display_name is None:
            display_name = name[0]
        return self._html_search_regex(
            [self._meta_regex(n) for n in name],
            html, display_name, fatal=fatal, group='content', **kwargs)

    def _dc_search_uploader(self, html):
        return self._html_search_meta('dc.creator', html, 'uploader')

    def _rta_search(self, html):
        # See http://www.rtalabel.org/index.php?content=howtofaq#single
        if re.search(r'(?ix)<meta\s+name="rating"\s+'
                     r'     content="RTA-5042-1996-1400-1577-RTA"',
                     html):
            return 18
        return 0

    def _media_rating_search(self, html):
        # See http://www.tjg-designs.com/WP/metadata-code-examples-adding-metadata-to-your-web-pages/
        rating = self._html_search_meta('rating', html)

        if not rating:
            return None

        RATING_TABLE = {
            'safe for kids': 0,
            'general': 8,
            '14 years': 14,
            'mature': 17,
            'restricted': 19,
        }
        return RATING_TABLE.get(rating.lower())

    def _family_friendly_search(self, html):
        # See http://schema.org/VideoObject
        family_friendly = self._html_search_meta(
            'isFamilyFriendly', html, default=None)

        if not family_friendly:
            return None

        RATING_TABLE = {
            '1': 0,
            'true': 0,
            '0': 18,
            'false': 18,
        }
        return RATING_TABLE.get(family_friendly.lower())

    def _twitter_search_player(self, html):
        return self._html_search_meta('twitter:player', html,
                                      'twitter card player')

    def _search_json_ld(self, html, video_id, expected_type=None, **kwargs):
        json_ld_list = list(re.finditer(JSON_LD_RE, html))
        default = kwargs.get('default', NO_DEFAULT)
        # JSON-LD may be malformed and thus `fatal` should be respected.
        # At the same time `default` may be passed that assumes `fatal=False`
        # for _search_regex. Let's simulate the same behavior here as well.
        fatal = kwargs.get('fatal', True) if default is NO_DEFAULT else False
        json_ld = []
        for mobj in json_ld_list:
            json_ld_item = self._parse_json(
                mobj.group('json_ld'), video_id, fatal=fatal)
            if not json_ld_item:
                continue
            if isinstance(json_ld_item, dict):
                json_ld.append(json_ld_item)
                if '@graph' in json_ld_item:
                    json_ld.extend(json_ld_item['@graph'])
            elif isinstance(json_ld_item, (list, tuple)):
                json_ld.extend(json_ld_item)
        if json_ld:
            json_ld = self._json_ld(json_ld, video_id, fatal=fatal, expected_type=expected_type)
        if json_ld:
            return json_ld
        if default is not NO_DEFAULT:
            return default
        elif fatal:
            raise RegexNotFoundError('Unable to extract JSON-LD')
        else:
            self.report_warning('unable to extract JSON-LD %s' % bug_reports_message())
            return {}

    def _json_ld(self, json_ld, video_id, fatal=True, expected_type=None):
        if isinstance(json_ld, compat_str):
            json_ld = self._parse_json(json_ld, video_id, fatal=fatal)
        if not json_ld:
            return {}
        info = {}
        if not isinstance(json_ld, (list, tuple, dict)):
            return info
        if isinstance(json_ld, dict):
            json_ld = [json_ld]

        INTERACTION_TYPE_MAP = {
            'CommentAction': 'comment',
            'AgreeAction': 'like',
            'DisagreeAction': 'dislike',
            'LikeAction': 'like',
            'DislikeAction': 'dislike',
            'ListenAction': 'view',
            'WatchAction': 'view',
            'ViewAction': 'view',
        }

        def extract_interaction_type(e):
            interaction_type = e.get('interactionType')
            if isinstance(interaction_type, dict):
                interaction_type = interaction_type.get('@type')
            return str_or_none(interaction_type)

        def extract_interaction_statistic(e):
            interaction_statistic = e.get('interactionStatistic')
            if isinstance(interaction_statistic, dict):
                interaction_statistic = [interaction_statistic]
            if not isinstance(interaction_statistic, list):
                return
            for is_e in interaction_statistic:
                if not isinstance(is_e, dict):
                    continue
                if is_e.get('@type') != 'InteractionCounter':
                    continue
                interaction_type = extract_interaction_type(is_e)
                if not interaction_type:
                    continue
                # For interaction count some sites provide string instead of
                # an integer (as per spec) with non digit characters (e.g. ",")
                # so extracting count with more relaxed str_to_int
                interaction_count = str_to_int(is_e.get('userInteractionCount'))
                if interaction_count is None:
                    continue
                count_kind = INTERACTION_TYPE_MAP.get(interaction_type.split('/')[-1])
                if not count_kind:
                    continue
                count_key = '%s_count' % count_kind
                if info.get(count_key) is not None:
                    continue
                info[count_key] = interaction_count

        def extract_video_object(e):
            assert e['@type'] == 'VideoObject'
            author = e.get('author')
            info.update({
                'url': url_or_none(e.get('contentUrl')),
                'title': unescapeHTML(e.get('name')),
                'description': unescapeHTML(e.get('description')),
                'thumbnail': url_or_none(e.get('thumbnailUrl') or e.get('thumbnailURL')),
                'duration': parse_duration(e.get('duration')),
                'timestamp': unified_timestamp(e.get('uploadDate')),
                # author can be an instance of 'Organization' or 'Person' types.
                # both types can have 'name' property(inherited from 'Thing' type). [1]
                # however some websites are using 'Text' type instead.
                # 1. https://schema.org/VideoObject
                'uploader': author.get('name') if isinstance(author, dict) else author if isinstance(author, compat_str) else None,
                'filesize': float_or_none(e.get('contentSize')),
                'tbr': int_or_none(e.get('bitrate')),
                'width': int_or_none(e.get('width')),
                'height': int_or_none(e.get('height')),
                'view_count': int_or_none(e.get('interactionCount')),
            })
            extract_interaction_statistic(e)

        for e in json_ld:
            if '@context' in e:
                item_type = e.get('@type')
                if expected_type is not None and expected_type != item_type:
                    continue
                rating = traverse_obj(e, ('aggregateRating', 'ratingValue'), expected_type=float_or_none)
                if rating is not None:
                    info['average_rating'] = rating
                if item_type in ('TVEpisode', 'Episode'):
                    episode_name = unescapeHTML(e.get('name'))
                    info.update({
                        'episode': episode_name,
                        'episode_number': int_or_none(e.get('episodeNumber')),
                        'description': unescapeHTML(e.get('description')),
                    })
                    if not info.get('title') and episode_name:
                        info['title'] = episode_name
                    part_of_season = e.get('partOfSeason')
                    if isinstance(part_of_season, dict) and part_of_season.get('@type') in ('TVSeason', 'Season', 'CreativeWorkSeason'):
                        info.update({
                            'season': unescapeHTML(part_of_season.get('name')),
                            'season_number': int_or_none(part_of_season.get('seasonNumber')),
                        })
                    part_of_series = e.get('partOfSeries') or e.get('partOfTVSeries')
                    if isinstance(part_of_series, dict) and part_of_series.get('@type') in ('TVSeries', 'Series', 'CreativeWorkSeries'):
                        info['series'] = unescapeHTML(part_of_series.get('name'))
                elif item_type == 'Movie':
                    info.update({
                        'title': unescapeHTML(e.get('name')),
                        'description': unescapeHTML(e.get('description')),
                        'duration': parse_duration(e.get('duration')),
                        'timestamp': unified_timestamp(e.get('dateCreated')),
                    })
                elif item_type in ('Article', 'NewsArticle'):
                    info.update({
                        'timestamp': parse_iso8601(e.get('datePublished')),
                        'title': unescapeHTML(e.get('headline')),
                        'description': unescapeHTML(e.get('articleBody')),
                    })
                elif item_type == 'VideoObject':
                    extract_video_object(e)
                    if expected_type is None:
                        continue
                    else:
                        break
                video = e.get('video')
                if isinstance(video, dict) and video.get('@type') == 'VideoObject':
                    extract_video_object(video)
                if expected_type is None:
                    continue
                else:
                    break
        return dict((k, v) for k, v in info.items() if v is not None)

    def _search_nextjs_data(self, webpage, video_id, **kw):
        return self._parse_json(
            self._search_regex(
                r'(?s)<script[^>]+id=[\'"]__NEXT_DATA__[\'"][^>]*>([^<]+)</script>',
                webpage, 'next.js data', **kw),
            video_id, **kw)

    def _search_nuxt_data(self, webpage, video_id, context_name='__NUXT__'):
        ''' Parses Nuxt.js metadata. This works as long as the function __NUXT__ invokes is a pure function. '''
        # not all website do this, but it can be changed
        # https://stackoverflow.com/questions/67463109/how-to-change-or-hide-nuxt-and-nuxt-keyword-in-page-source
        rectx = re.escape(context_name)
        js, arg_keys, arg_vals = self._search_regex(
            (r'<script>window\.%s=\(function\((?P<arg_keys>.*?)\)\{return\s(?P<js>\{.*?\})\}\((?P<arg_vals>.+?)\)\);?</script>' % rectx,
             r'%s\(.*?\(function\((?P<arg_keys>.*?)\)\{return\s(?P<js>\{.*?\})\}\((?P<arg_vals>.*?)\)' % rectx),
            webpage, context_name, group=['js', 'arg_keys', 'arg_vals'])

        args = dict(zip(arg_keys.split(','), arg_vals.split(',')))

        for key, val in args.items():
            if val in ('undefined', 'void 0'):
                args[key] = 'null'

        return self._parse_json(js_to_json(js, args), video_id)['data'][0]

    @staticmethod
    def _hidden_inputs(html):
        html = re.sub(r'<!--(?:(?!<!--).)*-->', '', html)
        hidden_inputs = {}
        for input in re.findall(r'(?i)(<input[^>]+>)', html):
            attrs = extract_attributes(input)
            if not input:
                continue
            if attrs.get('type') not in ('hidden', 'submit'):
                continue
            name = attrs.get('name') or attrs.get('id')
            value = attrs.get('value')
            if name and value is not None:
                hidden_inputs[name] = value
        return hidden_inputs

    def _form_hidden_inputs(self, form_id, html):
        form = self._search_regex(
            r'(?is)<form[^>]+?id=(["\'])%s\1[^>]*>(?P<form>.+?)</form>' % form_id,
            html, '%s form' % form_id, group='form')
        return self._hidden_inputs(form)

    class FormatSort:
        regex = r' *((?P<reverse>\+)?(?P<field>[a-zA-Z0-9_]+)((?P<separator>[~:])(?P<limit>.*?))?)? *$'

        default = ('hidden', 'aud_or_vid', 'hasvid', 'ie_pref', 'lang', 'quality',
                   'res', 'fps', 'hdr:12', 'codec:vp9.2', 'size', 'br', 'asr',
                   'proto', 'ext', 'hasaud', 'source', 'id')  # These must not be aliases
        ytdl_default = ('hasaud', 'lang', 'quality', 'tbr', 'filesize', 'vbr',
                        'height', 'width', 'proto', 'vext', 'abr', 'aext',
                        'fps', 'fs_approx', 'source', 'id')

        settings = {
            'vcodec': {'type': 'ordered', 'regex': True,
                       'order': ['av0?1', 'vp0?9.2', 'vp0?9', '[hx]265|he?vc?', '[hx]264|avc', 'vp0?8', 'mp4v|h263', 'theora', '', None, 'none']},
            'acodec': {'type': 'ordered', 'regex': True,
                       'order': ['opus', 'vorbis', 'aac', 'mp?4a?', 'mp3', 'e-?a?c-?3', 'ac-?3', 'dts', '', None, 'none']},
            'hdr': {'type': 'ordered', 'regex': True, 'field': 'dynamic_range',
                    'order': ['dv', '(hdr)?12', r'(hdr)?10\+', '(hdr)?10', 'hlg', '', 'sdr', None]},
            # sort with multiple:ordered from "expected_protocol", "protocol" in this order to make DMC formats properly sorted
            'proto': {'type': 'multiple:ordered', 'regex': True, 'field': ('expected_protocol', 'protocol'),
                      'order': ['m3u8.*', '(ht|f)tps', '(ht|f)tp$', '.*dash', 'websocket_frag', 'rtmpe?', '', 'mms|rtsp', 'ws|websocket', 'f4'],
                      'function': lambda x: next(filter(None, x), None)},
            'vext': {'type': 'ordered', 'field': 'video_ext',
                     'order': ('mp4', 'webm', 'flv', '', 'none'),
                     'order_free': ('webm', 'mp4', 'flv', '', 'none')},
            'aext': {'type': 'ordered', 'field': 'audio_ext',
                     'order': ('m4a', 'aac', 'mp3', 'ogg', 'opus', 'webm', '', 'none'),
                     'order_free': ('opus', 'ogg', 'webm', 'm4a', 'mp3', 'aac', '', 'none')},
            'hidden': {'visible': False, 'forced': True, 'type': 'extractor', 'max': -1000},
            'aud_or_vid': {'visible': False, 'forced': True, 'type': 'multiple',
                           'field': ('vcodec', 'acodec'),
                           'function': lambda it: int(any(v != 'none' for v in it))},
            'ie_pref': {'priority': True, 'type': 'extractor'},
            'hasvid': {'priority': True, 'field': 'vcodec', 'type': 'boolean', 'not_in_list': ('none',)},
            'hasaud': {'field': 'acodec', 'type': 'boolean', 'not_in_list': ('none',)},
            'lang': {'convert': 'float', 'field': 'language_preference', 'default': -1},
            'quality': {'convert': 'float', 'default': -1},
            'filesize': {'convert': 'bytes'},
            'fs_approx': {'convert': 'bytes', 'field': 'filesize_approx'},
            'id': {'convert': 'string', 'field': 'format_id'},
            'height': {'convert': 'float_none'},
            'width': {'convert': 'float_none'},
            'fps': {'convert': 'float_none'},
            'tbr': {'convert': 'float_none'},
            'vbr': {'convert': 'float_none'},
            'abr': {'convert': 'float_none'},
            'asr': {'convert': 'float_none'},
            'source': {'convert': 'float', 'field': 'source_preference', 'default': -1},

            'codec': {'type': 'combined', 'field': ('vcodec', 'acodec')},
            'br': {'type': 'combined', 'field': ('tbr', 'vbr', 'abr'), 'same_limit': True},
            'size': {'type': 'combined', 'same_limit': True, 'field': ('filesize', 'fs_approx')},
            'ext': {'type': 'combined', 'field': ('vext', 'aext')},
            'res': {'type': 'multiple', 'field': ('height', 'width'),
                    'function': lambda it: (lambda l: min(l) if l else 0)(tuple(filter(None, it)))},

            # For compatibility with youtube-dl
            'format_id': {'type': 'alias', 'field': 'id'},
            'preference': {'type': 'alias', 'field': 'ie_pref'},
            'language_preference': {'type': 'alias', 'field': 'lang'},

            # Deprecated
            'dimension': {'type': 'alias', 'field': 'res'},
            'resolution': {'type': 'alias', 'field': 'res'},
            'extension': {'type': 'alias', 'field': 'ext'},
            'bitrate': {'type': 'alias', 'field': 'br'},
            'total_bitrate': {'type': 'alias', 'field': 'tbr'},
            'video_bitrate': {'type': 'alias', 'field': 'vbr'},
            'audio_bitrate': {'type': 'alias', 'field': 'abr'},
            'framerate': {'type': 'alias', 'field': 'fps'},
            'protocol': {'type': 'alias', 'field': 'proto'},
            'expected_protocol': {'type': 'alias', 'field': 'proto'},
            'source_preference': {'type': 'alias', 'field': 'source'},
            'filesize_approx': {'type': 'alias', 'field': 'fs_approx'},
            'filesize_estimate': {'type': 'alias', 'field': 'size'},
            'samplerate': {'type': 'alias', 'field': 'asr'},
            'video_ext': {'type': 'alias', 'field': 'vext'},
            'audio_ext': {'type': 'alias', 'field': 'aext'},
            'video_codec': {'type': 'alias', 'field': 'vcodec'},
            'audio_codec': {'type': 'alias', 'field': 'acodec'},
            'video': {'type': 'alias', 'field': 'hasvid'},
            'has_video': {'type': 'alias', 'field': 'hasvid'},
            'audio': {'type': 'alias', 'field': 'hasaud'},
            'has_audio': {'type': 'alias', 'field': 'hasaud'},
            'extractor': {'type': 'alias', 'field': 'ie_pref'},
            'extractor_preference': {'type': 'alias', 'field': 'ie_pref'},
        }

        def __init__(self, ie, field_preference):
            self._order = []
            self.ydl = ie._downloader
            self.evaluate_params(self.ydl.params, field_preference)
            if ie.get_param('verbose'):
                self.print_verbose_info(self.ydl.write_debug)

        def _get_field_setting(self, field, key):
            if field not in self.settings:
                if key in ('forced', 'priority'):
                    return False
                self.ydl.deprecation_warning(
                    f'Using arbitrary fields ({field}) for format sorting is deprecated '
                    'and may be removed in a future version')
                self.settings[field] = {}
            propObj = self.settings[field]
            if key not in propObj:
                type = propObj.get('type')
                if key == 'field':
                    default = 'preference' if type == 'extractor' else (field,) if type in ('combined', 'multiple') else field
                elif key == 'convert':
                    default = 'order' if type == 'ordered' else 'float_string' if field else 'ignore'
                else:
                    default = {'type': 'field', 'visible': True, 'order': [], 'not_in_list': (None,)}.get(key, None)
                propObj[key] = default
            return propObj[key]

        def _resolve_field_value(self, field, value, convertNone=False):
            if value is None:
                if not convertNone:
                    return None
            else:
                if isinstance(value, (list, tuple, Iterator, Generator)):
                    value = next((x for x in value if x is not None), None)
                if isinstance(value, compat_str):
                    value = value.lower()
            conversion = self._get_field_setting(field, 'convert')
            if conversion == 'ignore':
                return None
            elif conversion == 'string':
                return value
            elif conversion == 'float_none':
                return float_or_none(value)
            elif conversion == 'bytes':
                return FileDownloader.parse_bytes(value)
            elif conversion == 'order':
                order_list = (self._use_free_order and self._get_field_setting(field, 'order_free')) or self._get_field_setting(field, 'order')
                use_regex = self._get_field_setting(field, 'regex')
                list_length = len(order_list)
                empty_pos = order_list.index('') if '' in order_list else list_length + 1
                if use_regex and value is not None:
                    for i, regex in enumerate(order_list):
                        if regex and re.match(regex, value):
                            return list_length - i
                    return list_length - empty_pos  # not in list
                else:  # not regex or  value = None
                    return list_length - (order_list.index(value) if value in order_list else empty_pos)
            elif value is not None:
                if value.isnumeric():
                    return float(value)
                else:
                    self.settings[field]['convert'] = 'string'
                    return value

        def evaluate_params(self, params, sort_extractor):
            self._use_free_order = params.get('prefer_free_formats', False)
            self._sort_user = params.get('format_sort', [])
            self._sort_extractor = sort_extractor

            def add_item(field, reverse, closest, limit_text):
                field = field.lower()
                if field in self._order:
                    return
                self._order.append(field)
                limit = self._resolve_field_value(field, limit_text)
                data = {
                    'reverse': reverse,
                    'closest': False if limit is None else closest,
                    'limit_text': limit_text,
                    'limit': limit}
                if field in self.settings:
                    self.settings[field].update(data)
                else:
                    self.settings[field] = data

            sort_list = (
                tuple(field for field in self.default if self._get_field_setting(field, 'forced'))
                + (tuple() if params.get('format_sort_force', False)
                   else tuple(field for field in self.default if self._get_field_setting(field, 'priority')))
                + tuple(self._sort_user) + tuple(sort_extractor) + self.default)

            for item in sort_list:
                match = re.match(self.regex, item)
                if match is None:
                    raise ExtractorError('Invalid format sort string "%s" given by extractor' % item)
                field = match.group('field')
                if field is None:
                    continue
                if self._get_field_setting(field, 'type') == 'alias':
                    alias, field = field, self._get_field_setting(field, 'field')
                    if alias not in ('format_id', 'preference', 'language_preference'):
                        self.ydl.deprecation_warning(
                            f'Format sorting alias {alias} is deprecated '
                            f'and may be removed in a future version. Please use {field} instead')
                reverse = match.group('reverse') is not None
                closest = match.group('separator') == '~'
                limit_text = match.group('limit')

                has_limit = limit_text is not None
                has_multiple_fields = self._get_field_setting(field, 'type') == 'combined'
                has_multiple_limits = has_limit and has_multiple_fields and not self._get_field_setting(field, 'same_limit')

                fields = self._get_field_setting(field, 'field') if has_multiple_fields else (field,)
                limits = limit_text.split(':') if has_multiple_limits else (limit_text,) if has_limit else tuple()
                limit_count = len(limits)
                for (i, f) in enumerate(fields):
                    add_item(f, reverse, closest,
                             limits[i] if i < limit_count
                             else limits[0] if has_limit and not has_multiple_limits
                             else None)

        def print_verbose_info(self, write_debug):
            if self._sort_user:
                write_debug('Sort order given by user: %s' % ', '.join(self._sort_user))
            if self._sort_extractor:
                write_debug('Sort order given by extractor: %s' % ', '.join(self._sort_extractor))
            write_debug('Formats sorted by: %s' % ', '.join(['%s%s%s' % (
                '+' if self._get_field_setting(field, 'reverse') else '', field,
                '%s%s(%s)' % ('~' if self._get_field_setting(field, 'closest') else ':',
                              self._get_field_setting(field, 'limit_text'),
                              self._get_field_setting(field, 'limit'))
                if self._get_field_setting(field, 'limit_text') is not None else '')
                for field in self._order if self._get_field_setting(field, 'visible')]))

        def _calculate_field_preference_from_value(self, format, field, type, value):
            reverse = self._get_field_setting(field, 'reverse')
            closest = self._get_field_setting(field, 'closest')
            limit = self._get_field_setting(field, 'limit')

            if type == 'extractor':
                maximum = self._get_field_setting(field, 'max')
                if value is None or (maximum is not None and value >= maximum):
                    value = -1
            elif type == 'boolean':
                in_list = self._get_field_setting(field, 'in_list')
                not_in_list = self._get_field_setting(field, 'not_in_list')
                value = 0 if ((in_list is None or value in in_list) and (not_in_list is None or value not in not_in_list)) else -1
            elif type == 'ordered':
                value = self._resolve_field_value(field, value, True)

            # try to convert to number
            val_num = float_or_none(value, default=self._get_field_setting(field, 'default'))
            is_num = self._get_field_setting(field, 'convert') != 'string' and val_num is not None
            if is_num:
                value = val_num

            return ((-10, 0) if value is None
                    else (1, value, 0) if not is_num  # if a field has mixed strings and numbers, strings are sorted higher
                    else (0, -abs(value - limit), value - limit if reverse else limit - value) if closest
                    else (0, value, 0) if not reverse and (limit is None or value <= limit)
                    else (0, -value, 0) if limit is None or (reverse and value == limit) or value > limit
                    else (-1, value, 0))

        def _calculate_field_preference(self, format, field):
            type = self._get_field_setting(field, 'type')  # extractor, boolean, ordered, field, multiple
            get_value = lambda f: format.get(self._get_field_setting(f, 'field'))
            multiple_match = re.match(r'multiple(?::([a-z]+))?', type)
            if multiple_match:
                type = multiple_match.group(1) or 'field'
                actual_fields = variadic(self._get_field_setting(field, 'field'))

                value = self._get_field_setting(field, 'function')(format.get(f) for f in actual_fields)
            else:
                value = get_value(field)
            return self._calculate_field_preference_from_value(format, field, type, value)

        def calculate_preference(self, format):
            # Determine missing protocol
            if not format.get('protocol'):
                format['protocol'] = determine_protocol(format)

            # Determine missing ext
            if not format.get('ext') and 'url' in format:
                format['ext'] = determine_ext(format['url'])
            if format.get('vcodec') == 'none':
                format['audio_ext'] = format['ext'] if format.get('acodec') != 'none' else 'none'
                format['video_ext'] = 'none'
            else:
                format['video_ext'] = format['ext']
                format['audio_ext'] = 'none'
            # if format.get('preference') is None and format.get('ext') in ('f4f', 'f4m'):  # Not supported?
            #    format['preference'] = -1000

            # Determine missing bitrates
            if format.get('tbr') is None:
                if format.get('vbr') is not None and format.get('abr') is not None:
                    format['tbr'] = format.get('vbr', 0) + format.get('abr', 0)
            else:
                if format.get('vcodec') != 'none' and format.get('vbr') is None:
                    format['vbr'] = format.get('tbr') - format.get('abr', 0)
                if format.get('acodec') != 'none' and format.get('abr') is None:
                    format['abr'] = format.get('tbr') - format.get('vbr', 0)

            return tuple(self._calculate_field_preference(format, field) for field in self._order)

    def _sort_formats(self, formats, field_preference=[]):
        if not formats:
            return
        format_sort = self.FormatSort(self, field_preference)
        formats.sort(key=lambda f: format_sort.calculate_preference(f))

    def _check_formats(self, formats, video_id):
        if formats:
            formats[:] = filter(
                lambda f: self._is_valid_url(
                    f['url'], video_id,
                    item='%s video format' % f.get('format_id') if f.get('format_id') else 'video'),
                formats)

    @staticmethod
    def _remove_duplicate_formats(formats):
        format_urls = set()
        unique_formats = []
        for f in formats:
            if f['url'] not in format_urls:
                format_urls.add(f['url'])
                unique_formats.append(f)
        formats[:] = unique_formats

    def _is_valid_url(self, url, video_id, item='video', headers={}):
        url = self._proto_relative_url(url, scheme='http:')
        # For now assume non HTTP(S) URLs always valid
        if not (url.startswith('http://') or url.startswith('https://')):
            return True
        try:
            self._request_webpage(url, video_id, 'Checking %s URL' % item, headers=headers)
            return True
        except ExtractorError as e:
            self.to_screen(
                '%s: %s URL is invalid, skipping: %s'
                % (video_id, item, error_to_compat_str(e.cause)))
            return False

    def http_scheme(self):
        """ Either "http:" or "https:", depending on the user's preferences """
        return (
            'http:'
            if self.get_param('prefer_insecure', False)
            else 'https:')

    def _proto_relative_url(self, url, scheme=None):
        if url is None:
            return url
        if url.startswith('//'):
            if scheme is None:
                scheme = self.http_scheme()
            return scheme + url
        else:
            return url

    def _sleep(self, timeout, video_id, msg_template=None):
        if msg_template is None:
            msg_template = '%(video_id)s: Waiting for %(timeout)s seconds'
        msg = msg_template % {'video_id': video_id, 'timeout': timeout}
        self.to_screen(msg)
        time.sleep(timeout)

    def _extract_f4m_formats(self, manifest_url, video_id, preference=None, quality=None, f4m_id=None,
                             transform_source=lambda s: fix_xml_ampersands(s).strip(),
                             fatal=True, m3u8_id=None, data=None, headers={}, query={}):
        manifest = self._download_xml(
            manifest_url, video_id, 'Downloading f4m manifest',
            'Unable to download f4m manifest',
            # Some manifests may be malformed, e.g. prosiebensat1 generated manifests
            # (see https://github.com/ytdl-org/youtube-dl/issues/6215#issuecomment-121704244)
            transform_source=transform_source,
            fatal=fatal, data=data, headers=headers, query=query)

        if manifest is False:
            return []

        return self._parse_f4m_formats(
            manifest, manifest_url, video_id, preference=preference, quality=quality, f4m_id=f4m_id,
            transform_source=transform_source, fatal=fatal, m3u8_id=m3u8_id)

    def _parse_f4m_formats(self, manifest, manifest_url, video_id, preference=None, quality=None, f4m_id=None,
                           transform_source=lambda s: fix_xml_ampersands(s).strip(),
                           fatal=True, m3u8_id=None):
        if not isinstance(manifest, compat_etree_Element) and not fatal:
            return []

        # currently yt-dlp cannot decode the playerVerificationChallenge as Akamai uses Adobe Alchemy
        akamai_pv = manifest.find('{http://ns.adobe.com/f4m/1.0}pv-2.0')
        if akamai_pv is not None and ';' in akamai_pv.text:
            playerVerificationChallenge = akamai_pv.text.split(';')[0]
            if playerVerificationChallenge.strip() != '':
                return []

        formats = []
        manifest_version = '1.0'
        media_nodes = manifest.findall('{http://ns.adobe.com/f4m/1.0}media')
        if not media_nodes:
            manifest_version = '2.0'
            media_nodes = manifest.findall('{http://ns.adobe.com/f4m/2.0}media')
        # Remove unsupported DRM protected media from final formats
        # rendition (see https://github.com/ytdl-org/youtube-dl/issues/8573).
        media_nodes = remove_encrypted_media(media_nodes)
        if not media_nodes:
            return formats

        manifest_base_url = get_base_url(manifest)

        bootstrap_info = xpath_element(
            manifest, ['{http://ns.adobe.com/f4m/1.0}bootstrapInfo', '{http://ns.adobe.com/f4m/2.0}bootstrapInfo'],
            'bootstrap info', default=None)

        vcodec = None
        mime_type = xpath_text(
            manifest, ['{http://ns.adobe.com/f4m/1.0}mimeType', '{http://ns.adobe.com/f4m/2.0}mimeType'],
            'base URL', default=None)
        if mime_type and mime_type.startswith('audio/'):
            vcodec = 'none'

        for i, media_el in enumerate(media_nodes):
            tbr = int_or_none(media_el.attrib.get('bitrate'))
            width = int_or_none(media_el.attrib.get('width'))
            height = int_or_none(media_el.attrib.get('height'))
            format_id = join_nonempty(f4m_id, tbr or i)
            # If <bootstrapInfo> is present, the specified f4m is a
            # stream-level manifest, and only set-level manifests may refer to
            # external resources.  See section 11.4 and section 4 of F4M spec
            if bootstrap_info is None:
                media_url = None
                # @href is introduced in 2.0, see section 11.6 of F4M spec
                if manifest_version == '2.0':
                    media_url = media_el.attrib.get('href')
                if media_url is None:
                    media_url = media_el.attrib.get('url')
                if not media_url:
                    continue
                manifest_url = (
                    media_url if media_url.startswith('http://') or media_url.startswith('https://')
                    else ((manifest_base_url or '/'.join(manifest_url.split('/')[:-1])) + '/' + media_url))
                # If media_url is itself a f4m manifest do the recursive extraction
                # since bitrates in parent manifest (this one) and media_url manifest
                # may differ leading to inability to resolve the format by requested
                # bitrate in f4m downloader
                ext = determine_ext(manifest_url)
                if ext == 'f4m':
                    f4m_formats = self._extract_f4m_formats(
                        manifest_url, video_id, preference=preference, quality=quality, f4m_id=f4m_id,
                        transform_source=transform_source, fatal=fatal)
                    # Sometimes stream-level manifest contains single media entry that
                    # does not contain any quality metadata (e.g. http://matchtv.ru/#live-player).
                    # At the same time parent's media entry in set-level manifest may
                    # contain it. We will copy it from parent in such cases.
                    if len(f4m_formats) == 1:
                        f = f4m_formats[0]
                        f.update({
                            'tbr': f.get('tbr') or tbr,
                            'width': f.get('width') or width,
                            'height': f.get('height') or height,
                            'format_id': f.get('format_id') if not tbr else format_id,
                            'vcodec': vcodec,
                        })
                    formats.extend(f4m_formats)
                    continue
                elif ext == 'm3u8':
                    formats.extend(self._extract_m3u8_formats(
                        manifest_url, video_id, 'mp4', preference=preference,
                        quality=quality, m3u8_id=m3u8_id, fatal=fatal))
                    continue
            formats.append({
                'format_id': format_id,
                'url': manifest_url,
                'manifest_url': manifest_url,
                'ext': 'flv' if bootstrap_info is not None else None,
                'protocol': 'f4m',
                'tbr': tbr,
                'width': width,
                'height': height,
                'vcodec': vcodec,
                'preference': preference,
                'quality': quality,
            })
        return formats

    def _m3u8_meta_format(self, m3u8_url, ext=None, preference=None, quality=None, m3u8_id=None):
        return {
            'format_id': join_nonempty(m3u8_id, 'meta'),
            'url': m3u8_url,
            'ext': ext,
            'protocol': 'm3u8',
            'preference': preference - 100 if preference else -100,
            'quality': quality,
            'resolution': 'multiple',
            'format_note': 'Quality selection URL',
        }

    def _report_ignoring_subs(self, name):
        self.report_warning(bug_reports_message(
            f'Ignoring subtitle tracks found in the {name} manifest; '
            'if any subtitle tracks are missing,'
        ), only_once=True)

    def _extract_m3u8_formats(self, *args, **kwargs):
        fmts, subs = self._extract_m3u8_formats_and_subtitles(*args, **kwargs)
        if subs:
            self._report_ignoring_subs('HLS')
        return fmts

    def _extract_m3u8_formats_and_subtitles(
            self, m3u8_url, video_id, ext=None, entry_protocol='m3u8_native',
            preference=None, quality=None, m3u8_id=None, note=None,
            errnote=None, fatal=True, live=False, data=None, headers={},
            query={}):

        res = self._download_webpage_handle(
            m3u8_url, video_id,
            note='Downloading m3u8 information' if note is None else note,
            errnote='Failed to download m3u8 information' if errnote is None else errnote,
            fatal=fatal, data=data, headers=headers, query=query)

        if res is False:
            return [], {}

        m3u8_doc, urlh = res
        m3u8_url = urlh.geturl()

        return self._parse_m3u8_formats_and_subtitles(
            m3u8_doc, m3u8_url, ext=ext, entry_protocol=entry_protocol,
            preference=preference, quality=quality, m3u8_id=m3u8_id,
            note=note, errnote=errnote, fatal=fatal, live=live, data=data,
            headers=headers, query=query, video_id=video_id)

    def _parse_m3u8_formats_and_subtitles(
            self, m3u8_doc, m3u8_url, ext=None, entry_protocol='m3u8_native',
            preference=None, quality=None, m3u8_id=None, live=False, note=None,
            errnote=None, fatal=True, data=None, headers={}, query={},
            video_id=None):

        if not m3u8_url:
            b64data = base64.b64encode(m3u8_doc.encode('utf-8')).decode()
            m3u8_url = f'data:application/mpegurl;base64,{b64data}'

        formats, subtitles = [], {}

        has_drm = re.search('|'.join([
            r'#EXT-X-FAXS-CM:',  # Adobe Flash Access
            r'#EXT-X-(?:SESSION-)?KEY:.*?URI="skd://',  # Apple FairPlay
        ]), m3u8_doc)

        def format_url(url):
            return url if re.match(r'^https?://', url) else compat_urlparse.urljoin(m3u8_url, url)

        if self.get_param('hls_split_discontinuity', False):
            def _extract_m3u8_playlist_indices(manifest_url=None, m3u8_doc=None):
                if not m3u8_doc:
                    if not manifest_url:
                        return []
                    m3u8_doc = self._download_webpage(
                        manifest_url, video_id, fatal=fatal, data=data, headers=headers,
                        note=False, errnote='Failed to download m3u8 playlist information')
                    if m3u8_doc is False:
                        return []
                return range(1 + sum(line.startswith('#EXT-X-DISCONTINUITY') for line in m3u8_doc.splitlines()))

        else:
            def _extract_m3u8_playlist_indices(*args, **kwargs):
                return [None]

        # References:
        # 1. https://tools.ietf.org/html/draft-pantos-http-live-streaming-21
        # 2. https://github.com/ytdl-org/youtube-dl/issues/12211
        # 3. https://github.com/ytdl-org/youtube-dl/issues/18923

        # We should try extracting formats only from master playlists [1, 4.3.4],
        # i.e. playlists that describe available qualities. On the other hand
        # media playlists [1, 4.3.3] should be returned as is since they contain
        # just the media without qualities renditions.
        # Fortunately, master playlist can be easily distinguished from media
        # playlist based on particular tags availability. As of [1, 4.3.3, 4.3.4]
        # master playlist tags MUST NOT appear in a media playlist and vice versa.
        # As of [1, 4.3.3.1] #EXT-X-TARGETDURATION tag is REQUIRED for every
        # media playlist and MUST NOT appear in master playlist thus we can
        # clearly detect media playlist with this criterion.

        if '#EXT-X-TARGETDURATION' in m3u8_doc:  # media playlist, return as is
            formats = [{
                'format_id': join_nonempty(m3u8_id, idx),
                'format_index': idx,
                'url': m3u8_url,
                'ext': ext,
                'protocol': entry_protocol,
                'preference': preference,
                'quality': quality,
                'has_drm': has_drm,
            } for idx in _extract_m3u8_playlist_indices(m3u8_doc=m3u8_doc)]

            return formats, subtitles

        groups = {}
        last_stream_inf = {}

        def extract_media(x_media_line):
            media = parse_m3u8_attributes(x_media_line)
            # As per [1, 4.3.4.1] TYPE, GROUP-ID and NAME are REQUIRED
            media_type, group_id, name = media.get('TYPE'), media.get('GROUP-ID'), media.get('NAME')
            if not (media_type and group_id and name):
                return
            groups.setdefault(group_id, []).append(media)
            # <https://tools.ietf.org/html/rfc8216#section-4.3.4.1>
            if media_type == 'SUBTITLES':
                # According to RFC 8216 §4.3.4.2.1, URI is REQUIRED in the
                # EXT-X-MEDIA tag if the media type is SUBTITLES.
                # However, lack of URI has been spotted in the wild.
                # e.g. NebulaIE; see https://github.com/yt-dlp/yt-dlp/issues/339
                if not media.get('URI'):
                    return
                url = format_url(media['URI'])
                sub_info = {
                    'url': url,
                    'ext': determine_ext(url),
                }
                if sub_info['ext'] == 'm3u8':
                    # Per RFC 8216 §3.1, the only possible subtitle format m3u8
                    # files may contain is WebVTT:
                    # <https://tools.ietf.org/html/rfc8216#section-3.1>
                    sub_info['ext'] = 'vtt'
                    sub_info['protocol'] = 'm3u8_native'
                lang = media.get('LANGUAGE') or 'und'
                subtitles.setdefault(lang, []).append(sub_info)
            if media_type not in ('VIDEO', 'AUDIO'):
                return
            media_url = media.get('URI')
            if media_url:
                manifest_url = format_url(media_url)
                formats.extend({
                    'format_id': join_nonempty(m3u8_id, group_id, name, idx),
                    'format_note': name,
                    'format_index': idx,
                    'url': manifest_url,
                    'manifest_url': m3u8_url,
                    'language': media.get('LANGUAGE'),
                    'ext': ext,
                    'protocol': entry_protocol,
                    'preference': preference,
                    'quality': quality,
                    'vcodec': 'none' if media_type == 'AUDIO' else None,
                } for idx in _extract_m3u8_playlist_indices(manifest_url))

        def build_stream_name():
            # Despite specification does not mention NAME attribute for
            # EXT-X-STREAM-INF tag it still sometimes may be present (see [1]
            # or vidio test in TestInfoExtractor.test_parse_m3u8_formats)
            # 1. http://www.vidio.com/watch/165683-dj_ambred-booyah-live-2015
            stream_name = last_stream_inf.get('NAME')
            if stream_name:
                return stream_name
            # If there is no NAME in EXT-X-STREAM-INF it will be obtained
            # from corresponding rendition group
            stream_group_id = last_stream_inf.get('VIDEO')
            if not stream_group_id:
                return
            stream_group = groups.get(stream_group_id)
            if not stream_group:
                return stream_group_id
            rendition = stream_group[0]
            return rendition.get('NAME') or stream_group_id

        # parse EXT-X-MEDIA tags before EXT-X-STREAM-INF in order to have the
        # chance to detect video only formats when EXT-X-STREAM-INF tags
        # precede EXT-X-MEDIA tags in HLS manifest such as [3].
        for line in m3u8_doc.splitlines():
            if line.startswith('#EXT-X-MEDIA:'):
                extract_media(line)

        for line in m3u8_doc.splitlines():
            if line.startswith('#EXT-X-STREAM-INF:'):
                last_stream_inf = parse_m3u8_attributes(line)
            elif line.startswith('#') or not line.strip():
                continue
            else:
                tbr = float_or_none(
                    last_stream_inf.get('AVERAGE-BANDWIDTH')
                    or last_stream_inf.get('BANDWIDTH'), scale=1000)
                manifest_url = format_url(line.strip())

                for idx in _extract_m3u8_playlist_indices(manifest_url):
                    format_id = [m3u8_id, None, idx]
                    # Bandwidth of live streams may differ over time thus making
                    # format_id unpredictable. So it's better to keep provided
                    # format_id intact.
                    if not live:
                        stream_name = build_stream_name()
                        format_id[1] = stream_name or '%d' % (tbr or len(formats))
                    f = {
                        'format_id': join_nonempty(*format_id),
                        'format_index': idx,
                        'url': manifest_url,
                        'manifest_url': m3u8_url,
                        'tbr': tbr,
                        'ext': ext,
                        'fps': float_or_none(last_stream_inf.get('FRAME-RATE')),
                        'protocol': entry_protocol,
                        'preference': preference,
                        'quality': quality,
                    }
                    resolution = last_stream_inf.get('RESOLUTION')
                    if resolution:
                        mobj = re.search(r'(?P<width>\d+)[xX](?P<height>\d+)', resolution)
                        if mobj:
                            f['width'] = int(mobj.group('width'))
                            f['height'] = int(mobj.group('height'))
                    # Unified Streaming Platform
                    mobj = re.search(
                        r'audio.*?(?:%3D|=)(\d+)(?:-video.*?(?:%3D|=)(\d+))?', f['url'])
                    if mobj:
                        abr, vbr = mobj.groups()
                        abr, vbr = float_or_none(abr, 1000), float_or_none(vbr, 1000)
                        f.update({
                            'vbr': vbr,
                            'abr': abr,
                        })
                    codecs = parse_codecs(last_stream_inf.get('CODECS'))
                    f.update(codecs)
                    audio_group_id = last_stream_inf.get('AUDIO')
                    # As per [1, 4.3.4.1.1] any EXT-X-STREAM-INF tag which
                    # references a rendition group MUST have a CODECS attribute.
                    # However, this is not always respected, for example, [2]
                    # contains EXT-X-STREAM-INF tag which references AUDIO
                    # rendition group but does not have CODECS and despite
                    # referencing an audio group it represents a complete
                    # (with audio and video) format. So, for such cases we will
                    # ignore references to rendition groups and treat them
                    # as complete formats.
                    if audio_group_id and codecs and f.get('vcodec') != 'none':
                        audio_group = groups.get(audio_group_id)
                        if audio_group and audio_group[0].get('URI'):
                            # TODO: update acodec for audio only formats with
                            # the same GROUP-ID
                            f['acodec'] = 'none'
                    if not f.get('ext'):
                        f['ext'] = 'm4a' if f.get('vcodec') == 'none' else 'mp4'
                    formats.append(f)

                    # for DailyMotion
                    progressive_uri = last_stream_inf.get('PROGRESSIVE-URI')
                    if progressive_uri:
                        http_f = f.copy()
                        del http_f['manifest_url']
                        http_f.update({
                            'format_id': f['format_id'].replace('hls-', 'http-'),
                            'protocol': 'http',
                            'url': progressive_uri,
                        })
                        formats.append(http_f)

                last_stream_inf = {}
        return formats, subtitles

    def _extract_m3u8_vod_duration(
            self, m3u8_vod_url, video_id, note=None, errnote=None, data=None, headers={}, query={}):

        m3u8_vod = self._download_webpage(
            m3u8_vod_url, video_id,
            note='Downloading m3u8 VOD manifest' if note is None else note,
            errnote='Failed to download VOD manifest' if errnote is None else errnote,
            fatal=False, data=data, headers=headers, query=query)

        return self._parse_m3u8_vod_duration(m3u8_vod or '', video_id)

    def _parse_m3u8_vod_duration(self, m3u8_vod, video_id):
        if '#EXT-X-PLAYLIST-TYPE:VOD' not in m3u8_vod:
            return None

        return int(sum(
            float(line[len('#EXTINF:'):].split(',')[0])
            for line in m3u8_vod.splitlines() if line.startswith('#EXTINF:'))) or None

    @staticmethod
    def _xpath_ns(path, namespace=None):
        if not namespace:
            return path
        out = []
        for c in path.split('/'):
            if not c or c == '.':
                out.append(c)
            else:
                out.append('{%s}%s' % (namespace, c))
        return '/'.join(out)

    def _extract_smil_formats_and_subtitles(self, smil_url, video_id, fatal=True, f4m_params=None, transform_source=None):
        smil = self._download_smil(smil_url, video_id, fatal=fatal, transform_source=transform_source)

        if smil is False:
            assert not fatal
            return []

        namespace = self._parse_smil_namespace(smil)

        fmts = self._parse_smil_formats(
            smil, smil_url, video_id, namespace=namespace, f4m_params=f4m_params)
        subs = self._parse_smil_subtitles(
            smil, namespace=namespace)

        return fmts, subs

    def _extract_smil_formats(self, *args, **kwargs):
        fmts, subs = self._extract_smil_formats_and_subtitles(*args, **kwargs)
        if subs:
            self._report_ignoring_subs('SMIL')
        return fmts

    def _extract_smil_info(self, smil_url, video_id, fatal=True, f4m_params=None):
        smil = self._download_smil(smil_url, video_id, fatal=fatal)
        if smil is False:
            return {}
        return self._parse_smil(smil, smil_url, video_id, f4m_params=f4m_params)

    def _download_smil(self, smil_url, video_id, fatal=True, transform_source=None):
        return self._download_xml(
            smil_url, video_id, 'Downloading SMIL file',
            'Unable to download SMIL file', fatal=fatal, transform_source=transform_source)

    def _parse_smil(self, smil, smil_url, video_id, f4m_params=None):
        namespace = self._parse_smil_namespace(smil)

        formats = self._parse_smil_formats(
            smil, smil_url, video_id, namespace=namespace, f4m_params=f4m_params)
        subtitles = self._parse_smil_subtitles(smil, namespace=namespace)

        video_id = os.path.splitext(url_basename(smil_url))[0]
        title = None
        description = None
        upload_date = None
        for meta in smil.findall(self._xpath_ns('./head/meta', namespace)):
            name = meta.attrib.get('name')
            content = meta.attrib.get('content')
            if not name or not content:
                continue
            if not title and name == 'title':
                title = content
            elif not description and name in ('description', 'abstract'):
                description = content
            elif not upload_date and name == 'date':
                upload_date = unified_strdate(content)

        thumbnails = [{
            'id': image.get('type'),
            'url': image.get('src'),
            'width': int_or_none(image.get('width')),
            'height': int_or_none(image.get('height')),
        } for image in smil.findall(self._xpath_ns('.//image', namespace)) if image.get('src')]

        return {
            'id': video_id,
            'title': title or video_id,
            'description': description,
            'upload_date': upload_date,
            'thumbnails': thumbnails,
            'formats': formats,
            'subtitles': subtitles,
        }

    def _parse_smil_namespace(self, smil):
        return self._search_regex(
            r'(?i)^{([^}]+)?}smil$', smil.tag, 'namespace', default=None)

    def _parse_smil_formats(self, smil, smil_url, video_id, namespace=None, f4m_params=None, transform_rtmp_url=None):
        base = smil_url
        for meta in smil.findall(self._xpath_ns('./head/meta', namespace)):
            b = meta.get('base') or meta.get('httpBase')
            if b:
                base = b
                break

        formats = []
        rtmp_count = 0
        http_count = 0
        m3u8_count = 0
        imgs_count = 0

        srcs = set()
        media = smil.findall(self._xpath_ns('.//video', namespace)) + smil.findall(self._xpath_ns('.//audio', namespace))
        for medium in media:
            src = medium.get('src')
            if not src or src in srcs:
                continue
            srcs.add(src)

            bitrate = float_or_none(medium.get('system-bitrate') or medium.get('systemBitrate'), 1000)
            filesize = int_or_none(medium.get('size') or medium.get('fileSize'))
            width = int_or_none(medium.get('width'))
            height = int_or_none(medium.get('height'))
            proto = medium.get('proto')
            ext = medium.get('ext')
            src_ext = determine_ext(src)
            streamer = medium.get('streamer') or base

            if proto == 'rtmp' or streamer.startswith('rtmp'):
                rtmp_count += 1
                formats.append({
                    'url': streamer,
                    'play_path': src,
                    'ext': 'flv',
                    'format_id': 'rtmp-%d' % (rtmp_count if bitrate is None else bitrate),
                    'tbr': bitrate,
                    'filesize': filesize,
                    'width': width,
                    'height': height,
                })
                if transform_rtmp_url:
                    streamer, src = transform_rtmp_url(streamer, src)
                    formats[-1].update({
                        'url': streamer,
                        'play_path': src,
                    })
                continue

            src_url = src if src.startswith('http') else compat_urlparse.urljoin(base, src)
            src_url = src_url.strip()

            if proto == 'm3u8' or src_ext == 'm3u8':
                m3u8_formats = self._extract_m3u8_formats(
                    src_url, video_id, ext or 'mp4', m3u8_id='hls', fatal=False)
                if len(m3u8_formats) == 1:
                    m3u8_count += 1
                    m3u8_formats[0].update({
                        'format_id': 'hls-%d' % (m3u8_count if bitrate is None else bitrate),
                        'tbr': bitrate,
                        'width': width,
                        'height': height,
                    })
                formats.extend(m3u8_formats)
            elif src_ext == 'f4m':
                f4m_url = src_url
                if not f4m_params:
                    f4m_params = {
                        'hdcore': '3.2.0',
                        'plugin': 'flowplayer-3.2.0.1',
                    }
                f4m_url += '&' if '?' in f4m_url else '?'
                f4m_url += compat_urllib_parse_urlencode(f4m_params)
                formats.extend(self._extract_f4m_formats(f4m_url, video_id, f4m_id='hds', fatal=False))
            elif src_ext == 'mpd':
                formats.extend(self._extract_mpd_formats(
                    src_url, video_id, mpd_id='dash', fatal=False))
            elif re.search(r'\.ism/[Mm]anifest', src_url):
                formats.extend(self._extract_ism_formats(
                    src_url, video_id, ism_id='mss', fatal=False))
            elif src_url.startswith('http') and self._is_valid_url(src, video_id):
                http_count += 1
                formats.append({
                    'url': src_url,
                    'ext': ext or src_ext or 'flv',
                    'format_id': 'http-%d' % (bitrate or http_count),
                    'tbr': bitrate,
                    'filesize': filesize,
                    'width': width,
                    'height': height,
                })

        for medium in smil.findall(self._xpath_ns('.//imagestream', namespace)):
            src = medium.get('src')
            if not src or src in srcs:
                continue
            srcs.add(src)

            imgs_count += 1
            formats.append({
                'format_id': 'imagestream-%d' % (imgs_count),
                'url': src,
                'ext': mimetype2ext(medium.get('type')),
                'acodec': 'none',
                'vcodec': 'none',
                'width': int_or_none(medium.get('width')),
                'height': int_or_none(medium.get('height')),
                'format_note': 'SMIL storyboards',
            })

        return formats

    def _parse_smil_subtitles(self, smil, namespace=None, subtitles_lang='en'):
        urls = []
        subtitles = {}
        for num, textstream in enumerate(smil.findall(self._xpath_ns('.//textstream', namespace))):
            src = textstream.get('src')
            if not src or src in urls:
                continue
            urls.append(src)
            ext = textstream.get('ext') or mimetype2ext(textstream.get('type')) or determine_ext(src)
            lang = textstream.get('systemLanguage') or textstream.get('systemLanguageName') or textstream.get('lang') or subtitles_lang
            subtitles.setdefault(lang, []).append({
                'url': src,
                'ext': ext,
            })
        return subtitles

    def _extract_xspf_playlist(self, xspf_url, playlist_id, fatal=True):
        xspf = self._download_xml(
            xspf_url, playlist_id, 'Downloading xpsf playlist',
            'Unable to download xspf manifest', fatal=fatal)
        if xspf is False:
            return []
        return self._parse_xspf(
            xspf, playlist_id, xspf_url=xspf_url,
            xspf_base_url=base_url(xspf_url))

    def _parse_xspf(self, xspf_doc, playlist_id, xspf_url=None, xspf_base_url=None):
        NS_MAP = {
            'xspf': 'http://xspf.org/ns/0/',
            's1': 'http://static.streamone.nl/player/ns/0',
        }

        entries = []
        for track in xspf_doc.findall(xpath_with_ns('./xspf:trackList/xspf:track', NS_MAP)):
            title = xpath_text(
                track, xpath_with_ns('./xspf:title', NS_MAP), 'title', default=playlist_id)
            description = xpath_text(
                track, xpath_with_ns('./xspf:annotation', NS_MAP), 'description')
            thumbnail = xpath_text(
                track, xpath_with_ns('./xspf:image', NS_MAP), 'thumbnail')
            duration = float_or_none(
                xpath_text(track, xpath_with_ns('./xspf:duration', NS_MAP), 'duration'), 1000)

            formats = []
            for location in track.findall(xpath_with_ns('./xspf:location', NS_MAP)):
                format_url = urljoin(xspf_base_url, location.text)
                if not format_url:
                    continue
                formats.append({
                    'url': format_url,
                    'manifest_url': xspf_url,
                    'format_id': location.get(xpath_with_ns('s1:label', NS_MAP)),
                    'width': int_or_none(location.get(xpath_with_ns('s1:width', NS_MAP))),
                    'height': int_or_none(location.get(xpath_with_ns('s1:height', NS_MAP))),
                })
            self._sort_formats(formats)

            entries.append({
                'id': playlist_id,
                'title': title,
                'description': description,
                'thumbnail': thumbnail,
                'duration': duration,
                'formats': formats,
            })
        return entries

    def _extract_mpd_formats(self, *args, **kwargs):
        fmts, subs = self._extract_mpd_formats_and_subtitles(*args, **kwargs)
        if subs:
            self._report_ignoring_subs('DASH')
        return fmts

    def _extract_mpd_formats_and_subtitles(
            self, mpd_url, video_id, mpd_id=None, note=None, errnote=None,
            fatal=True, data=None, headers={}, query={}):
        res = self._download_xml_handle(
            mpd_url, video_id,
            note='Downloading MPD manifest' if note is None else note,
            errnote='Failed to download MPD manifest' if errnote is None else errnote,
            fatal=fatal, data=data, headers=headers, query=query)
        if res is False:
            return [], {}
        mpd_doc, urlh = res
        if mpd_doc is None:
            return [], {}
        mpd_base_url = base_url(urlh.geturl())

        return self._parse_mpd_formats_and_subtitles(
            mpd_doc, mpd_id, mpd_base_url, mpd_url)

    def _parse_mpd_formats(self, *args, **kwargs):
        fmts, subs = self._parse_mpd_formats_and_subtitles(*args, **kwargs)
        if subs:
            self._report_ignoring_subs('DASH')
        return fmts

    def _parse_mpd_formats_and_subtitles(
            self, mpd_doc, mpd_id=None, mpd_base_url='', mpd_url=None):

        """
        Parse formats from MPD manifest.
        References:
         1. MPEG-DASH Standard, ISO/IEC 23009-1:2014(E),
            http://standards.iso.org/ittf/PubliclyAvailableStandards/c065274_ISO_IEC_23009-1_2014.zip
         2. https://en.wikipedia.org/wiki/Dynamic_Adaptive_Streaming_over_HTTP
        """
        if not self.get_param('dynamic_mpd', True):
            if mpd_doc.get('type') == 'dynamic':
                return [], {}

        namespace = self._search_regex(r'(?i)^{([^}]+)?}MPD$', mpd_doc.tag, 'namespace', default=None)

        def _add_ns(path):
            return self._xpath_ns(path, namespace)

        def is_drm_protected(element):
            return element.find(_add_ns('ContentProtection')) is not None

        def extract_multisegment_info(element, ms_parent_info):
            ms_info = ms_parent_info.copy()

            # As per [1, 5.3.9.2.2] SegmentList and SegmentTemplate share some
            # common attributes and elements.  We will only extract relevant
            # for us.
            def extract_common(source):
                segment_timeline = source.find(_add_ns('SegmentTimeline'))
                if segment_timeline is not None:
                    s_e = segment_timeline.findall(_add_ns('S'))
                    if s_e:
                        ms_info['total_number'] = 0
                        ms_info['s'] = []
                        for s in s_e:
                            r = int(s.get('r', 0))
                            ms_info['total_number'] += 1 + r
                            ms_info['s'].append({
                                't': int(s.get('t', 0)),
                                # @d is mandatory (see [1, 5.3.9.6.2, Table 17, page 60])
                                'd': int(s.attrib['d']),
                                'r': r,
                            })
                start_number = source.get('startNumber')
                if start_number:
                    ms_info['start_number'] = int(start_number)
                timescale = source.get('timescale')
                if timescale:
                    ms_info['timescale'] = int(timescale)
                segment_duration = source.get('duration')
                if segment_duration:
                    ms_info['segment_duration'] = float(segment_duration)

            def extract_Initialization(source):
                initialization = source.find(_add_ns('Initialization'))
                if initialization is not None:
                    ms_info['initialization_url'] = initialization.attrib['sourceURL']

            segment_list = element.find(_add_ns('SegmentList'))
            if segment_list is not None:
                extract_common(segment_list)
                extract_Initialization(segment_list)
                segment_urls_e = segment_list.findall(_add_ns('SegmentURL'))
                if segment_urls_e:
                    ms_info['segment_urls'] = [segment.attrib['media'] for segment in segment_urls_e]
            else:
                segment_template = element.find(_add_ns('SegmentTemplate'))
                if segment_template is not None:
                    extract_common(segment_template)
                    media = segment_template.get('media')
                    if media:
                        ms_info['media'] = media
                    initialization = segment_template.get('initialization')
                    if initialization:
                        ms_info['initialization'] = initialization
                    else:
                        extract_Initialization(segment_template)
            return ms_info

        mpd_duration = parse_duration(mpd_doc.get('mediaPresentationDuration'))
        formats, subtitles = [], {}
        stream_numbers = collections.defaultdict(int)
        for period in mpd_doc.findall(_add_ns('Period')):
            period_duration = parse_duration(period.get('duration')) or mpd_duration
            period_ms_info = extract_multisegment_info(period, {
                'start_number': 1,
                'timescale': 1,
            })
            for adaptation_set in period.findall(_add_ns('AdaptationSet')):
                adaption_set_ms_info = extract_multisegment_info(adaptation_set, period_ms_info)
                for representation in adaptation_set.findall(_add_ns('Representation')):
                    representation_attrib = adaptation_set.attrib.copy()
                    representation_attrib.update(representation.attrib)
                    # According to [1, 5.3.7.2, Table 9, page 41], @mimeType is mandatory
                    mime_type = representation_attrib['mimeType']
                    content_type = representation_attrib.get('contentType', mime_type.split('/')[0])

                    codecs = representation_attrib.get('codecs', '')
                    if content_type not in ('video', 'audio', 'text'):
                        if mime_type == 'image/jpeg':
                            content_type = mime_type
                        elif codecs.split('.')[0] == 'stpp':
                            content_type = 'text'
                        elif mimetype2ext(mime_type) in ('tt', 'dfxp', 'ttml', 'xml', 'json'):
                            content_type = 'text'
                        else:
                            self.report_warning('Unknown MIME type %s in DASH manifest' % mime_type)
                            continue

                    base_url = ''
                    for element in (representation, adaptation_set, period, mpd_doc):
                        base_url_e = element.find(_add_ns('BaseURL'))
                        if base_url_e is not None:
                            base_url = base_url_e.text + base_url
                            if re.match(r'^https?://', base_url):
                                break
                    if mpd_base_url and base_url.startswith('/'):
                        base_url = compat_urlparse.urljoin(mpd_base_url, base_url)
                    elif mpd_base_url and not re.match(r'^https?://', base_url):
                        if not mpd_base_url.endswith('/'):
                            mpd_base_url += '/'
                        base_url = mpd_base_url + base_url
                    representation_id = representation_attrib.get('id')
                    lang = representation_attrib.get('lang')
                    url_el = representation.find(_add_ns('BaseURL'))
                    filesize = int_or_none(url_el.attrib.get('{http://youtube.com/yt/2012/10/10}contentLength') if url_el is not None else None)
                    bandwidth = int_or_none(representation_attrib.get('bandwidth'))
                    if representation_id is not None:
                        format_id = representation_id
                    else:
                        format_id = content_type
                    if mpd_id:
                        format_id = mpd_id + '-' + format_id
                    if content_type in ('video', 'audio'):
                        f = {
                            'format_id': format_id,
                            'manifest_url': mpd_url,
                            'ext': mimetype2ext(mime_type),
                            'width': int_or_none(representation_attrib.get('width')),
                            'height': int_or_none(representation_attrib.get('height')),
                            'tbr': float_or_none(bandwidth, 1000),
                            'asr': int_or_none(representation_attrib.get('audioSamplingRate')),
                            'fps': int_or_none(representation_attrib.get('frameRate')),
                            'language': lang if lang not in ('mul', 'und', 'zxx', 'mis') else None,
                            'format_note': 'DASH %s' % content_type,
                            'filesize': filesize,
                            'container': mimetype2ext(mime_type) + '_dash',
                        }
                        f.update(parse_codecs(codecs))
                    elif content_type == 'text':
                        f = {
                            'ext': mimetype2ext(mime_type),
                            'manifest_url': mpd_url,
                            'filesize': filesize,
                        }
                    elif content_type == 'image/jpeg':
                        # See test case in VikiIE
                        # https://www.viki.com/videos/1175236v-choosing-spouse-by-lottery-episode-1
                        f = {
                            'format_id': format_id,
                            'ext': 'mhtml',
                            'manifest_url': mpd_url,
                            'format_note': 'DASH storyboards (jpeg)',
                            'acodec': 'none',
                            'vcodec': 'none',
                        }
                    if is_drm_protected(adaptation_set) or is_drm_protected(representation):
                        f['has_drm'] = True
                    representation_ms_info = extract_multisegment_info(representation, adaption_set_ms_info)

                    def prepare_template(template_name, identifiers):
                        tmpl = representation_ms_info[template_name]
                        # First of, % characters outside $...$ templates
                        # must be escaped by doubling for proper processing
                        # by % operator string formatting used further (see
                        # https://github.com/ytdl-org/youtube-dl/issues/16867).
                        t = ''
                        in_template = False
                        for c in tmpl:
                            t += c
                            if c == '$':
                                in_template = not in_template
                            elif c == '%' and not in_template:
                                t += c
                        # Next, $...$ templates are translated to their
                        # %(...) counterparts to be used with % operator
                        if representation_id is not None:
                            t = t.replace('$RepresentationID$', representation_id)
                        t = re.sub(r'\$(%s)\$' % '|'.join(identifiers), r'%(\1)d', t)
                        t = re.sub(r'\$(%s)%%([^$]+)\$' % '|'.join(identifiers), r'%(\1)\2', t)
                        t.replace('$$', '$')
                        return t

                    # @initialization is a regular template like @media one
                    # so it should be handled just the same way (see
                    # https://github.com/ytdl-org/youtube-dl/issues/11605)
                    if 'initialization' in representation_ms_info:
                        initialization_template = prepare_template(
                            'initialization',
                            # As per [1, 5.3.9.4.2, Table 15, page 54] $Number$ and
                            # $Time$ shall not be included for @initialization thus
                            # only $Bandwidth$ remains
                            ('Bandwidth', ))
                        representation_ms_info['initialization_url'] = initialization_template % {
                            'Bandwidth': bandwidth,
                        }

                    def location_key(location):
                        return 'url' if re.match(r'^https?://', location) else 'path'

                    if 'segment_urls' not in representation_ms_info and 'media' in representation_ms_info:

                        media_template = prepare_template('media', ('Number', 'Bandwidth', 'Time'))
                        media_location_key = location_key(media_template)

                        # As per [1, 5.3.9.4.4, Table 16, page 55] $Number$ and $Time$
                        # can't be used at the same time
                        if '%(Number' in media_template and 's' not in representation_ms_info:
                            segment_duration = None
                            if 'total_number' not in representation_ms_info and 'segment_duration' in representation_ms_info:
                                segment_duration = float_or_none(representation_ms_info['segment_duration'], representation_ms_info['timescale'])
                                representation_ms_info['total_number'] = int(math.ceil(float(period_duration) / segment_duration))
                            representation_ms_info['fragments'] = [{
                                media_location_key: media_template % {
                                    'Number': segment_number,
                                    'Bandwidth': bandwidth,
                                },
                                'duration': segment_duration,
                            } for segment_number in range(
                                representation_ms_info['start_number'],
                                representation_ms_info['total_number'] + representation_ms_info['start_number'])]
                        else:
                            # $Number*$ or $Time$ in media template with S list available
                            # Example $Number*$: http://www.svtplay.se/klipp/9023742/stopptid-om-bjorn-borg
                            # Example $Time$: https://play.arkena.com/embed/avp/v2/player/media/b41dda37-d8e7-4d3f-b1b5-9a9db578bdfe/1/129411
                            representation_ms_info['fragments'] = []
                            segment_time = 0
                            segment_d = None
                            segment_number = representation_ms_info['start_number']

                            def add_segment_url():
                                segment_url = media_template % {
                                    'Time': segment_time,
                                    'Bandwidth': bandwidth,
                                    'Number': segment_number,
                                }
                                representation_ms_info['fragments'].append({
                                    media_location_key: segment_url,
                                    'duration': float_or_none(segment_d, representation_ms_info['timescale']),
                                })

                            for num, s in enumerate(representation_ms_info['s']):
                                segment_time = s.get('t') or segment_time
                                segment_d = s['d']
                                add_segment_url()
                                segment_number += 1
                                for r in range(s.get('r', 0)):
                                    segment_time += segment_d
                                    add_segment_url()
                                    segment_number += 1
                                segment_time += segment_d
                    elif 'segment_urls' in representation_ms_info and 's' in representation_ms_info:
                        # No media template
                        # Example: https://www.youtube.com/watch?v=iXZV5uAYMJI
                        # or any YouTube dashsegments video
                        fragments = []
                        segment_index = 0
                        timescale = representation_ms_info['timescale']
                        for s in representation_ms_info['s']:
                            duration = float_or_none(s['d'], timescale)
                            for r in range(s.get('r', 0) + 1):
                                segment_uri = representation_ms_info['segment_urls'][segment_index]
                                fragments.append({
                                    location_key(segment_uri): segment_uri,
                                    'duration': duration,
                                })
                                segment_index += 1
                        representation_ms_info['fragments'] = fragments
                    elif 'segment_urls' in representation_ms_info:
                        # Segment URLs with no SegmentTimeline
                        # Example: https://www.seznam.cz/zpravy/clanek/cesko-zasahne-vitr-o-sile-vichrice-muze-byt-i-zivotu-nebezpecny-39091
                        # https://github.com/ytdl-org/youtube-dl/pull/14844
                        fragments = []
                        segment_duration = float_or_none(
                            representation_ms_info['segment_duration'],
                            representation_ms_info['timescale']) if 'segment_duration' in representation_ms_info else None
                        for segment_url in representation_ms_info['segment_urls']:
                            fragment = {
                                location_key(segment_url): segment_url,
                            }
                            if segment_duration:
                                fragment['duration'] = segment_duration
                            fragments.append(fragment)
                        representation_ms_info['fragments'] = fragments
                    # If there is a fragments key available then we correctly recognized fragmented media.
                    # Otherwise we will assume unfragmented media with direct access. Technically, such
                    # assumption is not necessarily correct since we may simply have no support for
                    # some forms of fragmented media renditions yet, but for now we'll use this fallback.
                    if 'fragments' in representation_ms_info:
                        f.update({
                            # NB: mpd_url may be empty when MPD manifest is parsed from a string
                            'url': mpd_url or base_url,
                            'fragment_base_url': base_url,
                            'fragments': [],
                            'protocol': 'http_dash_segments' if mime_type != 'image/jpeg' else 'mhtml',
                        })
                        if 'initialization_url' in representation_ms_info:
                            initialization_url = representation_ms_info['initialization_url']
                            if not f.get('url'):
                                f['url'] = initialization_url
                            f['fragments'].append({location_key(initialization_url): initialization_url})
                        f['fragments'].extend(representation_ms_info['fragments'])
                    else:
                        # Assuming direct URL to unfragmented media.
                        f['url'] = base_url
                    if content_type in ('video', 'audio', 'image/jpeg'):
                        f['manifest_stream_number'] = stream_numbers[f['url']]
                        stream_numbers[f['url']] += 1
                        formats.append(f)
                    elif content_type == 'text':
                        subtitles.setdefault(lang or 'und', []).append(f)

        return formats, subtitles

    def _extract_ism_formats(self, *args, **kwargs):
        fmts, subs = self._extract_ism_formats_and_subtitles(*args, **kwargs)
        if subs:
            self._report_ignoring_subs('ISM')
        return fmts

    def _extract_ism_formats_and_subtitles(self, ism_url, video_id, ism_id=None, note=None, errnote=None, fatal=True, data=None, headers={}, query={}):
        res = self._download_xml_handle(
            ism_url, video_id,
            note='Downloading ISM manifest' if note is None else note,
            errnote='Failed to download ISM manifest' if errnote is None else errnote,
            fatal=fatal, data=data, headers=headers, query=query)
        if res is False:
            return [], {}
        ism_doc, urlh = res
        if ism_doc is None:
            return [], {}

        return self._parse_ism_formats_and_subtitles(ism_doc, urlh.geturl(), ism_id)

    def _parse_ism_formats_and_subtitles(self, ism_doc, ism_url, ism_id=None):
        """
        Parse formats from ISM manifest.
        References:
         1. [MS-SSTR]: Smooth Streaming Protocol,
            https://msdn.microsoft.com/en-us/library/ff469518.aspx
        """
        if ism_doc.get('IsLive') == 'TRUE':
            return [], {}

        duration = int(ism_doc.attrib['Duration'])
        timescale = int_or_none(ism_doc.get('TimeScale')) or 10000000

        formats = []
        subtitles = {}
        for stream in ism_doc.findall('StreamIndex'):
            stream_type = stream.get('Type')
            if stream_type not in ('video', 'audio', 'text'):
                continue
            url_pattern = stream.attrib['Url']
            stream_timescale = int_or_none(stream.get('TimeScale')) or timescale
            stream_name = stream.get('Name')
            stream_language = stream.get('Language', 'und')
            for track in stream.findall('QualityLevel'):
                fourcc = track.get('FourCC') or ('AACL' if track.get('AudioTag') == '255' else None)
                # TODO: add support for WVC1 and WMAP
                if fourcc not in ('H264', 'AVC1', 'AACL', 'TTML'):
                    self.report_warning('%s is not a supported codec' % fourcc)
                    continue
                tbr = int(track.attrib['Bitrate']) // 1000
                # [1] does not mention Width and Height attributes. However,
                # they're often present while MaxWidth and MaxHeight are
                # missing, so should be used as fallbacks
                width = int_or_none(track.get('MaxWidth') or track.get('Width'))
                height = int_or_none(track.get('MaxHeight') or track.get('Height'))
                sampling_rate = int_or_none(track.get('SamplingRate'))

                track_url_pattern = re.sub(r'{[Bb]itrate}', track.attrib['Bitrate'], url_pattern)
                track_url_pattern = compat_urlparse.urljoin(ism_url, track_url_pattern)

                fragments = []
                fragment_ctx = {
                    'time': 0,
                }
                stream_fragments = stream.findall('c')
                for stream_fragment_index, stream_fragment in enumerate(stream_fragments):
                    fragment_ctx['time'] = int_or_none(stream_fragment.get('t')) or fragment_ctx['time']
                    fragment_repeat = int_or_none(stream_fragment.get('r')) or 1
                    fragment_ctx['duration'] = int_or_none(stream_fragment.get('d'))
                    if not fragment_ctx['duration']:
                        try:
                            next_fragment_time = int(stream_fragment[stream_fragment_index + 1].attrib['t'])
                        except IndexError:
                            next_fragment_time = duration
                        fragment_ctx['duration'] = (next_fragment_time - fragment_ctx['time']) / fragment_repeat
                    for _ in range(fragment_repeat):
                        fragments.append({
                            'url': re.sub(r'{start[ _]time}', compat_str(fragment_ctx['time']), track_url_pattern),
                            'duration': fragment_ctx['duration'] / stream_timescale,
                        })
                        fragment_ctx['time'] += fragment_ctx['duration']

                if stream_type == 'text':
                    subtitles.setdefault(stream_language, []).append({
                        'ext': 'ismt',
                        'protocol': 'ism',
                        'url': ism_url,
                        'manifest_url': ism_url,
                        'fragments': fragments,
                        '_download_params': {
                            'stream_type': stream_type,
                            'duration': duration,
                            'timescale': stream_timescale,
                            'fourcc': fourcc,
                            'language': stream_language,
                            'codec_private_data': track.get('CodecPrivateData'),
                        }
                    })
                elif stream_type in ('video', 'audio'):
                    formats.append({
                        'format_id': join_nonempty(ism_id, stream_name, tbr),
                        'url': ism_url,
                        'manifest_url': ism_url,
                        'ext': 'ismv' if stream_type == 'video' else 'isma',
                        'width': width,
                        'height': height,
                        'tbr': tbr,
                        'asr': sampling_rate,
                        'vcodec': 'none' if stream_type == 'audio' else fourcc,
                        'acodec': 'none' if stream_type == 'video' else fourcc,
                        'protocol': 'ism',
                        'fragments': fragments,
                        'has_drm': ism_doc.find('Protection') is not None,
                        '_download_params': {
                            'stream_type': stream_type,
                            'duration': duration,
                            'timescale': stream_timescale,
                            'width': width or 0,
                            'height': height or 0,
                            'fourcc': fourcc,
                            'language': stream_language,
                            'codec_private_data': track.get('CodecPrivateData'),
                            'sampling_rate': sampling_rate,
                            'channels': int_or_none(track.get('Channels', 2)),
                            'bits_per_sample': int_or_none(track.get('BitsPerSample', 16)),
                            'nal_unit_length_field': int_or_none(track.get('NALUnitLengthField', 4)),
                        },
                    })
        return formats, subtitles

    def _parse_html5_media_entries(self, base_url, webpage, video_id, m3u8_id=None, m3u8_entry_protocol='m3u8', mpd_id=None, preference=None, quality=None):
        def absolute_url(item_url):
            return urljoin(base_url, item_url)

        def parse_content_type(content_type):
            if not content_type:
                return {}
            ctr = re.search(r'(?P<mimetype>[^/]+/[^;]+)(?:;\s*codecs="?(?P<codecs>[^"]+))?', content_type)
            if ctr:
                mimetype, codecs = ctr.groups()
                f = parse_codecs(codecs)
                f['ext'] = mimetype2ext(mimetype)
                return f
            return {}

        def _media_formats(src, cur_media_type, type_info={}):
            full_url = absolute_url(src)
            ext = type_info.get('ext') or determine_ext(full_url)
            if ext == 'm3u8':
                is_plain_url = False
                formats = self._extract_m3u8_formats(
                    full_url, video_id, ext='mp4',
                    entry_protocol=m3u8_entry_protocol, m3u8_id=m3u8_id,
                    preference=preference, quality=quality, fatal=False)
            elif ext == 'mpd':
                is_plain_url = False
                formats = self._extract_mpd_formats(
                    full_url, video_id, mpd_id=mpd_id, fatal=False)
            else:
                is_plain_url = True
                formats = [{
                    'url': full_url,
                    'vcodec': 'none' if cur_media_type == 'audio' else None,
                }]
            return is_plain_url, formats

        entries = []
        # amp-video and amp-audio are very similar to their HTML5 counterparts
        # so we wll include them right here (see
        # https://www.ampproject.org/docs/reference/components/amp-video)
        # For dl8-* tags see https://delight-vr.com/documentation/dl8-video/
        _MEDIA_TAG_NAME_RE = r'(?:(?:amp|dl8(?:-live)?)-)?(video|audio)'
        media_tags = [(media_tag, media_tag_name, media_type, '')
                      for media_tag, media_tag_name, media_type
                      in re.findall(r'(?s)(<(%s)[^>]*/>)' % _MEDIA_TAG_NAME_RE, webpage)]
        media_tags.extend(re.findall(
            # We only allow video|audio followed by a whitespace or '>'.
            # Allowing more characters may end up in significant slow down (see
            # https://github.com/ytdl-org/youtube-dl/issues/11979, example URL:
            # http://www.porntrex.com/maps/videositemap.xml).
            r'(?s)(<(?P<tag>%s)(?:\s+[^>]*)?>)(.*?)</(?P=tag)>' % _MEDIA_TAG_NAME_RE, webpage))
        for media_tag, _, media_type, media_content in media_tags:
            media_info = {
                'formats': [],
                'subtitles': {},
            }
            media_attributes = extract_attributes(media_tag)
            src = strip_or_none(media_attributes.get('src'))
            if src:
                _, formats = _media_formats(src, media_type)
                media_info['formats'].extend(formats)
            media_info['thumbnail'] = absolute_url(media_attributes.get('poster'))
            if media_content:
                for source_tag in re.findall(r'<source[^>]+>', media_content):
                    s_attr = extract_attributes(source_tag)
                    # data-video-src and data-src are non standard but seen
                    # several times in the wild
                    src = strip_or_none(dict_get(s_attr, ('src', 'data-video-src', 'data-src')))
                    if not src:
                        continue
                    f = parse_content_type(s_attr.get('type'))
                    is_plain_url, formats = _media_formats(src, media_type, f)
                    if is_plain_url:
                        # width, height, res, label and title attributes are
                        # all not standard but seen several times in the wild
                        labels = [
                            s_attr.get(lbl)
                            for lbl in ('label', 'title')
                            if str_or_none(s_attr.get(lbl))
                        ]
                        width = int_or_none(s_attr.get('width'))
                        height = (int_or_none(s_attr.get('height'))
                                  or int_or_none(s_attr.get('res')))
                        if not width or not height:
                            for lbl in labels:
                                resolution = parse_resolution(lbl)
                                if not resolution:
                                    continue
                                width = width or resolution.get('width')
                                height = height or resolution.get('height')
                        for lbl in labels:
                            tbr = parse_bitrate(lbl)
                            if tbr:
                                break
                        else:
                            tbr = None
                        f.update({
                            'width': width,
                            'height': height,
                            'tbr': tbr,
                            'format_id': s_attr.get('label') or s_attr.get('title'),
                        })
                        f.update(formats[0])
                        media_info['formats'].append(f)
                    else:
                        media_info['formats'].extend(formats)
                for track_tag in re.findall(r'<track[^>]+>', media_content):
                    track_attributes = extract_attributes(track_tag)
                    kind = track_attributes.get('kind')
                    if not kind or kind in ('subtitles', 'captions'):
                        src = strip_or_none(track_attributes.get('src'))
                        if not src:
                            continue
                        lang = track_attributes.get('srclang') or track_attributes.get('lang') or track_attributes.get('label')
                        media_info['subtitles'].setdefault(lang, []).append({
                            'url': absolute_url(src),
                        })
            for f in media_info['formats']:
                f.setdefault('http_headers', {})['Referer'] = base_url
            if media_info['formats'] or media_info['subtitles']:
                entries.append(media_info)
        return entries

    def _extract_akamai_formats(self, *args, **kwargs):
        fmts, subs = self._extract_akamai_formats_and_subtitles(*args, **kwargs)
        if subs:
            self._report_ignoring_subs('akamai')
        return fmts

    def _extract_akamai_formats_and_subtitles(self, manifest_url, video_id, hosts={}):
        signed = 'hdnea=' in manifest_url
        if not signed:
            # https://learn.akamai.com/en-us/webhelp/media-services-on-demand/stream-packaging-user-guide/GUID-BE6C0F73-1E06-483B-B0EA-57984B91B7F9.html
            manifest_url = re.sub(
                r'(?:b=[\d,-]+|(?:__a__|attributes)=off|__b__=\d+)&?',
                '', manifest_url).strip('?')

        formats = []
        subtitles = {}

        hdcore_sign = 'hdcore=3.7.0'
        f4m_url = re.sub(r'(https?://[^/]+)/i/', r'\1/z/', manifest_url).replace('/master.m3u8', '/manifest.f4m')
        hds_host = hosts.get('hds')
        if hds_host:
            f4m_url = re.sub(r'(https?://)[^/]+', r'\1' + hds_host, f4m_url)
        if 'hdcore=' not in f4m_url:
            f4m_url += ('&' if '?' in f4m_url else '?') + hdcore_sign
        f4m_formats = self._extract_f4m_formats(
            f4m_url, video_id, f4m_id='hds', fatal=False)
        for entry in f4m_formats:
            entry.update({'extra_param_to_segment_url': hdcore_sign})
        formats.extend(f4m_formats)

        m3u8_url = re.sub(r'(https?://[^/]+)/z/', r'\1/i/', manifest_url).replace('/manifest.f4m', '/master.m3u8')
        hls_host = hosts.get('hls')
        if hls_host:
            m3u8_url = re.sub(r'(https?://)[^/]+', r'\1' + hls_host, m3u8_url)
        m3u8_formats, m3u8_subtitles = self._extract_m3u8_formats_and_subtitles(
            m3u8_url, video_id, 'mp4', 'm3u8_native',
            m3u8_id='hls', fatal=False)
        formats.extend(m3u8_formats)
        subtitles = self._merge_subtitles(subtitles, m3u8_subtitles)

        http_host = hosts.get('http')
        if http_host and m3u8_formats and not signed:
            REPL_REGEX = r'https?://[^/]+/i/([^,]+),([^/]+),([^/]+)\.csmil/.+'
            qualities = re.match(REPL_REGEX, m3u8_url).group(2).split(',')
            qualities_length = len(qualities)
            if len(m3u8_formats) in (qualities_length, qualities_length + 1):
                i = 0
                for f in m3u8_formats:
                    if f['vcodec'] != 'none':
                        for protocol in ('http', 'https'):
                            http_f = f.copy()
                            del http_f['manifest_url']
                            http_url = re.sub(
                                REPL_REGEX, protocol + r'://%s/\g<1>%s\3' % (http_host, qualities[i]), f['url'])
                            http_f.update({
                                'format_id': http_f['format_id'].replace('hls-', protocol + '-'),
                                'url': http_url,
                                'protocol': protocol,
                            })
                            formats.append(http_f)
                        i += 1

        return formats, subtitles

    def _extract_wowza_formats(self, url, video_id, m3u8_entry_protocol='m3u8_native', skip_protocols=[]):
        query = compat_urlparse.urlparse(url).query
        url = re.sub(r'/(?:manifest|playlist|jwplayer)\.(?:m3u8|f4m|mpd|smil)', '', url)
        mobj = re.search(
            r'(?:(?:http|rtmp|rtsp)(?P<s>s)?:)?(?P<url>//[^?]+)', url)
        url_base = mobj.group('url')
        http_base_url = '%s%s:%s' % ('http', mobj.group('s') or '', url_base)
        formats = []

        def manifest_url(manifest):
            m_url = '%s/%s' % (http_base_url, manifest)
            if query:
                m_url += '?%s' % query
            return m_url

        if 'm3u8' not in skip_protocols:
            formats.extend(self._extract_m3u8_formats(
                manifest_url('playlist.m3u8'), video_id, 'mp4',
                m3u8_entry_protocol, m3u8_id='hls', fatal=False))
        if 'f4m' not in skip_protocols:
            formats.extend(self._extract_f4m_formats(
                manifest_url('manifest.f4m'),
                video_id, f4m_id='hds', fatal=False))
        if 'dash' not in skip_protocols:
            formats.extend(self._extract_mpd_formats(
                manifest_url('manifest.mpd'),
                video_id, mpd_id='dash', fatal=False))
        if re.search(r'(?:/smil:|\.smil)', url_base):
            if 'smil' not in skip_protocols:
                rtmp_formats = self._extract_smil_formats(
                    manifest_url('jwplayer.smil'),
                    video_id, fatal=False)
                for rtmp_format in rtmp_formats:
                    rtsp_format = rtmp_format.copy()
                    rtsp_format['url'] = '%s/%s' % (rtmp_format['url'], rtmp_format['play_path'])
                    del rtsp_format['play_path']
                    del rtsp_format['ext']
                    rtsp_format.update({
                        'url': rtsp_format['url'].replace('rtmp://', 'rtsp://'),
                        'format_id': rtmp_format['format_id'].replace('rtmp', 'rtsp'),
                        'protocol': 'rtsp',
                    })
                    formats.extend([rtmp_format, rtsp_format])
        else:
            for protocol in ('rtmp', 'rtsp'):
                if protocol not in skip_protocols:
                    formats.append({
                        'url': '%s:%s' % (protocol, url_base),
                        'format_id': protocol,
                        'protocol': protocol,
                    })
        return formats

    def _find_jwplayer_data(self, webpage, video_id=None, transform_source=js_to_json):
        mobj = re.search(
            r'(?s)jwplayer\((?P<quote>[\'"])[^\'" ]+(?P=quote)\)(?!</script>).*?\.setup\s*\((?P<options>[^)]+)\)',
            webpage)
        if mobj:
            try:
                jwplayer_data = self._parse_json(mobj.group('options'),
                                                 video_id=video_id,
                                                 transform_source=transform_source)
            except ExtractorError:
                pass
            else:
                if isinstance(jwplayer_data, dict):
                    return jwplayer_data

    def _extract_jwplayer_data(self, webpage, video_id, *args, **kwargs):
        jwplayer_data = self._find_jwplayer_data(
            webpage, video_id, transform_source=js_to_json)
        return self._parse_jwplayer_data(
            jwplayer_data, video_id, *args, **kwargs)

    def _parse_jwplayer_data(self, jwplayer_data, video_id=None, require_title=True,
                             m3u8_id=None, mpd_id=None, rtmp_params=None, base_url=None):
        # JWPlayer backward compatibility: flattened playlists
        # https://github.com/jwplayer/jwplayer/blob/v7.4.3/src/js/api/config.js#L81-L96
        if 'playlist' not in jwplayer_data:
            jwplayer_data = {'playlist': [jwplayer_data]}

        entries = []

        # JWPlayer backward compatibility: single playlist item
        # https://github.com/jwplayer/jwplayer/blob/v7.7.0/src/js/playlist/playlist.js#L10
        if not isinstance(jwplayer_data['playlist'], list):
            jwplayer_data['playlist'] = [jwplayer_data['playlist']]

        for video_data in jwplayer_data['playlist']:
            # JWPlayer backward compatibility: flattened sources
            # https://github.com/jwplayer/jwplayer/blob/v7.4.3/src/js/playlist/item.js#L29-L35
            if 'sources' not in video_data:
                video_data['sources'] = [video_data]

            this_video_id = video_id or video_data['mediaid']

            formats = self._parse_jwplayer_formats(
                video_data['sources'], video_id=this_video_id, m3u8_id=m3u8_id,
                mpd_id=mpd_id, rtmp_params=rtmp_params, base_url=base_url)

            subtitles = {}
            tracks = video_data.get('tracks')
            if tracks and isinstance(tracks, list):
                for track in tracks:
                    if not isinstance(track, dict):
                        continue
                    track_kind = track.get('kind')
                    if not track_kind or not isinstance(track_kind, compat_str):
                        continue
                    if track_kind.lower() not in ('captions', 'subtitles'):
                        continue
                    track_url = urljoin(base_url, track.get('file'))
                    if not track_url:
                        continue
                    subtitles.setdefault(track.get('label') or 'en', []).append({
                        'url': self._proto_relative_url(track_url)
                    })

            entry = {
                'id': this_video_id,
                'title': unescapeHTML(video_data['title'] if require_title else video_data.get('title')),
                'description': clean_html(video_data.get('description')),
                'thumbnail': urljoin(base_url, self._proto_relative_url(video_data.get('image'))),
                'timestamp': int_or_none(video_data.get('pubdate')),
                'duration': float_or_none(jwplayer_data.get('duration') or video_data.get('duration')),
                'subtitles': subtitles,
            }
            # https://github.com/jwplayer/jwplayer/blob/master/src/js/utils/validator.js#L32
            if len(formats) == 1 and re.search(r'^(?:http|//).*(?:youtube\.com|youtu\.be)/.+', formats[0]['url']):
                entry.update({
                    '_type': 'url_transparent',
                    'url': formats[0]['url'],
                })
            else:
                self._sort_formats(formats)
                entry['formats'] = formats
            entries.append(entry)
        if len(entries) == 1:
            return entries[0]
        else:
            return self.playlist_result(entries)

    def _parse_jwplayer_formats(self, jwplayer_sources_data, video_id=None,
                                m3u8_id=None, mpd_id=None, rtmp_params=None, base_url=None):
        urls = []
        formats = []
        for source in jwplayer_sources_data:
            if not isinstance(source, dict):
                continue
            source_url = urljoin(
                base_url, self._proto_relative_url(source.get('file')))
            if not source_url or source_url in urls:
                continue
            urls.append(source_url)
            source_type = source.get('type') or ''
            ext = mimetype2ext(source_type) or determine_ext(source_url)
            if source_type == 'hls' or ext == 'm3u8':
                formats.extend(self._extract_m3u8_formats(
                    source_url, video_id, 'mp4', entry_protocol='m3u8_native',
                    m3u8_id=m3u8_id, fatal=False))
            elif source_type == 'dash' or ext == 'mpd':
                formats.extend(self._extract_mpd_formats(
                    source_url, video_id, mpd_id=mpd_id, fatal=False))
            elif ext == 'smil':
                formats.extend(self._extract_smil_formats(
                    source_url, video_id, fatal=False))
            # https://github.com/jwplayer/jwplayer/blob/master/src/js/providers/default.js#L67
            elif source_type.startswith('audio') or ext in (
                    'oga', 'aac', 'mp3', 'mpeg', 'vorbis'):
                formats.append({
                    'url': source_url,
                    'vcodec': 'none',
                    'ext': ext,
                })
            else:
                height = int_or_none(source.get('height'))
                if height is None:
                    # Often no height is provided but there is a label in
                    # format like "1080p", "720p SD", or 1080.
                    height = int_or_none(self._search_regex(
                        r'^(\d{3,4})[pP]?(?:\b|$)', compat_str(source.get('label') or ''),
                        'height', default=None))
                a_format = {
                    'url': source_url,
                    'width': int_or_none(source.get('width')),
                    'height': height,
                    'tbr': int_or_none(source.get('bitrate')),
                    'ext': ext,
                }
                if source_url.startswith('rtmp'):
                    a_format['ext'] = 'flv'
                    # See com/longtailvideo/jwplayer/media/RTMPMediaProvider.as
                    # of jwplayer.flash.swf
                    rtmp_url_parts = re.split(
                        r'((?:mp4|mp3|flv):)', source_url, 1)
                    if len(rtmp_url_parts) == 3:
                        rtmp_url, prefix, play_path = rtmp_url_parts
                        a_format.update({
                            'url': rtmp_url,
                            'play_path': prefix + play_path,
                        })
                    if rtmp_params:
                        a_format.update(rtmp_params)
                formats.append(a_format)
        return formats

    def _live_title(self, name):
<<<<<<< HEAD
        """ Generate the title for a live video """
        if name is None:
            return None
        now = datetime.datetime.now()
        now_str = now.strftime('%Y-%m-%d %H:%M')
        return name + ' ' + now_str
=======
        self._downloader.deprecation_warning('yt_dlp.InfoExtractor._live_title is deprecated and does not work as expected')
        return name
>>>>>>> fe69f52e

    def _int(self, v, name, fatal=False, **kwargs):
        res = int_or_none(v, **kwargs)
        if 'get_attr' in kwargs:
            print(getattr(v, kwargs['get_attr']))
        if res is None:
            msg = 'Failed to extract %s: Could not parse value %r' % (name, v)
            if fatal:
                raise ExtractorError(msg)
            else:
                self.report_warning(msg)
        return res

    def _float(self, v, name, fatal=False, **kwargs):
        res = float_or_none(v, **kwargs)
        if res is None:
            msg = 'Failed to extract %s: Could not parse value %r' % (name, v)
            if fatal:
                raise ExtractorError(msg)
            else:
                self.report_warning(msg)
        return res

    def _set_cookie(self, domain, name, value, expire_time=None, port=None,
                    path='/', secure=False, discard=False, rest={}, **kwargs):
        cookie = compat_cookiejar_Cookie(
            0, name, value, port, port is not None, domain, True,
            domain.startswith('.'), path, True, secure, expire_time,
            discard, None, None, rest)
        self._downloader.cookiejar.set_cookie(cookie)

    def _get_cookies(self, url):
        """ Return a compat_cookies_SimpleCookie with the cookies for the url """
        return compat_cookies_SimpleCookie(self._get_cookie_header(url))

    def _get_cookie_header(self, url):
        """ Return the cookies for the url """
        req = sanitized_Request(url)
        self._downloader.cookiejar.add_cookie_header(req)
        return req.get_header('Cookie')

    def _apply_first_set_cookie_header(self, url_handle, cookie):
        """
        Apply first Set-Cookie header instead of the last. Experimental.

        Some sites (e.g. [1-3]) may serve two cookies under the same name
        in Set-Cookie header and expect the first (old) one to be set rather
        than second (new). However, as of RFC6265 the newer one cookie
        should be set into cookie store what actually happens.
        We will workaround this issue by resetting the cookie to
        the first one manually.
        1. https://new.vk.com/
        2. https://github.com/ytdl-org/youtube-dl/issues/9841#issuecomment-227871201
        3. https://learning.oreilly.com/
        """
        for header, cookies in url_handle.headers.items():
            if header.lower() != 'set-cookie':
                continue
            if sys.version_info[0] >= 3:
                cookies = cookies.encode('iso-8859-1')
            cookies = cookies.decode('utf-8')
            cookie_value = re.search(
                r'%s=(.+?);.*?\b[Dd]omain=(.+?)(?:[,;]|$)' % cookie, cookies)
            if cookie_value:
                value, domain = cookie_value.groups()
                self._set_cookie(domain, cookie, value)
                break

    def get_testcases(self, include_onlymatching=False):
        t = getattr(self, '_TEST', None)
        if t:
            assert not hasattr(self, '_TESTS'), \
                '%s has _TEST and _TESTS' % type(self).__name__
            tests = [t]
        else:
            tests = getattr(self, '_TESTS', [])
        for t in tests:
            if not include_onlymatching and t.get('only_matching', False):
                continue
            t['name'] = type(self).__name__[:-len('IE')]
            yield t

    def is_suitable(self, age_limit):
        """ Test whether the extractor is generally suitable for the given
        age limit (i.e. pornographic sites are not, all others usually are) """

        any_restricted = False
        for tc in self.get_testcases(include_onlymatching=False):
            if tc.get('playlist', []):
                tc = tc['playlist'][0]
            is_restricted = age_restricted(
                tc.get('info_dict', {}).get('age_limit'), age_limit)
            if not is_restricted:
                return True
            any_restricted = any_restricted or is_restricted
        return not any_restricted

    def extract_subtitles(self, *args, **kwargs):
        if (self.get_param('writesubtitles', False)
                or self.get_param('listsubtitles')):
            return self._get_subtitles(*args, **kwargs)
        return {}

    def _get_subtitles(self, *args, **kwargs):
        raise NotImplementedError('This method must be implemented by subclasses')

    def extract_comments(self, *args, **kwargs):
        if not self.get_param('getcomments'):
            return None
        generator = self._get_comments(*args, **kwargs)

        def extractor():
            comments = []
            interrupted = True
            try:
                while True:
                    comments.append(next(generator))
            except StopIteration:
                interrupted = False
            except KeyboardInterrupt:
                self.to_screen('Interrupted by user')
            except Exception as e:
                if self.get_param('ignoreerrors') is not True:
                    raise
                self._downloader.report_error(e)
            comment_count = len(comments)
            self.to_screen(f'Extracted {comment_count} comments')
            return {
                'comments': comments,
                'comment_count': None if interrupted else comment_count
            }
        return extractor

    def _get_comments(self, *args, **kwargs):
        raise NotImplementedError('This method must be implemented by subclasses')

    @staticmethod
    def _merge_subtitle_items(subtitle_list1, subtitle_list2):
        """ Merge subtitle items for one language. Items with duplicated URLs
        will be dropped. """
        list1_urls = set([item['url'] for item in subtitle_list1])
        ret = list(subtitle_list1)
        ret.extend([item for item in subtitle_list2 if item['url'] not in list1_urls])
        return ret

    @classmethod
    def _merge_subtitles(cls, *dicts, target=None):
        """ Merge subtitle dictionaries, language by language. """
        if target is None:
            target = {}
        for d in dicts:
            for lang, subs in d.items():
                target[lang] = cls._merge_subtitle_items(target.get(lang, []), subs)
        return target

    def extract_automatic_captions(self, *args, **kwargs):
        if (self.get_param('writeautomaticsub', False)
                or self.get_param('listsubtitles')):
            return self._get_automatic_captions(*args, **kwargs)
        return {}

    def _get_automatic_captions(self, *args, **kwargs):
        raise NotImplementedError('This method must be implemented by subclasses')

    def mark_watched(self, *args, **kwargs):
        if not self.get_param('mark_watched', False):
            return
        if (self._get_login_info()[0] is not None
                or self.get_param('cookiefile')
                or self.get_param('cookiesfrombrowser')):
            self._mark_watched(*args, **kwargs)

    def _mark_watched(self, *args, **kwargs):
        raise NotImplementedError('This method must be implemented by subclasses')

    def geo_verification_headers(self):
        headers = {}
        geo_verification_proxy = self.get_param('geo_verification_proxy')
        if geo_verification_proxy:
            headers['Ytdl-request-proxy'] = geo_verification_proxy
        return headers

    def _generic_id(self, url):
        return compat_urllib_parse_unquote(os.path.splitext(url.rstrip('/').split('/')[-1])[0])

    def _generic_title(self, url):
        return compat_urllib_parse_unquote(os.path.splitext(url_basename(url))[0])

    @staticmethod
    def _availability(is_private=None, needs_premium=None, needs_subscription=None, needs_auth=None, is_unlisted=None):
        all_known = all(map(
            lambda x: x is not None,
            (is_private, needs_premium, needs_subscription, needs_auth, is_unlisted)))
        return (
            'private' if is_private
            else 'premium_only' if needs_premium
            else 'subscriber_only' if needs_subscription
            else 'needs_auth' if needs_auth
            else 'unlisted' if is_unlisted
            else 'public' if all_known
            else None)

    def _configuration_arg(self, key, default=NO_DEFAULT, casesense=False):
        '''
        @returns            A list of values for the extractor argument given by "key"
                            or "default" if no such key is present
        @param default      The default value to return when the key is not present (default: [])
        @param casesense    When false, the values are converted to lower case
        '''
        val = traverse_obj(
            self._downloader.params, ('extractor_args', self.ie_key().lower(), key))
        if val is None:
            return [] if default is NO_DEFAULT else default
        return list(val) if casesense else [x.lower() for x in val]

    # def _merge_video_infodicts(self, *dicts, sort_formats=True):
    #     valid_dicts = list(filter(None, dicts))
    #     all_info = merge_dicts(*filter(None, dicts))

    #     all_formats = list(x for y in valid_dicts for x in (y.get('formats') or []))
    #     if sort_formats:
    #         self._sort_formats(all_formats)
    #     all_info['formats'] = all_formats

    #     all_subtitles = self._merge_subtitles(*filter(None, (x.get('subtitles') for x in valid_dicts)))
    #     if all_subtitles:
    #         all_info['subtitles'] = all_subtitles

    #     return all_info


class SearchInfoExtractor(InfoExtractor):
    """
    Base class for paged search queries extractors.
    They accept URLs in the format _SEARCH_KEY(|all|[0-9]):{query}
    Instances should define _SEARCH_KEY and optionally _MAX_RESULTS
    """

    _MAX_RESULTS = float('inf')

    @classmethod
    def _make_valid_url(cls):
        return r'%s(?P<prefix>|[1-9][0-9]*|all):(?P<query>[\s\S]+)' % cls._SEARCH_KEY

    def _real_extract(self, query):
        prefix, query = self._match_valid_url(query).group('prefix', 'query')
        if prefix == '':
            return self._get_n_results(query, 1)
        elif prefix == 'all':
            return self._get_n_results(query, self._MAX_RESULTS)
        else:
            n = int(prefix)
            if n <= 0:
                raise ExtractorError('invalid download number %s for query "%s"' % (n, query))
            elif n > self._MAX_RESULTS:
                self.report_warning('%s returns max %i results (you requested %i)' % (self._SEARCH_KEY, self._MAX_RESULTS, n))
                n = self._MAX_RESULTS
            return self._get_n_results(query, n)

    def _get_n_results(self, query, n):
        """Get a specified number of results for a query.
        Either this function or _search_results must be overridden by subclasses """
        return self.playlist_result(
            itertools.islice(self._search_results(query), 0, None if n == float('inf') else n),
            query, query)

    def _search_results(self, query):
        """Returns an iterator of search results"""
        raise NotImplementedError('This method must be implemented by subclasses')

    @property
    def SEARCH_KEY(self):
        return self._SEARCH_KEY


class SelfHostedInfoExtractor(InfoExtractor):
    """
    Base class for Self-hosted extractors.

    Self-hosted extractors are for the services,
    that cannot be handled by just listing all of their domains.
    Mostly related to free and open source software,
    which everyone is allowed to host on their own servers
    (like PeerTube, Mastodon, Misskey, and lots of others).
    """

    _NODEINFO_CACHE = {}
    _SELF_HOSTED = True

    _IMPOSSIBLE_HOSTNAMES = ()
    _PREFIX_GROUPS = ('prefix', )
    _HOSTNAME_GROUPS = ()
    _INSTANCE_LIST = ()
    _DYNAMIC_INSTANCE_LIST = ()
    _NODEINFO_SOFTWARE = ()
    _SOFTWARE_NAME = 'self-hosted'

    @classmethod
    def suitable(cls, url):
        mobj = cls._match_valid_url(url)
        if not mobj:
            return False
        prefix = get_first_group(mobj, *cls._PREFIX_GROUPS)
        hostname = get_first_group(mobj, *cls._HOSTNAME_GROUPS)
        return cls._test_selfhosted_instance(None, hostname, True, prefix)

    @classmethod
    def _test_selfhosted_instance(cls, ie, hostname, skip, prefix, webpage=None):
        if isinstance(hostname, bytes):
            hostname = hostname.decode(preferredencoding())
        hostname = hostname.encode('idna').decode('utf-8')

        if hostname in cls._INSTANCE_LIST:
            return True
        if hostname in cls._DYNAMIC_INSTANCE_LIST:
            return True

        if hostname in cls._IMPOSSIBLE_HOSTNAMES:
            return False

        # continue anyway if something like "mastodon:" is added to URL
        if prefix:
            return True
        # without proper flag,
        #   skip further instance check
        if skip:
            return False

        ie.report_warning(f'Testing if {hostname} is a {cls._SOFTWARE_NAME} instance because it is not listed in internal instance list.')

        if cls._probe_webpage(webpage) or cls._fetch_nodeinfo_software(ie, hostname) in cls._NODEINFO_SOFTWARE:
            # this is probably acceptable instance
            cls._DYNAMIC_INSTANCE_LIST.add(hostname)
            return True

        return False

    @staticmethod
    def _is_probe_enabled(ydl: 'YoutubeDL'):
        """
        True if user requested probing for the service.
        There must be corresponding options for each services one-by-one, and this method just return its value.
        """
        return False

    @classmethod
    def _probe_selfhosted_service(cls, ie: 'InfoExtractor', url, hostname, webpage=None):
        """
        True if it's acceptable URL for the service.
        Results are cached whenever possible.
        """
        prefix = ie._search_regex(
            cls._VALID_URL,
            url, f'{cls._SOFTWARE_NAME.lower()} test', group='prefix', default=None)
        return cls._test_selfhosted_instance(ie, hostname, False, prefix, webpage)

    @classmethod
    def _probe_webpage(cls, webpage):
        """
        Receives a URL and webpage contents, and returns True if suitable for this IE.
        """

        if webpage is None:
            # there's nothing to check
            return False

        if any(p in webpage for p in (cls._SH_VALID_CONTENT_STRINGS or ())):
            return True

        # no strings? check regexes!
        if '_SH_CONTENT_REGEXES_RES' not in cls.__dict__:
            cls._SH_VALID_CONTENT_REGEXES_RES = (re.compile(rgx)
                                                 for rgx in cls._SH_VALID_CONTENT_REGEXES or ())
        if not any(rgx.match(webpage) is not None for rgx in cls._SH_VALID_CONTENT_REGEXES_RES):
            return False

        return True

    @staticmethod
    def _fetch_nodeinfo_software(ie: 'InfoExtractor', hostname: 'compat_str'):
        if hostname in SelfHostedInfoExtractor._NODEINFO_CACHE:
            nodeinfo = SelfHostedInfoExtractor._NODEINFO_CACHE[hostname]
        else:
            nodeinfo_href = ie._download_json(
                f'https://{hostname}/.well-known/nodeinfo', hostname,
                'Downloading instance nodeinfo link', fatal=False)
            nodeinfo_url = traverse_obj(nodeinfo_href, ('links', -1, 'href'))
            if not nodeinfo_url:
                return False

            nodeinfo = ie._download_json(nodeinfo_url, hostname, 'Downloading instance nodeinfo')

        return traverse_obj(nodeinfo, ('software', 'name'))<|MERGE_RESOLUTION|>--- conflicted
+++ resolved
@@ -3511,17 +3511,8 @@
         return formats
 
     def _live_title(self, name):
-<<<<<<< HEAD
-        """ Generate the title for a live video """
-        if name is None:
-            return None
-        now = datetime.datetime.now()
-        now_str = now.strftime('%Y-%m-%d %H:%M')
-        return name + ' ' + now_str
-=======
         self._downloader.deprecation_warning('yt_dlp.InfoExtractor._live_title is deprecated and does not work as expected')
         return name
->>>>>>> fe69f52e
 
     def _int(self, v, name, fatal=False, **kwargs):
         res = int_or_none(v, **kwargs)
