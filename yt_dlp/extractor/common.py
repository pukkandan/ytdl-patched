--- conflicted
+++ resolved
@@ -1573,12 +1573,7 @@
             'vcodec': {'type': 'ordered', 'regex': True,
                        'order': ['av0?1', 'vp0?9.2', 'vp0?9', '[hx]265|he?vc?', '[hx]264|avc', 'vp0?8', 'mp4v|h263', 'theora', '', None, 'none']},
             'acodec': {'type': 'ordered', 'regex': True,
-<<<<<<< HEAD
-                       'order': ['opus', 'vorbis', 'aac', 'mp?4a?', 'mp3', 'e?a?c-?3', 'dts', '', None, 'none']},
-
-=======
                        'order': ['opus', 'vorbis', 'aac', 'mp?4a?', 'mp3', 'e-?a?c-?3', 'ac-?3', 'dts', '', None, 'none']},
->>>>>>> fb2d1ee6
             'hdr': {'type': 'ordered', 'regex': True, 'field': 'dynamic_range',
                     'order': ['dv', '(hdr)?12', r'(hdr)?10\+', '(hdr)?10', 'hlg', '', 'sdr', None]},
             # sort with multiple:ordered from "expected_protocol", "protocol" in this order to make DMC formats properly sorted
