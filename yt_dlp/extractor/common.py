# coding: utf-8
from __future__ import unicode_literals

import base64
import collections
import hashlib
import itertools
import json
import netrc
import os
import random
import re
import sys
import time
import math
try:
    from typing import Generator, Iterator
except ImportError:
    from collections.abc import Generator, Iterator

from typing import TYPE_CHECKING
if TYPE_CHECKING:
    from ..YoutubeDL import YoutubeDL

from ..compat import (
    compat_cookiejar_Cookie,
    compat_cookies_SimpleCookie,
    compat_etree_Element,
    compat_etree_fromstring,
    compat_expanduser,
    compat_getpass,
    compat_http_client,
    compat_os_name,
    compat_str,
    compat_urllib_error,
    compat_urllib_parse_unquote,
    compat_urllib_parse_urlencode,
    compat_urllib_request,
    compat_urlparse,
    compat_xml_parse_error,
)
from ..downloader import FileDownloader
from ..downloader.f4m import (
    get_base_url,
    remove_encrypted_media,
)
from ..utils import (
    age_restricted,
    base_url,
    bug_reports_message,
    clean_html,
    compiled_regex_type,
    determine_ext,
    determine_protocol,
    dict_get,
    encode_data_uri,
    error_to_compat_str,
    extract_attributes,
    ExtractorError,
    fix_xml_ampersands,
    float_or_none,
    format_field,
    GeoRestrictedError,
    GeoUtils,
    get_first_group,
    int_or_none,
    join_nonempty,
    js_to_json,
    JSON_LD_RE,
    merge_dicts,
    mimetype2ext,
    network_exceptions,
    NO_DEFAULT,
    orderedSet,
    parse_bitrate,
    parse_codecs,
    parse_duration,
    parse_iso8601,
    parse_m3u8_attributes,
    parse_resolution,
    preferredencoding,
    RegexNotFoundError,
    request_to_url,
    sanitize_filename,
    sanitized_Request,
    str_or_none,
    str_to_int,
    strip_or_none,
    traverse_obj,
    unescapeHTML,
    UnsupportedError,
    unified_strdate,
    unified_timestamp,
    update_Request,
    update_url_query,
    url_basename,
    url_or_none,
    urlencode_postdata,
    urljoin,
    variadic,
    xpath_element,
    xpath_text,
    xpath_with_ns,
)
from ..websocket import HAVE_WEBSOCKET


class InfoExtractor(object):
    """Information Extractor class.

    Information extractors are the classes that, given a URL, extract
    information about the video (or videos) the URL refers to. This
    information includes the real video URL, the video title, author and
    others. The information is stored in a dictionary which is then
    passed to the YoutubeDL. The YoutubeDL processes this
    information possibly downloading the video to the file system, among
    other possible outcomes.

    The type field determines the type of the result.
    By far the most common value (and the default if _type is missing) is
    "video", which indicates a single video.

    For a video, the dictionaries must include the following fields:

    id:             Video identifier.
    title:          Video title, unescaped.

    Additionally, it must contain either a formats entry or a url one:

    formats:        A list of dictionaries for each format available, ordered
                    from worst to best quality.

                    Potential fields:
                    * url        The mandatory URL representing the media:
                                   for plain file media - HTTP URL of this file,
                                   for RTMP - RTMP URL,
                                   for HLS - URL of the M3U8 media playlist,
                                   for HDS - URL of the F4M manifest,
                                   for DASH
                                     - HTTP URL to plain file media (in case of
                                       unfragmented media)
                                     - URL of the MPD manifest or base URL
                                       representing the media if MPD manifest
                                       is parsed from a string (in case of
                                       fragmented media)
                                   for MSS - URL of the ISM manifest.
                    * manifest_url
                                 The URL of the manifest file in case of
                                 fragmented media:
                                   for HLS - URL of the M3U8 master playlist,
                                   for HDS - URL of the F4M manifest,
                                   for DASH - URL of the MPD manifest,
                                   for MSS - URL of the ISM manifest.
                    * ext        Will be calculated from URL if missing
                    * format     A human-readable description of the format
                                 ("mp4 container with h264/opus").
                                 Calculated from the format_id, width, height.
                                 and format_note fields if missing.
                    * format_id  A short description of the format
                                 ("mp4_h264_opus" or "19").
                                Technically optional, but strongly recommended.
                    * format_note Additional info about the format
                                 ("3D" or "DASH video")
                    * width      Width of the video, if known
                    * height     Height of the video, if known
                    * resolution Textual description of width and height
                    * dynamic_range The dynamic range of the video. One of:
                                 "SDR" (None), "HDR10", "HDR10+, "HDR12", "HLG, "DV"
                    * tbr        Average bitrate of audio and video in KBit/s
                    * abr        Average audio bitrate in KBit/s
                    * acodec     Name of the audio codec in use
                    * asr        Audio sampling rate in Hertz
                    * vbr        Average video bitrate in KBit/s
                    * fps        Frame rate
                    * vcodec     Name of the video codec in use
                    * container  Name of the container format
                    * filesize   The number of bytes, if known in advance
                    * filesize_approx  An estimate for the number of bytes
                    * player_url SWF Player URL (used for rtmpdump).
                    * protocol   The protocol that will be used for the actual
                                 download, lower-case. One of "http", "https" or
                                 one of the protocols defined in downloader.PROTOCOL_MAP
                    * expected_protocol The protocol that will finally be used.
                                        Only used by "niconico_dmc" downloader
                                        to determine actual downloader.
                    * fragment_base_url
                                 Base URL for fragments. Each fragment's path
                                 value (if present) will be relative to
                                 this URL.
                    * fragments  A list of fragments of a fragmented media.
                                 Each fragment entry must contain either an url
                                 or a path. If an url is present it should be
                                 considered by a client. Otherwise both path and
                                 fragment_base_url must be present. Here is
                                 the list of all potential fields:
                                 * "url" - fragment's URL
                                 * "path" - fragment's path relative to
                                            fragment_base_url
                                 * "duration" (optional, int or float)
                                 * "filesize" (optional, int)
                    * is_from_start  Is a live format that can be downloaded
                                from the start. Boolean
                    * preference Order number of this format. If this field is
                                 present and not None, the formats get sorted
                                 by this field, regardless of all other values.
                                 -1 for default (order by other properties),
                                 -2 or smaller for less than default.
                                 < -1000 to hide the format (if there is
                                    another one which is strictly better)
                    * language   Language code, e.g. "de" or "en-US".
                    * language_preference  Is this in the language mentioned in
                                 the URL?
                                 10 if it's what the URL is about,
                                 -1 for default (don't know),
                                 -10 otherwise, other values reserved for now.
                    * quality    Order number of the video quality of this
                                 format, irrespective of the file format.
                                 -1 for default (order by other properties),
                                 -2 or smaller for less than default.
                    * source_preference  Order number for this video source
                                  (quality takes higher priority)
                                 -1 for default (order by other properties),
                                 -2 or smaller for less than default.
                    * http_headers  A dictionary of additional HTTP headers
                                 to add to the request.
                    * stretched_ratio  If given and not 1, indicates that the
                                 video's pixels are not square.
                                 width : height ratio as float.
                    * no_resume  The server does not support resuming the
                                 (HTTP or RTMP) download. Boolean.
                    * has_drm    The format has DRM and cannot be downloaded. Boolean
                    * downloader_options  A dictionary of downloader options as
                                 described in FileDownloader
                    RTMP formats can also have the additional fields: page_url,
                    app, play_path, tc_url, flash_version, rtmp_live, rtmp_conn,
                    rtmp_protocol, rtmp_real_time

    url:            Final video URL.
    ext:            Video filename extension.
    format:         The video format, defaults to ext (used for --get-format)
    player_url:     SWF Player URL (used for rtmpdump).

    The following fields are optional:

    alt_title:      A secondary title of the video.
    display_id      An alternative identifier for the video, not necessarily
                    unique, but available before title. Typically, id is
                    something like "4234987", title "Dancing naked mole rats",
                    and display_id "dancing-naked-mole-rats"
    thumbnails:     A list of dictionaries, with the following entries:
                        * "id" (optional, string) - Thumbnail format ID
                        * "url"
                        * "preference" (optional, int) - quality of the image
                        * "width" (optional, int)
                        * "height" (optional, int)
                        * "resolution" (optional, string "{width}x{height}",
                                        deprecated)
                        * "filesize" (optional, int)
    thumbnail:      Full URL to a video thumbnail image.
    description:    Full video description.
    uploader:       Full name of the video uploader.
    license:        License name the video is licensed under.
    creator:        The creator of the video.
    timestamp:      UNIX timestamp of the moment the video was uploaded
    upload_date:    Video upload date (YYYYMMDD).
                    If not explicitly set, calculated from timestamp
    release_timestamp: UNIX timestamp of the moment the video was released.
                    If it is not clear whether to use timestamp or this, use the former
    release_date:   The date (YYYYMMDD) when the video was released.
                    If not explicitly set, calculated from release_timestamp
    modified_timestamp: UNIX timestamp of the moment the video was last modified.
    modified_date:   The date (YYYYMMDD) when the video was last modified.
                    If not explicitly set, calculated from modified_timestamp
    uploader_id:    Nickname or id of the video uploader.
    uploader_url:   Full URL to a personal webpage of the video uploader.
    channel:        Full name of the channel the video is uploaded on.
                    Note that channel fields may or may not repeat uploader
                    fields. This depends on a particular extractor.
    channel_id:     Id of the channel.
    channel_url:    Full URL to a channel webpage.
    channel_follower_count: Number of followers of the channel.
    location:       Physical location where the video was filmed.
    subtitles:      The available subtitles as a dictionary in the format
                    {tag: subformats}. "tag" is usually a language code, and
                    "subformats" is a list sorted from lower to higher
                    preference, each element is a dictionary with the "ext"
                    entry and one of:
                        * "data": The subtitles file contents
                        * "url": A URL pointing to the subtitles file
                    It can optionally also have:
                        * "name": Name or description of the subtitles
                    "ext" will be calculated from URL if missing
    automatic_captions: Like 'subtitles'; contains automatically generated
                    captions instead of normal subtitles
    duration:       Length of the video in seconds, as an integer or float.
    view_count:     How many users have watched the video on the platform.
    like_count:     Number of positive ratings of the video
    dislike_count:  Number of negative ratings of the video
    repost_count:   Number of reposts of the video
    average_rating: Average rating give by users, the scale used depends on the webpage
    comment_count:  Number of comments on the video
    comments:       A list of comments, each with one or more of the following
                    properties (all but one of text or html optional):
                        * "author" - human-readable name of the comment author
                        * "author_id" - user ID of the comment author
                        * "author_thumbnail" - The thumbnail of the comment author
                        * "id" - Comment ID
                        * "html" - Comment as HTML
                        * "text" - Plain text of the comment
                        * "timestamp" - UNIX timestamp of comment
                        * "parent" - ID of the comment this one is replying to.
                                     Set to "root" to indicate that this is a
                                     comment to the original video.
                        * "like_count" - Number of positive ratings of the comment
                        * "dislike_count" - Number of negative ratings of the comment
                        * "is_favorited" - Whether the comment is marked as
                                           favorite by the video uploader
                        * "author_is_uploader" - Whether the comment is made by
                                                 the video uploader
    age_limit:      Age restriction for the video, as an integer (years)
    webpage_url:    The URL to the video webpage, if given to yt-dlp it
                    should allow to get the same result again. (It will be set
                    by YoutubeDL if it's missing)
    categories:     A list of categories that the video falls in, for example
                    ["Sports", "Berlin"]
    tags:           A list of tags assigned to the video, e.g. ["sweden", "pop music"]
    cast:           A list of the video cast
    is_live:        True, False, or None (=unknown). Whether this video is a
                    live stream that goes on instead of a fixed-length video.
    was_live:       True, False, or None (=unknown). Whether this video was
                    originally a live stream.
    live_status:    'is_live', 'is_upcoming', 'was_live', 'not_live' or None (=unknown)
                    If absent, automatically set from is_live, was_live
    start_time:     Time in seconds where the reproduction should start, as
                    specified in the URL.
    end_time:       Time in seconds where the reproduction should end, as
                    specified in the URL.
    chapters:       A list of dictionaries, with the following entries:
                        * "start_time" - The start time of the chapter in seconds
                        * "end_time" - The end time of the chapter in seconds
                        * "title" (optional, string)
    playable_in_embed: Whether this video is allowed to play in embedded
                    players on other sites. Can be True (=always allowed),
                    False (=never allowed), None (=unknown), or a string
                    specifying the criteria for embedability (Eg: 'whitelist')
    availability:   Under what condition the video is available. One of
                    'private', 'premium_only', 'subscriber_only', 'needs_auth',
                    'unlisted' or 'public'. Use 'InfoExtractor._availability'
                    to set it
    __post_extractor: A function to be called just before the metadata is
                    written to either disk, logger or console. The function
                    must return a dict which will be added to the info_dict.
                    This is usefull for additional information that is
                    time-consuming to extract. Note that the fields thus
                    extracted will not be available to output template and
                    match_filter. So, only "comments" and "comment_count" are
                    currently allowed to be extracted via this method.

    The following fields should only be used when the video belongs to some logical
    chapter or section:

    chapter:        Name or title of the chapter the video belongs to.
    chapter_number: Number of the chapter the video belongs to, as an integer.
    chapter_id:     Id of the chapter the video belongs to, as a unicode string.

    The following fields should only be used when the video is an episode of some
    series, programme or podcast:

    series:         Title of the series or programme the video episode belongs to.
    series_id:      Id of the series or programme the video episode belongs to, as a unicode string.
    season:         Title of the season the video episode belongs to.
    season_number:  Number of the season the video episode belongs to, as an integer.
    season_id:      Id of the season the video episode belongs to, as a unicode string.
    episode:        Title of the video episode. Unlike mandatory video title field,
                    this field should denote the exact title of the video episode
                    without any kind of decoration.
    episode_number: Number of the video episode within a season, as an integer.
    episode_id:     Id of the video episode, as a unicode string.

    The following fields should only be used when the media is a track or a part of
    a music album:

    track:          Title of the track.
    track_number:   Number of the track within an album or a disc, as an integer.
    track_id:       Id of the track (useful in case of custom indexing, e.g. 6.iii),
                    as a unicode string.
    artist:         Artist(s) of the track.
    genre:          Genre(s) of the track.
    album:          Title of the album the track belongs to.
    album_type:     Type of the album (e.g. "Demo", "Full-length", "Split", "Compilation", etc).
    album_artist:   List of all artists appeared on the album (e.g.
                    "Ash Borer / Fell Voices" or "Various Artists", useful for splits
                    and compilations).
    disc_number:    Number of the disc or other physical medium the track belongs to,
                    as an integer.
    release_year:   Year (YYYY) when the album was released.
    composer:       Composer of the piece

    Unless mentioned otherwise, the fields should be Unicode strings.

    Unless mentioned otherwise, None is equivalent to absence of information.


    _type "playlist" indicates multiple videos.
    There must be a key "entries", which is a list, an iterable, or a PagedList
    object, each element of which is a valid dictionary by this specification.

    Additionally, playlists can have "id", "title", and any other relevent
    attributes with the same semantics as videos (see above).

    It can also have the following optional fields:

    playlist_count: The total number of videos in a playlist. If not given,
                    YoutubeDL tries to calculate it from "entries"


    _type "multi_video" indicates that there are multiple videos that
    form a single show, for examples multiple acts of an opera or TV episode.
    It must have an entries key like a playlist and contain all the keys
    required for a video at the same time.


    _type "url" indicates that the video must be extracted from another
    location, possibly by a different extractor. Its only required key is:
    "url" - the next URL to extract.
    The key "ie_key" can be set to the class name (minus the trailing "IE",
    e.g. "Youtube") if the extractor class is known in advance.
    Additionally, the dictionary may have any properties of the resolved entity
    known in advance, for example "title" if the title of the referred video is
    known ahead of time.


    _type "url_transparent" entities have the same specification as "url", but
    indicate that the given additional information is more precise than the one
    associated with the resolved URL.
    This is useful when a site employs a video service that hosts the video and
    its technical metadata, but that video service does not embed a useful
    title, description etc.


    Subclasses of this one should re-define the _real_initialize() and
    _real_extract() methods and define a _VALID_URL regexp.
    Probably, they should also be added to the list of extractors.

    Subclasses may also override suitable() if necessary, but ensure the function
    signature is preserved and that this function imports everything it needs
    (except other extractors), so that lazy_extractors works correctly

    _GEO_BYPASS attribute may be set to False in order to disable
    geo restriction bypass mechanisms for a particular extractor.
    Though it won't disable explicit geo restriction bypass based on
    country code provided with geo_bypass_country.

    _GEO_COUNTRIES attribute may contain a list of presumably geo unrestricted
    countries for this extractor. One of these countries will be used by
    geo restriction bypass mechanism right away in order to bypass
    geo restriction, of course, if the mechanism is not disabled.

    _GEO_IP_BLOCKS attribute may contain a list of presumably geo unrestricted
    IP blocks in CIDR notation for this extractor. One of these IP blocks
    will be used by geo restriction bypass mechanism similarly
    to _GEO_COUNTRIES.

    The _WORKING attribute should be set to False for broken IEs
    in order to warn the users and skip the tests.
    """

    _ready = False
    _downloader = None
    _x_forwarded_for_ip = None
    _GEO_BYPASS = True
    _GEO_COUNTRIES = None
    _GEO_IP_BLOCKS = None
    _WORKING = True
    _SELF_HOSTED = False
    """ True if it's self-hosted service. DO NOT SET IT TRUE MANUALLY """
    _FEATURE_DEPENDENCY = tuple()
    """
    Feature dependency declaration. Case sensitive.
    Following features are known and recognized:
    - websocket - Requires WebSocket-related package/command
    - yaml - pyyaml package
    """

    _LOGIN_HINTS = {
        'any': 'Use --cookies, --username and --password, or --netrc to provide account credentials',
        'cookies': (
            'Use --cookies-from-browser or --cookies for the authentication. '
            'See  https://github.com/ytdl-org/youtube-dl#how-do-i-pass-cookies-to-youtube-dl  for how to manually pass cookies'),
        'password': 'Use --username and --password, or --netrc to provide account credentials',
    }

    def __init__(self, downloader: 'YoutubeDL' = None):
        """Constructor. Receives an optional downloader (a YoutubeDL instance).
        If a downloader is not passed during initialization,
        it must be set using "set_downloader()" before "extract()" is called"""
        self._ready = False
        self._x_forwarded_for_ip = None
        self._printed_messages = set()
        self.set_downloader(downloader)

    @classmethod
    def _match_valid_url(cls, url):
        # This does not use has/getattr intentionally - we want to know whether
        # we have cached the regexp for *this* class, whereas getattr would also
        # match the superclass
        if '_VALID_URL_RE' not in cls.__dict__:
            if '_VALID_URL' not in cls.__dict__:
                cls._VALID_URL = cls._make_valid_url()
            cls._VALID_URL_RE = re.compile(cls._VALID_URL)
        return cls._VALID_URL_RE.match(url)

    @classmethod
    def suitable(cls, url):
        """Receives a URL and returns True if suitable for this IE."""
        # This function must import everything it needs (except other extractors),
        # so that lazy_extractors works correctly
        return cls._match_valid_url(url) is not None

    @classmethod
    def _match_id(cls, url):
        return cls._match_valid_url(url).group('id')

    @classmethod
    def get_temp_id(cls, url):
        try:
            return cls._match_id(url)
        except (IndexError, AttributeError):
            return None

    @classmethod
    def working(cls):
        """Getter method for _WORKING."""
        return cls._WORKING

    def initialize(self):
        """Initializes an instance (authentication, etc)."""
        self._printed_messages = set()
        self._initialize_geo_bypass({
            'countries': self._GEO_COUNTRIES,
            'ip_blocks': self._GEO_IP_BLOCKS,
        })
        if not self._ready:
            self._real_initialize()
            self._ready = True

    def _initialize_geo_bypass(self, geo_bypass_context):
        """
        Initialize geo restriction bypass mechanism.

        This method is used to initialize geo bypass mechanism based on faking
        X-Forwarded-For HTTP header. A random country from provided country list
        is selected and a random IP belonging to this country is generated. This
        IP will be passed as X-Forwarded-For HTTP header in all subsequent
        HTTP requests.

        This method will be used for initial geo bypass mechanism initialization
        during the instance initialization with _GEO_COUNTRIES and
        _GEO_IP_BLOCKS.

        You may also manually call it from extractor's code if geo bypass
        information is not available beforehand (e.g. obtained during
        extraction) or due to some other reason. In this case you should pass
        this information in geo bypass context passed as first argument. It may
        contain following fields:

        countries:  List of geo unrestricted countries (similar
                    to _GEO_COUNTRIES)
        ip_blocks:  List of geo unrestricted IP blocks in CIDR notation
                    (similar to _GEO_IP_BLOCKS)

        """
        if not self._x_forwarded_for_ip:

            # Geo bypass mechanism is explicitly disabled by user
            if not self.get_param('geo_bypass', True):
                return

            if not geo_bypass_context:
                geo_bypass_context = {}

            # Backward compatibility: previously _initialize_geo_bypass
            # expected a list of countries, some 3rd party code may still use
            # it this way
            if isinstance(geo_bypass_context, (list, tuple)):
                geo_bypass_context = {
                    'countries': geo_bypass_context,
                }

            # The whole point of geo bypass mechanism is to fake IP
            # as X-Forwarded-For HTTP header based on some IP block or
            # country code.

            # Path 1: bypassing based on IP block in CIDR notation

            # Explicit IP block specified by user, use it right away
            # regardless of whether extractor is geo bypassable or not
            ip_block = self.get_param('geo_bypass_ip_block', None)

            # Otherwise use random IP block from geo bypass context but only
            # if extractor is known as geo bypassable
            if not ip_block:
                ip_blocks = geo_bypass_context.get('ip_blocks')
                if self._GEO_BYPASS and ip_blocks:
                    ip_block = random.choice(ip_blocks)

            if ip_block:
                self._x_forwarded_for_ip = GeoUtils.random_ipv4(ip_block)
                self._downloader.write_debug(
                    '[debug] Using fake IP %s as X-Forwarded-For' % self._x_forwarded_for_ip)
                return

            # Path 2: bypassing based on country code

            # Explicit country code specified by user, use it right away
            # regardless of whether extractor is geo bypassable or not
            country = self.get_param('geo_bypass_country', None)

            # Otherwise use random country code from geo bypass context but
            # only if extractor is known as geo bypassable
            if not country:
                countries = geo_bypass_context.get('countries')
                if self._GEO_BYPASS and countries:
                    country = random.choice(countries)

            if country:
                self._x_forwarded_for_ip = GeoUtils.random_ipv4(country)
                self._downloader.write_debug(
                    'Using fake IP %s (%s) as X-Forwarded-For' % (self._x_forwarded_for_ip, country.upper()))

    def extract(self, url):
        """Extracts URL information and returns it in list of dicts."""

        if 'websocket' in self._FEATURE_DEPENDENCY and not HAVE_WEBSOCKET:
            raise ExtractorError('Please install websockets or websocket_client package via pip, or websockat command', expected=True)
        try:
            if 'yaml' in self._FEATURE_DEPENDENCY:
                __import__('yaml')
        except ImportError:
            raise ExtractorError('Please install pyyaml package via pip.', expected=True)
        try:
            for _ in range(2):
                try:
                    self.initialize()
                    self.write_debug('Extracting URL: %s' % url)
                    ie_result = self._real_extract(url)
                    if ie_result is None:
                        return None
                    if self._x_forwarded_for_ip:
                        ie_result['__x_forwarded_for_ip'] = self._x_forwarded_for_ip
                    subtitles = ie_result.get('subtitles')
                    if (subtitles and 'live_chat' in subtitles
                            and 'no-live-chat' in self.get_param('compat_opts', [])):
                        del subtitles['live_chat']
                    return ie_result
                except GeoRestrictedError as e:
                    if self.__maybe_fake_ip_and_retry(e.countries):
                        continue
                    raise
        except UnsupportedError:
            raise
        except ExtractorError as e:
            kwargs = {
                'video_id': e.video_id or self.get_temp_id(url),
                'ie': self.IE_NAME,
                'tb': e.traceback or sys.exc_info()[2],
                'expected': e.expected,
                'cause': e.cause
            }
            if hasattr(e, 'countries'):
                kwargs['countries'] = e.countries
            raise type(e)(e.msg, **kwargs)
        except compat_http_client.IncompleteRead as e:
            raise ExtractorError('A network error has occurred.', cause=e, expected=True, video_id=self.get_temp_id(url))
        except (KeyError, StopIteration) as e:
            raise ExtractorError('An extractor error has occurred.', cause=e, video_id=self.get_temp_id(url))

    def __maybe_fake_ip_and_retry(self, countries):
        if (not self.get_param('geo_bypass_country', None)
                and self._GEO_BYPASS
                and self.get_param('geo_bypass', True)
                and not self._x_forwarded_for_ip
                and countries):
            country_code = random.choice(countries)
            self._x_forwarded_for_ip = GeoUtils.random_ipv4(country_code)
            if self._x_forwarded_for_ip:
                self.report_warning(
                    'Video is geo restricted. Retrying extraction with fake IP %s (%s) as X-Forwarded-For.'
                    % (self._x_forwarded_for_ip, country_code.upper()))
                return True
        return False

    def set_downloader(self, downloader: 'YoutubeDL'):
        """Sets the downloader for this IE."""
        self._downloader: 'YoutubeDL' = downloader

    def _real_initialize(self):
        """Real initialization process. Redefine in subclasses."""
        pass

    def _real_extract(self, url):
        """Real extraction process. Redefine in subclasses."""
        pass

    @classmethod
    def ie_key(cls):
        """A string for getting the InfoExtractor with get_info_extractor"""
        return cls.__name__[:-2]

    @property
    def IE_NAME(self):
        return compat_str(type(self).__name__[:-2])

    @staticmethod
    def __can_accept_status_code(err, expected_status):
        assert isinstance(err, compat_urllib_error.HTTPError)
        if expected_status is None:
            return False
        elif callable(expected_status):
            return expected_status(err.code) is True
        else:
            return err.code in variadic(expected_status)

    def _request_webpage(self, url_or_request, video_id, note=None, errnote=None, fatal=True, data=None, headers={}, query={}, expected_status=None):
        """
        Return the response handle.

        See _download_webpage docstring for arguments specification.
        """

        if not self._downloader._first_webpage_request:
            sleep_interval = self.get_param('sleep_interval_requests') or 0
            if sleep_interval > 0:
                self.to_screen('Sleeping %s seconds ...' % sleep_interval)
                time.sleep(sleep_interval)
        else:
            self._downloader._first_webpage_request = False

        if note is None:
            self.report_download_webpage(video_id)
        elif note is not False:
            if video_id is None:
                self.to_screen('%s' % (note,))
            else:
                self.to_screen('%s: %s' % (video_id, note))

        # Some sites check X-Forwarded-For HTTP header in order to figure out
        # the origin of the client behind proxy. This allows bypassing geo
        # restriction by faking this header's value to IP that belongs to some
        # geo unrestricted country. We will do so once we encounter any
        # geo restriction error.
        if self._x_forwarded_for_ip:
            if 'X-Forwarded-For' not in headers:
                headers['X-Forwarded-For'] = self._x_forwarded_for_ip

        if isinstance(url_or_request, compat_urllib_request.Request):
            url_or_request = update_Request(
                url_or_request, data=data, headers=headers, query=query)
        else:
            if query:
                url_or_request = update_url_query(url_or_request, query)
            if data is not None or headers:
                url_or_request = sanitized_Request(url_or_request, data, headers)
        if self._downloader.params.get('verbose', False):
            self.to_screen('[debug] Fetching webpage from %s' % request_to_url(url_or_request))
        try:
            return self._downloader.urlopen(url_or_request)
        except network_exceptions as err:
            if isinstance(err, compat_urllib_error.HTTPError):
                if self.__can_accept_status_code(err, expected_status):
                    # Retain reference to error to prevent file object from
                    # being closed before it can be read. Works around the
                    # effects of <https://bugs.python.org/issue15002>
                    # introduced in Python 3.4.1.
                    err.fp._error = err
                    return err.fp

            if errnote is False:
                return False
            if errnote is None:
                errnote = 'Unable to download webpage'

            errmsg = '%s: %s' % (errnote, error_to_compat_str(err))
            if fatal:
                raise ExtractorError(errmsg, sys.exc_info()[2], cause=err)
            else:
                self.report_warning(errmsg)
                return False

    def _download_webpage_handle(
            self, url_or_request, video_id, note=None, errnote=None, fatal=True,
            encoding=None, data=None, headers={}, query={}, expected_status=None,
            json_body=None, form_params=None, body_encoding=None):

        """
        Return a tuple (page content as string, URL handle).

        See _download_webpage docstring for arguments specification.
        """
        # Strip hashes from the URL (#1038)
        if isinstance(url_or_request, (compat_str, str)):
            url_or_request = url_or_request.partition('#')[0]

        # False is valid for JSON value ("false") while form_params isn't
        if json_body is not None or form_params:
            # both "data" and, "json_body" or "form_params" are specified
            if data:
                raise ExtractorError('Both "data" parameter and either "json_body" or "form_params" are specified')
            if json_body is not None:
                data = json.dumps(json_body).encode(body_encoding or encoding or 'utf-8')
            elif form_params:
                data = urlencode_postdata(form_params)

        urlh = self._request_webpage(url_or_request, video_id, note, errnote, fatal, data=data, headers=headers, query=query, expected_status=expected_status)
        if urlh is False:
            assert not fatal
            return False
        content = self._webpage_read_content(urlh, url_or_request, video_id, note, errnote, fatal, encoding=encoding)
        return (content, urlh)

    @staticmethod
    def _guess_encoding_from_content(content_type, webpage_bytes):
        m = re.match(r'[a-zA-Z0-9_.-]+/[a-zA-Z0-9_.-]+\s*;\s*charset=(.+)', content_type)
        if m:
            encoding = m.group(1)
        else:
            m = re.search(br'<meta[^>]+charset=[\'"]?([^\'")]+)[ /\'">]',
                          webpage_bytes[:1024])
            if m:
                encoding = m.group(1).decode('ascii')
            elif webpage_bytes.startswith(b'\xff\xfe'):
                encoding = 'utf-16'
            else:
                encoding = 'utf-8'

        return encoding

    def __check_blocked(self, content):
        first_block = content[:512]
        if ('<title>Access to this site is blocked</title>' in content
                and 'Websense' in first_block):
            msg = 'Access to this webpage has been blocked by Websense filtering software in your network.'
            blocked_iframe = self._html_search_regex(
                r'<iframe src="([^"]+)"', content,
                'Websense information URL', default=None)
            if blocked_iframe:
                msg += ' Visit %s for more details' % blocked_iframe
            raise ExtractorError(msg, expected=True)
        if '<title>The URL you requested has been blocked</title>' in first_block:
            msg = (
                'Access to this webpage has been blocked by Indian censorship. '
                'Use a VPN or proxy server (with --proxy) to route around it.')
            block_msg = self._html_search_regex(
                r'</h1><p>(.*?)</p>',
                content, 'block message', default=None)
            if block_msg:
                msg += ' (Message: "%s")' % block_msg.replace('\n', ' ')
            raise ExtractorError(msg, expected=True)
        if ('<title>TTK :: Доступ к ресурсу ограничен</title>' in content
                and 'blocklist.rkn.gov.ru' in content):
            raise ExtractorError(
                'Access to this webpage has been blocked by decision of the Russian government. '
                'Visit http://blocklist.rkn.gov.ru/ for a block reason.',
                expected=True)

    def _webpage_read_content(self, urlh, url_or_request, video_id, note=None, errnote=None, fatal=True, prefix=None, encoding=None):
        content_type = urlh.headers.get('Content-Type', '')
        webpage_bytes = urlh.read()
        if prefix is not None:
            webpage_bytes = prefix + webpage_bytes
        if not encoding:
            encoding = self._guess_encoding_from_content(content_type, webpage_bytes)
        if self.get_param('dump_intermediate_pages', False):
            self.to_screen('Dumping request to ' + urlh.geturl())
            dump = base64.b64encode(webpage_bytes).decode('ascii')
            self._downloader.to_screen(dump)
        if self.get_param('write_pages', False):
            basen = '%s_%s' % (video_id, urlh.geturl())
            trim_length = self.get_param('trim_file_name') or 240
            if len(basen) > trim_length:
                h = '___' + hashlib.md5(basen.encode('utf-8')).hexdigest()
                basen = basen[:trim_length - len(h)] + h
            raw_filename = basen + '.dump'
            filename = sanitize_filename(raw_filename, restricted=True)
            self.to_screen('Saving request to ' + filename)
            # Working around MAX_PATH limitation on Windows (see
            # http://msdn.microsoft.com/en-us/library/windows/desktop/aa365247(v=vs.85).aspx)
            if compat_os_name == 'nt':
                absfilepath = os.path.abspath(filename)
                if len(absfilepath) > 259:
                    filename = '\\\\?\\' + absfilepath
            with open(filename, 'wb') as outf:
                outf.write(webpage_bytes)

        try:
            content = webpage_bytes.decode(encoding, 'replace')
        except LookupError:
            content = webpage_bytes.decode('utf-8', 'replace')

        self.__check_blocked(content)

        return content

    def _download_webpage(
            self, url_or_request, video_id, note=None, errnote=None,
            fatal=True, tries=1, timeout=5, encoding=None, data=None,
            headers={}, query={}, expected_status=None,
            json_body=None, form_params=None, body_encoding=None):
        """
        Return the data of the page as a string.

        Arguments:
        url_or_request -- plain text URL as a string or
            a compat_urllib_request.Requestobject
        video_id -- Video/playlist/item identifier (string)

        Keyword arguments:
        note -- note printed before downloading (string)
        errnote -- note printed in case of an error (string)
        fatal -- flag denoting whether error should be considered fatal,
            i.e. whether it should cause ExtractionError to be raised,
            otherwise a warning will be reported and extraction continued
        tries -- number of tries
        timeout -- sleep interval between tries
        encoding -- encoding for a page content decoding, guessed automatically
            when not explicitly specified
        data -- POST data (bytes)
        headers -- HTTP headers (dict)
        query -- URL query (dict)
        expected_status -- allows to accept failed HTTP requests (non 2xx
            status code) by explicitly specifying a set of accepted status
            codes. Can be any of the following entities:
                - an integer type specifying an exact failed status code to
                  accept
                - a list or a tuple of integer types specifying a list of
                  failed status codes to accept
                - a callable accepting an actual failed status code and
                  returning True if it should be accepted
            Note that this argument does not affect success status codes (2xx)
            which are always accepted.
        """

        success = False
        try_count = 0
        while success is False:
            try:
                res = self._download_webpage_handle(
                    url_or_request, video_id, note, errnote, fatal,
                    encoding=encoding, data=data, headers=headers, query=query,
                    expected_status=expected_status,
                    json_body=json_body, form_params=form_params, body_encoding=body_encoding)
                success = True
            except compat_http_client.IncompleteRead as e:
                try_count += 1
                if try_count >= tries:
                    raise e
                self._sleep(timeout, video_id)
        if res is False:
            return res
        else:
            content, _ = res
            return content

    def _download_xml_handle(
            self, url_or_request, video_id, note='Downloading XML',
            errnote='Unable to download XML', transform_source=None,
            fatal=True, encoding=None, data=None, headers={}, query={},
            expected_status=None,
            json_body=None, form_params=None, body_encoding=None):
        """
        Return a tuple (xml as an compat_etree_Element, URL handle).

        See _download_webpage docstring for arguments specification.
        """
        res = self._download_webpage_handle(
            url_or_request, video_id, note, errnote, fatal=fatal,
            encoding=encoding, data=data, headers=headers, query=query,
            expected_status=expected_status, json_body=json_body,
            form_params=form_params, body_encoding=body_encoding)
        if res is False:
            return res
        xml_string, urlh = res
        return self._parse_xml(
            xml_string, video_id, transform_source=transform_source,
            fatal=fatal), urlh

    def _download_xml(
            self, url_or_request, video_id,
            note='Downloading XML', errnote='Unable to download XML',
            transform_source=None, fatal=True, encoding=None,
            data=None, headers={}, query={}, expected_status=None,
            json_body=None, form_params=None, body_encoding=None):
        """
        Return the xml as an compat_etree_Element.

        See _download_webpage docstring for arguments specification.
        """
        res = self._download_xml_handle(
            url_or_request, video_id, note=note, errnote=errnote,
            transform_source=transform_source, fatal=fatal, encoding=encoding,
            data=data, headers=headers, query=query,
            expected_status=expected_status,
            json_body=json_body, form_params=form_params, body_encoding=body_encoding)
        return res if res is False else res[0]

    def _parse_xml(self, xml_string, video_id, transform_source=None, fatal=True):
        if transform_source:
            xml_string = transform_source(xml_string)
        try:
            # return compat_etree_fromstring(xml_string.encode('utf-8'))
            return compat_etree_fromstring(xml_string)
        except compat_xml_parse_error as ve:
            errmsg = '%s: Failed to parse XML ' % video_id
            if fatal:
                raise ExtractorError(errmsg, cause=ve)
            else:
                self.report_warning(errmsg + str(ve))

    def _download_json_handle(
            self, url_or_request, video_id, note='Downloading JSON metadata',
            errnote='Unable to download JSON metadata', transform_source=None,
            fatal=True, encoding=None, data=None, headers={}, query={},
            expected_status=None,
            json_body=None, form_params=None, body_encoding=None):
        """
        Return a tuple (JSON object, URL handle).

        See _download_webpage docstring for arguments specification.
        """
        res = self._download_webpage_handle(
            url_or_request, video_id, note, errnote, fatal=fatal,
            encoding=encoding, data=data, headers=headers, query=query,
            expected_status=expected_status,
            json_body=json_body, form_params=form_params, body_encoding=body_encoding)
        if res is False:
            return res
        json_string, urlh = res
        return self._parse_json(
            json_string, video_id, transform_source=transform_source,
            fatal=fatal), urlh

    def _download_json(
            self, url_or_request, video_id, note='Downloading JSON metadata',
            errnote='Unable to download JSON metadata', transform_source=None,
            fatal=True, encoding=None, data=None, headers={}, query={},
            expected_status=None,
            json_body=None, form_params=None, body_encoding=None):
        """
        Return the JSON object as a dict.

        See _download_webpage docstring for arguments specification.
        """
        res = self._download_json_handle(
            url_or_request, video_id, note=note, errnote=errnote,
            transform_source=transform_source, fatal=fatal, encoding=encoding,
            data=data, headers=headers, query=query,
            expected_status=expected_status,
            json_body=json_body, form_params=form_params, body_encoding=body_encoding)
        return res if res is False else res[0]

    def _parse_json(self, json_string, video_id, transform_source=None, fatal=True):
        if transform_source:
            json_string = transform_source(json_string)
        try:
            return json.loads(json_string)
        except ValueError as ve:
            errmsg = '%s: Failed to parse JSON ' % video_id
            if fatal:
                raise ExtractorError(errmsg, cause=ve)
            else:
                self.report_warning(errmsg + str(ve))

    def _parse_socket_response_as_json(self, data, video_id, transform_source=None, fatal=True):
        return self._parse_json(
            data[data.find('{'):data.rfind('}') + 1],
            video_id, transform_source, fatal)

    def _download_socket_json_handle(
            self, url_or_request, video_id, note='Polling socket',
            errnote='Unable to poll socket', transform_source=None,
            fatal=True, encoding=None, data=None, headers={}, query={},
            expected_status=None,
            json_body=None, form_params=None, body_encoding=None):
        """
        Return a tuple (JSON object, URL handle).

        See _download_webpage docstring for arguments specification.
        """
        res = self._download_webpage_handle(
            url_or_request, video_id, note, errnote, fatal=fatal,
            encoding=encoding, data=data, headers=headers, query=query,
            expected_status=expected_status,
            json_body=json_body, form_params=form_params, body_encoding=body_encoding)
        if res is False:
            return res
        webpage, urlh = res
        return self._parse_socket_response_as_json(
            webpage, video_id, transform_source=transform_source,
            fatal=fatal), urlh

    def _download_socket_json(
            self, url_or_request, video_id, note='Polling socket',
            errnote='Unable to poll socket', transform_source=None,
            fatal=True, encoding=None, data=None, headers={}, query={},
            expected_status=None,
            json_body=None, form_params=None, body_encoding=None):
        """
        Return the JSON object as a dict.

        See _download_webpage docstring for arguments specification.
        """
        res = self._download_socket_json_handle(
            url_or_request, video_id, note=note, errnote=errnote,
            transform_source=transform_source, fatal=fatal, encoding=encoding,
            data=data, headers=headers, query=query,
            expected_status=expected_status,
            json_body=json_body, form_params=form_params, body_encoding=body_encoding)
        return res if res is False else res[0]

    def report_warning(self, msg, video_id=None, *args, only_once=False, **kwargs):
        idstr = format_field(video_id, template='%s: ')
        msg = f'[{self.IE_NAME}] {idstr}{msg}'
        if only_once:
            if f'WARNING: {msg}' in self._printed_messages:
                return
            self._printed_messages.add(f'WARNING: {msg}')
        self._downloader.report_warning(msg, *args, **kwargs)

    def to_screen(self, msg, *args, **kwargs):
        """Print msg to screen, prefixing it with '[ie_name]'"""
        self._downloader.to_screen('[%s] %s' % (self.IE_NAME, msg), *args, **kwargs)

    def write_debug(self, msg, *args, **kwargs):
        self._downloader.write_debug('[%s] %s' % (self.IE_NAME, msg), *args, **kwargs)

    def get_param(self, name, default=None, *args, **kwargs):
        if self._downloader:
            return self._downloader.params.get(name, default, *args, **kwargs)
        return default

    def report_drm(self, video_id, partial=False):
        self.raise_no_formats('This video is DRM protected', expected=True, video_id=video_id)

    def report_extraction(self, id_or_name):
        """Report information extraction."""
        self.to_screen('%s: Extracting information' % id_or_name)

    def report_download_webpage(self, video_id):
        """Report webpage download."""
        self.to_screen('%s: Downloading webpage' % video_id)

    def report_age_confirmation(self):
        """Report attempt to confirm age."""
        self.to_screen('Confirming age')

    def report_login(self):
        """Report attempt to log in."""
        self.to_screen('Logging in')

    def raise_login_required(
            self, msg='This video is only available for registered users',
            metadata_available=False, method='any'):
        if metadata_available and (
                self.get_param('ignore_no_formats_error') or self.get_param('wait_for_video')):
            self.report_warning(msg)
        if method is not None:
            msg = '%s. %s' % (msg, self._LOGIN_HINTS[method])
        raise ExtractorError(msg, expected=True)

    def raise_geo_restricted(
            self, msg='This video is not available from your location due to geo restriction',
            countries=None, metadata_available=False):
        if metadata_available and (
                self.get_param('ignore_no_formats_error') or self.get_param('wait_for_video')):
            self.report_warning(msg)
        else:
            raise GeoRestrictedError(msg, countries=countries)

    def raise_no_formats(self, msg, expected=False, video_id=None):
        if expected and (
                self.get_param('ignore_no_formats_error') or self.get_param('wait_for_video')):
            self.report_warning(msg, video_id)
        elif isinstance(msg, ExtractorError):
            raise msg
        else:
            raise ExtractorError(msg, expected=expected, video_id=video_id)

    # Methods for following #608
    @staticmethod
    def url_result(url, ie=None, video_id=None, video_title=None, *, url_transparent=False, **kwargs):
        """Returns a URL that points to a page that should be processed"""
        if ie is not None:
            kwargs['ie_key'] = ie if isinstance(ie, str) else ie.ie_key()
        if video_id is not None:
            kwargs['id'] = video_id
        if video_title is not None:
            kwargs['title'] = video_title
        return {
            **kwargs,
            '_type': 'url_transparent' if url_transparent else 'url',
            'url': url,
        }

    def playlist_from_matches(self, matches, playlist_id=None, playlist_title=None, getter=None, ie=None, **kwargs):
        urls = (self.url_result(self._proto_relative_url(m), ie)
                for m in orderedSet(map(getter, matches) if getter else matches))
        return self.playlist_result(urls, playlist_id, playlist_title, **kwargs)

    @staticmethod
    def playlist_result(entries, playlist_id=None, playlist_title=None, playlist_description=None, *, multi_video=False, **kwargs):
        """Returns a playlist"""
        if playlist_id:
            kwargs['id'] = playlist_id
        if playlist_title:
            kwargs['title'] = playlist_title
        if playlist_description is not None:
            kwargs['description'] = playlist_description
        return {
            **kwargs,
            '_type': 'multi_video' if multi_video else 'playlist',
            'entries': entries,
        }

    def _search_regex(self, pattern, string, name, default=NO_DEFAULT, fatal=True, flags=0, group=None):
        """
        Perform a regex search on the given string, using a single or a list of
        patterns returning the first matching group.
        In case of failure return a default value or raise a WARNING or a
        RegexNotFoundError, depending on fatal, specifying the field name.
        """
        if string is None:
            return None
        if isinstance(pattern, (str, compat_str, compiled_regex_type)):
            mobj = re.search(pattern, string, flags)
        else:
            for p in pattern:
                mobj = re.search(p, string, flags)
                if mobj:
                    break

        _name = self._downloader._format_err(name, self._downloader.Styles.EMPHASIS)

        if mobj:
            if group is None:
                # return the first matching group
                return next(g for g in mobj.groups() if g is not None)
            elif isinstance(group, (list, tuple)):
                return tuple(mobj.group(g) for g in group)
            else:
                return mobj.group(group)
        elif default is not NO_DEFAULT:
            return default
        elif fatal:
            raise RegexNotFoundError('Unable to extract %s' % _name)
        else:
            self.report_warning('unable to extract %s' % _name + bug_reports_message())
            return None

    def _html_search_regex(self, pattern, string, name, default=NO_DEFAULT, fatal=True, flags=0, group=None):
        """
        Like _search_regex, but strips HTML tags and unescapes entities.
        """
        res = self._search_regex(pattern, string, name, default, fatal, flags, group)
        if res:
            return clean_html(res).strip()
        else:
            return res

    def _get_netrc_login_info(self, netrc_machine=None):
        username = None
        password = None
        netrc_machine = netrc_machine or self._NETRC_MACHINE

        if self.get_param('usenetrc', False):
            try:
                netrc_file = compat_expanduser(self.get_param('netrc_location') or '~')
                if os.path.isdir(netrc_file):
                    netrc_file = os.path.join(netrc_file, '.netrc')
                info = netrc.netrc(file=netrc_file).authenticators(netrc_machine)
                if info is not None:
                    username = info[0]
                    password = info[2]
                else:
                    raise netrc.NetrcParseError(
                        'No authenticators for %s' % netrc_machine)
            except (IOError, netrc.NetrcParseError) as err:
                self.report_warning(
                    'parsing .netrc: %s' % error_to_compat_str(err))

        return username, password

    def _get_login_info(self, username_option='username', password_option='password', netrc_machine=None):
        """
        Get the login info as (username, password)
        First look for the manually specified credentials using username_option
        and password_option as keys in params dictionary. If no such credentials
        available look in the netrc file using the netrc_machine or _NETRC_MACHINE
        value.
        If there's no info available, return (None, None)
        """

        # Attempt to use provided username and password or .netrc data
        username = self.get_param(username_option)
        if username is not None:
            password = self.get_param(password_option)
        else:
            username, password = self._get_netrc_login_info(netrc_machine)

        return username, password

    def _get_tfa_info(self, note='two-factor verification code'):
        """
        Get the two-factor authentication info
        TODO - asking the user will be required for sms/phone verify
        currently just uses the command line option
        If there's no info available, return None
        """

        tfa = self.get_param('twofactor')
        if tfa is not None:
            return tfa

        return compat_getpass('Type %s and press [Return]: ' % note)

    # Helper functions for extracting OpenGraph info
    @staticmethod
    def _og_regexes(prop):
        content_re = r'content=(?:"([^"]+?)"|\'([^\']+?)\'|\s*([^\s"\'=<>`]+?))'
        property_re = (r'(?:name|property)=(?:\'og[:-]%(prop)s\'|"og[:-]%(prop)s"|\s*og[:-]%(prop)s\b)'
                       % {'prop': re.escape(prop)})
        template = r'<meta[^>]+?%s[^>]+?%s'
        return [
            template % (property_re, content_re),
            template % (content_re, property_re),
        ]

    @staticmethod
    def _meta_regex(prop):
        return r'''(?isx)<meta
                    (?=[^>]+(?:itemprop|name|property|id|http-equiv)=(["\']?)%s\1)
                    [^>]+?content=(["\'])(?P<content>.*?)\2''' % re.escape(prop)

    def _og_search_property(self, prop, html, name=None, **kargs):
        prop = variadic(prop)
        if name is None:
            name = 'OpenGraph %s' % prop[0]
        og_regexes = []
        for p in prop:
            og_regexes.extend(self._og_regexes(p))
        escaped = self._search_regex(og_regexes, html, name, flags=re.DOTALL, **kargs)
        if escaped is None:
            return None
        return unescapeHTML(escaped)

    def _og_search_thumbnail(self, html, **kargs):
        return self._og_search_property('image', html, 'thumbnail URL', fatal=False, **kargs)

    def _og_search_description(self, html, **kargs):
        return self._og_search_property('description', html, fatal=False, **kargs)

    def _og_search_title(self, html, **kargs):
        return self._og_search_property('title', html, **kargs)

    def _og_search_video_url(self, html, name='video url', secure=True, **kargs):
        regexes = self._og_regexes('video') + self._og_regexes('video:url')
        if secure:
            regexes = self._og_regexes('video:secure_url') + regexes
        return self._html_search_regex(regexes, html, name, **kargs)

    def _og_search_url(self, html, **kargs):
        return self._og_search_property('url', html, **kargs)

    def _html_extract_title(self, html, name, **kwargs):
        return self._html_search_regex(
            r'(?s)<title>(.*?)</title>', html, name, **kwargs)

    def _html_search_meta(self, name, html, display_name=None, fatal=False, **kwargs):
        name = variadic(name)
        if display_name is None:
            display_name = name[0]
        return self._html_search_regex(
            [self._meta_regex(n) for n in name],
            html, display_name, fatal=fatal, group='content', **kwargs)

    def _dc_search_uploader(self, html):
        return self._html_search_meta('dc.creator', html, 'uploader')

    def _rta_search(self, html):
        # See http://www.rtalabel.org/index.php?content=howtofaq#single
        if re.search(r'(?ix)<meta\s+name="rating"\s+'
                     r'     content="RTA-5042-1996-1400-1577-RTA"',
                     html):
            return 18
        return 0

    def _media_rating_search(self, html):
        # See http://www.tjg-designs.com/WP/metadata-code-examples-adding-metadata-to-your-web-pages/
        rating = self._html_search_meta('rating', html)

        if not rating:
            return None

        RATING_TABLE = {
            'safe for kids': 0,
            'general': 8,
            '14 years': 14,
            'mature': 17,
            'restricted': 19,
        }
        return RATING_TABLE.get(rating.lower())

    def _family_friendly_search(self, html):
        # See http://schema.org/VideoObject
        family_friendly = self._html_search_meta(
            'isFamilyFriendly', html, default=None)

        if not family_friendly:
            return None

        RATING_TABLE = {
            '1': 0,
            'true': 0,
            '0': 18,
            'false': 18,
        }
        return RATING_TABLE.get(family_friendly.lower())

    def _twitter_search_player(self, html):
        return self._html_search_meta('twitter:player', html,
                                      'twitter card player')

    def _search_json_ld(self, html, video_id, expected_type=None, **kwargs):
        json_ld_list = list(re.finditer(JSON_LD_RE, html))
        default = kwargs.get('default', NO_DEFAULT)
        # JSON-LD may be malformed and thus `fatal` should be respected.
        # At the same time `default` may be passed that assumes `fatal=False`
        # for _search_regex. Let's simulate the same behavior here as well.
        fatal = kwargs.get('fatal', True) if default is NO_DEFAULT else False
        json_ld = []
        for mobj in json_ld_list:
            json_ld_item = self._parse_json(
                mobj.group('json_ld'), video_id, fatal=fatal)
            if not json_ld_item:
                continue
            if isinstance(json_ld_item, dict):
                json_ld.append(json_ld_item)
                if '@graph' in json_ld_item:
                    json_ld.extend(json_ld_item['@graph'])
            elif isinstance(json_ld_item, (list, tuple)):
                json_ld.extend(json_ld_item)
        if json_ld:
            json_ld = self._json_ld(json_ld, video_id, fatal=fatal, expected_type=expected_type)
        if json_ld:
            return json_ld
        if default is not NO_DEFAULT:
            return default
        elif fatal:
            raise RegexNotFoundError('Unable to extract JSON-LD')
        else:
            self.report_warning('unable to extract JSON-LD %s' % bug_reports_message())
            return {}

    def _json_ld(self, json_ld, video_id, fatal=True, expected_type=None):
        if isinstance(json_ld, compat_str):
            json_ld = self._parse_json(json_ld, video_id, fatal=fatal)
        if not json_ld:
            return {}
        info = {}
        if not isinstance(json_ld, (list, tuple, dict)):
            return info
        if isinstance(json_ld, dict):
            json_ld = [json_ld]

        INTERACTION_TYPE_MAP = {
            'CommentAction': 'comment',
            'AgreeAction': 'like',
            'DisagreeAction': 'dislike',
            'LikeAction': 'like',
            'DislikeAction': 'dislike',
            'ListenAction': 'view',
            'WatchAction': 'view',
            'ViewAction': 'view',
        }

        def extract_interaction_type(e):
            interaction_type = e.get('interactionType')
            if isinstance(interaction_type, dict):
                interaction_type = interaction_type.get('@type')
            return str_or_none(interaction_type)

        def extract_interaction_statistic(e):
            interaction_statistic = e.get('interactionStatistic')
            if isinstance(interaction_statistic, dict):
                interaction_statistic = [interaction_statistic]
            if not isinstance(interaction_statistic, list):
                return
            for is_e in interaction_statistic:
                if not isinstance(is_e, dict):
                    continue
                if is_e.get('@type') != 'InteractionCounter':
                    continue
                interaction_type = extract_interaction_type(is_e)
                if not interaction_type:
                    continue
                # For interaction count some sites provide string instead of
                # an integer (as per spec) with non digit characters (e.g. ",")
                # so extracting count with more relaxed str_to_int
                interaction_count = str_to_int(is_e.get('userInteractionCount'))
                if interaction_count is None:
                    continue
                count_kind = INTERACTION_TYPE_MAP.get(interaction_type.split('/')[-1])
                if not count_kind:
                    continue
                count_key = '%s_count' % count_kind
                if info.get(count_key) is not None:
                    continue
                info[count_key] = interaction_count

        def extract_chapter_information(e):
            chapters = [{
                'title': part.get('name'),
                'start_time': part.get('startOffset'),
                'end_time': part.get('endOffset'),
            } for part in e.get('hasPart', []) if part.get('@type') == 'Clip']
            for idx, (last_c, current_c, next_c) in enumerate(zip(
                    [{'end_time': 0}] + chapters, chapters, chapters[1:])):
                current_c['end_time'] = current_c['end_time'] or next_c['start_time']
                current_c['start_time'] = current_c['start_time'] or last_c['end_time']
                if None in current_c.values():
                    self.report_warning(f'Chapter {idx} contains broken data. Not extracting chapters')
                    return
            if chapters:
                chapters[-1]['end_time'] = chapters[-1]['end_time'] or info['duration']
                info['chapters'] = chapters

        def extract_video_object(e):
            assert e['@type'] == 'VideoObject'
            author = e.get('author')
            info.update({
                'url': url_or_none(e.get('contentUrl')),
                'title': unescapeHTML(e.get('name')),
                'description': unescapeHTML(e.get('description')),
                'thumbnails': [{'url': url_or_none(url)}
                               for url in variadic(traverse_obj(e, 'thumbnailUrl', 'thumbnailURL'))],
                'duration': parse_duration(e.get('duration')),
                'timestamp': unified_timestamp(e.get('uploadDate')),
                # author can be an instance of 'Organization' or 'Person' types.
                # both types can have 'name' property(inherited from 'Thing' type). [1]
                # however some websites are using 'Text' type instead.
                # 1. https://schema.org/VideoObject
                'uploader': author.get('name') if isinstance(author, dict) else author if isinstance(author, compat_str) else None,
                'filesize': float_or_none(e.get('contentSize')),
                'tbr': int_or_none(e.get('bitrate')),
                'width': int_or_none(e.get('width')),
                'height': int_or_none(e.get('height')),
                'view_count': int_or_none(e.get('interactionCount')),
            })
            extract_interaction_statistic(e)
            extract_chapter_information(e)

        def traverse_json_ld(json_ld, at_top_level=True):
            for e in json_ld:
                if at_top_level and '@context' not in e:
                    continue
                if at_top_level and set(e.keys()) == {'@context', '@graph'}:
                    traverse_json_ld(variadic(e['@graph'], allowed_types=(dict,)), at_top_level=False)
                    break
                item_type = e.get('@type')
                if expected_type is not None and expected_type != item_type:
                    continue
                rating = traverse_obj(e, ('aggregateRating', 'ratingValue'), expected_type=float_or_none)
                if rating is not None:
                    info['average_rating'] = rating
                if item_type in ('TVEpisode', 'Episode'):
                    episode_name = unescapeHTML(e.get('name'))
                    info.update({
                        'episode': episode_name,
                        'episode_number': int_or_none(e.get('episodeNumber')),
                        'description': unescapeHTML(e.get('description')),
                    })
                    if not info.get('title') and episode_name:
                        info['title'] = episode_name
                    part_of_season = e.get('partOfSeason')
                    if isinstance(part_of_season, dict) and part_of_season.get('@type') in ('TVSeason', 'Season', 'CreativeWorkSeason'):
                        info.update({
                            'season': unescapeHTML(part_of_season.get('name')),
                            'season_number': int_or_none(part_of_season.get('seasonNumber')),
                        })
                    part_of_series = e.get('partOfSeries') or e.get('partOfTVSeries')
                    if isinstance(part_of_series, dict) and part_of_series.get('@type') in ('TVSeries', 'Series', 'CreativeWorkSeries'):
                        info['series'] = unescapeHTML(part_of_series.get('name'))
                elif item_type == 'Movie':
                    info.update({
                        'title': unescapeHTML(e.get('name')),
                        'description': unescapeHTML(e.get('description')),
                        'duration': parse_duration(e.get('duration')),
                        'timestamp': unified_timestamp(e.get('dateCreated')),
                    })
                elif item_type in ('Article', 'NewsArticle'):
                    info.update({
                        'timestamp': parse_iso8601(e.get('datePublished')),
                        'title': unescapeHTML(e.get('headline')),
                        'description': unescapeHTML(e.get('articleBody') or e.get('description')),
                    })
                    if traverse_obj(e, ('video', 0, '@type')) == 'VideoObject':
                        extract_video_object(e['video'][0])
                elif item_type == 'VideoObject':
                    extract_video_object(e)
                    if expected_type is None:
                        continue
                    else:
                        break
                video = e.get('video')
                if isinstance(video, dict) and video.get('@type') == 'VideoObject':
                    extract_video_object(video)
                if expected_type is None:
                    continue
                else:
                    break
        traverse_json_ld(json_ld)

        return dict((k, v) for k, v in info.items() if v is not None)

    def _search_nextjs_data(self, webpage, video_id, *, transform_source=None, fatal=True, **kw):
        return self._parse_json(
            self._search_regex(
                r'(?s)<script[^>]+id=[\'"]__NEXT_DATA__[\'"][^>]*>([^<]+)</script>',
                webpage, 'next.js data', fatal=fatal, **kw),
            video_id, transform_source=transform_source, fatal=fatal)

    def _search_nuxt_data(self, webpage, video_id, context_name='__NUXT__'):
        ''' Parses Nuxt.js metadata. This works as long as the function __NUXT__ invokes is a pure function. '''
        # not all website do this, but it can be changed
        # https://stackoverflow.com/questions/67463109/how-to-change-or-hide-nuxt-and-nuxt-keyword-in-page-source
        rectx = re.escape(context_name)
        js, arg_keys, arg_vals = self._search_regex(
            (r'<script>window\.%s=\(function\((?P<arg_keys>.*?)\)\{return\s(?P<js>\{.*?\})\}\((?P<arg_vals>.+?)\)\);?</script>' % rectx,
             r'%s\(.*?\(function\((?P<arg_keys>.*?)\)\{return\s(?P<js>\{.*?\})\}\((?P<arg_vals>.*?)\)' % rectx),
            webpage, context_name, group=['js', 'arg_keys', 'arg_vals'])

        args = dict(zip(arg_keys.split(','), arg_vals.split(',')))

        for key, val in args.items():
            if val in ('undefined', 'void 0'):
                args[key] = 'null'

        return self._parse_json(js_to_json(js, args), video_id)['data'][0]

    @staticmethod
    def _hidden_inputs(html):
        html = re.sub(r'<!--(?:(?!<!--).)*-->', '', html)
        hidden_inputs = {}
        for input in re.findall(r'(?i)(<input[^>]+>)', html):
            attrs = extract_attributes(input)
            if not input:
                continue
            if attrs.get('type') not in ('hidden', 'submit'):
                continue
            name = attrs.get('name') or attrs.get('id')
            value = attrs.get('value')
            if name and value is not None:
                hidden_inputs[name] = value
        return hidden_inputs

    def _form_hidden_inputs(self, form_id, html):
        form = self._search_regex(
            r'(?is)<form[^>]+?id=(["\'])%s\1[^>]*>(?P<form>.+?)</form>' % form_id,
            html, '%s form' % form_id, group='form')
        return self._hidden_inputs(form)

    class FormatSort:
        regex = r' *((?P<reverse>\+)?(?P<field>[a-zA-Z0-9_]+)((?P<separator>[~:])(?P<limit>.*?))?)? *$'

        default = ('hidden', 'aud_or_vid', 'hasvid', 'ie_pref', 'lang', 'quality',
                   'res', 'fps', 'hdr:12', 'codec:vp9.2', 'size', 'br', 'asr',
                   'proto', 'ext', 'hasaud', 'source', 'id')  # These must not be aliases
        ytdl_default = ('hasaud', 'lang', 'quality', 'tbr', 'filesize', 'vbr',
                        'height', 'width', 'proto', 'vext', 'abr', 'aext',
                        'fps', 'fs_approx', 'source', 'id')

        settings = {
            'vcodec': {'type': 'ordered', 'regex': True,
                       'order': ['av0?1', 'vp0?9.2', 'vp0?9', '[hx]265|he?vc?', '[hx]264|avc', 'vp0?8', 'mp4v|h263', 'theora', '', None, 'none']},
            'acodec': {'type': 'ordered', 'regex': True,
                       'order': ['[af]lac', 'wav|aiff', 'opus', 'vorbis', 'aac', 'mp?4a?', 'mp3', 'e-?a?c-?3', 'ac-?3', 'dts', '', None, 'none']},
            'hdr': {'type': 'ordered', 'regex': True, 'field': 'dynamic_range',
                    'order': ['dv', '(hdr)?12', r'(hdr)?10\+', '(hdr)?10', 'hlg', '', 'sdr', None]},
            # sort with multiple:ordered from "expected_protocol", "protocol" in this order to make DMC formats properly sorted
            'proto': {'type': 'multiple:ordered', 'regex': True, 'field': ('expected_protocol', 'protocol'),
                      'order': ['m3u8.*', '(ht|f)tps', '(ht|f)tp$', '.*dash', 'websocket_frag', 'rtmpe?', '', 'mms|rtsp', 'ws|websocket', 'f4'],
                      'function': lambda x: next(filter(None, x), None)},
            'vext': {'type': 'ordered', 'field': 'video_ext',
                     'order': ('mp4', 'webm', 'flv', '', 'none'),
                     'order_free': ('webm', 'mp4', 'flv', '', 'none')},
            'aext': {'type': 'ordered', 'field': 'audio_ext',
                     'order': ('m4a', 'aac', 'mp3', 'ogg', 'opus', 'webm', '', 'none'),
                     'order_free': ('opus', 'ogg', 'webm', 'm4a', 'mp3', 'aac', '', 'none')},
            'hidden': {'visible': False, 'forced': True, 'type': 'extractor', 'max': -1000},
            'aud_or_vid': {'visible': False, 'forced': True, 'type': 'multiple',
                           'field': ('vcodec', 'acodec'),
                           'function': lambda it: int(any(v != 'none' for v in it))},
            'ie_pref': {'priority': True, 'type': 'extractor'},
            'hasvid': {'priority': True, 'field': 'vcodec', 'type': 'boolean', 'not_in_list': ('none',)},
            'hasaud': {'field': 'acodec', 'type': 'boolean', 'not_in_list': ('none',)},
            'lang': {'convert': 'float', 'field': 'language_preference', 'default': -1},
            'quality': {'convert': 'float', 'default': -1},
            'filesize': {'convert': 'bytes'},
            'fs_approx': {'convert': 'bytes', 'field': 'filesize_approx'},
            'id': {'convert': 'string', 'field': 'format_id'},
            'height': {'convert': 'float_none'},
            'width': {'convert': 'float_none'},
            'fps': {'convert': 'float_none'},
            'tbr': {'convert': 'float_none'},
            'vbr': {'convert': 'float_none'},
            'abr': {'convert': 'float_none'},
            'asr': {'convert': 'float_none'},
            'source': {'convert': 'float', 'field': 'source_preference', 'default': -1},

            'codec': {'type': 'combined', 'field': ('vcodec', 'acodec')},
            'br': {'type': 'combined', 'field': ('tbr', 'vbr', 'abr'), 'same_limit': True},
            'size': {'type': 'combined', 'same_limit': True, 'field': ('filesize', 'fs_approx')},
            'ext': {'type': 'combined', 'field': ('vext', 'aext')},
            'res': {'type': 'multiple', 'field': ('height', 'width'),
                    'function': lambda it: (lambda l: min(l) if l else 0)(tuple(filter(None, it)))},

            # For compatibility with youtube-dl
            'format_id': {'type': 'alias', 'field': 'id'},
            'preference': {'type': 'alias', 'field': 'ie_pref'},
            'language_preference': {'type': 'alias', 'field': 'lang'},

            # Deprecated
            'dimension': {'type': 'alias', 'field': 'res'},
            'resolution': {'type': 'alias', 'field': 'res'},
            'extension': {'type': 'alias', 'field': 'ext'},
            'bitrate': {'type': 'alias', 'field': 'br'},
            'total_bitrate': {'type': 'alias', 'field': 'tbr'},
            'video_bitrate': {'type': 'alias', 'field': 'vbr'},
            'audio_bitrate': {'type': 'alias', 'field': 'abr'},
            'framerate': {'type': 'alias', 'field': 'fps'},
            'protocol': {'type': 'alias', 'field': 'proto'},
            'expected_protocol': {'type': 'alias', 'field': 'proto'},
            'source_preference': {'type': 'alias', 'field': 'source'},
            'filesize_approx': {'type': 'alias', 'field': 'fs_approx'},
            'filesize_estimate': {'type': 'alias', 'field': 'size'},
            'samplerate': {'type': 'alias', 'field': 'asr'},
            'video_ext': {'type': 'alias', 'field': 'vext'},
            'audio_ext': {'type': 'alias', 'field': 'aext'},
            'video_codec': {'type': 'alias', 'field': 'vcodec'},
            'audio_codec': {'type': 'alias', 'field': 'acodec'},
            'video': {'type': 'alias', 'field': 'hasvid'},
            'has_video': {'type': 'alias', 'field': 'hasvid'},
            'audio': {'type': 'alias', 'field': 'hasaud'},
            'has_audio': {'type': 'alias', 'field': 'hasaud'},
            'extractor': {'type': 'alias', 'field': 'ie_pref'},
            'extractor_preference': {'type': 'alias', 'field': 'ie_pref'},
        }

        def __init__(self, ie, field_preference):
            self._order = []
            self.ydl = ie._downloader
            self.evaluate_params(self.ydl.params, field_preference)
            if ie.get_param('verbose'):
                self.print_verbose_info(self.ydl.write_debug)

        def _get_field_setting(self, field, key):
            if field not in self.settings:
                if key in ('forced', 'priority'):
                    return False
                self.ydl.deprecation_warning(
                    f'Using arbitrary fields ({field}) for format sorting is deprecated '
                    'and may be removed in a future version')
                self.settings[field] = {}
            propObj = self.settings[field]
            if key not in propObj:
                type = propObj.get('type')
                if key == 'field':
                    default = 'preference' if type == 'extractor' else (field,) if type in ('combined', 'multiple') else field
                elif key == 'convert':
                    default = 'order' if type == 'ordered' else 'float_string' if field else 'ignore'
                else:
                    default = {'type': 'field', 'visible': True, 'order': [], 'not_in_list': (None,)}.get(key, None)
                propObj[key] = default
            return propObj[key]

        def _resolve_field_value(self, field, value, convertNone=False):
            if value is None:
                if not convertNone:
                    return None
            else:
                if isinstance(value, (list, tuple, Iterator, Generator)):
                    value = next((x for x in value if x is not None), None)
                if isinstance(value, compat_str):
                    value = value.lower()
            conversion = self._get_field_setting(field, 'convert')
            if conversion == 'ignore':
                return None
            elif conversion == 'string':
                return value
            elif conversion == 'float_none':
                return float_or_none(value)
            elif conversion == 'bytes':
                return FileDownloader.parse_bytes(value)
            elif conversion == 'order':
                order_list = (self._use_free_order and self._get_field_setting(field, 'order_free')) or self._get_field_setting(field, 'order')
                use_regex = self._get_field_setting(field, 'regex')
                list_length = len(order_list)
                empty_pos = order_list.index('') if '' in order_list else list_length + 1
                if use_regex and value is not None:
                    for i, regex in enumerate(order_list):
                        if regex and re.match(regex, value):
                            return list_length - i
                    return list_length - empty_pos  # not in list
                else:  # not regex or  value = None
                    return list_length - (order_list.index(value) if value in order_list else empty_pos)
            elif value is not None:
                if value.isnumeric():
                    return float(value)
                else:
                    self.settings[field]['convert'] = 'string'
                    return value

        def evaluate_params(self, params, sort_extractor):
            self._use_free_order = params.get('prefer_free_formats', False)
            self._sort_user = params.get('format_sort', [])
            self._sort_extractor = sort_extractor

            def add_item(field, reverse, closest, limit_text):
                field = field.lower()
                if field in self._order:
                    return
                self._order.append(field)
                limit = self._resolve_field_value(field, limit_text)
                data = {
                    'reverse': reverse,
                    'closest': False if limit is None else closest,
                    'limit_text': limit_text,
                    'limit': limit}
                if field in self.settings:
                    self.settings[field].update(data)
                else:
                    self.settings[field] = data

            sort_list = (
                tuple(field for field in self.default if self._get_field_setting(field, 'forced'))
                + (tuple() if params.get('format_sort_force', False)
                   else tuple(field for field in self.default if self._get_field_setting(field, 'priority')))
                + tuple(self._sort_user) + tuple(sort_extractor) + self.default)

            for item in sort_list:
                match = re.match(self.regex, item)
                if match is None:
                    raise ExtractorError('Invalid format sort string "%s" given by extractor' % item)
                field = match.group('field')
                if field is None:
                    continue
                if self._get_field_setting(field, 'type') == 'alias':
                    alias, field = field, self._get_field_setting(field, 'field')
                    if alias not in ('format_id', 'preference', 'language_preference'):
                        self.ydl.deprecation_warning(
                            f'Format sorting alias {alias} is deprecated '
                            f'and may be removed in a future version. Please use {field} instead')
                reverse = match.group('reverse') is not None
                closest = match.group('separator') == '~'
                limit_text = match.group('limit')

                has_limit = limit_text is not None
                has_multiple_fields = self._get_field_setting(field, 'type') == 'combined'
                has_multiple_limits = has_limit and has_multiple_fields and not self._get_field_setting(field, 'same_limit')

                fields = self._get_field_setting(field, 'field') if has_multiple_fields else (field,)
                limits = limit_text.split(':') if has_multiple_limits else (limit_text,) if has_limit else tuple()
                limit_count = len(limits)
                for (i, f) in enumerate(fields):
                    add_item(f, reverse, closest,
                             limits[i] if i < limit_count
                             else limits[0] if has_limit and not has_multiple_limits
                             else None)

        def print_verbose_info(self, write_debug):
            if self._sort_user:
                write_debug('Sort order given by user: %s' % ', '.join(self._sort_user))
            if self._sort_extractor:
                write_debug('Sort order given by extractor: %s' % ', '.join(self._sort_extractor))
            write_debug('Formats sorted by: %s' % ', '.join(['%s%s%s' % (
                '+' if self._get_field_setting(field, 'reverse') else '', field,
                '%s%s(%s)' % ('~' if self._get_field_setting(field, 'closest') else ':',
                              self._get_field_setting(field, 'limit_text'),
                              self._get_field_setting(field, 'limit'))
                if self._get_field_setting(field, 'limit_text') is not None else '')
                for field in self._order if self._get_field_setting(field, 'visible')]))

        def _calculate_field_preference_from_value(self, format, field, type, value):
            reverse = self._get_field_setting(field, 'reverse')
            closest = self._get_field_setting(field, 'closest')
            limit = self._get_field_setting(field, 'limit')

            if type == 'extractor':
                maximum = self._get_field_setting(field, 'max')
                if value is None or (maximum is not None and value >= maximum):
                    value = -1
            elif type == 'boolean':
                in_list = self._get_field_setting(field, 'in_list')
                not_in_list = self._get_field_setting(field, 'not_in_list')
                value = 0 if ((in_list is None or value in in_list) and (not_in_list is None or value not in not_in_list)) else -1
            elif type == 'ordered':
                value = self._resolve_field_value(field, value, True)

            # try to convert to number
            val_num = float_or_none(value, default=self._get_field_setting(field, 'default'))
            is_num = self._get_field_setting(field, 'convert') != 'string' and val_num is not None
            if is_num:
                value = val_num

            return ((-10, 0) if value is None
                    else (1, value, 0) if not is_num  # if a field has mixed strings and numbers, strings are sorted higher
                    else (0, -abs(value - limit), value - limit if reverse else limit - value) if closest
                    else (0, value, 0) if not reverse and (limit is None or value <= limit)
                    else (0, -value, 0) if limit is None or (reverse and value == limit) or value > limit
                    else (-1, value, 0))

        def _calculate_field_preference(self, format, field):
            type = self._get_field_setting(field, 'type')  # extractor, boolean, ordered, field, multiple
            get_value = lambda f: format.get(self._get_field_setting(f, 'field'))
            multiple_match = re.match(r'multiple(?::([a-z]+))?', type)
            if multiple_match:
                type = multiple_match.group(1) or 'field'
                actual_fields = variadic(self._get_field_setting(field, 'field'))

                value = self._get_field_setting(field, 'function')(format.get(f) for f in actual_fields)
            else:
                value = get_value(field)
            return self._calculate_field_preference_from_value(format, field, type, value)

        def calculate_preference(self, format):
            # Determine missing protocol
            if not format.get('protocol'):
                format['protocol'] = determine_protocol(format)

            # Determine missing ext
            if not format.get('ext') and 'url' in format:
                format['ext'] = determine_ext(format['url'])
            if format.get('vcodec') == 'none':
                format['audio_ext'] = format['ext'] if format.get('acodec') != 'none' else 'none'
                format['video_ext'] = 'none'
            else:
                format['video_ext'] = format['ext']
                format['audio_ext'] = 'none'
            # if format.get('preference') is None and format.get('ext') in ('f4f', 'f4m'):  # Not supported?
            #    format['preference'] = -1000

            # Determine missing bitrates
            if format.get('tbr') is None:
                if format.get('vbr') is not None and format.get('abr') is not None:
                    format['tbr'] = format.get('vbr', 0) + format.get('abr', 0)
            else:
                if format.get('vcodec') != 'none' and format.get('vbr') is None:
                    format['vbr'] = format.get('tbr') - format.get('abr', 0)
                if format.get('acodec') != 'none' and format.get('abr') is None:
                    format['abr'] = format.get('tbr') - format.get('vbr', 0)

            return tuple(self._calculate_field_preference(format, field) for field in self._order)

    def _sort_formats(self, formats, field_preference=[]):
        if not formats:
            return
        format_sort = self.FormatSort(self, field_preference)
        formats.sort(key=lambda f: format_sort.calculate_preference(f))

    def _check_formats(self, formats, video_id):
        if formats:
            formats[:] = filter(
                lambda f: self._is_valid_url(
                    f['url'], video_id,
                    item='%s video format' % f.get('format_id') if f.get('format_id') else 'video'),
                formats)

    @staticmethod
    def _remove_duplicate_formats(formats):
        format_urls = set()
        unique_formats = []
        for f in formats:
            if f['url'] not in format_urls:
                format_urls.add(f['url'])
                unique_formats.append(f)
        formats[:] = unique_formats

    def _is_valid_url(self, url, video_id, item='video', headers={}):
        url = self._proto_relative_url(url, scheme='http:')
        # For now assume non HTTP(S) URLs always valid
        if not (url.startswith('http://') or url.startswith('https://')):
            return True
        try:
            self._request_webpage(url, video_id, 'Checking %s URL' % item, headers=headers)
            return True
        except ExtractorError as e:
            self.to_screen(
                '%s: %s URL is invalid, skipping: %s'
                % (video_id, item, error_to_compat_str(e.cause)))
            return False

    def http_scheme(self):
        """ Either "http:" or "https:", depending on the user's preferences """
        return (
            'http:'
            if self.get_param('prefer_insecure', False)
            else 'https:')

    def _proto_relative_url(self, url, scheme=None):
        if url is None:
            return url
        if url.startswith('//'):
            if scheme is None:
                scheme = self.http_scheme()
            return scheme + url
        else:
            return url

    def _sleep(self, timeout, video_id, msg_template=None):
        if msg_template is None:
            msg_template = '%(video_id)s: Waiting for %(timeout)s seconds'
        msg = msg_template % {'video_id': video_id, 'timeout': timeout}
        self.to_screen(msg)
        time.sleep(timeout)

    def _extract_f4m_formats(self, manifest_url, video_id, preference=None, quality=None, f4m_id=None,
                             transform_source=lambda s: fix_xml_ampersands(s).strip(),
                             fatal=True, m3u8_id=None, data=None, headers={}, query={}):
        manifest = self._download_xml(
            manifest_url, video_id, 'Downloading f4m manifest',
            'Unable to download f4m manifest',
            # Some manifests may be malformed, e.g. prosiebensat1 generated manifests
            # (see https://github.com/ytdl-org/youtube-dl/issues/6215#issuecomment-121704244)
            transform_source=transform_source,
            fatal=fatal, data=data, headers=headers, query=query)

        if manifest is False:
            return []

        return self._parse_f4m_formats(
            manifest, manifest_url, video_id, preference=preference, quality=quality, f4m_id=f4m_id,
            transform_source=transform_source, fatal=fatal, m3u8_id=m3u8_id)

    def _parse_f4m_formats(self, manifest, manifest_url, video_id, preference=None, quality=None, f4m_id=None,
                           transform_source=lambda s: fix_xml_ampersands(s).strip(),
                           fatal=True, m3u8_id=None):
        if not isinstance(manifest, compat_etree_Element) and not fatal:
            return []

        # currently yt-dlp cannot decode the playerVerificationChallenge as Akamai uses Adobe Alchemy
        akamai_pv = manifest.find('{http://ns.adobe.com/f4m/1.0}pv-2.0')
        if akamai_pv is not None and ';' in akamai_pv.text:
            playerVerificationChallenge = akamai_pv.text.split(';')[0]
            if playerVerificationChallenge.strip() != '':
                return []

        formats = []
        manifest_version = '1.0'
        media_nodes = manifest.findall('{http://ns.adobe.com/f4m/1.0}media')
        if not media_nodes:
            manifest_version = '2.0'
            media_nodes = manifest.findall('{http://ns.adobe.com/f4m/2.0}media')
        # Remove unsupported DRM protected media from final formats
        # rendition (see https://github.com/ytdl-org/youtube-dl/issues/8573).
        media_nodes = remove_encrypted_media(media_nodes)
        if not media_nodes:
            return formats

        manifest_base_url = get_base_url(manifest)

        bootstrap_info = xpath_element(
            manifest, ['{http://ns.adobe.com/f4m/1.0}bootstrapInfo', '{http://ns.adobe.com/f4m/2.0}bootstrapInfo'],
            'bootstrap info', default=None)

        vcodec = None
        mime_type = xpath_text(
            manifest, ['{http://ns.adobe.com/f4m/1.0}mimeType', '{http://ns.adobe.com/f4m/2.0}mimeType'],
            'base URL', default=None)
        if mime_type and mime_type.startswith('audio/'):
            vcodec = 'none'

        for i, media_el in enumerate(media_nodes):
            tbr = int_or_none(media_el.attrib.get('bitrate'))
            width = int_or_none(media_el.attrib.get('width'))
            height = int_or_none(media_el.attrib.get('height'))
            format_id = join_nonempty(f4m_id, tbr or i)
            # If <bootstrapInfo> is present, the specified f4m is a
            # stream-level manifest, and only set-level manifests may refer to
            # external resources.  See section 11.4 and section 4 of F4M spec
            if bootstrap_info is None:
                media_url = None
                # @href is introduced in 2.0, see section 11.6 of F4M spec
                if manifest_version == '2.0':
                    media_url = media_el.attrib.get('href')
                if media_url is None:
                    media_url = media_el.attrib.get('url')
                if not media_url:
                    continue
                manifest_url = (
                    media_url if media_url.startswith('http://') or media_url.startswith('https://')
                    else ((manifest_base_url or '/'.join(manifest_url.split('/')[:-1])) + '/' + media_url))
                # If media_url is itself a f4m manifest do the recursive extraction
                # since bitrates in parent manifest (this one) and media_url manifest
                # may differ leading to inability to resolve the format by requested
                # bitrate in f4m downloader
                ext = determine_ext(manifest_url)
                if ext == 'f4m':
                    f4m_formats = self._extract_f4m_formats(
                        manifest_url, video_id, preference=preference, quality=quality, f4m_id=f4m_id,
                        transform_source=transform_source, fatal=fatal)
                    # Sometimes stream-level manifest contains single media entry that
                    # does not contain any quality metadata (e.g. http://matchtv.ru/#live-player).
                    # At the same time parent's media entry in set-level manifest may
                    # contain it. We will copy it from parent in such cases.
                    if len(f4m_formats) == 1:
                        f = f4m_formats[0]
                        f.update({
                            'tbr': f.get('tbr') or tbr,
                            'width': f.get('width') or width,
                            'height': f.get('height') or height,
                            'format_id': f.get('format_id') if not tbr else format_id,
                            'vcodec': vcodec,
                        })
                    formats.extend(f4m_formats)
                    continue
                elif ext == 'm3u8':
                    formats.extend(self._extract_m3u8_formats(
                        manifest_url, video_id, 'mp4', preference=preference,
                        quality=quality, m3u8_id=m3u8_id, fatal=fatal))
                    continue
            formats.append({
                'format_id': format_id,
                'url': manifest_url,
                'manifest_url': manifest_url,
                'ext': 'flv' if bootstrap_info is not None else None,
                'protocol': 'f4m',
                'tbr': tbr,
                'width': width,
                'height': height,
                'vcodec': vcodec,
                'preference': preference,
                'quality': quality,
            })
        return formats

    def _m3u8_meta_format(self, m3u8_url, ext=None, preference=None, quality=None, m3u8_id=None):
        return {
            'format_id': join_nonempty(m3u8_id, 'meta'),
            'url': m3u8_url,
            'ext': ext,
            'protocol': 'm3u8',
            'preference': preference - 100 if preference else -100,
            'quality': quality,
            'resolution': 'multiple',
            'format_note': 'Quality selection URL',
        }

    def _report_ignoring_subs(self, name):
        self.report_warning(bug_reports_message(
            f'Ignoring subtitle tracks found in the {name} manifest; '
            'if any subtitle tracks are missing,'
        ), only_once=True)

    def _extract_m3u8_formats(self, *args, **kwargs):
        fmts, subs = self._extract_m3u8_formats_and_subtitles(*args, **kwargs)
        if subs:
            self._report_ignoring_subs('HLS')
        return fmts

    def _extract_m3u8_formats_and_subtitles(
            self, m3u8_url, video_id, ext=None, entry_protocol='m3u8_native',
            preference=None, quality=None, m3u8_id=None, note=None,
            errnote=None, fatal=True, live=False, data=None, headers={},
            query={},
            json_body=None, form_params=None, body_encoding=None):

        res = self._download_webpage_handle(
            m3u8_url, video_id,
            note='Downloading m3u8 information' if note is None else note,
            errnote='Failed to download m3u8 information' if errnote is None else errnote,
            fatal=fatal, data=data, headers=headers, query=query,
            json_body=json_body, form_params=form_params, body_encoding=body_encoding)

        if res is False:
            return [], {}

        m3u8_doc, urlh = res
        m3u8_url = urlh.geturl()

        return self._parse_m3u8_formats_and_subtitles(
            m3u8_doc, m3u8_url, ext=ext, entry_protocol=entry_protocol,
            preference=preference, quality=quality, m3u8_id=m3u8_id,
            note=note, errnote=errnote, fatal=fatal, live=live, data=data,
            headers=headers, query=query, video_id=video_id)

    def _parse_m3u8_formats_and_subtitles(
            self, m3u8_doc, m3u8_url=None, ext=None, entry_protocol='m3u8_native',
            preference=None, quality=None, m3u8_id=None, live=False, note=None,
            errnote=None, fatal=True, data=None, headers={}, query={},
            video_id=None):

        if not m3u8_url:
            b64data = base64.b64encode(m3u8_doc.encode('utf-8')).decode()
            m3u8_url = f'data:application/mpegurl;base64,{b64data}'

        formats, subtitles = [], {}

        has_drm = re.search('|'.join([
            r'#EXT-X-FAXS-CM:',  # Adobe Flash Access
            r'#EXT-X-(?:SESSION-)?KEY:.*?URI="skd://',  # Apple FairPlay
        ]), m3u8_doc)

        def format_url(url):
            return url if re.match(r'^https?://', url) else compat_urlparse.urljoin(m3u8_url, url)

        if self.get_param('hls_split_discontinuity', False):
            def _extract_m3u8_playlist_indices(manifest_url=None, m3u8_doc=None):
                if not m3u8_doc:
                    if not manifest_url:
                        return []
                    m3u8_doc = self._download_webpage(
                        manifest_url, video_id, fatal=fatal, data=data, headers=headers,
                        note=False, errnote='Failed to download m3u8 playlist information')
                    if m3u8_doc is False:
                        return []
                return range(1 + sum(line.startswith('#EXT-X-DISCONTINUITY') for line in m3u8_doc.splitlines()))

        else:
            def _extract_m3u8_playlist_indices(*args, **kwargs):
                return [None]

        # References:
        # 1. https://tools.ietf.org/html/draft-pantos-http-live-streaming-21
        # 2. https://github.com/ytdl-org/youtube-dl/issues/12211
        # 3. https://github.com/ytdl-org/youtube-dl/issues/18923

        # We should try extracting formats only from master playlists [1, 4.3.4],
        # i.e. playlists that describe available qualities. On the other hand
        # media playlists [1, 4.3.3] should be returned as is since they contain
        # just the media without qualities renditions.
        # Fortunately, master playlist can be easily distinguished from media
        # playlist based on particular tags availability. As of [1, 4.3.3, 4.3.4]
        # master playlist tags MUST NOT appear in a media playlist and vice versa.
        # As of [1, 4.3.3.1] #EXT-X-TARGETDURATION tag is REQUIRED for every
        # media playlist and MUST NOT appear in master playlist thus we can
        # clearly detect media playlist with this criterion.

        if '#EXT-X-TARGETDURATION' in m3u8_doc:  # media playlist, return as is
            formats = [{
                'format_id': join_nonempty(m3u8_id, idx),
                'format_index': idx,
                'url': m3u8_url or encode_data_uri(m3u8_doc.encode('utf-8'), 'application/x-mpegurl'),
                'ext': ext,
                'protocol': entry_protocol,
                'preference': preference,
                'quality': quality,
                'has_drm': has_drm,
            } for idx in _extract_m3u8_playlist_indices(m3u8_doc=m3u8_doc)]

            return formats, subtitles

        groups = {}
        last_stream_inf = {}

        def extract_media(x_media_line):
            media = parse_m3u8_attributes(x_media_line)
            # As per [1, 4.3.4.1] TYPE, GROUP-ID and NAME are REQUIRED
            media_type, group_id, name = media.get('TYPE'), media.get('GROUP-ID'), media.get('NAME')
            if not (media_type and group_id and name):
                return
            groups.setdefault(group_id, []).append(media)
            # <https://tools.ietf.org/html/rfc8216#section-4.3.4.1>
            if media_type == 'SUBTITLES':
                # According to RFC 8216 §4.3.4.2.1, URI is REQUIRED in the
                # EXT-X-MEDIA tag if the media type is SUBTITLES.
                # However, lack of URI has been spotted in the wild.
                # e.g. NebulaIE; see https://github.com/yt-dlp/yt-dlp/issues/339
                if not media.get('URI'):
                    return
                url = format_url(media['URI'])
                sub_info = {
                    'url': url,
                    'ext': determine_ext(url),
                }
                if sub_info['ext'] == 'm3u8':
                    # Per RFC 8216 §3.1, the only possible subtitle format m3u8
                    # files may contain is WebVTT:
                    # <https://tools.ietf.org/html/rfc8216#section-3.1>
                    sub_info['ext'] = 'vtt'
                    sub_info['protocol'] = 'm3u8_native'
                lang = media.get('LANGUAGE') or 'und'
                subtitles.setdefault(lang, []).append(sub_info)
            if media_type not in ('VIDEO', 'AUDIO'):
                return
            media_url = media.get('URI')
            if media_url:
                manifest_url = format_url(media_url)
                formats.extend({
                    'format_id': join_nonempty(m3u8_id, group_id, name, idx),
                    'format_note': name,
                    'format_index': idx,
                    'url': manifest_url,
                    'manifest_url': m3u8_url,
                    'language': media.get('LANGUAGE'),
                    'ext': ext,
                    'protocol': entry_protocol,
                    'preference': preference,
                    'quality': quality,
                    'vcodec': 'none' if media_type == 'AUDIO' else None,
                } for idx in _extract_m3u8_playlist_indices(manifest_url))

        def build_stream_name():
            # Despite specification does not mention NAME attribute for
            # EXT-X-STREAM-INF tag it still sometimes may be present (see [1]
            # or vidio test in TestInfoExtractor.test_parse_m3u8_formats)
            # 1. http://www.vidio.com/watch/165683-dj_ambred-booyah-live-2015
            stream_name = last_stream_inf.get('NAME')
            if stream_name:
                return stream_name
            # If there is no NAME in EXT-X-STREAM-INF it will be obtained
            # from corresponding rendition group
            stream_group_id = last_stream_inf.get('VIDEO')
            if not stream_group_id:
                return
            stream_group = groups.get(stream_group_id)
            if not stream_group:
                return stream_group_id
            rendition = stream_group[0]
            return rendition.get('NAME') or stream_group_id

        # parse EXT-X-MEDIA tags before EXT-X-STREAM-INF in order to have the
        # chance to detect video only formats when EXT-X-STREAM-INF tags
        # precede EXT-X-MEDIA tags in HLS manifest such as [3].
        for line in m3u8_doc.splitlines():
            if line.startswith('#EXT-X-MEDIA:'):
                extract_media(line)

        for line in m3u8_doc.splitlines():
            if line.startswith('#EXT-X-STREAM-INF:'):
                last_stream_inf = parse_m3u8_attributes(line)
            elif line.startswith('#') or not line.strip():
                continue
            else:
                tbr = float_or_none(
                    last_stream_inf.get('AVERAGE-BANDWIDTH')
                    or last_stream_inf.get('BANDWIDTH'), scale=1000)
                manifest_url = format_url(line.strip())

                for idx in _extract_m3u8_playlist_indices(manifest_url):
                    format_id = [m3u8_id, None, idx]
                    # Bandwidth of live streams may differ over time thus making
                    # format_id unpredictable. So it's better to keep provided
                    # format_id intact.
                    if not live:
                        stream_name = build_stream_name()
                        format_id[1] = stream_name or '%d' % (tbr or len(formats))
                    f = {
                        'format_id': join_nonempty(*format_id),
                        'format_index': idx,
                        'url': manifest_url,
                        'manifest_url': m3u8_url,
                        'tbr': tbr,
                        'ext': ext,
                        'fps': float_or_none(last_stream_inf.get('FRAME-RATE')),
                        'protocol': entry_protocol,
                        'preference': preference,
                        'quality': quality,
                    }
                    resolution = last_stream_inf.get('RESOLUTION')
                    if resolution:
                        mobj = re.search(r'(?P<width>\d+)[xX](?P<height>\d+)', resolution)
                        if mobj:
                            f['width'] = int(mobj.group('width'))
                            f['height'] = int(mobj.group('height'))
                    # Unified Streaming Platform
                    mobj = re.search(
                        r'audio.*?(?:%3D|=)(\d+)(?:-video.*?(?:%3D|=)(\d+))?', f['url'])
                    if mobj:
                        abr, vbr = mobj.groups()
                        abr, vbr = float_or_none(abr, 1000), float_or_none(vbr, 1000)
                        f.update({
                            'vbr': vbr,
                            'abr': abr,
                        })
                    codecs = parse_codecs(last_stream_inf.get('CODECS'))
                    f.update(codecs)
                    audio_group_id = last_stream_inf.get('AUDIO')
                    # As per [1, 4.3.4.1.1] any EXT-X-STREAM-INF tag which
                    # references a rendition group MUST have a CODECS attribute.
                    # However, this is not always respected, for example, [2]
                    # contains EXT-X-STREAM-INF tag which references AUDIO
                    # rendition group but does not have CODECS and despite
                    # referencing an audio group it represents a complete
                    # (with audio and video) format. So, for such cases we will
                    # ignore references to rendition groups and treat them
                    # as complete formats.
                    if audio_group_id and codecs and f.get('vcodec') != 'none':
                        audio_group = groups.get(audio_group_id)
                        if audio_group and audio_group[0].get('URI'):
                            # TODO: update acodec for audio only formats with
                            # the same GROUP-ID
                            f['acodec'] = 'none'
                    if not f.get('ext'):
                        f['ext'] = 'm4a' if f.get('vcodec') == 'none' else 'mp4'
                    formats.append(f)

                    # for DailyMotion
                    progressive_uri = last_stream_inf.get('PROGRESSIVE-URI')
                    if progressive_uri:
                        http_f = f.copy()
                        del http_f['manifest_url']
                        http_f.update({
                            'format_id': f['format_id'].replace('hls-', 'http-'),
                            'protocol': 'http',
                            'url': progressive_uri,
                        })
                        formats.append(http_f)

                last_stream_inf = {}
        return formats, subtitles

    def _extract_m3u8_vod_duration(
            self, m3u8_vod_url, video_id, note=None, errnote=None, data=None, headers={}, query={}):

        m3u8_vod = self._download_webpage(
            m3u8_vod_url, video_id,
            note='Downloading m3u8 VOD manifest' if note is None else note,
            errnote='Failed to download VOD manifest' if errnote is None else errnote,
            fatal=False, data=data, headers=headers, query=query)

        return self._parse_m3u8_vod_duration(m3u8_vod or '', video_id)

    def _parse_m3u8_vod_duration(self, m3u8_vod, video_id):
        if '#EXT-X-PLAYLIST-TYPE:VOD' not in m3u8_vod:
            return None

        return int(sum(
            float(line[len('#EXTINF:'):].split(',')[0])
            for line in m3u8_vod.splitlines() if line.startswith('#EXTINF:'))) or None

    @staticmethod
    def _xpath_ns(path, namespace=None):
        if not namespace:
            return path
        out = []
        for c in path.split('/'):
            if not c or c == '.':
                out.append(c)
            else:
                out.append('{%s}%s' % (namespace, c))
        return '/'.join(out)

    def _extract_smil_formats_and_subtitles(self, smil_url, video_id, fatal=True, f4m_params=None, transform_source=None):
        smil = self._download_smil(smil_url, video_id, fatal=fatal, transform_source=transform_source)

        if smil is False:
            assert not fatal
            return [], {}

        namespace = self._parse_smil_namespace(smil)

        fmts = self._parse_smil_formats(
            smil, smil_url, video_id, namespace=namespace, f4m_params=f4m_params)
        subs = self._parse_smil_subtitles(
            smil, namespace=namespace)

        return fmts, subs

    def _extract_smil_formats(self, *args, **kwargs):
        fmts, subs = self._extract_smil_formats_and_subtitles(*args, **kwargs)
        if subs:
            self._report_ignoring_subs('SMIL')
        return fmts

    def _extract_smil_info(self, smil_url, video_id, fatal=True, f4m_params=None):
        smil = self._download_smil(smil_url, video_id, fatal=fatal)
        if smil is False:
            return {}
        return self._parse_smil(smil, smil_url, video_id, f4m_params=f4m_params)

    def _download_smil(self, smil_url, video_id, fatal=True, transform_source=None):
        return self._download_xml(
            smil_url, video_id, 'Downloading SMIL file',
            'Unable to download SMIL file', fatal=fatal, transform_source=transform_source)

    def _parse_smil(self, smil, smil_url, video_id, f4m_params=None):
        namespace = self._parse_smil_namespace(smil)

        formats = self._parse_smil_formats(
            smil, smil_url, video_id, namespace=namespace, f4m_params=f4m_params)
        subtitles = self._parse_smil_subtitles(smil, namespace=namespace)

        video_id = os.path.splitext(url_basename(smil_url))[0]
        title = None
        description = None
        upload_date = None
        for meta in smil.findall(self._xpath_ns('./head/meta', namespace)):
            name = meta.attrib.get('name')
            content = meta.attrib.get('content')
            if not name or not content:
                continue
            if not title and name == 'title':
                title = content
            elif not description and name in ('description', 'abstract'):
                description = content
            elif not upload_date and name == 'date':
                upload_date = unified_strdate(content)

        thumbnails = [{
            'id': image.get('type'),
            'url': image.get('src'),
            'width': int_or_none(image.get('width')),
            'height': int_or_none(image.get('height')),
        } for image in smil.findall(self._xpath_ns('.//image', namespace)) if image.get('src')]

        return {
            'id': video_id,
            'title': title or video_id,
            'description': description,
            'upload_date': upload_date,
            'thumbnails': thumbnails,
            'formats': formats,
            'subtitles': subtitles,
        }

    def _parse_smil_namespace(self, smil):
        return self._search_regex(
            r'(?i)^{([^}]+)?}smil$', smil.tag, 'namespace', default=None)

    def _parse_smil_formats(self, smil, smil_url, video_id, namespace=None, f4m_params=None, transform_rtmp_url=None):
        base = smil_url
        for meta in smil.findall(self._xpath_ns('./head/meta', namespace)):
            b = meta.get('base') or meta.get('httpBase')
            if b:
                base = b
                break

        formats = []
        rtmp_count = 0
        http_count = 0
        m3u8_count = 0
        imgs_count = 0

        srcs = set()
        media = smil.findall(self._xpath_ns('.//video', namespace)) + smil.findall(self._xpath_ns('.//audio', namespace))
        for medium in media:
            src = medium.get('src')
            if not src or src in srcs:
                continue
            srcs.add(src)

            bitrate = float_or_none(medium.get('system-bitrate') or medium.get('systemBitrate'), 1000)
            filesize = int_or_none(medium.get('size') or medium.get('fileSize'))
            width = int_or_none(medium.get('width'))
            height = int_or_none(medium.get('height'))
            proto = medium.get('proto')
            ext = medium.get('ext')
            src_ext = determine_ext(src)
            streamer = medium.get('streamer') or base

            if proto == 'rtmp' or streamer.startswith('rtmp'):
                rtmp_count += 1
                formats.append({
                    'url': streamer,
                    'play_path': src,
                    'ext': 'flv',
                    'format_id': 'rtmp-%d' % (rtmp_count if bitrate is None else bitrate),
                    'tbr': bitrate,
                    'filesize': filesize,
                    'width': width,
                    'height': height,
                })
                if transform_rtmp_url:
                    streamer, src = transform_rtmp_url(streamer, src)
                    formats[-1].update({
                        'url': streamer,
                        'play_path': src,
                    })
                continue

            src_url = src if src.startswith('http') else compat_urlparse.urljoin(base, src)
            src_url = src_url.strip()

            if proto == 'm3u8' or src_ext == 'm3u8':
                m3u8_formats = self._extract_m3u8_formats(
                    src_url, video_id, ext or 'mp4', m3u8_id='hls', fatal=False)
                if len(m3u8_formats) == 1:
                    m3u8_count += 1
                    m3u8_formats[0].update({
                        'format_id': 'hls-%d' % (m3u8_count if bitrate is None else bitrate),
                        'tbr': bitrate,
                        'width': width,
                        'height': height,
                    })
                formats.extend(m3u8_formats)
            elif src_ext == 'f4m':
                f4m_url = src_url
                if not f4m_params:
                    f4m_params = {
                        'hdcore': '3.2.0',
                        'plugin': 'flowplayer-3.2.0.1',
                    }
                f4m_url += '&' if '?' in f4m_url else '?'
                f4m_url += compat_urllib_parse_urlencode(f4m_params)
                formats.extend(self._extract_f4m_formats(f4m_url, video_id, f4m_id='hds', fatal=False))
            elif src_ext == 'mpd':
                formats.extend(self._extract_mpd_formats(
                    src_url, video_id, mpd_id='dash', fatal=False))
            elif re.search(r'\.ism/[Mm]anifest', src_url):
                formats.extend(self._extract_ism_formats(
                    src_url, video_id, ism_id='mss', fatal=False))
            elif src_url.startswith('http') and self._is_valid_url(src, video_id):
                http_count += 1
                formats.append({
                    'url': src_url,
                    'ext': ext or src_ext or 'flv',
                    'format_id': 'http-%d' % (bitrate or http_count),
                    'tbr': bitrate,
                    'filesize': filesize,
                    'width': width,
                    'height': height,
                })

        for medium in smil.findall(self._xpath_ns('.//imagestream', namespace)):
            src = medium.get('src')
            if not src or src in srcs:
                continue
            srcs.add(src)

            imgs_count += 1
            formats.append({
                'format_id': 'imagestream-%d' % (imgs_count),
                'url': src,
                'ext': mimetype2ext(medium.get('type')),
                'acodec': 'none',
                'vcodec': 'none',
                'width': int_or_none(medium.get('width')),
                'height': int_or_none(medium.get('height')),
                'format_note': 'SMIL storyboards',
            })

        return formats

    def _parse_smil_subtitles(self, smil, namespace=None, subtitles_lang='en'):
        urls = []
        subtitles = {}
        for num, textstream in enumerate(smil.findall(self._xpath_ns('.//textstream', namespace))):
            src = textstream.get('src')
            if not src or src in urls:
                continue
            urls.append(src)
            ext = textstream.get('ext') or mimetype2ext(textstream.get('type')) or determine_ext(src)
            lang = textstream.get('systemLanguage') or textstream.get('systemLanguageName') or textstream.get('lang') or subtitles_lang
            subtitles.setdefault(lang, []).append({
                'url': src,
                'ext': ext,
            })
        return subtitles

    def _extract_xspf_playlist(self, xspf_url, playlist_id, fatal=True):
        xspf = self._download_xml(
            xspf_url, playlist_id, 'Downloading xpsf playlist',
            'Unable to download xspf manifest', fatal=fatal)
        if xspf is False:
            return []
        return self._parse_xspf(
            xspf, playlist_id, xspf_url=xspf_url,
            xspf_base_url=base_url(xspf_url))

    def _parse_xspf(self, xspf_doc, playlist_id, xspf_url=None, xspf_base_url=None):
        NS_MAP = {
            'xspf': 'http://xspf.org/ns/0/',
            's1': 'http://static.streamone.nl/player/ns/0',
        }

        entries = []
        for track in xspf_doc.findall(xpath_with_ns('./xspf:trackList/xspf:track', NS_MAP)):
            title = xpath_text(
                track, xpath_with_ns('./xspf:title', NS_MAP), 'title', default=playlist_id)
            description = xpath_text(
                track, xpath_with_ns('./xspf:annotation', NS_MAP), 'description')
            thumbnail = xpath_text(
                track, xpath_with_ns('./xspf:image', NS_MAP), 'thumbnail')
            duration = float_or_none(
                xpath_text(track, xpath_with_ns('./xspf:duration', NS_MAP), 'duration'), 1000)

            formats = []
            for location in track.findall(xpath_with_ns('./xspf:location', NS_MAP)):
                format_url = urljoin(xspf_base_url, location.text)
                if not format_url:
                    continue
                formats.append({
                    'url': format_url,
                    'manifest_url': xspf_url,
                    'format_id': location.get(xpath_with_ns('s1:label', NS_MAP)),
                    'width': int_or_none(location.get(xpath_with_ns('s1:width', NS_MAP))),
                    'height': int_or_none(location.get(xpath_with_ns('s1:height', NS_MAP))),
                })
            self._sort_formats(formats)

            entries.append({
                'id': playlist_id,
                'title': title,
                'description': description,
                'thumbnail': thumbnail,
                'duration': duration,
                'formats': formats,
            })
        return entries

    def _extract_mpd_formats(self, *args, **kwargs):
        fmts, subs = self._extract_mpd_formats_and_subtitles(*args, **kwargs)
        if subs:
            self._report_ignoring_subs('DASH')
        return fmts

    def _extract_mpd_formats_and_subtitles(
            self, mpd_url, video_id, mpd_id=None, note=None, errnote=None,
            fatal=True, data=None, headers={}, query={}):
        res = self._download_xml_handle(
            mpd_url, video_id,
            note='Downloading MPD manifest' if note is None else note,
            errnote='Failed to download MPD manifest' if errnote is None else errnote,
            fatal=fatal, data=data, headers=headers, query=query)
        if res is False:
            return [], {}
        mpd_doc, urlh = res
        if mpd_doc is None:
            return [], {}
        mpd_base_url = base_url(urlh.geturl())

        return self._parse_mpd_formats_and_subtitles(
            mpd_doc, mpd_id, mpd_base_url, mpd_url)

    def _parse_mpd_formats(self, *args, **kwargs):
        fmts, subs = self._parse_mpd_formats_and_subtitles(*args, **kwargs)
        if subs:
            self._report_ignoring_subs('DASH')
        return fmts

    def _parse_mpd_formats_and_subtitles(
            self, mpd_doc, mpd_id=None, mpd_base_url='', mpd_url=None):

        """
        Parse formats from MPD manifest.
        References:
         1. MPEG-DASH Standard, ISO/IEC 23009-1:2014(E),
            http://standards.iso.org/ittf/PubliclyAvailableStandards/c065274_ISO_IEC_23009-1_2014.zip
         2. https://en.wikipedia.org/wiki/Dynamic_Adaptive_Streaming_over_HTTP
        """
        if not self.get_param('dynamic_mpd', True):
            if mpd_doc.get('type') == 'dynamic':
                return [], {}

        namespace = self._search_regex(r'(?i)^{([^}]+)?}MPD$', mpd_doc.tag, 'namespace', default=None)

        def _add_ns(path):
            return self._xpath_ns(path, namespace)

        def is_drm_protected(element):
            return element.find(_add_ns('ContentProtection')) is not None

        def extract_multisegment_info(element, ms_parent_info):
            ms_info = ms_parent_info.copy()

            # As per [1, 5.3.9.2.2] SegmentList and SegmentTemplate share some
            # common attributes and elements.  We will only extract relevant
            # for us.
            def extract_common(source):
                segment_timeline = source.find(_add_ns('SegmentTimeline'))
                if segment_timeline is not None:
                    s_e = segment_timeline.findall(_add_ns('S'))
                    if s_e:
                        ms_info['total_number'] = 0
                        ms_info['s'] = []
                        for s in s_e:
                            r = int(s.get('r', 0))
                            ms_info['total_number'] += 1 + r
                            ms_info['s'].append({
                                't': int(s.get('t', 0)),
                                # @d is mandatory (see [1, 5.3.9.6.2, Table 17, page 60])
                                'd': int(s.attrib['d']),
                                'r': r,
                            })
                start_number = source.get('startNumber')
                if start_number:
                    ms_info['start_number'] = int(start_number)
                timescale = source.get('timescale')
                if timescale:
                    ms_info['timescale'] = int(timescale)
                segment_duration = source.get('duration')
                if segment_duration:
                    ms_info['segment_duration'] = float(segment_duration)

            def extract_Initialization(source):
                initialization = source.find(_add_ns('Initialization'))
                if initialization is not None:
                    ms_info['initialization_url'] = initialization.attrib['sourceURL']

            segment_list = element.find(_add_ns('SegmentList'))
            if segment_list is not None:
                extract_common(segment_list)
                extract_Initialization(segment_list)
                segment_urls_e = segment_list.findall(_add_ns('SegmentURL'))
                if segment_urls_e:
                    ms_info['segment_urls'] = [segment.attrib['media'] for segment in segment_urls_e]
            else:
                segment_template = element.find(_add_ns('SegmentTemplate'))
                if segment_template is not None:
                    extract_common(segment_template)
                    media = segment_template.get('media')
                    if media:
                        ms_info['media'] = media
                    initialization = segment_template.get('initialization')
                    if initialization:
                        ms_info['initialization'] = initialization
                    else:
                        extract_Initialization(segment_template)
            return ms_info

        mpd_duration = parse_duration(mpd_doc.get('mediaPresentationDuration'))
        formats, subtitles = [], {}
        stream_numbers = collections.defaultdict(int)
        for period in mpd_doc.findall(_add_ns('Period')):
            period_duration = parse_duration(period.get('duration')) or mpd_duration
            period_ms_info = extract_multisegment_info(period, {
                'start_number': 1,
                'timescale': 1,
            })
            for adaptation_set in period.findall(_add_ns('AdaptationSet')):
                adaption_set_ms_info = extract_multisegment_info(adaptation_set, period_ms_info)
                for representation in adaptation_set.findall(_add_ns('Representation')):
                    representation_attrib = adaptation_set.attrib.copy()
                    representation_attrib.update(representation.attrib)
                    # According to [1, 5.3.7.2, Table 9, page 41], @mimeType is mandatory
                    mime_type = representation_attrib['mimeType']
                    content_type = representation_attrib.get('contentType', mime_type.split('/')[0])

                    codecs = parse_codecs(representation_attrib.get('codecs', ''))
                    if content_type not in ('video', 'audio', 'text'):
                        if mime_type == 'image/jpeg':
                            content_type = mime_type
                        elif codecs['vcodec'] != 'none':
                            content_type = 'video'
                        elif codecs['acodec'] != 'none':
                            content_type = 'audio'
                        elif codecs.get('tcodec', 'none') != 'none':
                            content_type = 'text'
                        elif mimetype2ext(mime_type) in ('tt', 'dfxp', 'ttml', 'xml', 'json'):
                            content_type = 'text'
                        else:
                            self.report_warning('Unknown MIME type %s in DASH manifest' % mime_type)
                            continue

                    base_url = ''
                    for element in (representation, adaptation_set, period, mpd_doc):
                        base_url_e = element.find(_add_ns('BaseURL'))
                        if base_url_e is not None:
                            base_url = base_url_e.text + base_url
                            if re.match(r'^https?://', base_url):
                                break
                    if mpd_base_url and base_url.startswith('/'):
                        base_url = compat_urlparse.urljoin(mpd_base_url, base_url)
                    elif mpd_base_url and not re.match(r'^https?://', base_url):
                        if not mpd_base_url.endswith('/'):
                            mpd_base_url += '/'
                        base_url = mpd_base_url + base_url
                    representation_id = representation_attrib.get('id')
                    lang = representation_attrib.get('lang')
                    url_el = representation.find(_add_ns('BaseURL'))
                    filesize = int_or_none(url_el.attrib.get('{http://youtube.com/yt/2012/10/10}contentLength') if url_el is not None else None)
                    bandwidth = int_or_none(representation_attrib.get('bandwidth'))
                    if representation_id is not None:
                        format_id = representation_id
                    else:
                        format_id = content_type
                    if mpd_id:
                        format_id = mpd_id + '-' + format_id
                    if content_type in ('video', 'audio'):
                        f = {
                            'format_id': format_id,
                            'manifest_url': mpd_url,
                            'ext': mimetype2ext(mime_type),
                            'width': int_or_none(representation_attrib.get('width')),
                            'height': int_or_none(representation_attrib.get('height')),
                            'tbr': float_or_none(bandwidth, 1000),
                            'asr': int_or_none(representation_attrib.get('audioSamplingRate')),
                            'fps': int_or_none(representation_attrib.get('frameRate')),
                            'language': lang if lang not in ('mul', 'und', 'zxx', 'mis') else None,
                            'format_note': 'DASH %s' % content_type,
                            'filesize': filesize,
                            'container': mimetype2ext(mime_type) + '_dash',
                            **codecs
                        }
                    elif content_type == 'text':
                        f = {
                            'ext': mimetype2ext(mime_type),
                            'manifest_url': mpd_url,
                            'filesize': filesize,
                        }
                    elif content_type == 'image/jpeg':
                        # See test case in VikiIE
                        # https://www.viki.com/videos/1175236v-choosing-spouse-by-lottery-episode-1
                        f = {
                            'format_id': format_id,
                            'ext': 'mhtml',
                            'manifest_url': mpd_url,
                            'format_note': 'DASH storyboards (jpeg)',
                            'acodec': 'none',
                            'vcodec': 'none',
                        }
                    if is_drm_protected(adaptation_set) or is_drm_protected(representation):
                        f['has_drm'] = True
                    representation_ms_info = extract_multisegment_info(representation, adaption_set_ms_info)

                    def prepare_template(template_name, identifiers):
                        tmpl = representation_ms_info[template_name]
                        # First of, % characters outside $...$ templates
                        # must be escaped by doubling for proper processing
                        # by % operator string formatting used further (see
                        # https://github.com/ytdl-org/youtube-dl/issues/16867).
                        t = ''
                        in_template = False
                        for c in tmpl:
                            t += c
                            if c == '$':
                                in_template = not in_template
                            elif c == '%' and not in_template:
                                t += c
                        # Next, $...$ templates are translated to their
                        # %(...) counterparts to be used with % operator
                        if representation_id is not None:
                            t = t.replace('$RepresentationID$', representation_id)
                        t = re.sub(r'\$(%s)\$' % '|'.join(identifiers), r'%(\1)d', t)
                        t = re.sub(r'\$(%s)%%([^$]+)\$' % '|'.join(identifiers), r'%(\1)\2', t)
                        t.replace('$$', '$')
                        return t

                    # @initialization is a regular template like @media one
                    # so it should be handled just the same way (see
                    # https://github.com/ytdl-org/youtube-dl/issues/11605)
                    if 'initialization' in representation_ms_info:
                        initialization_template = prepare_template(
                            'initialization',
                            # As per [1, 5.3.9.4.2, Table 15, page 54] $Number$ and
                            # $Time$ shall not be included for @initialization thus
                            # only $Bandwidth$ remains
                            ('Bandwidth', ))
                        representation_ms_info['initialization_url'] = initialization_template % {
                            'Bandwidth': bandwidth,
                        }

                    def location_key(location):
                        return 'url' if re.match(r'^https?://', location) else 'path'

                    if 'segment_urls' not in representation_ms_info and 'media' in representation_ms_info:

                        media_template = prepare_template('media', ('Number', 'Bandwidth', 'Time'))
                        media_location_key = location_key(media_template)

                        # As per [1, 5.3.9.4.4, Table 16, page 55] $Number$ and $Time$
                        # can't be used at the same time
                        if '%(Number' in media_template and 's' not in representation_ms_info:
                            segment_duration = None
                            if 'total_number' not in representation_ms_info and 'segment_duration' in representation_ms_info:
                                segment_duration = float_or_none(representation_ms_info['segment_duration'], representation_ms_info['timescale'])
                                representation_ms_info['total_number'] = int(math.ceil(float(period_duration) / segment_duration))
                            representation_ms_info['fragments'] = [{
                                media_location_key: media_template % {
                                    'Number': segment_number,
                                    'Bandwidth': bandwidth,
                                },
                                'duration': segment_duration,
                            } for segment_number in range(
                                representation_ms_info['start_number'],
                                representation_ms_info['total_number'] + representation_ms_info['start_number'])]
                        else:
                            # $Number*$ or $Time$ in media template with S list available
                            # Example $Number*$: http://www.svtplay.se/klipp/9023742/stopptid-om-bjorn-borg
                            # Example $Time$: https://play.arkena.com/embed/avp/v2/player/media/b41dda37-d8e7-4d3f-b1b5-9a9db578bdfe/1/129411
                            representation_ms_info['fragments'] = []
                            segment_time = 0
                            segment_d = None
                            segment_number = representation_ms_info['start_number']

                            def add_segment_url():
                                segment_url = media_template % {
                                    'Time': segment_time,
                                    'Bandwidth': bandwidth,
                                    'Number': segment_number,
                                }
                                representation_ms_info['fragments'].append({
                                    media_location_key: segment_url,
                                    'duration': float_or_none(segment_d, representation_ms_info['timescale']),
                                })

                            for num, s in enumerate(representation_ms_info['s']):
                                segment_time = s.get('t') or segment_time
                                segment_d = s['d']
                                add_segment_url()
                                segment_number += 1
                                for r in range(s.get('r', 0)):
                                    segment_time += segment_d
                                    add_segment_url()
                                    segment_number += 1
                                segment_time += segment_d
                    elif 'segment_urls' in representation_ms_info and 's' in representation_ms_info:
                        # No media template
                        # Example: https://www.youtube.com/watch?v=iXZV5uAYMJI
                        # or any YouTube dashsegments video
                        fragments = []
                        segment_index = 0
                        timescale = representation_ms_info['timescale']
                        for s in representation_ms_info['s']:
                            duration = float_or_none(s['d'], timescale)
                            for r in range(s.get('r', 0) + 1):
                                segment_uri = representation_ms_info['segment_urls'][segment_index]
                                fragments.append({
                                    location_key(segment_uri): segment_uri,
                                    'duration': duration,
                                })
                                segment_index += 1
                        representation_ms_info['fragments'] = fragments
                    elif 'segment_urls' in representation_ms_info:
                        # Segment URLs with no SegmentTimeline
                        # Example: https://www.seznam.cz/zpravy/clanek/cesko-zasahne-vitr-o-sile-vichrice-muze-byt-i-zivotu-nebezpecny-39091
                        # https://github.com/ytdl-org/youtube-dl/pull/14844
                        fragments = []
                        segment_duration = float_or_none(
                            representation_ms_info['segment_duration'],
                            representation_ms_info['timescale']) if 'segment_duration' in representation_ms_info else None
                        for segment_url in representation_ms_info['segment_urls']:
                            fragment = {
                                location_key(segment_url): segment_url,
                            }
                            if segment_duration:
                                fragment['duration'] = segment_duration
                            fragments.append(fragment)
                        representation_ms_info['fragments'] = fragments
                    # If there is a fragments key available then we correctly recognized fragmented media.
                    # Otherwise we will assume unfragmented media with direct access. Technically, such
                    # assumption is not necessarily correct since we may simply have no support for
                    # some forms of fragmented media renditions yet, but for now we'll use this fallback.
                    if 'fragments' in representation_ms_info:
                        f.update({
                            # NB: mpd_url may be empty when MPD manifest is parsed from a string
                            'url': mpd_url or base_url,
                            'fragment_base_url': base_url,
                            'fragments': [],
                            'protocol': 'http_dash_segments' if mime_type != 'image/jpeg' else 'mhtml',
                        })
                        if 'initialization_url' in representation_ms_info:
                            initialization_url = representation_ms_info['initialization_url']
                            if not f.get('url'):
                                f['url'] = initialization_url
                            f['fragments'].append({location_key(initialization_url): initialization_url})
                        f['fragments'].extend(representation_ms_info['fragments'])
                    else:
                        # Assuming direct URL to unfragmented media.
                        f['url'] = base_url
                    if content_type in ('video', 'audio', 'image/jpeg'):
                        f['manifest_stream_number'] = stream_numbers[f['url']]
                        stream_numbers[f['url']] += 1
                        formats.append(f)
                    elif content_type == 'text':
                        subtitles.setdefault(lang or 'und', []).append(f)

        return formats, subtitles

    def _extract_ism_formats(self, *args, **kwargs):
        fmts, subs = self._extract_ism_formats_and_subtitles(*args, **kwargs)
        if subs:
            self._report_ignoring_subs('ISM')
        return fmts

    def _extract_ism_formats_and_subtitles(self, ism_url, video_id, ism_id=None, note=None, errnote=None, fatal=True, data=None, headers={}, query={}):
        res = self._download_xml_handle(
            ism_url, video_id,
            note='Downloading ISM manifest' if note is None else note,
            errnote='Failed to download ISM manifest' if errnote is None else errnote,
            fatal=fatal, data=data, headers=headers, query=query)
        if res is False:
            return [], {}
        ism_doc, urlh = res
        if ism_doc is None:
            return [], {}

        return self._parse_ism_formats_and_subtitles(ism_doc, urlh.geturl(), ism_id)

    def _parse_ism_formats_and_subtitles(self, ism_doc, ism_url, ism_id=None):
        """
        Parse formats from ISM manifest.
        References:
         1. [MS-SSTR]: Smooth Streaming Protocol,
            https://msdn.microsoft.com/en-us/library/ff469518.aspx
        """
        if ism_doc.get('IsLive') == 'TRUE':
            return [], {}

        duration = int(ism_doc.attrib['Duration'])
        timescale = int_or_none(ism_doc.get('TimeScale')) or 10000000

        formats = []
        subtitles = {}
        for stream in ism_doc.findall('StreamIndex'):
            stream_type = stream.get('Type')
            if stream_type not in ('video', 'audio', 'text'):
                continue
            url_pattern = stream.attrib['Url']
            stream_timescale = int_or_none(stream.get('TimeScale')) or timescale
            stream_name = stream.get('Name')
            stream_language = stream.get('Language', 'und')
            for track in stream.findall('QualityLevel'):
                fourcc = track.get('FourCC') or ('AACL' if track.get('AudioTag') == '255' else None)
                # TODO: add support for WVC1 and WMAP
                if fourcc not in ('H264', 'AVC1', 'AACL', 'TTML'):
                    self.report_warning('%s is not a supported codec' % fourcc)
                    continue
                tbr = int(track.attrib['Bitrate']) // 1000
                # [1] does not mention Width and Height attributes. However,
                # they're often present while MaxWidth and MaxHeight are
                # missing, so should be used as fallbacks
                width = int_or_none(track.get('MaxWidth') or track.get('Width'))
                height = int_or_none(track.get('MaxHeight') or track.get('Height'))
                sampling_rate = int_or_none(track.get('SamplingRate'))

                track_url_pattern = re.sub(r'{[Bb]itrate}', track.attrib['Bitrate'], url_pattern)
                track_url_pattern = compat_urlparse.urljoin(ism_url, track_url_pattern)

                fragments = []
                fragment_ctx = {
                    'time': 0,
                }
                stream_fragments = stream.findall('c')
                for stream_fragment_index, stream_fragment in enumerate(stream_fragments):
                    fragment_ctx['time'] = int_or_none(stream_fragment.get('t')) or fragment_ctx['time']
                    fragment_repeat = int_or_none(stream_fragment.get('r')) or 1
                    fragment_ctx['duration'] = int_or_none(stream_fragment.get('d'))
                    if not fragment_ctx['duration']:
                        try:
                            next_fragment_time = int(stream_fragment[stream_fragment_index + 1].attrib['t'])
                        except IndexError:
                            next_fragment_time = duration
                        fragment_ctx['duration'] = (next_fragment_time - fragment_ctx['time']) / fragment_repeat
                    for _ in range(fragment_repeat):
                        fragments.append({
                            'url': re.sub(r'{start[ _]time}', compat_str(fragment_ctx['time']), track_url_pattern),
                            'duration': fragment_ctx['duration'] / stream_timescale,
                        })
                        fragment_ctx['time'] += fragment_ctx['duration']

                if stream_type == 'text':
                    subtitles.setdefault(stream_language, []).append({
                        'ext': 'ismt',
                        'protocol': 'ism',
                        'url': ism_url,
                        'manifest_url': ism_url,
                        'fragments': fragments,
                        '_download_params': {
                            'stream_type': stream_type,
                            'duration': duration,
                            'timescale': stream_timescale,
                            'fourcc': fourcc,
                            'language': stream_language,
                            'codec_private_data': track.get('CodecPrivateData'),
                        }
                    })
                elif stream_type in ('video', 'audio'):
                    formats.append({
                        'format_id': join_nonempty(ism_id, stream_name, tbr),
                        'url': ism_url,
                        'manifest_url': ism_url,
                        'ext': 'ismv' if stream_type == 'video' else 'isma',
                        'width': width,
                        'height': height,
                        'tbr': tbr,
                        'asr': sampling_rate,
                        'vcodec': 'none' if stream_type == 'audio' else fourcc,
                        'acodec': 'none' if stream_type == 'video' else fourcc,
                        'protocol': 'ism',
                        'fragments': fragments,
                        'has_drm': ism_doc.find('Protection') is not None,
                        '_download_params': {
                            'stream_type': stream_type,
                            'duration': duration,
                            'timescale': stream_timescale,
                            'width': width or 0,
                            'height': height or 0,
                            'fourcc': fourcc,
                            'language': stream_language,
                            'codec_private_data': track.get('CodecPrivateData'),
                            'sampling_rate': sampling_rate,
                            'channels': int_or_none(track.get('Channels', 2)),
                            'bits_per_sample': int_or_none(track.get('BitsPerSample', 16)),
                            'nal_unit_length_field': int_or_none(track.get('NALUnitLengthField', 4)),
                        },
                    })
        return formats, subtitles

    def _parse_html5_media_entries(self, base_url, webpage, video_id, m3u8_id=None, m3u8_entry_protocol='m3u8', mpd_id=None, preference=None, quality=None):
        def absolute_url(item_url):
            return urljoin(base_url, item_url)

        def parse_content_type(content_type):
            if not content_type:
                return {}
            ctr = re.search(r'(?P<mimetype>[^/]+/[^;]+)(?:;\s*codecs="?(?P<codecs>[^"]+))?', content_type)
            if ctr:
                mimetype, codecs = ctr.groups()
                f = parse_codecs(codecs)
                f['ext'] = mimetype2ext(mimetype)
                return f
            return {}

        def _media_formats(src, cur_media_type, type_info={}):
            full_url = absolute_url(src)
            ext = type_info.get('ext') or determine_ext(full_url)
            if ext == 'm3u8':
                is_plain_url = False
                formats = self._extract_m3u8_formats(
                    full_url, video_id, ext='mp4',
                    entry_protocol=m3u8_entry_protocol, m3u8_id=m3u8_id,
                    preference=preference, quality=quality, fatal=False)
            elif ext == 'mpd':
                is_plain_url = False
                formats = self._extract_mpd_formats(
                    full_url, video_id, mpd_id=mpd_id, fatal=False)
            else:
                is_plain_url = True
                formats = [{
                    'url': full_url,
                    'vcodec': 'none' if cur_media_type == 'audio' else None,
                }]
            return is_plain_url, formats

        entries = []
        # amp-video and amp-audio are very similar to their HTML5 counterparts
        # so we wll include them right here (see
        # https://www.ampproject.org/docs/reference/components/amp-video)
        # For dl8-* tags see https://delight-vr.com/documentation/dl8-video/
        _MEDIA_TAG_NAME_RE = r'(?:(?:amp|dl8(?:-live)?)-)?(video|audio)'
        media_tags = [(media_tag, media_tag_name, media_type, '')
                      for media_tag, media_tag_name, media_type
                      in re.findall(r'(?s)(<(%s)[^>]*/>)' % _MEDIA_TAG_NAME_RE, webpage)]
        media_tags.extend(re.findall(
            # We only allow video|audio followed by a whitespace or '>'.
            # Allowing more characters may end up in significant slow down (see
            # https://github.com/ytdl-org/youtube-dl/issues/11979, example URL:
            # http://www.porntrex.com/maps/videositemap.xml).
            r'(?s)(<(?P<tag>%s)(?:\s+[^>]*)?>)(.*?)</(?P=tag)>' % _MEDIA_TAG_NAME_RE, webpage))
        for media_tag, _, media_type, media_content in media_tags:
            media_info = {
                'formats': [],
                'subtitles': {},
            }
            media_attributes = extract_attributes(media_tag)
            src = strip_or_none(media_attributes.get('src'))
            if src:
                _, formats = _media_formats(src, media_type)
                media_info['formats'].extend(formats)
            media_info['thumbnail'] = absolute_url(media_attributes.get('poster'))
            if media_content:
                for source_tag in re.findall(r'<source[^>]+>', media_content):
                    s_attr = extract_attributes(source_tag)
                    # data-video-src and data-src are non standard but seen
                    # several times in the wild
                    src = strip_or_none(dict_get(s_attr, ('src', 'data-video-src', 'data-src')))
                    if not src:
                        continue
                    f = parse_content_type(s_attr.get('type'))
                    is_plain_url, formats = _media_formats(src, media_type, f)
                    if is_plain_url:
                        # width, height, res, label and title attributes are
                        # all not standard but seen several times in the wild
                        labels = [
                            s_attr.get(lbl)
                            for lbl in ('label', 'title')
                            if str_or_none(s_attr.get(lbl))
                        ]
                        width = int_or_none(s_attr.get('width'))
                        height = (int_or_none(s_attr.get('height'))
                                  or int_or_none(s_attr.get('res')))
                        if not width or not height:
                            for lbl in labels:
                                resolution = parse_resolution(lbl)
                                if not resolution:
                                    continue
                                width = width or resolution.get('width')
                                height = height or resolution.get('height')
                        for lbl in labels:
                            tbr = parse_bitrate(lbl)
                            if tbr:
                                break
                        else:
                            tbr = None
                        f.update({
                            'width': width,
                            'height': height,
                            'tbr': tbr,
                            'format_id': s_attr.get('label') or s_attr.get('title'),
                        })
                        f.update(formats[0])
                        media_info['formats'].append(f)
                    else:
                        media_info['formats'].extend(formats)
                for track_tag in re.findall(r'<track[^>]+>', media_content):
                    track_attributes = extract_attributes(track_tag)
                    kind = track_attributes.get('kind')
                    if not kind or kind in ('subtitles', 'captions'):
                        src = strip_or_none(track_attributes.get('src'))
                        if not src:
                            continue
                        lang = track_attributes.get('srclang') or track_attributes.get('lang') or track_attributes.get('label')
                        media_info['subtitles'].setdefault(lang, []).append({
                            'url': absolute_url(src),
                        })
            for f in media_info['formats']:
                f.setdefault('http_headers', {})['Referer'] = base_url
            if media_info['formats'] or media_info['subtitles']:
                entries.append(media_info)
        return entries

    def _extract_akamai_formats(self, *args, **kwargs):
        fmts, subs = self._extract_akamai_formats_and_subtitles(*args, **kwargs)
        if subs:
            self._report_ignoring_subs('akamai')
        return fmts

    def _extract_akamai_formats_and_subtitles(self, manifest_url, video_id, hosts={}):
        signed = 'hdnea=' in manifest_url
        if not signed:
            # https://learn.akamai.com/en-us/webhelp/media-services-on-demand/stream-packaging-user-guide/GUID-BE6C0F73-1E06-483B-B0EA-57984B91B7F9.html
            manifest_url = re.sub(
                r'(?:b=[\d,-]+|(?:__a__|attributes)=off|__b__=\d+)&?',
                '', manifest_url).strip('?')

        formats = []
        subtitles = {}

        hdcore_sign = 'hdcore=3.7.0'
        f4m_url = re.sub(r'(https?://[^/]+)/i/', r'\1/z/', manifest_url).replace('/master.m3u8', '/manifest.f4m')
        hds_host = hosts.get('hds')
        if hds_host:
            f4m_url = re.sub(r'(https?://)[^/]+', r'\1' + hds_host, f4m_url)
        if 'hdcore=' not in f4m_url:
            f4m_url += ('&' if '?' in f4m_url else '?') + hdcore_sign
        f4m_formats = self._extract_f4m_formats(
            f4m_url, video_id, f4m_id='hds', fatal=False)
        for entry in f4m_formats:
            entry.update({'extra_param_to_segment_url': hdcore_sign})
        formats.extend(f4m_formats)

        m3u8_url = re.sub(r'(https?://[^/]+)/z/', r'\1/i/', manifest_url).replace('/manifest.f4m', '/master.m3u8')
        hls_host = hosts.get('hls')
        if hls_host:
            m3u8_url = re.sub(r'(https?://)[^/]+', r'\1' + hls_host, m3u8_url)
        m3u8_formats, m3u8_subtitles = self._extract_m3u8_formats_and_subtitles(
            m3u8_url, video_id, 'mp4', 'm3u8_native',
            m3u8_id='hls', fatal=False)
        formats.extend(m3u8_formats)
        subtitles = self._merge_subtitles(subtitles, m3u8_subtitles)

        http_host = hosts.get('http')
        if http_host and m3u8_formats and not signed:
            REPL_REGEX = r'https?://[^/]+/i/([^,]+),([^/]+),([^/]+)\.csmil/.+'
            qualities = re.match(REPL_REGEX, m3u8_url).group(2).split(',')
            qualities_length = len(qualities)
            if len(m3u8_formats) in (qualities_length, qualities_length + 1):
                i = 0
                for f in m3u8_formats:
                    if f['vcodec'] != 'none':
                        for protocol in ('http', 'https'):
                            http_f = f.copy()
                            del http_f['manifest_url']
                            http_url = re.sub(
                                REPL_REGEX, protocol + r'://%s/\g<1>%s\3' % (http_host, qualities[i]), f['url'])
                            http_f.update({
                                'format_id': http_f['format_id'].replace('hls-', protocol + '-'),
                                'url': http_url,
                                'protocol': protocol,
                            })
                            formats.append(http_f)
                        i += 1

        return formats, subtitles

    def _extract_wowza_formats(self, url, video_id, m3u8_entry_protocol='m3u8_native', skip_protocols=[]):
        query = compat_urlparse.urlparse(url).query
        url = re.sub(r'/(?:manifest|playlist|jwplayer)\.(?:m3u8|f4m|mpd|smil)', '', url)
        mobj = re.search(
            r'(?:(?:http|rtmp|rtsp)(?P<s>s)?:)?(?P<url>//[^?]+)', url)
        url_base = mobj.group('url')
        http_base_url = '%s%s:%s' % ('http', mobj.group('s') or '', url_base)
        formats = []

        def manifest_url(manifest):
            m_url = '%s/%s' % (http_base_url, manifest)
            if query:
                m_url += '?%s' % query
            return m_url

        if 'm3u8' not in skip_protocols:
            formats.extend(self._extract_m3u8_formats(
                manifest_url('playlist.m3u8'), video_id, 'mp4',
                m3u8_entry_protocol, m3u8_id='hls', fatal=False))
        if 'f4m' not in skip_protocols:
            formats.extend(self._extract_f4m_formats(
                manifest_url('manifest.f4m'),
                video_id, f4m_id='hds', fatal=False))
        if 'dash' not in skip_protocols:
            formats.extend(self._extract_mpd_formats(
                manifest_url('manifest.mpd'),
                video_id, mpd_id='dash', fatal=False))
        if re.search(r'(?:/smil:|\.smil)', url_base):
            if 'smil' not in skip_protocols:
                rtmp_formats = self._extract_smil_formats(
                    manifest_url('jwplayer.smil'),
                    video_id, fatal=False)
                for rtmp_format in rtmp_formats:
                    rtsp_format = rtmp_format.copy()
                    rtsp_format['url'] = '%s/%s' % (rtmp_format['url'], rtmp_format['play_path'])
                    del rtsp_format['play_path']
                    del rtsp_format['ext']
                    rtsp_format.update({
                        'url': rtsp_format['url'].replace('rtmp://', 'rtsp://'),
                        'format_id': rtmp_format['format_id'].replace('rtmp', 'rtsp'),
                        'protocol': 'rtsp',
                    })
                    formats.extend([rtmp_format, rtsp_format])
        else:
            for protocol in ('rtmp', 'rtsp'):
                if protocol not in skip_protocols:
                    formats.append({
                        'url': '%s:%s' % (protocol, url_base),
                        'format_id': protocol,
                        'protocol': protocol,
                    })
        return formats

    def _find_jwplayer_data(self, webpage, video_id=None, transform_source=js_to_json):
        mobj = re.search(
            r'(?s)jwplayer\((?P<quote>[\'"])[^\'" ]+(?P=quote)\)(?!</script>).*?\.setup\s*\((?P<options>[^)]+)\)',
            webpage)
        if mobj:
            try:
                jwplayer_data = self._parse_json(mobj.group('options'),
                                                 video_id=video_id,
                                                 transform_source=transform_source)
            except ExtractorError:
                pass
            else:
                if isinstance(jwplayer_data, dict):
                    return jwplayer_data

    def _extract_jwplayer_data(self, webpage, video_id, *args, **kwargs):
        jwplayer_data = self._find_jwplayer_data(
            webpage, video_id, transform_source=js_to_json)
        return self._parse_jwplayer_data(
            jwplayer_data, video_id, *args, **kwargs)

    def _parse_jwplayer_data(self, jwplayer_data, video_id=None, require_title=True,
                             m3u8_id=None, mpd_id=None, rtmp_params=None, base_url=None):
        # JWPlayer backward compatibility: flattened playlists
        # https://github.com/jwplayer/jwplayer/blob/v7.4.3/src/js/api/config.js#L81-L96
        if 'playlist' not in jwplayer_data:
            jwplayer_data = {'playlist': [jwplayer_data]}

        entries = []

        # JWPlayer backward compatibility: single playlist item
        # https://github.com/jwplayer/jwplayer/blob/v7.7.0/src/js/playlist/playlist.js#L10
        if not isinstance(jwplayer_data['playlist'], list):
            jwplayer_data['playlist'] = [jwplayer_data['playlist']]

        for video_data in jwplayer_data['playlist']:
            # JWPlayer backward compatibility: flattened sources
            # https://github.com/jwplayer/jwplayer/blob/v7.4.3/src/js/playlist/item.js#L29-L35
            if 'sources' not in video_data:
                video_data['sources'] = [video_data]

            this_video_id = video_id or video_data['mediaid']

            formats = self._parse_jwplayer_formats(
                video_data['sources'], video_id=this_video_id, m3u8_id=m3u8_id,
                mpd_id=mpd_id, rtmp_params=rtmp_params, base_url=base_url)

            subtitles = {}
            tracks = video_data.get('tracks')
            if tracks and isinstance(tracks, list):
                for track in tracks:
                    if not isinstance(track, dict):
                        continue
                    track_kind = track.get('kind')
                    if not track_kind or not isinstance(track_kind, compat_str):
                        continue
                    if track_kind.lower() not in ('captions', 'subtitles'):
                        continue
                    track_url = urljoin(base_url, track.get('file'))
                    if not track_url:
                        continue
                    subtitles.setdefault(track.get('label') or 'en', []).append({
                        'url': self._proto_relative_url(track_url)
                    })

            entry = {
                'id': this_video_id,
                'title': unescapeHTML(video_data['title'] if require_title else video_data.get('title')),
                'description': clean_html(video_data.get('description')),
                'thumbnail': urljoin(base_url, self._proto_relative_url(video_data.get('image'))),
                'timestamp': int_or_none(video_data.get('pubdate')),
                'duration': float_or_none(jwplayer_data.get('duration') or video_data.get('duration')),
                'subtitles': subtitles,
            }
            # https://github.com/jwplayer/jwplayer/blob/master/src/js/utils/validator.js#L32
            if len(formats) == 1 and re.search(r'^(?:http|//).*(?:youtube\.com|youtu\.be)/.+', formats[0]['url']):
                entry.update({
                    '_type': 'url_transparent',
                    'url': formats[0]['url'],
                })
            else:
                self._sort_formats(formats)
                entry['formats'] = formats
            entries.append(entry)
        if len(entries) == 1:
            return entries[0]
        else:
            return self.playlist_result(entries)

    def _parse_jwplayer_formats(self, jwplayer_sources_data, video_id=None,
                                m3u8_id=None, mpd_id=None, rtmp_params=None, base_url=None):
        urls = []
        formats = []
        for source in jwplayer_sources_data:
            if not isinstance(source, dict):
                continue
            source_url = urljoin(
                base_url, self._proto_relative_url(source.get('file')))
            if not source_url or source_url in urls:
                continue
            urls.append(source_url)
            source_type = source.get('type') or ''
            ext = mimetype2ext(source_type) or determine_ext(source_url)
            if source_type == 'hls' or ext == 'm3u8':
                formats.extend(self._extract_m3u8_formats(
                    source_url, video_id, 'mp4', entry_protocol='m3u8_native',
                    m3u8_id=m3u8_id, fatal=False))
            elif source_type == 'dash' or ext == 'mpd':
                formats.extend(self._extract_mpd_formats(
                    source_url, video_id, mpd_id=mpd_id, fatal=False))
            elif ext == 'smil':
                formats.extend(self._extract_smil_formats(
                    source_url, video_id, fatal=False))
            # https://github.com/jwplayer/jwplayer/blob/master/src/js/providers/default.js#L67
            elif source_type.startswith('audio') or ext in (
                    'oga', 'aac', 'mp3', 'mpeg', 'vorbis'):
                formats.append({
                    'url': source_url,
                    'vcodec': 'none',
                    'ext': ext,
                })
            else:
                height = int_or_none(source.get('height'))
                if height is None:
                    # Often no height is provided but there is a label in
                    # format like "1080p", "720p SD", or 1080.
                    height = int_or_none(self._search_regex(
                        r'^(\d{3,4})[pP]?(?:\b|$)', compat_str(source.get('label') or ''),
                        'height', default=None))
                a_format = {
                    'url': source_url,
                    'width': int_or_none(source.get('width')),
                    'height': height,
                    'tbr': int_or_none(source.get('bitrate')),
                    'ext': ext,
                }
                if source_url.startswith('rtmp'):
                    a_format['ext'] = 'flv'
                    # See com/longtailvideo/jwplayer/media/RTMPMediaProvider.as
                    # of jwplayer.flash.swf
                    rtmp_url_parts = re.split(
                        r'((?:mp4|mp3|flv):)', source_url, 1)
                    if len(rtmp_url_parts) == 3:
                        rtmp_url, prefix, play_path = rtmp_url_parts
                        a_format.update({
                            'url': rtmp_url,
                            'play_path': prefix + play_path,
                        })
                    if rtmp_params:
                        a_format.update(rtmp_params)
                formats.append(a_format)
        return formats

    def _live_title(self, name):
        self._downloader.deprecation_warning('yt_dlp.InfoExtractor._live_title is deprecated and does not work as expected')
        return name

    def _int(self, v, name, fatal=False, **kwargs):
        res = int_or_none(v, **kwargs)
        if res is None:
            msg = 'Failed to extract %s: Could not parse value %r' % (name, v)
            if fatal:
                raise ExtractorError(msg)
            else:
                self.report_warning(msg)
        return res

    def _float(self, v, name, fatal=False, **kwargs):
        res = float_or_none(v, **kwargs)
        if res is None:
            msg = 'Failed to extract %s: Could not parse value %r' % (name, v)
            if fatal:
                raise ExtractorError(msg)
            else:
                self.report_warning(msg)
        return res

    def _set_cookie(self, domain, name, value, expire_time=None, port=None,
                    path='/', secure=False, discard=False, rest={}, **kwargs):
        cookie = compat_cookiejar_Cookie(
            0, name, value, port, port is not None, domain, True,
            domain.startswith('.'), path, True, secure, expire_time,
            discard, None, None, rest)
        self._downloader.cookiejar.set_cookie(cookie)

    def _get_cookies(self, url):
        """ Return a compat_cookies_SimpleCookie with the cookies for the url """
        return compat_cookies_SimpleCookie(self._get_cookie_header(url))

    def _get_cookie_header(self, url):
        """ Return the cookies for the url """
        req = sanitized_Request(url)
        self._downloader.cookiejar.add_cookie_header(req)
        return req.get_header('Cookie')

    def _apply_first_set_cookie_header(self, url_handle, cookie):
        """
        Apply first Set-Cookie header instead of the last. Experimental.

        Some sites (e.g. [1-3]) may serve two cookies under the same name
        in Set-Cookie header and expect the first (old) one to be set rather
        than second (new). However, as of RFC6265 the newer one cookie
        should be set into cookie store what actually happens.
        We will workaround this issue by resetting the cookie to
        the first one manually.
        1. https://new.vk.com/
        2. https://github.com/ytdl-org/youtube-dl/issues/9841#issuecomment-227871201
        3. https://learning.oreilly.com/
        """
        for header, cookies in url_handle.headers.items():
            if header.lower() != 'set-cookie':
                continue
            if sys.version_info[0] >= 3:
                cookies = cookies.encode('iso-8859-1')
            cookies = cookies.decode('utf-8')
            cookie_value = re.search(
                r'%s=(.+?);.*?\b[Dd]omain=(.+?)(?:[,;]|$)' % cookie, cookies)
            if cookie_value:
                value, domain = cookie_value.groups()
                self._set_cookie(domain, cookie, value)
                break

    def get_testcases(self, include_onlymatching=False):
        t = getattr(self, '_TEST', None)
        if t:
            assert not hasattr(self, '_TESTS'), \
                '%s has _TEST and _TESTS' % type(self).__name__
            tests = [t]
        else:
            tests = getattr(self, '_TESTS', [])
        for t in tests:
            if not include_onlymatching and t.get('only_matching', False):
                continue
            t['name'] = type(self).__name__[:-len('IE')]
            yield t

    def is_suitable(self, age_limit):
        """ Test whether the extractor is generally suitable for the given
        age limit (i.e. pornographic sites are not, all others usually are) """

        any_restricted = False
        for tc in self.get_testcases(include_onlymatching=False):
            if tc.get('playlist', []):
                tc = tc['playlist'][0]
            is_restricted = age_restricted(
                tc.get('info_dict', {}).get('age_limit'), age_limit)
            if not is_restricted:
                return True
            any_restricted = any_restricted or is_restricted
        return not any_restricted

    def extract_subtitles(self, *args, **kwargs):
        if (self.get_param('writesubtitles', False)
                or self.get_param('listsubtitles')):
            return self._get_subtitles(*args, **kwargs)
        return {}

    def _get_subtitles(self, *args, **kwargs):
        raise NotImplementedError('This method must be implemented by subclasses')

    def extract_comments(self, *args, **kwargs):
        if not self.get_param('getcomments'):
            return None
        generator = self._get_comments(*args, **kwargs)

        def extractor():
            comments = []
            interrupted = True
            try:
                while True:
                    comments.append(next(generator))
            except StopIteration:
                interrupted = False
            except KeyboardInterrupt:
                self.to_screen('Interrupted by user')
            except Exception as e:
                if self.get_param('ignoreerrors') is not True:
                    raise
                self._downloader.report_error(e)
            comment_count = len(comments)
            self.to_screen(f'Extracted {comment_count} comments')
            return {
                'comments': comments,
                'comment_count': None if interrupted else comment_count
            }
        return extractor

    def _get_comments(self, *args, **kwargs):
        raise NotImplementedError('This method must be implemented by subclasses')

    @staticmethod
    def _merge_subtitle_items(subtitle_list1, subtitle_list2):
        """ Merge subtitle items for one language. Items with duplicated URLs
        will be dropped. """
        list1_urls = set([item['url'] for item in subtitle_list1])
        ret = list(subtitle_list1)
        ret.extend([item for item in subtitle_list2 if item['url'] not in list1_urls])
        return ret

    @classmethod
    def _merge_subtitles(cls, *dicts, target=None):
        """ Merge subtitle dictionaries, language by language. """
        if target is None:
            target = {}
        for d in dicts:
            for lang, subs in d.items():
                target[lang] = cls._merge_subtitle_items(target.get(lang, []), subs)
        return target

    def extract_automatic_captions(self, *args, **kwargs):
        if (self.get_param('writeautomaticsub', False)
                or self.get_param('listsubtitles')):
            return self._get_automatic_captions(*args, **kwargs)
        return {}

    def _get_automatic_captions(self, *args, **kwargs):
        raise NotImplementedError('This method must be implemented by subclasses')

    def mark_watched(self, *args, **kwargs):
        if not self.get_param('mark_watched', False):
            return
        if (self._get_login_info()[0] is not None
                or self.get_param('cookiefile')
                or self.get_param('cookiesfrombrowser')):
            self._mark_watched(*args, **kwargs)

    def _mark_watched(self, *args, **kwargs):
        raise NotImplementedError('This method must be implemented by subclasses')

    def geo_verification_headers(self):
        headers = {}
        geo_verification_proxy = self.get_param('geo_verification_proxy')
        if geo_verification_proxy:
            headers['Ytdl-request-proxy'] = geo_verification_proxy
        return headers

    def _generic_id(self, url):
        return compat_urllib_parse_unquote(os.path.splitext(url.rstrip('/').split('/')[-1])[0])

    def _generic_title(self, url):
        return compat_urllib_parse_unquote(os.path.splitext(url_basename(url))[0])

    @staticmethod
    def _availability(is_private=None, needs_premium=None, needs_subscription=None, needs_auth=None, is_unlisted=None):
        all_known = all(map(
            lambda x: x is not None,
            (is_private, needs_premium, needs_subscription, needs_auth, is_unlisted)))
        return (
            'private' if is_private
            else 'premium_only' if needs_premium
            else 'subscriber_only' if needs_subscription
            else 'needs_auth' if needs_auth
            else 'unlisted' if is_unlisted
            else 'public' if all_known
            else None)

    def _configuration_arg(self, key, default=NO_DEFAULT, *, ie_key=None, casesense=False):
        '''
        @returns            A list of values for the extractor argument given by "key"
                            or "default" if no such key is present
        @param default      The default value to return when the key is not present (default: [])
        @param casesense    When false, the values are converted to lower case
        '''
        val = traverse_obj(
            self._downloader.params, ('extractor_args', (ie_key or self.ie_key()).lower(), key))
        if val is None:
            return [] if default is NO_DEFAULT else default
        return list(val) if casesense else [x.lower() for x in val]

<<<<<<< HEAD
    def _merge_video_infodicts(self, dicts, sort_formats=True):
        valid_dicts = list(filter(None, dicts))
        all_info = merge_dicts(*filter(None, dicts))

        all_formats = list(x for y in valid_dicts for x in (y.get('formats') or []))
        if sort_formats:
            self._sort_formats(all_formats)
        all_info['formats'] = all_formats

        all_subtitles = self._merge_subtitles(*filter(None, (x.get('subtitles') for x in valid_dicts)))
        if all_subtitles:
            all_info['subtitles'] = all_subtitles

        return all_info
=======
    def _yes_playlist(self, playlist_id, video_id, smuggled_data=None, *, playlist_label='playlist', video_label='video'):
        if not playlist_id or not video_id:
            return not video_id

        no_playlist = (smuggled_data or {}).get('force_noplaylist')
        if no_playlist is not None:
            return not no_playlist

        video_id = '' if video_id is True else f' {video_id}'
        playlist_id = '' if playlist_id is True else f' {playlist_id}'
        if self.get_param('noplaylist'):
            self.to_screen(f'Downloading just the {video_label}{video_id} because of --no-playlist')
            return False
        self.to_screen(f'Downloading {playlist_label}{playlist_id} - add --no-playlist to download just the {video_label}{video_id}')
        return True
>>>>>>> 88f23a18


class SearchInfoExtractor(InfoExtractor):
    """
    Base class for paged search queries extractors.
    They accept URLs in the format _SEARCH_KEY(|all|[0-9]):{query}
    Instances should define _SEARCH_KEY and optionally _MAX_RESULTS
    """

    _MAX_RESULTS = float('inf')

    @classmethod
    def _make_valid_url(cls):
        return r'%s(?P<prefix>|[1-9][0-9]*|all):(?P<query>[\s\S]+)' % cls._SEARCH_KEY

    def _real_extract(self, query):
        prefix, query = self._match_valid_url(query).group('prefix', 'query')
        if prefix == '':
            return self._get_n_results(query, 1)
        elif prefix == 'all':
            return self._get_n_results(query, self._MAX_RESULTS)
        else:
            n = int(prefix)
            if n <= 0:
                raise ExtractorError('invalid download number %s for query "%s"' % (n, query))
            elif n > self._MAX_RESULTS:
                self.report_warning('%s returns max %i results (you requested %i)' % (self._SEARCH_KEY, self._MAX_RESULTS, n))
                n = self._MAX_RESULTS
            return self._get_n_results(query, n)

    def _get_n_results(self, query, n):
        """Get a specified number of results for a query.
        Either this function or _search_results must be overridden by subclasses """
        return self.playlist_result(
            itertools.islice(self._search_results(query), 0, None if n == float('inf') else n),
            query, query)

    def _search_results(self, query):
        """Returns an iterator of search results"""
        raise NotImplementedError('This method must be implemented by subclasses')

    @property
    def SEARCH_KEY(self):
        return self._SEARCH_KEY


class SelfHostedInfoExtractor(InfoExtractor):
    """
    Base class for Self-hosted extractors.

    Self-hosted extractors are for the services,
    that cannot be handled by just listing all of their domains.
    Mostly related to free and open source software,
    which everyone is allowed to host on their own servers
    (like PeerTube, Mastodon, Misskey, and lots of others).
    """

    _NODEINFO_CACHE = {}
    _SELF_HOSTED = True

    _IMPOSSIBLE_HOSTNAMES = ()
    _PREFIX_GROUPS = ('prefix', )
    _HOSTNAME_GROUPS = ()
    _INSTANCE_LIST = ()
    _DYNAMIC_INSTANCE_LIST = ()
    _NODEINFO_SOFTWARE = ()
    _SOFTWARE_NAME = 'self-hosted'

    @classmethod
    def suitable(cls, url):
        mobj = cls._match_valid_url(url)
        if not mobj:
            return False
        prefix = get_first_group(mobj, *cls._PREFIX_GROUPS)
        hostname = get_first_group(mobj, *cls._HOSTNAME_GROUPS)
        return cls._test_selfhosted_instance(None, hostname, True, prefix)

    @classmethod
    def _test_selfhosted_instance(cls, ie, hostname, skip, prefix, webpage=None):
        if isinstance(hostname, bytes):
            hostname = hostname.decode(preferredencoding())
        hostname = hostname.encode('idna').decode('utf-8')

        if hostname in cls._INSTANCE_LIST:
            return True
        if hostname in cls._DYNAMIC_INSTANCE_LIST:
            return True

        if hostname in cls._IMPOSSIBLE_HOSTNAMES:
            return False

        # continue anyway if something like "mastodon:" is added to URL
        if prefix:
            return True
        # without proper flag,
        #   skip further instance check
        if skip:
            return False

        ie.report_warning(f'Testing if {hostname} is a {cls._SOFTWARE_NAME} instance because it is not listed in internal instance list.')

        if cls._probe_webpage(webpage) or cls._fetch_nodeinfo_software(ie, hostname) in cls._NODEINFO_SOFTWARE:
            # this is probably acceptable instance
            cls._DYNAMIC_INSTANCE_LIST.add(hostname)
            return True

        return False

    @staticmethod
    def _is_probe_enabled(ydl: 'YoutubeDL'):
        """
        True if user requested probing for the service.
        There must be corresponding options for each services one-by-one, and this method just return its value.
        """
        return False

    @classmethod
    def _probe_selfhosted_service(cls, ie: 'InfoExtractor', url, hostname, webpage=None):
        """
        True if it's acceptable URL for the service.
        Results are cached whenever possible.
        """
        prefix = ie._search_regex(
            cls._VALID_URL,
            url, f'{cls._SOFTWARE_NAME.lower()} test', group='prefix', default=None)
        return cls._test_selfhosted_instance(ie, hostname, False, prefix, webpage)

    @classmethod
    def _probe_webpage(cls, webpage):
        """
        Receives a URL and webpage contents, and returns True if suitable for this IE.
        """

        if webpage is None:
            # there's nothing to check
            return False

        if any(p in webpage for p in (cls._SH_VALID_CONTENT_STRINGS or ())):
            return True

        # no strings? check regexes!
        if '_SH_CONTENT_REGEXES_RES' not in cls.__dict__:
            cls._SH_VALID_CONTENT_REGEXES_RES = (re.compile(rgx)
                                                 for rgx in cls._SH_VALID_CONTENT_REGEXES or ())
        if not any(rgx.match(webpage) is not None for rgx in cls._SH_VALID_CONTENT_REGEXES_RES):
            return False

        return True

    @staticmethod
    def _fetch_nodeinfo_software(ie: 'InfoExtractor', hostname: 'compat_str'):
        if hostname in SelfHostedInfoExtractor._NODEINFO_CACHE:
            nodeinfo = SelfHostedInfoExtractor._NODEINFO_CACHE[hostname]
        else:
            nodeinfo_href = ie._download_json(
                f'https://{hostname}/.well-known/nodeinfo', hostname,
                'Downloading instance nodeinfo link', fatal=False)
            nodeinfo_url = traverse_obj(nodeinfo_href, ('links', -1, 'href'))
            if not nodeinfo_url:
                return False

            nodeinfo = ie._download_json(nodeinfo_url, hostname, 'Downloading instance nodeinfo')

        return traverse_obj(nodeinfo, ('software', 'name'))<|MERGE_RESOLUTION|>--- conflicted
+++ resolved
@@ -3805,7 +3805,6 @@
             return [] if default is NO_DEFAULT else default
         return list(val) if casesense else [x.lower() for x in val]
 
-<<<<<<< HEAD
     def _merge_video_infodicts(self, dicts, sort_formats=True):
         valid_dicts = list(filter(None, dicts))
         all_info = merge_dicts(*filter(None, dicts))
@@ -3820,7 +3819,7 @@
             all_info['subtitles'] = all_subtitles
 
         return all_info
-=======
+
     def _yes_playlist(self, playlist_id, video_id, smuggled_data=None, *, playlist_label='playlist', video_label='video'):
         if not playlist_id or not video_id:
             return not video_id
@@ -3836,7 +3835,6 @@
             return False
         self.to_screen(f'Downloading {playlist_label}{playlist_id} - add --no-playlist to download just the {video_label}{video_id}')
         return True
->>>>>>> 88f23a18
 
 
 class SearchInfoExtractor(InfoExtractor):
