--- conflicted
+++ resolved
@@ -791,19 +791,9 @@
             if 'X-Forwarded-For' not in headers:
                 headers['X-Forwarded-For'] = self._x_forwarded_for_ip
 
-<<<<<<< HEAD
-        if isinstance(url_or_request, compat_urllib_request.Request):
-            url_or_request = update_Request(
-                url_or_request, data=data, headers=headers, query=query)
-        else:
-            if query:
-                url_or_request = update_url_query(url_or_request, query)
-            if data is not None or headers:
-                url_or_request = sanitized_Request(url_or_request, data, headers)
-        if self._downloader.params.get('verbose', False):
+        if self.get_param('verbose', False):
             self.to_screen('[debug] Fetching webpage from %s' % request_to_url(url_or_request))
-=======
->>>>>>> 28786529
+
         try:
             return self._downloader.urlopen(self._create_request(url_or_request, data, headers, query))
         except network_exceptions as err:
@@ -955,41 +945,18 @@
             return webpage_bytes.decode('utf-8', 'replace')
 
     def _webpage_read_content(self, urlh, url_or_request, video_id, note=None, errnote=None, fatal=True, prefix=None, encoding=None):
-<<<<<<< HEAD
         with urlh:
-            content_type = urlh.headers.get('Content-Type', '')
             webpage_bytes = urlh.read()
             final_url = urlh.geturl()
-=======
-        webpage_bytes = urlh.read()
->>>>>>> 28786529
         if prefix is not None:
             webpage_bytes = prefix + webpage_bytes
         if self.get_param('dump_intermediate_pages', False):
             self.to_screen('Dumping request to ' + final_url)
             dump = base64.b64encode(webpage_bytes).decode('ascii')
             self._downloader.to_screen(dump)
-<<<<<<< HEAD
-        if self.get_param('write_pages', False):
-            basen = f'{video_id}_{final_url}'
-            trim_length = self.get_param('trim_file_name') or 240
-            if len(basen) > trim_length:
-                h = '___' + hashlib.md5(basen.encode('utf-8')).hexdigest()
-                basen = basen[:trim_length - len(h)] + h
-            raw_filename = basen + '.dump'
-            filename = sanitize_filename(raw_filename, restricted=True)
-            self.to_screen('Saving request to ' + filename)
-            # Working around MAX_PATH limitation on Windows (see
-            # http://msdn.microsoft.com/en-us/library/windows/desktop/aa365247(v=vs.85).aspx)
-            if compat_os_name == 'nt':
-                absfilepath = os.path.abspath(filename)
-                if len(absfilepath) > 259:
-                    filename = '\\\\?\\' + absfilepath
-=======
         if self.get_param('write_pages'):
-            filename = self._request_dump_filename(video_id, urlh.geturl())
+            filename = self._request_dump_filename(video_id, final_url)
             self.to_screen(f'Saving request to {filename}')
->>>>>>> 28786529
             with open(filename, 'wb') as outf:
                 outf.write(webpage_bytes)
 
@@ -998,111 +965,6 @@
 
         return content
 
-<<<<<<< HEAD
-    def _download_webpage(
-            self, url_or_request, video_id, note=None, errnote=None,
-            fatal=True, tries=1, timeout=5, encoding=None, data=None,
-            headers={}, query={}, expected_status=None,
-            json_body=None, form_params=None, body_encoding=None):
-        """
-        Return the data of the page as a string.
-
-        Arguments:
-        url_or_request -- plain text URL as a string or
-            a compat_urllib_request.Requestobject
-        video_id -- Video/playlist/item identifier (string)
-
-        Keyword arguments:
-        note -- note printed before downloading (string)
-        errnote -- note printed in case of an error (string)
-        fatal -- flag denoting whether error should be considered fatal,
-            i.e. whether it should cause ExtractionError to be raised,
-            otherwise a warning will be reported and extraction continued
-        tries -- number of tries
-        timeout -- sleep interval between tries
-        encoding -- encoding for a page content decoding, guessed automatically
-            when not explicitly specified
-        data -- POST data (bytes)
-        headers -- HTTP headers (dict)
-        query -- URL query (dict)
-        expected_status -- allows to accept failed HTTP requests (non 2xx
-            status code) by explicitly specifying a set of accepted status
-            codes. Can be any of the following entities:
-                - an integer type specifying an exact failed status code to
-                  accept
-                - a list or a tuple of integer types specifying a list of
-                  failed status codes to accept
-                - a callable accepting an actual failed status code and
-                  returning True if it should be accepted
-            Note that this argument does not affect success status codes (2xx)
-            which are always accepted.
-        """
-
-        success = False
-        try_count = 0
-        while success is False:
-            try:
-                res = self._download_webpage_handle(
-                    url_or_request, video_id, note, errnote, fatal,
-                    encoding=encoding, data=data, headers=headers, query=query,
-                    expected_status=expected_status,
-                    json_body=json_body, form_params=form_params, body_encoding=body_encoding)
-                success = True
-            except compat_http_client.IncompleteRead as e:
-                try_count += 1
-                if try_count >= tries:
-                    raise e
-                self._sleep(timeout, video_id)
-        if res is False:
-            return res
-        else:
-            content, _ = res
-            return content
-
-    def _download_xml_handle(
-            self, url_or_request, video_id, note='Downloading XML',
-            errnote='Unable to download XML', transform_source=None,
-            fatal=True, encoding=None, data=None, headers={}, query={},
-            expected_status=None,
-            json_body=None, form_params=None, body_encoding=None):
-        """
-        Return a tuple (xml as an xml.etree.ElementTree.Element, URL handle).
-
-        See _download_webpage docstring for arguments specification.
-        """
-        res = self._download_webpage_handle(
-            url_or_request, video_id, note, errnote, fatal=fatal,
-            encoding=encoding, data=data, headers=headers, query=query,
-            expected_status=expected_status, json_body=json_body,
-            form_params=form_params, body_encoding=body_encoding)
-        if res is False:
-            return res
-        xml_string, urlh = res
-        return self._parse_xml(
-            xml_string, video_id, transform_source=transform_source,
-            fatal=fatal), urlh
-
-    def _download_xml(
-            self, url_or_request, video_id,
-            note='Downloading XML', errnote='Unable to download XML',
-            transform_source=None, fatal=True, encoding=None,
-            data=None, headers={}, query={}, expected_status=None,
-            json_body=None, form_params=None, body_encoding=None):
-        """
-        Return the xml as an xml.etree.ElementTree.Element.
-
-        See _download_webpage docstring for arguments specification.
-        """
-        res = self._download_xml_handle(
-            url_or_request, video_id, note=note, errnote=errnote,
-            transform_source=transform_source, fatal=fatal, encoding=encoding,
-            data=data, headers=headers, query=query,
-            expected_status=expected_status,
-            json_body=json_body, form_params=form_params, body_encoding=body_encoding)
-        return res if res is False else res[0]
-
-=======
->>>>>>> 28786529
     def _parse_xml(self, xml_string, video_id, transform_source=None, fatal=True):
         if transform_source:
             xml_string = transform_source(xml_string)
@@ -1116,51 +978,6 @@
             else:
                 self.report_warning(errmsg + str(ve))
 
-<<<<<<< HEAD
-    def _download_json_handle(
-            self, url_or_request, video_id, note='Downloading JSON metadata',
-            errnote='Unable to download JSON metadata', transform_source=None,
-            fatal=True, encoding=None, data=None, headers={}, query={},
-            expected_status=None,
-            json_body=None, form_params=None, body_encoding=None):
-        """
-        Return a tuple (JSON object, URL handle).
-
-        See _download_webpage docstring for arguments specification.
-        """
-        res = self._download_webpage_handle(
-            url_or_request, video_id, note, errnote, fatal=fatal,
-            encoding=encoding, data=data, headers=headers, query=query,
-            expected_status=expected_status,
-            json_body=json_body, form_params=form_params, body_encoding=body_encoding)
-        if res is False:
-            return res
-        json_string, urlh = res
-        return self._parse_json(
-            json_string, video_id, transform_source=transform_source,
-            fatal=fatal), urlh
-
-    def _download_json(
-            self, url_or_request, video_id, note='Downloading JSON metadata',
-            errnote='Unable to download JSON metadata', transform_source=None,
-            fatal=True, encoding=None, data=None, headers={}, query={},
-            expected_status=None,
-            json_body=None, form_params=None, body_encoding=None):
-        """
-        Return the JSON object as a dict.
-
-        See _download_webpage docstring for arguments specification.
-        """
-        res = self._download_json_handle(
-            url_or_request, video_id, note=note, errnote=errnote,
-            transform_source=transform_source, fatal=fatal, encoding=encoding,
-            data=data, headers=headers, query=query,
-            expected_status=expected_status,
-            json_body=json_body, form_params=form_params, body_encoding=body_encoding)
-        return res if res is False else res[0]
-
-=======
->>>>>>> 28786529
     def _parse_json(self, json_string, video_id, transform_source=None, fatal=True, lenient=False):
         if transform_source:
             json_string = transform_source(json_string)
@@ -1186,37 +1003,6 @@
             data[data.find('{'):data.rfind('}') + 1],
             video_id, transform_source, fatal)
 
-<<<<<<< HEAD
-    def _download_socket_json_handle(
-            self, url_or_request, video_id, note='Polling socket',
-            errnote='Unable to poll socket', transform_source=None,
-            fatal=True, encoding=None, data=None, headers={}, query={},
-            expected_status=None,
-            json_body=None, form_params=None, body_encoding=None):
-        """
-        Return a tuple (JSON object, URL handle).
-
-        See _download_webpage docstring for arguments specification.
-        """
-        res = self._download_webpage_handle(
-            url_or_request, video_id, note, errnote, fatal=fatal,
-            encoding=encoding, data=data, headers=headers, query=query,
-            expected_status=expected_status,
-            json_body=json_body, form_params=form_params, body_encoding=body_encoding)
-        if res is False:
-            return res
-        webpage, urlh = res
-        return self._parse_socket_response_as_json(
-            webpage, video_id, transform_source=transform_source,
-            fatal=fatal), urlh
-
-    def _download_socket_json(
-            self, url_or_request, video_id, note='Polling socket',
-            errnote='Unable to poll socket', transform_source=None,
-            fatal=True, encoding=None, data=None, headers={}, query={},
-            expected_status=None,
-            json_body=None, form_params=None, body_encoding=None):
-=======
     def __create_download_methods(name, parser, note, errnote, return_value):
 
         def parse(ie, content, *args, **kwargs):
@@ -1278,7 +1064,6 @@
     def _download_webpage(
             self, url_or_request, video_id, note=None, errnote=None,
             fatal=True, tries=1, timeout=NO_DEFAULT, *args, **kwargs):
->>>>>>> 28786529
         """
         Return the data of the page as a string.
 
@@ -1288,15 +1073,6 @@
 
         See _download_webpage_handle docstring for other arguments specification.
         """
-<<<<<<< HEAD
-        res = self._download_socket_json_handle(
-            url_or_request, video_id, note=note, errnote=errnote,
-            transform_source=transform_source, fatal=fatal, encoding=encoding,
-            data=data, headers=headers, query=query,
-            expected_status=expected_status,
-            json_body=json_body, form_params=form_params, body_encoding=body_encoding)
-        return res if res is False else res[0]
-=======
 
         R''' # NB: These are unused; should they be deprecated?
         if tries != 1:
@@ -1316,7 +1092,6 @@
                 if try_count >= tries:
                     raise e
                 self._sleep(timeout, video_id)
->>>>>>> 28786529
 
     def report_warning(self, msg, video_id=None, *args, only_once=False, **kwargs):
         idstr = format_field(video_id, template='%s: ')
