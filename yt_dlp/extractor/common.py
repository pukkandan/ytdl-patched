import base64
import collections
import hashlib
import itertools
import json
import math
import netrc
import os
import random
import sys
import time
import xml.etree.ElementTree

<<<<<<< HEAD
from typing import TYPE_CHECKING
if TYPE_CHECKING:
    from ..YoutubeDL import YoutubeDL

=======
from ..compat import functools, re
>>>>>>> 415f8d51
from ..compat import (
    compat_cookiejar_Cookie,
    compat_cookies_SimpleCookie,
    compat_etree_fromstring,
    compat_expanduser,
    compat_getpass,
    compat_http_client,
    compat_os_name,
    compat_str,
    compat_urllib_error,
    compat_urllib_parse_unquote,
    compat_urllib_parse_urlencode,
    compat_urllib_request,
    compat_urlparse,
)
from ..dependencies import WebSocket
from ..downloader import FileDownloader
from ..downloader.f4m import get_base_url, remove_encrypted_media
from ..utils import (
    JSON_LD_RE,
    NO_DEFAULT,
    ExtractorError,
    GeoRestrictedError,
    GeoUtils,
    RegexNotFoundError,
    UnsupportedError,
    age_restricted,
    base_url,
    bug_reports_message,
    classproperty,
    clean_html,
    determine_ext,
    determine_protocol,
    dict_get,
    encode_data_uri,
    error_to_compat_str,
    extract_attributes,
    filter_dict,
    fix_xml_ampersands,
    float_or_none,
    format_field,
    get_first_group,
    int_or_none,
    join_nonempty,
    js_to_json,
    merge_dicts,
    mimetype2ext,
    network_exceptions,
    orderedSet,
    parse_bitrate,
    parse_codecs,
    parse_duration,
    parse_iso8601,
    parse_m3u8_attributes,
    parse_resolution,
    preferredencoding,
    request_to_url,
    sanitize_filename,
    sanitized_Request,
    str_or_none,
    str_to_int,
    strip_or_none,
    traverse_obj,
    try_get,
    unescapeHTML,
    unified_strdate,
    unified_timestamp,
    update_Request,
    update_url_query,
    url_basename,
    url_or_none,
    urlencode_postdata,
    urljoin,
    variadic,
    xpath_element,
    xpath_text,
    xpath_with_ns,
)


class InfoExtractor:
    """Information Extractor class.

    Information extractors are the classes that, given a URL, extract
    information about the video (or videos) the URL refers to. This
    information includes the real video URL, the video title, author and
    others. The information is stored in a dictionary which is then
    passed to the YoutubeDL. The YoutubeDL processes this
    information possibly downloading the video to the file system, among
    other possible outcomes.

    The type field determines the type of the result.
    By far the most common value (and the default if _type is missing) is
    "video", which indicates a single video.

    For a video, the dictionaries must include the following fields:

    id:             Video identifier.
    title:          Video title, unescaped. Set to an empty string if video has
                    no title as opposed to "None" which signifies that the
                    extractor failed to obtain a title

    Additionally, it must contain either a formats entry or a url one:

    formats:        A list of dictionaries for each format available, ordered
                    from worst to best quality.

                    Potential fields:
                    * url        The mandatory URL representing the media:
                                   for plain file media - HTTP URL of this file,
                                   for RTMP - RTMP URL,
                                   for HLS - URL of the M3U8 media playlist,
                                   for HDS - URL of the F4M manifest,
                                   for DASH
                                     - HTTP URL to plain file media (in case of
                                       unfragmented media)
                                     - URL of the MPD manifest or base URL
                                       representing the media if MPD manifest
                                       is parsed from a string (in case of
                                       fragmented media)
                                   for MSS - URL of the ISM manifest.
                    * manifest_url
                                 The URL of the manifest file in case of
                                 fragmented media:
                                   for HLS - URL of the M3U8 master playlist,
                                   for HDS - URL of the F4M manifest,
                                   for DASH - URL of the MPD manifest,
                                   for MSS - URL of the ISM manifest.
                    * manifest_stream_number  (For internal use only)
                                 The index of the stream in the manifest file
                    * ext        Will be calculated from URL if missing
                    * format     A human-readable description of the format
                                 ("mp4 container with h264/opus").
                                 Calculated from the format_id, width, height.
                                 and format_note fields if missing.
                    * format_id  A short description of the format
                                 ("mp4_h264_opus" or "19").
                                Technically optional, but strongly recommended.
                    * format_note Additional info about the format
                                 ("3D" or "DASH video")
                    * width      Width of the video, if known
                    * height     Height of the video, if known
                    * resolution Textual description of width and height
                    * dynamic_range The dynamic range of the video. One of:
                                 "SDR" (None), "HDR10", "HDR10+, "HDR12", "HLG, "DV"
                    * tbr        Average bitrate of audio and video in KBit/s
                    * abr        Average audio bitrate in KBit/s
                    * acodec     Name of the audio codec in use
                    * asr        Audio sampling rate in Hertz
                    * vbr        Average video bitrate in KBit/s
                    * fps        Frame rate
                    * vcodec     Name of the video codec in use
                    * container  Name of the container format
                    * filesize   The number of bytes, if known in advance
                    * filesize_approx  An estimate for the number of bytes
                    * player_url SWF Player URL (used for rtmpdump).
                    * protocol   The protocol that will be used for the actual
                                 download, lower-case. One of "http", "https" or
                                 one of the protocols defined in downloader.PROTOCOL_MAP
                    * expected_protocol The protocol that will finally be used.
                                        Only used by "niconico_dmc" downloader
                                        to determine actual downloader.
                    * fragment_base_url
                                 Base URL for fragments. Each fragment's path
                                 value (if present) will be relative to
                                 this URL.
                    * fragments  A list of fragments of a fragmented media.
                                 Each fragment entry must contain either an url
                                 or a path. If an url is present it should be
                                 considered by a client. Otherwise both path and
                                 fragment_base_url must be present. Here is
                                 the list of all potential fields:
                                 * "url" - fragment's URL
                                 * "path" - fragment's path relative to
                                            fragment_base_url
                                 * "duration" (optional, int or float)
                                 * "filesize" (optional, int)
                    * is_from_start  Is a live format that can be downloaded
                                from the start. Boolean
                    * preference Order number of this format. If this field is
                                 present and not None, the formats get sorted
                                 by this field, regardless of all other values.
                                 -1 for default (order by other properties),
                                 -2 or smaller for less than default.
                                 < -1000 to hide the format (if there is
                                    another one which is strictly better)
                    * language   Language code, e.g. "de" or "en-US".
                    * language_preference  Is this in the language mentioned in
                                 the URL?
                                 10 if it's what the URL is about,
                                 -1 for default (don't know),
                                 -10 otherwise, other values reserved for now.
                    * quality    Order number of the video quality of this
                                 format, irrespective of the file format.
                                 -1 for default (order by other properties),
                                 -2 or smaller for less than default.
                    * source_preference  Order number for this video source
                                  (quality takes higher priority)
                                 -1 for default (order by other properties),
                                 -2 or smaller for less than default.
                    * http_headers  A dictionary of additional HTTP headers
                                 to add to the request.
                    * stretched_ratio  If given and not 1, indicates that the
                                 video's pixels are not square.
                                 width : height ratio as float.
                    * no_resume  The server does not support resuming the
                                 (HTTP or RTMP) download. Boolean.
                    * has_drm    The format has DRM and cannot be downloaded. Boolean
                    * downloader_options  A dictionary of downloader options
                                 (For internal use only)
                                 * http_chunk_size Chunk size for HTTP downloads
                                 * ffmpeg_args     Extra arguments for ffmpeg downloader
                    RTMP formats can also have the additional fields: page_url,
                    app, play_path, tc_url, flash_version, rtmp_live, rtmp_conn,
                    rtmp_protocol, rtmp_real_time

    url:            Final video URL.
    ext:            Video filename extension.
    format:         The video format, defaults to ext (used for --get-format)
    player_url:     SWF Player URL (used for rtmpdump).

    The following fields are optional:

    direct:         True if a direct video file was given (must only be set by GenericIE)
    alt_title:      A secondary title of the video.
    display_id      An alternative identifier for the video, not necessarily
                    unique, but available before title. Typically, id is
                    something like "4234987", title "Dancing naked mole rats",
                    and display_id "dancing-naked-mole-rats"
    thumbnails:     A list of dictionaries, with the following entries:
                        * "id" (optional, string) - Thumbnail format ID
                        * "url"
                        * "preference" (optional, int) - quality of the image
                        * "width" (optional, int)
                        * "height" (optional, int)
                        * "resolution" (optional, string "{width}x{height}",
                                        deprecated)
                        * "filesize" (optional, int)
                        * "http_headers" (dict) - HTTP headers for the request
    thumbnail:      Full URL to a video thumbnail image.
    description:    Full video description.
    uploader:       Full name of the video uploader.
    license:        License name the video is licensed under.
    creator:        The creator of the video.
    timestamp:      UNIX timestamp of the moment the video was uploaded
    upload_date:    Video upload date in UTC (YYYYMMDD).
                    If not explicitly set, calculated from timestamp
    release_timestamp: UNIX timestamp of the moment the video was released.
                    If it is not clear whether to use timestamp or this, use the former
    release_date:   The date (YYYYMMDD) when the video was released in UTC.
                    If not explicitly set, calculated from release_timestamp
    modified_timestamp: UNIX timestamp of the moment the video was last modified.
    modified_date:   The date (YYYYMMDD) when the video was last modified in UTC.
                    If not explicitly set, calculated from modified_timestamp
    uploader_id:    Nickname or id of the video uploader.
    uploader_url:   Full URL to a personal webpage of the video uploader.
    channel:        Full name of the channel the video is uploaded on.
                    Note that channel fields may or may not repeat uploader
                    fields. This depends on a particular extractor.
    channel_id:     Id of the channel.
    channel_url:    Full URL to a channel webpage.
    channel_follower_count: Number of followers of the channel.
    location:       Physical location where the video was filmed.
    subtitles:      The available subtitles as a dictionary in the format
                    {tag: subformats}. "tag" is usually a language code, and
                    "subformats" is a list sorted from lower to higher
                    preference, each element is a dictionary with the "ext"
                    entry and one of:
                        * "data": The subtitles file contents
                        * "url": A URL pointing to the subtitles file
                    It can optionally also have:
                        * "name": Name or description of the subtitles
                        * "http_headers": A dictionary of additional HTTP headers
                                  to add to the request.
                    "ext" will be calculated from URL if missing
    automatic_captions: Like 'subtitles'; contains automatically generated
                    captions instead of normal subtitles
    duration:       Length of the video in seconds, as an integer or float.
    view_count:     How many users have watched the video on the platform.
    like_count:     Number of positive ratings of the video
    dislike_count:  Number of negative ratings of the video
    repost_count:   Number of reposts of the video
    average_rating: Average rating give by users, the scale used depends on the webpage
    comment_count:  Number of comments on the video
    comments:       A list of comments, each with one or more of the following
                    properties (all but one of text or html optional):
                        * "author" - human-readable name of the comment author
                        * "author_id" - user ID of the comment author
                        * "author_thumbnail" - The thumbnail of the comment author
                        * "id" - Comment ID
                        * "html" - Comment as HTML
                        * "text" - Plain text of the comment
                        * "timestamp" - UNIX timestamp of comment
                        * "parent" - ID of the comment this one is replying to.
                                     Set to "root" to indicate that this is a
                                     comment to the original video.
                        * "like_count" - Number of positive ratings of the comment
                        * "dislike_count" - Number of negative ratings of the comment
                        * "is_favorited" - Whether the comment is marked as
                                           favorite by the video uploader
                        * "author_is_uploader" - Whether the comment is made by
                                                 the video uploader
    age_limit:      Age restriction for the video, as an integer (years)
    webpage_url:    The URL to the video webpage, if given to yt-dlp it
                    should allow to get the same result again. (It will be set
                    by YoutubeDL if it's missing)
    categories:     A list of categories that the video falls in, for example
                    ["Sports", "Berlin"]
    tags:           A list of tags assigned to the video, e.g. ["sweden", "pop music"]
    cast:           A list of the video cast
    is_live:        True, False, or None (=unknown). Whether this video is a
                    live stream that goes on instead of a fixed-length video.
    was_live:       True, False, or None (=unknown). Whether this video was
                    originally a live stream.
    live_status:    'is_live', 'is_upcoming', 'was_live', 'not_live' or None (=unknown)
                    If absent, automatically set from is_live, was_live
    start_time:     Time in seconds where the reproduction should start, as
                    specified in the URL.
    end_time:       Time in seconds where the reproduction should end, as
                    specified in the URL.
    chapters:       A list of dictionaries, with the following entries:
                        * "start_time" - The start time of the chapter in seconds
                        * "end_time" - The end time of the chapter in seconds
                        * "title" (optional, string)
    playable_in_embed: Whether this video is allowed to play in embedded
                    players on other sites. Can be True (=always allowed),
                    False (=never allowed), None (=unknown), or a string
                    specifying the criteria for embedability (Eg: 'whitelist')
    availability:   Under what condition the video is available. One of
                    'private', 'premium_only', 'subscriber_only', 'needs_auth',
                    'unlisted' or 'public'. Use 'InfoExtractor._availability'
                    to set it
    __post_extractor: A function to be called just before the metadata is
                    written to either disk, logger or console. The function
                    must return a dict which will be added to the info_dict.
                    This is usefull for additional information that is
                    time-consuming to extract. Note that the fields thus
                    extracted will not be available to output template and
                    match_filter. So, only "comments" and "comment_count" are
                    currently allowed to be extracted via this method.

    The following fields should only be used when the video belongs to some logical
    chapter or section:

    chapter:        Name or title of the chapter the video belongs to.
    chapter_number: Number of the chapter the video belongs to, as an integer.
    chapter_id:     Id of the chapter the video belongs to, as a unicode string.

    The following fields should only be used when the video is an episode of some
    series, programme or podcast:

    series:         Title of the series or programme the video episode belongs to.
    series_id:      Id of the series or programme the video episode belongs to, as a unicode string.
    season:         Title of the season the video episode belongs to.
    season_number:  Number of the season the video episode belongs to, as an integer.
    season_id:      Id of the season the video episode belongs to, as a unicode string.
    episode:        Title of the video episode. Unlike mandatory video title field,
                    this field should denote the exact title of the video episode
                    without any kind of decoration.
    episode_number: Number of the video episode within a season, as an integer.
    episode_id:     Id of the video episode, as a unicode string.

    The following fields should only be used when the media is a track or a part of
    a music album:

    track:          Title of the track.
    track_number:   Number of the track within an album or a disc, as an integer.
    track_id:       Id of the track (useful in case of custom indexing, e.g. 6.iii),
                    as a unicode string.
    artist:         Artist(s) of the track.
    genre:          Genre(s) of the track.
    album:          Title of the album the track belongs to.
    album_type:     Type of the album (e.g. "Demo", "Full-length", "Split", "Compilation", etc).
    album_artist:   List of all artists appeared on the album (e.g.
                    "Ash Borer / Fell Voices" or "Various Artists", useful for splits
                    and compilations).
    disc_number:    Number of the disc or other physical medium the track belongs to,
                    as an integer.
    release_year:   Year (YYYY) when the album was released.
    composer:       Composer of the piece

    Unless mentioned otherwise, the fields should be Unicode strings.

    Unless mentioned otherwise, None is equivalent to absence of information.


    _type "playlist" indicates multiple videos.
    There must be a key "entries", which is a list, an iterable, or a PagedList
    object, each element of which is a valid dictionary by this specification.

    Additionally, playlists can have "id", "title", and any other relevent
    attributes with the same semantics as videos (see above).

    It can also have the following optional fields:

    playlist_count: The total number of videos in a playlist. If not given,
                    YoutubeDL tries to calculate it from "entries"


    _type "multi_video" indicates that there are multiple videos that
    form a single show, for examples multiple acts of an opera or TV episode.
    It must have an entries key like a playlist and contain all the keys
    required for a video at the same time.


    _type "url" indicates that the video must be extracted from another
    location, possibly by a different extractor. Its only required key is:
    "url" - the next URL to extract.
    The key "ie_key" can be set to the class name (minus the trailing "IE",
    e.g. "Youtube") if the extractor class is known in advance.
    Additionally, the dictionary may have any properties of the resolved entity
    known in advance, for example "title" if the title of the referred video is
    known ahead of time.


    _type "url_transparent" entities have the same specification as "url", but
    indicate that the given additional information is more precise than the one
    associated with the resolved URL.
    This is useful when a site employs a video service that hosts the video and
    its technical metadata, but that video service does not embed a useful
    title, description etc.


    Subclasses of this should define a _VALID_URL regexp and, re-define the
    _real_extract() and (optionally) _real_initialize() methods.
    Probably, they should also be added to the list of extractors.

    Subclasses may also override suitable() if necessary, but ensure the function
    signature is preserved and that this function imports everything it needs
    (except other extractors), so that lazy_extractors works correctly.

    To support username + password (or netrc) login, the extractor must define a
    _NETRC_MACHINE and re-define _perform_login(username, password) and
    (optionally) _initialize_pre_login() methods. The _perform_login method will
    be called between _initialize_pre_login and _real_initialize if credentials
    are passed by the user. In cases where it is necessary to have the login
    process as part of the extraction rather than initialization, _perform_login
    can be left undefined.

    _GEO_BYPASS attribute may be set to False in order to disable
    geo restriction bypass mechanisms for a particular extractor.
    Though it won't disable explicit geo restriction bypass based on
    country code provided with geo_bypass_country.

    _GEO_COUNTRIES attribute may contain a list of presumably geo unrestricted
    countries for this extractor. One of these countries will be used by
    geo restriction bypass mechanism right away in order to bypass
    geo restriction, of course, if the mechanism is not disabled.

    _GEO_IP_BLOCKS attribute may contain a list of presumably geo unrestricted
    IP blocks in CIDR notation for this extractor. One of these IP blocks
    will be used by geo restriction bypass mechanism similarly
    to _GEO_COUNTRIES.

    The _WORKING attribute should be set to False for broken IEs
    in order to warn the users and skip the tests.
    """

    _ready = False
    _downloader = None
    _x_forwarded_for_ip = None
    _GEO_BYPASS = True
    _GEO_COUNTRIES = None
    _GEO_IP_BLOCKS = None
    _WORKING = True
    _NETRC_MACHINE = None
    IE_DESC = None
    SEARCH_KEY = None

    _SELF_HOSTED = False
    """ True if it's self-hosted service. DO NOT SET IT TRUE MANUALLY """
    _FEATURE_DEPENDENCY = tuple()
    """
    Feature dependency declaration. Case sensitive.
    Following features are known and recognized:
    - websocket - Requires WebSocket-related package
    - yaml - pyyaml package
    """

    def _login_hint(self, method=NO_DEFAULT, netrc=None):
        password_hint = f'--username and --password, or --netrc ({netrc or self._NETRC_MACHINE}) to provide account credentials'
        return {
            None: '',
            'any': f'Use --cookies, --cookies-from-browser, {password_hint}',
            'password': f'Use {password_hint}',
            'cookies': (
                'Use --cookies-from-browser or --cookies for the authentication. '
                'See  https://github.com/ytdl-org/youtube-dl#how-do-i-pass-cookies-to-youtube-dl  for how to manually pass cookies'),
        }[method if method is not NO_DEFAULT else 'any' if self.supports_login() else 'cookies']

    def __init__(self, downloader: 'YoutubeDL' = None):
        """Constructor. Receives an optional downloader (a YoutubeDL instance).
        If a downloader is not passed during initialization,
        it must be set using "set_downloader()" before "extract()" is called"""
        self._ready = False
        self._x_forwarded_for_ip = None
        self._printed_messages = set()
        self.set_downloader(downloader)

    @classmethod
    def _match_valid_url(cls, url):
        # This does not use has/getattr intentionally - we want to know whether
        # we have cached the regexp for *this* class, whereas getattr would also
        # match the superclass
        if '_VALID_URL_RE' not in cls.__dict__:
            if '_VALID_URL' not in cls.__dict__:
                cls._VALID_URL = cls._make_valid_url()
            cls._VALID_URL_RE = re.compile(cls._VALID_URL)
        return cls._VALID_URL_RE.match(url)

    @classmethod
    def suitable(cls, url):
        """Receives a URL and returns True if suitable for this IE."""
        # This function must import everything it needs (except other extractors),
        # so that lazy_extractors works correctly
        return cls._match_valid_url(url) is not None

    @classmethod
    def _match_id(cls, url):
        return cls._match_valid_url(url).group('id')

    @classmethod
    def get_temp_id(cls, url):
        try:
            return cls._match_id(url)
        except (IndexError, AttributeError):
            return None

    @classmethod
    def working(cls):
        """Getter method for _WORKING."""
        return cls._WORKING

    @classmethod
    def supports_login(cls):
        return bool(cls._NETRC_MACHINE)

    def initialize(self):
        """Initializes an instance (authentication, etc)."""
        self._printed_messages = set()
        self._initialize_geo_bypass({
            'countries': self._GEO_COUNTRIES,
            'ip_blocks': self._GEO_IP_BLOCKS,
        })
        if not self._ready:
            self._initialize_pre_login()
            if self.supports_login():
                username, password = self._get_login_info()
                if username:
                    self._perform_login(username, password)
            elif self.get_param('username') and False not in (self.IE_DESC, self._NETRC_MACHINE):
                self.report_warning(f'Login with password is not supported for this website. {self._login_hint("cookies")}')
            self._real_initialize()
            self._ready = True

    def _initialize_geo_bypass(self, geo_bypass_context):
        """
        Initialize geo restriction bypass mechanism.

        This method is used to initialize geo bypass mechanism based on faking
        X-Forwarded-For HTTP header. A random country from provided country list
        is selected and a random IP belonging to this country is generated. This
        IP will be passed as X-Forwarded-For HTTP header in all subsequent
        HTTP requests.

        This method will be used for initial geo bypass mechanism initialization
        during the instance initialization with _GEO_COUNTRIES and
        _GEO_IP_BLOCKS.

        You may also manually call it from extractor's code if geo bypass
        information is not available beforehand (e.g. obtained during
        extraction) or due to some other reason. In this case you should pass
        this information in geo bypass context passed as first argument. It may
        contain following fields:

        countries:  List of geo unrestricted countries (similar
                    to _GEO_COUNTRIES)
        ip_blocks:  List of geo unrestricted IP blocks in CIDR notation
                    (similar to _GEO_IP_BLOCKS)

        """
        if not self._x_forwarded_for_ip:

            # Geo bypass mechanism is explicitly disabled by user
            if not self.get_param('geo_bypass', True):
                return

            if not geo_bypass_context:
                geo_bypass_context = {}

            # Backward compatibility: previously _initialize_geo_bypass
            # expected a list of countries, some 3rd party code may still use
            # it this way
            if isinstance(geo_bypass_context, (list, tuple)):
                geo_bypass_context = {
                    'countries': geo_bypass_context,
                }

            # The whole point of geo bypass mechanism is to fake IP
            # as X-Forwarded-For HTTP header based on some IP block or
            # country code.

            # Path 1: bypassing based on IP block in CIDR notation

            # Explicit IP block specified by user, use it right away
            # regardless of whether extractor is geo bypassable or not
            ip_block = self.get_param('geo_bypass_ip_block', None)

            # Otherwise use random IP block from geo bypass context but only
            # if extractor is known as geo bypassable
            if not ip_block:
                ip_blocks = geo_bypass_context.get('ip_blocks')
                if self._GEO_BYPASS and ip_blocks:
                    ip_block = random.choice(ip_blocks)

            if ip_block:
                self._x_forwarded_for_ip = GeoUtils.random_ipv4(ip_block)
                self._downloader.write_debug(
                    '[debug] Using fake IP %s as X-Forwarded-For' % self._x_forwarded_for_ip)
                return

            # Path 2: bypassing based on country code

            # Explicit country code specified by user, use it right away
            # regardless of whether extractor is geo bypassable or not
            country = self.get_param('geo_bypass_country', None)

            # Otherwise use random country code from geo bypass context but
            # only if extractor is known as geo bypassable
            if not country:
                countries = geo_bypass_context.get('countries')
                if self._GEO_BYPASS and countries:
                    country = random.choice(countries)

            if country:
                self._x_forwarded_for_ip = GeoUtils.random_ipv4(country)
                self._downloader.write_debug(
                    f'Using fake IP {self._x_forwarded_for_ip} ({country.upper()}) as X-Forwarded-For')

    def extract(self, url):
        """Extracts URL information and returns it in list of dicts."""

        if 'websocket' in self._FEATURE_DEPENDENCY and not WebSocket:
            raise ExtractorError('Please install websockets or websocket_client package via pip', expected=True)
        try:
            if 'yaml' in self._FEATURE_DEPENDENCY:
                __import__('yaml')
        except ImportError:
            raise ExtractorError('Please install pyyaml package via pip.', expected=True)
        try:
            for _ in range(2):
                try:
                    self.initialize()
                    self.write_debug('Extracting URL: %s' % url)
                    ie_result = self._real_extract(url)
                    if ie_result is None:
                        return None
                    if self._x_forwarded_for_ip:
                        ie_result['__x_forwarded_for_ip'] = self._x_forwarded_for_ip
                    subtitles = ie_result.get('subtitles')
                    if (subtitles and 'live_chat' in subtitles
                            and 'no-live-chat' in self.get_param('compat_opts', [])):
                        del subtitles['live_chat']
                    return ie_result
                except GeoRestrictedError as e:
                    if self.__maybe_fake_ip_and_retry(e.countries):
                        continue
                    raise
        except UnsupportedError:
            raise
        except ExtractorError as e:
            kwargs = {
                'video_id': e.video_id or self.get_temp_id(url),
                'ie': self.IE_NAME,
                'tb': e.traceback or sys.exc_info()[2],
                'expected': e.expected,
                'cause': e.cause
            }
            if hasattr(e, 'countries'):
                kwargs['countries'] = e.countries
            raise type(e)(e.orig_msg, **kwargs)
        except compat_http_client.IncompleteRead as e:
            raise ExtractorError('A network error has occurred.', cause=e, expected=True, video_id=self.get_temp_id(url))
        except (KeyError, StopIteration) as e:
            raise ExtractorError('An extractor error has occurred.', cause=e, video_id=self.get_temp_id(url))

    def __maybe_fake_ip_and_retry(self, countries):
        if (not self.get_param('geo_bypass_country', None)
                and self._GEO_BYPASS
                and self.get_param('geo_bypass', True)
                and not self._x_forwarded_for_ip
                and countries):
            country_code = random.choice(countries)
            self._x_forwarded_for_ip = GeoUtils.random_ipv4(country_code)
            if self._x_forwarded_for_ip:
                self.report_warning(
                    'Video is geo restricted. Retrying extraction with fake IP %s (%s) as X-Forwarded-For.'
                    % (self._x_forwarded_for_ip, country_code.upper()))
                return True
        return False

    def set_downloader(self, downloader: 'YoutubeDL'):
        """Sets a YoutubeDL instance as the downloader for this IE."""
        self._downloader: 'YoutubeDL' = downloader

    def _initialize_pre_login(self):
        """ Intialization before login. Redefine in subclasses."""
        pass

    def _perform_login(self, username, password):
        """ Login with username and password. Redefine in subclasses."""
        pass

    def _real_initialize(self):
        """Real initialization process. Redefine in subclasses."""
        pass

    def _real_extract(self, url):
        """Real extraction process. Redefine in subclasses."""
        raise NotImplementedError('This method must be implemented by subclasses')

    @classmethod
    def ie_key(cls):
        """A string for getting the InfoExtractor with get_info_extractor"""
        return cls.__name__[:-2]

    @classproperty
    def IE_NAME(cls):
        return cls.__name__[:-2]

    @staticmethod
    def __can_accept_status_code(err, expected_status):
        assert isinstance(err, compat_urllib_error.HTTPError)
        if expected_status is None:
            return False
        elif callable(expected_status):
            return expected_status(err.code) is True
        else:
            return err.code in variadic(expected_status)

    def _request_webpage(self, url_or_request, video_id, note=None, errnote=None, fatal=True, data=None, headers={}, query={}, expected_status=None):
        """
        Return the response handle.

        See _download_webpage docstring for arguments specification.
        """

        if not self._downloader._first_webpage_request:
            sleep_interval = self.get_param('sleep_interval_requests') or 0
            if sleep_interval > 0:
                self.to_screen('Sleeping %s seconds ...' % sleep_interval)
                time.sleep(sleep_interval)
        else:
            self._downloader._first_webpage_request = False

        if note is None:
            self.report_download_webpage(video_id)
        elif note is not False:
            if video_id is None:
                self.to_screen(str(note))
            else:
                self.to_screen(f'{video_id}: {note}')

        # Some sites check X-Forwarded-For HTTP header in order to figure out
        # the origin of the client behind proxy. This allows bypassing geo
        # restriction by faking this header's value to IP that belongs to some
        # geo unrestricted country. We will do so once we encounter any
        # geo restriction error.
        if self._x_forwarded_for_ip:
            if 'X-Forwarded-For' not in headers:
                headers['X-Forwarded-For'] = self._x_forwarded_for_ip

        if isinstance(url_or_request, compat_urllib_request.Request):
            url_or_request = update_Request(
                url_or_request, data=data, headers=headers, query=query)
        else:
            if query:
                url_or_request = update_url_query(url_or_request, query)
            if data is not None or headers:
                url_or_request = sanitized_Request(url_or_request, data, headers)
        if self._downloader.params.get('verbose', False):
            self.to_screen('[debug] Fetching webpage from %s' % request_to_url(url_or_request))
        try:
            return self._downloader.urlopen(url_or_request)
        except network_exceptions as err:
            if isinstance(err, compat_urllib_error.HTTPError):
                if self.__can_accept_status_code(err, expected_status):
                    # Retain reference to error to prevent file object from
                    # being closed before it can be read. Works around the
                    # effects of <https://bugs.python.org/issue15002>
                    # introduced in Python 3.4.1.
                    err.fp._error = err
                    return err.fp

            if errnote is False:
                return False
            if errnote is None:
                errnote = 'Unable to download webpage'

            errmsg = f'{errnote}: {error_to_compat_str(err)}'
            if fatal:
                raise ExtractorError(errmsg, cause=err)
            else:
                self.report_warning(errmsg)
                return False

    def _download_webpage_handle(
            self, url_or_request, video_id, note=None, errnote=None, fatal=True,
            encoding=None, data=None, headers={}, query={}, expected_status=None,
            json_body=None, form_params=None, body_encoding=None):

        """
        Return a tuple (page content as string, URL handle).

        See _download_webpage docstring for arguments specification.
        """
        # Strip hashes from the URL (#1038)
        if isinstance(url_or_request, (compat_str, str)):
            url_or_request = url_or_request.partition('#')[0]

        # False is valid for JSON value ("false") while form_params isn't
        if json_body is not None or form_params:
            # both "data" and, "json_body" or "form_params" are specified
            if data:
                raise ExtractorError('Both "data" parameter and one or more of "json_body" or "form_params" are specified')
            if json_body is not None:
                data = json.dumps(json_body).encode(body_encoding or encoding or 'utf-8')
            elif form_params:
                data = urlencode_postdata(form_params)

        urlh = self._request_webpage(url_or_request, video_id, note, errnote, fatal, data=data, headers=headers, query=query, expected_status=expected_status)
        if urlh is False:
            assert not fatal
            return False
        content = self._webpage_read_content(urlh, url_or_request, video_id, note, errnote, fatal, encoding=encoding)
        return (content, urlh)

    @staticmethod
    def _guess_encoding_from_content(content_type, webpage_bytes):
        m = re.match(r'[a-zA-Z0-9_.-]+/[a-zA-Z0-9_.-]+\s*;\s*charset=(.+)', content_type)
        if m:
            encoding = m.group(1)
        else:
            m = re.search(br'<meta[^>]+charset=[\'"]?([^\'")]+)[ /\'">]',
                          webpage_bytes[:1024])
            if m:
                encoding = m.group(1).decode('ascii')
            elif webpage_bytes.startswith(b'\xff\xfe'):
                encoding = 'utf-16'
            else:
                encoding = 'utf-8'

        return encoding

    def __check_blocked(self, content):
        first_block = content[:512]
        if ('<title>Access to this site is blocked</title>' in content
                and 'Websense' in first_block):
            msg = 'Access to this webpage has been blocked by Websense filtering software in your network.'
            blocked_iframe = self._html_search_regex(
                r'<iframe src="([^"]+)"', content,
                'Websense information URL', default=None)
            if blocked_iframe:
                msg += ' Visit %s for more details' % blocked_iframe
            raise ExtractorError(msg, expected=True)
        if '<title>The URL you requested has been blocked</title>' in first_block:
            msg = (
                'Access to this webpage has been blocked by Indian censorship. '
                'Use a VPN or proxy server (with --proxy) to route around it.')
            block_msg = self._html_search_regex(
                r'</h1><p>(.*?)</p>',
                content, 'block message', default=None)
            if block_msg:
                msg += ' (Message: "%s")' % block_msg.replace('\n', ' ')
            raise ExtractorError(msg, expected=True)
        if ('<title>TTK :: Доступ к ресурсу ограничен</title>' in content
                and 'blocklist.rkn.gov.ru' in content):
            raise ExtractorError(
                'Access to this webpage has been blocked by decision of the Russian government. '
                'Visit http://blocklist.rkn.gov.ru/ for a block reason.',
                expected=True)

    def _webpage_read_content(self, urlh, url_or_request, video_id, note=None, errnote=None, fatal=True, prefix=None, encoding=None):
        with urlh:
            content_type = urlh.headers.get('Content-Type', '')
            webpage_bytes = urlh.read()
            final_url = urlh.geturl()
        if prefix is not None:
            webpage_bytes = prefix + webpage_bytes
        if not encoding:
            encoding = self._guess_encoding_from_content(content_type, webpage_bytes)
        if self.get_param('dump_intermediate_pages', False):
            self.to_screen('Dumping request to ' + final_url)
            dump = base64.b64encode(webpage_bytes).decode('ascii')
            self._downloader.to_screen(dump)
        if self.get_param('write_pages', False):
            basen = f'{video_id}_{final_url}'
            trim_length = self.get_param('trim_file_name') or 240
            if len(basen) > trim_length:
                h = '___' + hashlib.md5(basen.encode('utf-8')).hexdigest()
                basen = basen[:trim_length - len(h)] + h
            raw_filename = basen + '.dump'
            filename = sanitize_filename(raw_filename, restricted=True)
            self.to_screen('Saving request to ' + filename)
            # Working around MAX_PATH limitation on Windows (see
            # http://msdn.microsoft.com/en-us/library/windows/desktop/aa365247(v=vs.85).aspx)
            if compat_os_name == 'nt':
                absfilepath = os.path.abspath(filename)
                if len(absfilepath) > 259:
                    filename = '\\\\?\\' + absfilepath
            with open(filename, 'wb') as outf:
                outf.write(webpage_bytes)

        try:
            content = webpage_bytes.decode(encoding, 'replace')
        except LookupError:
            content = webpage_bytes.decode('utf-8', 'replace')

        self.__check_blocked(content)

        return content

    def _download_webpage(
            self, url_or_request, video_id, note=None, errnote=None,
            fatal=True, tries=1, timeout=5, encoding=None, data=None,
            headers={}, query={}, expected_status=None,
            json_body=None, form_params=None, body_encoding=None):
        """
        Return the data of the page as a string.

        Arguments:
        url_or_request -- plain text URL as a string or
            a compat_urllib_request.Requestobject
        video_id -- Video/playlist/item identifier (string)

        Keyword arguments:
        note -- note printed before downloading (string)
        errnote -- note printed in case of an error (string)
        fatal -- flag denoting whether error should be considered fatal,
            i.e. whether it should cause ExtractionError to be raised,
            otherwise a warning will be reported and extraction continued
        tries -- number of tries
        timeout -- sleep interval between tries
        encoding -- encoding for a page content decoding, guessed automatically
            when not explicitly specified
        data -- POST data (bytes)
        headers -- HTTP headers (dict)
        query -- URL query (dict)
        expected_status -- allows to accept failed HTTP requests (non 2xx
            status code) by explicitly specifying a set of accepted status
            codes. Can be any of the following entities:
                - an integer type specifying an exact failed status code to
                  accept
                - a list or a tuple of integer types specifying a list of
                  failed status codes to accept
                - a callable accepting an actual failed status code and
                  returning True if it should be accepted
            Note that this argument does not affect success status codes (2xx)
            which are always accepted.
        """

        success = False
        try_count = 0
        while success is False:
            try:
                res = self._download_webpage_handle(
                    url_or_request, video_id, note, errnote, fatal,
                    encoding=encoding, data=data, headers=headers, query=query,
                    expected_status=expected_status,
                    json_body=json_body, form_params=form_params, body_encoding=body_encoding)
                success = True
            except compat_http_client.IncompleteRead as e:
                try_count += 1
                if try_count >= tries:
                    raise e
                self._sleep(timeout, video_id)
        if res is False:
            return res
        else:
            content, _ = res
            return content

    def _download_xml_handle(
            self, url_or_request, video_id, note='Downloading XML',
            errnote='Unable to download XML', transform_source=None,
            fatal=True, encoding=None, data=None, headers={}, query={},
            expected_status=None,
            json_body=None, form_params=None, body_encoding=None):
        """
        Return a tuple (xml as an xml.etree.ElementTree.Element, URL handle).

        See _download_webpage docstring for arguments specification.
        """
        res = self._download_webpage_handle(
            url_or_request, video_id, note, errnote, fatal=fatal,
            encoding=encoding, data=data, headers=headers, query=query,
            expected_status=expected_status, json_body=json_body,
            form_params=form_params, body_encoding=body_encoding)
        if res is False:
            return res
        xml_string, urlh = res
        return self._parse_xml(
            xml_string, video_id, transform_source=transform_source,
            fatal=fatal), urlh

    def _download_xml(
            self, url_or_request, video_id,
            note='Downloading XML', errnote='Unable to download XML',
            transform_source=None, fatal=True, encoding=None,
            data=None, headers={}, query={}, expected_status=None,
            json_body=None, form_params=None, body_encoding=None):
        """
        Return the xml as an xml.etree.ElementTree.Element.

        See _download_webpage docstring for arguments specification.
        """
        res = self._download_xml_handle(
            url_or_request, video_id, note=note, errnote=errnote,
            transform_source=transform_source, fatal=fatal, encoding=encoding,
            data=data, headers=headers, query=query,
            expected_status=expected_status,
            json_body=json_body, form_params=form_params, body_encoding=body_encoding)
        return res if res is False else res[0]

    def _parse_xml(self, xml_string, video_id, transform_source=None, fatal=True):
        if transform_source:
            xml_string = transform_source(xml_string)
        try:
            # return compat_etree_fromstring(xml_string.encode('utf-8'))
            return compat_etree_fromstring(xml_string)
        except xml.etree.ElementTree.ParseError as ve:
            errmsg = '%s: Failed to parse XML ' % video_id
            if fatal:
                raise ExtractorError(errmsg, cause=ve)
            else:
                self.report_warning(errmsg + str(ve))

    def _download_json_handle(
            self, url_or_request, video_id, note='Downloading JSON metadata',
            errnote='Unable to download JSON metadata', transform_source=None,
            fatal=True, encoding=None, data=None, headers={}, query={},
            expected_status=None,
            json_body=None, form_params=None, body_encoding=None):
        """
        Return a tuple (JSON object, URL handle).

        See _download_webpage docstring for arguments specification.
        """
        res = self._download_webpage_handle(
            url_or_request, video_id, note, errnote, fatal=fatal,
            encoding=encoding, data=data, headers=headers, query=query,
            expected_status=expected_status,
            json_body=json_body, form_params=form_params, body_encoding=body_encoding)
        if res is False:
            return res
        json_string, urlh = res
        return self._parse_json(
            json_string, video_id, transform_source=transform_source,
            fatal=fatal), urlh

    def _download_json(
            self, url_or_request, video_id, note='Downloading JSON metadata',
            errnote='Unable to download JSON metadata', transform_source=None,
            fatal=True, encoding=None, data=None, headers={}, query={},
            expected_status=None,
            json_body=None, form_params=None, body_encoding=None):
        """
        Return the JSON object as a dict.

        See _download_webpage docstring for arguments specification.
        """
        res = self._download_json_handle(
            url_or_request, video_id, note=note, errnote=errnote,
            transform_source=transform_source, fatal=fatal, encoding=encoding,
            data=data, headers=headers, query=query,
            expected_status=expected_status,
            json_body=json_body, form_params=form_params, body_encoding=body_encoding)
        return res if res is False else res[0]

    def _parse_json(self, json_string, video_id, transform_source=None, fatal=True):
        if transform_source:
            json_string = transform_source(json_string)
        try:
            return json.loads(json_string, strict=False)
        except ValueError as ve:
            errmsg = '%s: Failed to parse JSON ' % video_id
            if fatal:
                raise ExtractorError(errmsg, cause=ve)
            else:
                self.report_warning(errmsg + str(ve))

    def _parse_socket_response_as_json(self, data, video_id, transform_source=None, fatal=True):
        return self._parse_json(
            data[data.find('{'):data.rfind('}') + 1],
            video_id, transform_source, fatal)

    def _download_socket_json_handle(
            self, url_or_request, video_id, note='Polling socket',
            errnote='Unable to poll socket', transform_source=None,
            fatal=True, encoding=None, data=None, headers={}, query={},
            expected_status=None,
            json_body=None, form_params=None, body_encoding=None):
        """
        Return a tuple (JSON object, URL handle).

        See _download_webpage docstring for arguments specification.
        """
        res = self._download_webpage_handle(
            url_or_request, video_id, note, errnote, fatal=fatal,
            encoding=encoding, data=data, headers=headers, query=query,
            expected_status=expected_status,
            json_body=json_body, form_params=form_params, body_encoding=body_encoding)
        if res is False:
            return res
        webpage, urlh = res
        return self._parse_socket_response_as_json(
            webpage, video_id, transform_source=transform_source,
            fatal=fatal), urlh

    def _download_socket_json(
            self, url_or_request, video_id, note='Polling socket',
            errnote='Unable to poll socket', transform_source=None,
            fatal=True, encoding=None, data=None, headers={}, query={},
            expected_status=None,
            json_body=None, form_params=None, body_encoding=None):
        """
        Return the JSON object as a dict.

        See _download_webpage docstring for arguments specification.
        """
        res = self._download_socket_json_handle(
            url_or_request, video_id, note=note, errnote=errnote,
            transform_source=transform_source, fatal=fatal, encoding=encoding,
            data=data, headers=headers, query=query,
            expected_status=expected_status,
            json_body=json_body, form_params=form_params, body_encoding=body_encoding)
        return res if res is False else res[0]

    def report_warning(self, msg, video_id=None, *args, only_once=False, **kwargs):
        idstr = format_field(video_id, template='%s: ')
        msg = f'[{self.IE_NAME}] {idstr}{msg}'
        if only_once:
            if f'WARNING: {msg}' in self._printed_messages:
                return
            self._printed_messages.add(f'WARNING: {msg}')
        self._downloader.report_warning(msg, *args, **kwargs)

    def to_screen(self, msg, *args, **kwargs):
        """Print msg to screen, prefixing it with '[ie_name]'"""
        self._downloader.to_screen(f'[{self.IE_NAME}] {msg}', *args, **kwargs)

    def write_debug(self, msg, *args, **kwargs):
        self._downloader.write_debug(f'[{self.IE_NAME}] {msg}', *args, **kwargs)

    def get_param(self, name, default=None, *args, **kwargs):
        if self._downloader:
            return self._downloader.params.get(name, default, *args, **kwargs)
        return default

    def report_drm(self, video_id, partial=False):
        self.raise_no_formats('This video is DRM protected', expected=True, video_id=video_id)

    def report_extraction(self, id_or_name):
        """Report information extraction."""
        self.to_screen('%s: Extracting information' % id_or_name)

    def report_download_webpage(self, video_id):
        """Report webpage download."""
        self.to_screen('%s: Downloading webpage' % video_id)

    def report_age_confirmation(self):
        """Report attempt to confirm age."""
        self.to_screen('Confirming age')

    def report_login(self):
        """Report attempt to log in."""
        self.to_screen('Logging in')

    def raise_login_required(
            self, msg='This video is only available for registered users',
            metadata_available=False, method=NO_DEFAULT):
        if metadata_available and (
                self.get_param('ignore_no_formats_error') or self.get_param('wait_for_video')):
            self.report_warning(msg)
            return
        msg += format_field(self._login_hint(method), template='. %s')
        raise ExtractorError(msg, expected=True)

    def raise_geo_restricted(
            self, msg='This video is not available from your location due to geo restriction',
            countries=None, metadata_available=False):
        if metadata_available and (
                self.get_param('ignore_no_formats_error') or self.get_param('wait_for_video')):
            self.report_warning(msg)
        else:
            raise GeoRestrictedError(msg, countries=countries)

    def raise_no_formats(self, msg, expected=False, video_id=None):
        if expected and (
                self.get_param('ignore_no_formats_error') or self.get_param('wait_for_video')):
            self.report_warning(msg, video_id)
        elif isinstance(msg, ExtractorError):
            raise msg
        else:
            raise ExtractorError(msg, expected=expected, video_id=video_id)

    # Methods for following #608
    @staticmethod
    def url_result(url, ie=None, video_id=None, video_title=None, *, url_transparent=False, **kwargs):
        """Returns a URL that points to a page that should be processed"""
        if ie is not None:
            kwargs['ie_key'] = ie if isinstance(ie, str) else ie.ie_key()
        if video_id is not None:
            kwargs['id'] = video_id
        if video_title is not None:
            kwargs['title'] = video_title
        return {
            **kwargs,
            '_type': 'url_transparent' if url_transparent else 'url',
            'url': url,
        }

    def playlist_from_matches(self, matches, playlist_id=None, playlist_title=None, getter=None, ie=None, video_kwargs=None, **kwargs):
        urls = (self.url_result(self._proto_relative_url(m), ie, **(video_kwargs or {}))
                for m in orderedSet(map(getter, matches) if getter else matches))
        return self.playlist_result(urls, playlist_id, playlist_title, **kwargs)

    @staticmethod
    def playlist_result(entries, playlist_id=None, playlist_title=None, playlist_description=None, *, multi_video=False, **kwargs):
        """Returns a playlist"""
        if playlist_id:
            kwargs['id'] = playlist_id
        if playlist_title:
            kwargs['title'] = playlist_title
        if playlist_description is not None:
            kwargs['description'] = playlist_description
        return {
            **kwargs,
            '_type': 'multi_video' if multi_video else 'playlist',
            'entries': entries,
        }

    def _search_regex(self, pattern, string, name, default=NO_DEFAULT, fatal=True, flags=0, group=None):
        """
        Perform a regex search on the given string, using a single or a list of
        patterns returning the first matching group.
        In case of failure return a default value or raise a WARNING or a
        RegexNotFoundError, depending on fatal, specifying the field name.
        """
        if string is None:
            mobj = None
        elif isinstance(pattern, (str, re.Pattern)):
            mobj = re.search(pattern, string, flags)
        else:
            for p in pattern:
                mobj = re.search(p, string, flags)
                if mobj:
                    break

        _name = self._downloader._format_err(name, self._downloader.Styles.EMPHASIS)

        if mobj:
            if group is None:
                # return the first matching group
                return next(g for g in mobj.groups() if g is not None)
            elif isinstance(group, (list, tuple)):
                return tuple(mobj.group(g) for g in group)
            else:
                return mobj.group(group)
        elif default is not NO_DEFAULT:
            return default
        elif fatal:
            raise RegexNotFoundError('Unable to extract %s' % _name)
        else:
            self.report_warning('unable to extract %s' % _name + bug_reports_message())
            return None

    def _html_search_regex(self, pattern, string, name, default=NO_DEFAULT, fatal=True, flags=0, group=None):
        """
        Like _search_regex, but strips HTML tags and unescapes entities.
        """
        res = self._search_regex(pattern, string, name, default, fatal, flags, group)
        if res:
            return clean_html(res).strip()
        else:
            return res

    def _get_netrc_login_info(self, netrc_machine=None):
        username = None
        password = None
        netrc_machine = netrc_machine or self._NETRC_MACHINE

        if self.get_param('usenetrc', False):
            try:
                netrc_file = compat_expanduser(self.get_param('netrc_location') or '~')
                if os.path.isdir(netrc_file):
                    netrc_file = os.path.join(netrc_file, '.netrc')
                info = netrc.netrc(file=netrc_file).authenticators(netrc_machine)
                if info is not None:
                    username = info[0]
                    password = info[2]
                else:
                    raise netrc.NetrcParseError(
                        'No authenticators for %s' % netrc_machine)
            except (OSError, netrc.NetrcParseError) as err:
                self.report_warning(
                    'parsing .netrc: %s' % error_to_compat_str(err))

        return username, password

    def _get_login_info(self, username_option='username', password_option='password', netrc_machine=None):
        """
        Get the login info as (username, password)
        First look for the manually specified credentials using username_option
        and password_option as keys in params dictionary. If no such credentials
        available look in the netrc file using the netrc_machine or _NETRC_MACHINE
        value.
        If there's no info available, return (None, None)
        """

        # Attempt to use provided username and password or .netrc data
        username = self.get_param(username_option)
        if username is not None:
            password = self.get_param(password_option)
        else:
            username, password = self._get_netrc_login_info(netrc_machine)

        return username, password

    def _get_tfa_info(self, note='two-factor verification code'):
        """
        Get the two-factor authentication info
        TODO - asking the user will be required for sms/phone verify
        currently just uses the command line option
        If there's no info available, return None
        """

        tfa = self.get_param('twofactor')
        if tfa is not None:
            return tfa

        return compat_getpass('Type %s and press [Return]: ' % note)

    # Helper functions for extracting OpenGraph info
    @staticmethod
    def _og_regexes(prop):
        content_re = r'content=(?:"([^"]+?)"|\'([^\']+?)\'|\s*([^\s"\'=<>`]+?))'
        property_re = (r'(?:name|property)=(?:\'og%(sep)s%(prop)s\'|"og%(sep)s%(prop)s"|\s*og%(sep)s%(prop)s\b)'
                       % {'prop': re.escape(prop), 'sep': '(?:&#x3A;|[:-])'})
        template = r'<meta[^>]+?%s[^>]+?%s'
        return [
            template % (property_re, content_re),
            template % (content_re, property_re),
        ]

    @staticmethod
    def _meta_regex(prop):
        return r'''(?isx)<meta
                    (?=[^>]+(?:itemprop|name|property|id|http-equiv)=(["\']?)%s\1)
                    [^>]+?content=(["\'])(?P<content>.*?)\2''' % re.escape(prop)

    def _og_search_property(self, prop, html, name=None, **kargs):
        prop = variadic(prop)
        if name is None:
            name = 'OpenGraph %s' % prop[0]
        og_regexes = []
        for p in prop:
            og_regexes.extend(self._og_regexes(p))
        escaped = self._search_regex(og_regexes, html, name, flags=re.DOTALL, **kargs)
        if escaped is None:
            return None
        return unescapeHTML(escaped)

    def _og_search_thumbnail(self, html, **kargs):
        return self._og_search_property('image', html, 'thumbnail URL', fatal=False, **kargs)

    def _og_search_description(self, html, **kargs):
        return self._og_search_property('description', html, fatal=False, **kargs)

    def _og_search_title(self, html, *, fatal=False, **kargs):
        return self._og_search_property('title', html, fatal=fatal, **kargs)

    def _og_search_video_url(self, html, name='video url', secure=True, **kargs):
        regexes = self._og_regexes('video') + self._og_regexes('video:url')
        if secure:
            regexes = self._og_regexes('video:secure_url') + regexes
        return self._html_search_regex(regexes, html, name, **kargs)

    def _og_search_url(self, html, **kargs):
        return self._og_search_property('url', html, **kargs)

    def _html_extract_title(self, html, name='title', *, fatal=False, **kwargs):
        return self._html_search_regex(r'(?s)<title\b[^>]*>([^<]+)</title>', html, name, fatal=fatal, **kwargs)

    def _html_search_meta(self, name, html, display_name=None, fatal=False, **kwargs):
        name = variadic(name)
        if display_name is None:
            display_name = name[0]
        return self._html_search_regex(
            [self._meta_regex(n) for n in name],
            html, display_name, fatal=fatal, group='content', **kwargs)

    def _dc_search_uploader(self, html):
        return self._html_search_meta('dc.creator', html, 'uploader')

    def _rta_search(self, html):
        # See http://www.rtalabel.org/index.php?content=howtofaq#single
        if re.search(r'(?ix)<meta\s+name="rating"\s+'
                     r'     content="RTA-5042-1996-1400-1577-RTA"',
                     html):
            return 18
        return 0

    def _media_rating_search(self, html):
        # See http://www.tjg-designs.com/WP/metadata-code-examples-adding-metadata-to-your-web-pages/
        rating = self._html_search_meta('rating', html)

        if not rating:
            return None

        RATING_TABLE = {
            'safe for kids': 0,
            'general': 8,
            '14 years': 14,
            'mature': 17,
            'restricted': 19,
        }
        return RATING_TABLE.get(rating.lower())

    def _family_friendly_search(self, html):
        # See http://schema.org/VideoObject
        family_friendly = self._html_search_meta(
            'isFamilyFriendly', html, default=None)

        if not family_friendly:
            return None

        RATING_TABLE = {
            '1': 0,
            'true': 0,
            '0': 18,
            'false': 18,
        }
        return RATING_TABLE.get(family_friendly.lower())

    def _twitter_search_player(self, html):
        return self._html_search_meta('twitter:player', html,
                                      'twitter card player')

    def _search_json_ld(self, html, video_id, expected_type=None, **kwargs):
        json_ld_list = list(re.finditer(JSON_LD_RE, html))
        default = kwargs.get('default', NO_DEFAULT)
        # JSON-LD may be malformed and thus `fatal` should be respected.
        # At the same time `default` may be passed that assumes `fatal=False`
        # for _search_regex. Let's simulate the same behavior here as well.
        fatal = kwargs.get('fatal', True) if default is NO_DEFAULT else False
        json_ld = []
        for mobj in json_ld_list:
            json_ld_item = self._parse_json(
                mobj.group('json_ld'), video_id, fatal=fatal)
            if not json_ld_item:
                continue
            if isinstance(json_ld_item, dict):
                json_ld.append(json_ld_item)
                if '@graph' in json_ld_item:
                    json_ld.extend(json_ld_item['@graph'])
            elif isinstance(json_ld_item, (list, tuple)):
                json_ld.extend(json_ld_item)
        if json_ld:
            json_ld = self._json_ld(json_ld, video_id, fatal=fatal, expected_type=expected_type)
        if json_ld:
            return json_ld
        if default is not NO_DEFAULT:
            return default
        elif fatal:
            raise RegexNotFoundError('Unable to extract JSON-LD')
        else:
            self.report_warning('unable to extract JSON-LD %s' % bug_reports_message())
            return {}

    def _json_ld(self, json_ld, video_id, fatal=True, expected_type=None):
        if isinstance(json_ld, compat_str):
            json_ld = self._parse_json(json_ld, video_id, fatal=fatal)
        if not json_ld:
            return {}
        info = {}
        if not isinstance(json_ld, (list, tuple, dict)):
            return info
        if isinstance(json_ld, dict):
            json_ld = [json_ld]

        INTERACTION_TYPE_MAP = {
            'CommentAction': 'comment',
            'AgreeAction': 'like',
            'DisagreeAction': 'dislike',
            'LikeAction': 'like',
            'DislikeAction': 'dislike',
            'ListenAction': 'view',
            'WatchAction': 'view',
            'ViewAction': 'view',
        }

        def extract_interaction_type(e):
            interaction_type = e.get('interactionType')
            if isinstance(interaction_type, dict):
                interaction_type = interaction_type.get('@type')
            return str_or_none(interaction_type)

        def extract_interaction_statistic(e):
            interaction_statistic = e.get('interactionStatistic')
            if isinstance(interaction_statistic, dict):
                interaction_statistic = [interaction_statistic]
            if not isinstance(interaction_statistic, list):
                return
            for is_e in interaction_statistic:
                if not isinstance(is_e, dict):
                    continue
                if is_e.get('@type') != 'InteractionCounter':
                    continue
                interaction_type = extract_interaction_type(is_e)
                if not interaction_type:
                    continue
                # For interaction count some sites provide string instead of
                # an integer (as per spec) with non digit characters (e.g. ",")
                # so extracting count with more relaxed str_to_int
                interaction_count = str_to_int(is_e.get('userInteractionCount'))
                if interaction_count is None:
                    continue
                count_kind = INTERACTION_TYPE_MAP.get(interaction_type.split('/')[-1])
                if not count_kind:
                    continue
                count_key = '%s_count' % count_kind
                if info.get(count_key) is not None:
                    continue
                info[count_key] = interaction_count

        def extract_chapter_information(e):
            chapters = [{
                'title': part.get('name'),
                'start_time': part.get('startOffset'),
                'end_time': part.get('endOffset'),
            } for part in variadic(e.get('hasPart') or []) if part.get('@type') == 'Clip']
            for idx, (last_c, current_c, next_c) in enumerate(zip(
                    [{'end_time': 0}] + chapters, chapters, chapters[1:])):
                current_c['end_time'] = current_c['end_time'] or next_c['start_time']
                current_c['start_time'] = current_c['start_time'] or last_c['end_time']
                if None in current_c.values():
                    self.report_warning(f'Chapter {idx} contains broken data. Not extracting chapters')
                    return
            if chapters:
                chapters[-1]['end_time'] = chapters[-1]['end_time'] or info['duration']
                info['chapters'] = chapters

        def extract_video_object(e):
            assert e['@type'] == 'VideoObject'
            author = e.get('author')
            info.update({
                'url': url_or_none(e.get('contentUrl')),
                'title': unescapeHTML(e.get('name')),
                'description': unescapeHTML(e.get('description')),
                'thumbnails': [{'url': url}
                               for url in variadic(traverse_obj(e, 'thumbnailUrl', 'thumbnailURL'))
                               if url_or_none(url)],
                'duration': parse_duration(e.get('duration')),
                'timestamp': unified_timestamp(e.get('uploadDate')),
                # author can be an instance of 'Organization' or 'Person' types.
                # both types can have 'name' property(inherited from 'Thing' type). [1]
                # however some websites are using 'Text' type instead.
                # 1. https://schema.org/VideoObject
                'uploader': author.get('name') if isinstance(author, dict) else author if isinstance(author, compat_str) else None,
                'filesize': float_or_none(e.get('contentSize')),
                'tbr': int_or_none(e.get('bitrate')),
                'width': int_or_none(e.get('width')),
                'height': int_or_none(e.get('height')),
                'view_count': int_or_none(e.get('interactionCount')),
            })
            extract_interaction_statistic(e)
            extract_chapter_information(e)

        def traverse_json_ld(json_ld, at_top_level=True):
            for e in json_ld:
                if at_top_level and '@context' not in e:
                    continue
                if at_top_level and set(e.keys()) == {'@context', '@graph'}:
                    traverse_json_ld(variadic(e['@graph'], allowed_types=(dict,)), at_top_level=False)
                    break
                item_type = e.get('@type')
                if expected_type is not None and expected_type != item_type:
                    continue
                rating = traverse_obj(e, ('aggregateRating', 'ratingValue'), expected_type=float_or_none)
                if rating is not None:
                    info['average_rating'] = rating
                if item_type in ('TVEpisode', 'Episode'):
                    episode_name = unescapeHTML(e.get('name'))
                    info.update({
                        'episode': episode_name,
                        'episode_number': int_or_none(e.get('episodeNumber')),
                        'description': unescapeHTML(e.get('description')),
                    })
                    if not info.get('title') and episode_name:
                        info['title'] = episode_name
                    part_of_season = e.get('partOfSeason')
                    if isinstance(part_of_season, dict) and part_of_season.get('@type') in ('TVSeason', 'Season', 'CreativeWorkSeason'):
                        info.update({
                            'season': unescapeHTML(part_of_season.get('name')),
                            'season_number': int_or_none(part_of_season.get('seasonNumber')),
                        })
                    part_of_series = e.get('partOfSeries') or e.get('partOfTVSeries')
                    if isinstance(part_of_series, dict) and part_of_series.get('@type') in ('TVSeries', 'Series', 'CreativeWorkSeries'):
                        info['series'] = unescapeHTML(part_of_series.get('name'))
                elif item_type == 'Movie':
                    info.update({
                        'title': unescapeHTML(e.get('name')),
                        'description': unescapeHTML(e.get('description')),
                        'duration': parse_duration(e.get('duration')),
                        'timestamp': unified_timestamp(e.get('dateCreated')),
                    })
                elif item_type in ('Article', 'NewsArticle'):
                    info.update({
                        'timestamp': parse_iso8601(e.get('datePublished')),
                        'title': unescapeHTML(e.get('headline')),
                        'description': unescapeHTML(e.get('articleBody') or e.get('description')),
                    })
                    if traverse_obj(e, ('video', 0, '@type')) == 'VideoObject':
                        extract_video_object(e['video'][0])
                elif item_type == 'VideoObject':
                    extract_video_object(e)
                    if expected_type is None:
                        continue
                    else:
                        break
                video = e.get('video')
                if isinstance(video, dict) and video.get('@type') == 'VideoObject':
                    extract_video_object(video)
                if expected_type is None:
                    continue
                else:
                    break
        traverse_json_ld(json_ld)

        return filter_dict(info)

    def _search_nextjs_data(self, webpage, video_id, *, transform_source=None, fatal=True, **kw):
        return self._parse_json(
            self._search_regex(
                r'(?s)<script[^>]+id=[\'"]__NEXT_DATA__[\'"][^>]*>([^<]+)</script>',
                webpage, 'next.js data', fatal=fatal, **kw),
            video_id, transform_source=transform_source, fatal=fatal)

    def _search_nuxt_data(self, webpage, video_id, context_name='__NUXT__'):
        ''' Parses Nuxt.js metadata. This works as long as the function __NUXT__ invokes is a pure function. '''
        # not all website do this, but it can be changed
        # https://stackoverflow.com/questions/67463109/how-to-change-or-hide-nuxt-and-nuxt-keyword-in-page-source
        rectx = re.escape(context_name)
        js, arg_keys, arg_vals = self._search_regex(
            (r'<script>window\.%s=\(function\((?P<arg_keys>.*?)\)\{return\s(?P<js>\{.*?\})\}\((?P<arg_vals>.+?)\)\);?</script>' % rectx,
             r'%s\(.*?\(function\((?P<arg_keys>.*?)\)\{return\s(?P<js>\{.*?\})\}\((?P<arg_vals>.*?)\)' % rectx),
            webpage, context_name, group=['js', 'arg_keys', 'arg_vals'])

        args = dict(zip(arg_keys.split(','), arg_vals.split(',')))

        for key, val in args.items():
            if val in ('undefined', 'void 0'):
                args[key] = 'null'

        return self._parse_json(js_to_json(js, args), video_id)['data'][0]

    @staticmethod
    def _hidden_inputs(html):
        html = re.sub(r'<!--(?:(?!<!--).)*-->', '', html)
        hidden_inputs = {}
        for input in re.findall(r'(?i)(<input[^>]+>)', html):
            attrs = extract_attributes(input)
            if not input:
                continue
            if attrs.get('type') not in ('hidden', 'submit'):
                continue
            name = attrs.get('name') or attrs.get('id')
            value = attrs.get('value')
            if name and value is not None:
                hidden_inputs[name] = value
        return hidden_inputs

    def _form_hidden_inputs(self, form_id, html):
        form = self._search_regex(
            r'(?is)<form[^>]+?id=(["\'])%s\1[^>]*>(?P<form>.+?)</form>' % form_id,
            html, '%s form' % form_id, group='form')
        return self._hidden_inputs(form)

    class FormatSort:
        regex = r' *((?P<reverse>\+)?(?P<field>[a-zA-Z0-9_]+)((?P<separator>[~:])(?P<limit>.*?))?)? *$'

        default = ('hidden', 'aud_or_vid', 'hasvid', 'ie_pref', 'lang', 'quality',
                   'res', 'fps', 'hdr:12', 'codec:vp9.2', 'size', 'br', 'asr',
                   'proto', 'ext', 'hasaud', 'source', 'id')  # These must not be aliases
        ytdl_default = ('hasaud', 'lang', 'quality', 'tbr', 'filesize', 'vbr',
                        'height', 'width', 'proto', 'vext', 'abr', 'aext',
                        'fps', 'fs_approx', 'source', 'id')

        settings = {
            'vcodec': {'type': 'ordered', 'regex': True,
                       'order': ['av0?1', 'vp0?9.2', 'vp0?9', '[hx]265|he?vc?', '[hx]264|avc', 'vp0?8', 'mp4v|h263', 'theora', '', None, 'none']},
            'acodec': {'type': 'ordered', 'regex': True,
                       'order': ['[af]lac', 'wav|aiff', 'opus', 'vorbis|ogg', 'aac', 'mp?4a?', 'mp3', 'e-?a?c-?3', 'ac-?3', 'dts', '', None, 'none']},
            'hdr': {'type': 'ordered', 'regex': True, 'field': 'dynamic_range',
                    'order': ['dv', '(hdr)?12', r'(hdr)?10\+', '(hdr)?10', 'hlg', '', 'sdr', None]},
            'proto': {'type': 'ordered', 'regex': True, 'field': 'protocol',
                      'order': ['(ht|f)tps', '(ht|f)tp$', 'm3u8.*', '.*dash', 'websocket_frag', 'rtmpe?', '', 'mms|rtsp', 'ws|websocket', 'f4']},
            'vext': {'type': 'ordered', 'field': 'video_ext',
                     'order': ('mp4', 'webm', 'flv', '', 'none'),
                     'order_free': ('webm', 'mp4', 'flv', '', 'none')},
            'aext': {'type': 'ordered', 'field': 'audio_ext',
                     'order': ('m4a', 'aac', 'mp3', 'ogg', 'opus', 'webm', '', 'none'),
                     'order_free': ('opus', 'ogg', 'webm', 'm4a', 'mp3', 'aac', '', 'none')},
            'hidden': {'visible': False, 'forced': True, 'type': 'extractor', 'max': -1000},
            'aud_or_vid': {'visible': False, 'forced': True, 'type': 'multiple',
                           'field': ('vcodec', 'acodec'),
                           'function': lambda it: int(any(v != 'none' for v in it))},
            'ie_pref': {'priority': True, 'type': 'extractor'},
            'hasvid': {'priority': True, 'field': 'vcodec', 'type': 'boolean', 'not_in_list': ('none',)},
            'hasaud': {'field': 'acodec', 'type': 'boolean', 'not_in_list': ('none',)},
            'lang': {'convert': 'float', 'field': 'language_preference', 'default': -1},
            'quality': {'convert': 'float', 'default': -1},
            'filesize': {'convert': 'bytes'},
            'fs_approx': {'convert': 'bytes', 'field': 'filesize_approx'},
            'id': {'convert': 'string', 'field': 'format_id'},
            'height': {'convert': 'float_none'},
            'width': {'convert': 'float_none'},
            'fps': {'convert': 'float_none'},
            'tbr': {'convert': 'float_none'},
            'vbr': {'convert': 'float_none'},
            'abr': {'convert': 'float_none'},
            'asr': {'convert': 'float_none'},
            'source': {'convert': 'float', 'field': 'source_preference', 'default': -1},

            'codec': {'type': 'combined', 'field': ('vcodec', 'acodec')},
            'br': {'type': 'combined', 'field': ('tbr', 'vbr', 'abr'), 'same_limit': True},
            'size': {'type': 'combined', 'same_limit': True, 'field': ('filesize', 'fs_approx')},
            'ext': {'type': 'combined', 'field': ('vext', 'aext')},
            'res': {'type': 'multiple', 'field': ('height', 'width'),
                    'function': lambda it: (lambda l: min(l) if l else 0)(tuple(filter(None, it)))},

            # For compatibility with youtube-dl
            'format_id': {'type': 'alias', 'field': 'id'},
            'preference': {'type': 'alias', 'field': 'ie_pref'},
            'language_preference': {'type': 'alias', 'field': 'lang'},
            'source_preference': {'type': 'alias', 'field': 'source'},
            'protocol': {'type': 'alias', 'field': 'proto'},
            'filesize_approx': {'type': 'alias', 'field': 'fs_approx'},

            # Deprecated
            'dimension': {'type': 'alias', 'field': 'res', 'deprecated': True},
            'resolution': {'type': 'alias', 'field': 'res', 'deprecated': True},
            'extension': {'type': 'alias', 'field': 'ext', 'deprecated': True},
            'bitrate': {'type': 'alias', 'field': 'br', 'deprecated': True},
            'total_bitrate': {'type': 'alias', 'field': 'tbr', 'deprecated': True},
            'video_bitrate': {'type': 'alias', 'field': 'vbr', 'deprecated': True},
            'audio_bitrate': {'type': 'alias', 'field': 'abr', 'deprecated': True},
            'framerate': {'type': 'alias', 'field': 'fps', 'deprecated': True},
            'filesize_estimate': {'type': 'alias', 'field': 'size', 'deprecated': True},
            'samplerate': {'type': 'alias', 'field': 'asr', 'deprecated': True},
            'video_ext': {'type': 'alias', 'field': 'vext', 'deprecated': True},
            'audio_ext': {'type': 'alias', 'field': 'aext', 'deprecated': True},
            'video_codec': {'type': 'alias', 'field': 'vcodec', 'deprecated': True},
            'audio_codec': {'type': 'alias', 'field': 'acodec', 'deprecated': True},
            'video': {'type': 'alias', 'field': 'hasvid', 'deprecated': True},
            'has_video': {'type': 'alias', 'field': 'hasvid', 'deprecated': True},
            'audio': {'type': 'alias', 'field': 'hasaud', 'deprecated': True},
            'has_audio': {'type': 'alias', 'field': 'hasaud', 'deprecated': True},
            'extractor': {'type': 'alias', 'field': 'ie_pref', 'deprecated': True},
            'extractor_preference': {'type': 'alias', 'field': 'ie_pref', 'deprecated': True},
        }

        def __init__(self, ie, field_preference):
            self._order = []
            self.ydl = ie._downloader
            self.evaluate_params(self.ydl.params, field_preference)
            if ie.get_param('verbose'):
                self.print_verbose_info(self.ydl.write_debug)

        def _get_field_setting(self, field, key):
            if field not in self.settings:
                if key in ('forced', 'priority'):
                    return False
                self.ydl.deprecation_warning(
                    f'Using arbitrary fields ({field}) for format sorting is deprecated '
                    'and may be removed in a future version')
                self.settings[field] = {}
            propObj = self.settings[field]
            if key not in propObj:
                type = propObj.get('type')
                if key == 'field':
                    default = 'preference' if type == 'extractor' else (field,) if type in ('combined', 'multiple') else field
                elif key == 'convert':
                    default = 'order' if type == 'ordered' else 'float_string' if field else 'ignore'
                else:
                    default = {'type': 'field', 'visible': True, 'order': [], 'not_in_list': (None,)}.get(key, None)
                propObj[key] = default
            return propObj[key]

        def _resolve_field_value(self, field, value, convertNone=False):
            if value is None:
                if not convertNone:
                    return None
            else:
                value = value.lower()
            conversion = self._get_field_setting(field, 'convert')
            if conversion == 'ignore':
                return None
            if conversion == 'string':
                return value
            elif conversion == 'float_none':
                return float_or_none(value)
            elif conversion == 'bytes':
                return FileDownloader.parse_bytes(value)
            elif conversion == 'order':
                order_list = (self._use_free_order and self._get_field_setting(field, 'order_free')) or self._get_field_setting(field, 'order')
                use_regex = self._get_field_setting(field, 'regex')
                list_length = len(order_list)
                empty_pos = order_list.index('') if '' in order_list else list_length + 1
                if use_regex and value is not None:
                    for i, regex in enumerate(order_list):
                        if regex and re.match(regex, value):
                            return list_length - i
                    return list_length - empty_pos  # not in list
                else:  # not regex or  value = None
                    return list_length - (order_list.index(value) if value in order_list else empty_pos)
            else:
                if value.isnumeric():
                    return float(value)
                else:
                    self.settings[field]['convert'] = 'string'
                    return value

        def evaluate_params(self, params, sort_extractor):
            self._use_free_order = params.get('prefer_free_formats', False)
            self._sort_user = params.get('format_sort', [])
            self._sort_extractor = sort_extractor

            def add_item(field, reverse, closest, limit_text):
                field = field.lower()
                if field in self._order:
                    return
                self._order.append(field)
                limit = self._resolve_field_value(field, limit_text)
                data = {
                    'reverse': reverse,
                    'closest': False if limit is None else closest,
                    'limit_text': limit_text,
                    'limit': limit}
                if field in self.settings:
                    self.settings[field].update(data)
                else:
                    self.settings[field] = data

            sort_list = (
                tuple(field for field in self.default if self._get_field_setting(field, 'forced'))
                + (tuple() if params.get('format_sort_force', False)
                   else tuple(field for field in self.default if self._get_field_setting(field, 'priority')))
                + tuple(self._sort_user) + tuple(sort_extractor) + self.default)

            for item in sort_list:
                match = re.match(self.regex, item)
                if match is None:
                    raise ExtractorError('Invalid format sort string "%s" given by extractor' % item)
                field = match.group('field')
                if field is None:
                    continue
                if self._get_field_setting(field, 'type') == 'alias':
                    alias, field = field, self._get_field_setting(field, 'field')
                    if self._get_field_setting(alias, 'deprecated'):
                        self.ydl.deprecation_warning(
                            f'Format sorting alias {alias} is deprecated '
                            f'and may be removed in a future version. Please use {field} instead')
                reverse = match.group('reverse') is not None
                closest = match.group('separator') == '~'
                limit_text = match.group('limit')

                has_limit = limit_text is not None
                has_multiple_fields = self._get_field_setting(field, 'type') == 'combined'
                has_multiple_limits = has_limit and has_multiple_fields and not self._get_field_setting(field, 'same_limit')

                fields = self._get_field_setting(field, 'field') if has_multiple_fields else (field,)
                limits = limit_text.split(':') if has_multiple_limits else (limit_text,) if has_limit else tuple()
                limit_count = len(limits)
                for (i, f) in enumerate(fields):
                    add_item(f, reverse, closest,
                             limits[i] if i < limit_count
                             else limits[0] if has_limit and not has_multiple_limits
                             else None)

        def print_verbose_info(self, write_debug):
            if self._sort_user:
                write_debug('Sort order given by user: %s' % ', '.join(self._sort_user))
            if self._sort_extractor:
                write_debug('Sort order given by extractor: %s' % ', '.join(self._sort_extractor))
            write_debug('Formats sorted by: %s' % ', '.join(['%s%s%s' % (
                '+' if self._get_field_setting(field, 'reverse') else '', field,
                '%s%s(%s)' % ('~' if self._get_field_setting(field, 'closest') else ':',
                              self._get_field_setting(field, 'limit_text'),
                              self._get_field_setting(field, 'limit'))
                if self._get_field_setting(field, 'limit_text') is not None else '')
                for field in self._order if self._get_field_setting(field, 'visible')]))

        def _calculate_field_preference_from_value(self, format, field, type, value):
            reverse = self._get_field_setting(field, 'reverse')
            closest = self._get_field_setting(field, 'closest')
            limit = self._get_field_setting(field, 'limit')

            if type == 'extractor':
                maximum = self._get_field_setting(field, 'max')
                if value is None or (maximum is not None and value >= maximum):
                    value = -1
            elif type == 'boolean':
                in_list = self._get_field_setting(field, 'in_list')
                not_in_list = self._get_field_setting(field, 'not_in_list')
                value = 0 if ((in_list is None or value in in_list) and (not_in_list is None or value not in not_in_list)) else -1
            elif type == 'ordered':
                value = self._resolve_field_value(field, value, True)

            # try to convert to number
            val_num = float_or_none(value, default=self._get_field_setting(field, 'default'))
            is_num = self._get_field_setting(field, 'convert') != 'string' and val_num is not None
            if is_num:
                value = val_num

            return ((-10, 0) if value is None
                    else (1, value, 0) if not is_num  # if a field has mixed strings and numbers, strings are sorted higher
                    else (0, -abs(value - limit), value - limit if reverse else limit - value) if closest
                    else (0, value, 0) if not reverse and (limit is None or value <= limit)
                    else (0, -value, 0) if limit is None or (reverse and value == limit) or value > limit
                    else (-1, value, 0))

        def _calculate_field_preference(self, format, field):
            type = self._get_field_setting(field, 'type')  # extractor, boolean, ordered, field, multiple
            get_value = lambda f: format.get(self._get_field_setting(f, 'field'))
            if type == 'multiple':
                type = 'field'  # Only 'field' is allowed in multiple for now
                actual_fields = self._get_field_setting(field, 'field')

                value = self._get_field_setting(field, 'function')(get_value(f) for f in actual_fields)
            else:
                value = get_value(field)
            return self._calculate_field_preference_from_value(format, field, type, value)

        def calculate_preference(self, format):
            # Determine missing protocol
            if not format.get('protocol'):
                format['protocol'] = determine_protocol(format)

            # Determine missing ext
            if not format.get('ext') and 'url' in format:
                format['ext'] = determine_ext(format['url'])
            if format.get('vcodec') == 'none':
                format['audio_ext'] = format['ext'] if format.get('acodec') != 'none' else 'none'
                format['video_ext'] = 'none'
            else:
                format['video_ext'] = format['ext']
                format['audio_ext'] = 'none'
            # if format.get('preference') is None and format.get('ext') in ('f4f', 'f4m'):  # Not supported?
            #    format['preference'] = -1000

            # Determine missing bitrates
            if format.get('tbr') is None:
                if format.get('vbr') is not None and format.get('abr') is not None:
                    format['tbr'] = format.get('vbr', 0) + format.get('abr', 0)
            else:
                if format.get('vcodec') != 'none' and format.get('vbr') is None:
                    format['vbr'] = format.get('tbr') - format.get('abr', 0)
                if format.get('acodec') != 'none' and format.get('abr') is None:
                    format['abr'] = format.get('tbr') - format.get('vbr', 0)

            return tuple(self._calculate_field_preference(format, field) for field in self._order)

    def _sort_formats(self, formats, field_preference=[]):
        if not formats:
            return
        formats.sort(key=self.FormatSort(self, field_preference).calculate_preference)

    def _check_formats(self, formats, video_id):
        if formats:
            formats[:] = filter(
                lambda f: self._is_valid_url(
                    f['url'], video_id,
                    item='%s video format' % f.get('format_id') if f.get('format_id') else 'video'),
                formats)

    @staticmethod
    def _remove_duplicate_formats(formats):
        format_urls = set()
        unique_formats = []
        for f in formats:
            if f['url'] not in format_urls:
                format_urls.add(f['url'])
                unique_formats.append(f)
        formats[:] = unique_formats

    def _is_valid_url(self, url, video_id, item='video', headers={}):
        url = self._proto_relative_url(url, scheme='http:')
        # For now assume non HTTP(S) URLs always valid
        if not (url.startswith('http://') or url.startswith('https://')):
            return True
        try:
            self._request_webpage(url, video_id, 'Checking %s URL' % item, headers=headers)
            return True
        except ExtractorError as e:
            self.to_screen(
                '%s: %s URL is invalid, skipping: %s'
                % (video_id, item, error_to_compat_str(e.cause)))
            return False

    def http_scheme(self):
        """ Either "http:" or "https:", depending on the user's preferences """
        return (
            'http:'
            if self.get_param('prefer_insecure', False)
            else 'https:')

    def _proto_relative_url(self, url, scheme=None):
        if url is None:
            return url
        if url.startswith('//'):
            if scheme is None:
                scheme = self.http_scheme()
            return scheme + url
        else:
            return url

    def _sleep(self, timeout, video_id, msg_template=None):
        if msg_template is None:
            msg_template = '%(video_id)s: Waiting for %(timeout)s seconds'
        msg = msg_template % {'video_id': video_id, 'timeout': timeout}
        self.to_screen(msg)
        time.sleep(timeout)

    def _extract_f4m_formats(self, manifest_url, video_id, preference=None, quality=None, f4m_id=None,
                             transform_source=lambda s: fix_xml_ampersands(s).strip(),
                             fatal=True, m3u8_id=None, data=None, headers={}, query={}):
        res = self._download_xml_handle(
            manifest_url, video_id, 'Downloading f4m manifest',
            'Unable to download f4m manifest',
            # Some manifests may be malformed, e.g. prosiebensat1 generated manifests
            # (see https://github.com/ytdl-org/youtube-dl/issues/6215#issuecomment-121704244)
            transform_source=transform_source,
            fatal=fatal, data=data, headers=headers, query=query)
        if res is False:
            return []

        manifest, urlh = res
        manifest_url = urlh.geturl()

        return self._parse_f4m_formats(
            manifest, manifest_url, video_id, preference=preference, quality=quality, f4m_id=f4m_id,
            transform_source=transform_source, fatal=fatal, m3u8_id=m3u8_id)

    def _parse_f4m_formats(self, manifest, manifest_url, video_id, preference=None, quality=None, f4m_id=None,
                           transform_source=lambda s: fix_xml_ampersands(s).strip(),
                           fatal=True, m3u8_id=None):
        if not isinstance(manifest, xml.etree.ElementTree.Element) and not fatal:
            return []

        # currently yt-dlp cannot decode the playerVerificationChallenge as Akamai uses Adobe Alchemy
        akamai_pv = manifest.find('{http://ns.adobe.com/f4m/1.0}pv-2.0')
        if akamai_pv is not None and ';' in akamai_pv.text:
            playerVerificationChallenge = akamai_pv.text.split(';')[0]
            if playerVerificationChallenge.strip() != '':
                return []

        formats = []
        manifest_version = '1.0'
        media_nodes = manifest.findall('{http://ns.adobe.com/f4m/1.0}media')
        if not media_nodes:
            manifest_version = '2.0'
            media_nodes = manifest.findall('{http://ns.adobe.com/f4m/2.0}media')
        # Remove unsupported DRM protected media from final formats
        # rendition (see https://github.com/ytdl-org/youtube-dl/issues/8573).
        media_nodes = remove_encrypted_media(media_nodes)
        if not media_nodes:
            return formats

        manifest_base_url = get_base_url(manifest)

        bootstrap_info = xpath_element(
            manifest, ['{http://ns.adobe.com/f4m/1.0}bootstrapInfo', '{http://ns.adobe.com/f4m/2.0}bootstrapInfo'],
            'bootstrap info', default=None)

        vcodec = None
        mime_type = xpath_text(
            manifest, ['{http://ns.adobe.com/f4m/1.0}mimeType', '{http://ns.adobe.com/f4m/2.0}mimeType'],
            'base URL', default=None)
        if mime_type and mime_type.startswith('audio/'):
            vcodec = 'none'

        for i, media_el in enumerate(media_nodes):
            tbr = int_or_none(media_el.attrib.get('bitrate'))
            width = int_or_none(media_el.attrib.get('width'))
            height = int_or_none(media_el.attrib.get('height'))
            format_id = join_nonempty(f4m_id, tbr or i)
            # If <bootstrapInfo> is present, the specified f4m is a
            # stream-level manifest, and only set-level manifests may refer to
            # external resources.  See section 11.4 and section 4 of F4M spec
            if bootstrap_info is None:
                media_url = None
                # @href is introduced in 2.0, see section 11.6 of F4M spec
                if manifest_version == '2.0':
                    media_url = media_el.attrib.get('href')
                if media_url is None:
                    media_url = media_el.attrib.get('url')
                if not media_url:
                    continue
                manifest_url = (
                    media_url if media_url.startswith('http://') or media_url.startswith('https://')
                    else ((manifest_base_url or '/'.join(manifest_url.split('/')[:-1])) + '/' + media_url))
                # If media_url is itself a f4m manifest do the recursive extraction
                # since bitrates in parent manifest (this one) and media_url manifest
                # may differ leading to inability to resolve the format by requested
                # bitrate in f4m downloader
                ext = determine_ext(manifest_url)
                if ext == 'f4m':
                    f4m_formats = self._extract_f4m_formats(
                        manifest_url, video_id, preference=preference, quality=quality, f4m_id=f4m_id,
                        transform_source=transform_source, fatal=fatal)
                    # Sometimes stream-level manifest contains single media entry that
                    # does not contain any quality metadata (e.g. http://matchtv.ru/#live-player).
                    # At the same time parent's media entry in set-level manifest may
                    # contain it. We will copy it from parent in such cases.
                    if len(f4m_formats) == 1:
                        f = f4m_formats[0]
                        f.update({
                            'tbr': f.get('tbr') or tbr,
                            'width': f.get('width') or width,
                            'height': f.get('height') or height,
                            'format_id': f.get('format_id') if not tbr else format_id,
                            'vcodec': vcodec,
                        })
                    formats.extend(f4m_formats)
                    continue
                elif ext == 'm3u8':
                    formats.extend(self._extract_m3u8_formats(
                        manifest_url, video_id, 'mp4', preference=preference,
                        quality=quality, m3u8_id=m3u8_id, fatal=fatal))
                    continue
            formats.append({
                'format_id': format_id,
                'url': manifest_url,
                'manifest_url': manifest_url,
                'ext': 'flv' if bootstrap_info is not None else None,
                'protocol': 'f4m',
                'tbr': tbr,
                'width': width,
                'height': height,
                'vcodec': vcodec,
                'preference': preference,
                'quality': quality,
            })
        return formats

    def _m3u8_meta_format(self, m3u8_url, ext=None, preference=None, quality=None, m3u8_id=None):
        return {
            'format_id': join_nonempty(m3u8_id, 'meta'),
            'url': m3u8_url,
            'ext': ext,
            'protocol': 'm3u8',
            'preference': preference - 100 if preference else -100,
            'quality': quality,
            'resolution': 'multiple',
            'format_note': 'Quality selection URL',
        }

    def _report_ignoring_subs(self, name):
        self.report_warning(bug_reports_message(
            f'Ignoring subtitle tracks found in the {name} manifest; '
            'if any subtitle tracks are missing,'
        ), only_once=True)

    def _extract_m3u8_formats(self, *args, **kwargs):
        fmts, subs = self._extract_m3u8_formats_and_subtitles(*args, **kwargs)
        if subs:
            self._report_ignoring_subs('HLS')
        return fmts

    def _extract_m3u8_formats_and_subtitles(
            self, m3u8_url, video_id, ext=None, entry_protocol='m3u8_native',
            preference=None, quality=None, m3u8_id=None, note=None,
            errnote=None, fatal=True, live=False, data=None, headers={},
            query={},
            json_body=None, form_params=None, body_encoding=None):

        res = self._download_webpage_handle(
            m3u8_url, video_id,
            note='Downloading m3u8 information' if note is None else note,
            errnote='Failed to download m3u8 information' if errnote is None else errnote,
            fatal=fatal, data=data, headers=headers, query=query,
            json_body=json_body, form_params=form_params, body_encoding=body_encoding)

        if res is False:
            return [], {}

        m3u8_doc, urlh = res
        m3u8_url = urlh.geturl()

        return self._parse_m3u8_formats_and_subtitles(
            m3u8_doc, m3u8_url, ext=ext, entry_protocol=entry_protocol,
            preference=preference, quality=quality, m3u8_id=m3u8_id,
            note=note, errnote=errnote, fatal=fatal, live=live, data=data,
            headers=headers, query=query, video_id=video_id)

    def _parse_m3u8_formats_and_subtitles(
            self, m3u8_doc, m3u8_url=None, ext=None, entry_protocol='m3u8_native',
            preference=None, quality=None, m3u8_id=None, live=False, note=None,
            errnote=None, fatal=True, data=None, headers={}, query={},
            video_id=None):

        if not m3u8_url:
            b64data = base64.b64encode(m3u8_doc.encode('utf-8')).decode()
            m3u8_url = f'data:application/mpegurl;base64,{b64data}'

        formats, subtitles = [], {}

        has_drm = re.search('|'.join([
            r'#EXT-X-FAXS-CM:',  # Adobe Flash Access
            r'#EXT-X-(?:SESSION-)?KEY:.*?URI="skd://',  # Apple FairPlay
        ]), m3u8_doc)

        def format_url(url):
            return url if re.match(r'^https?://', url) else compat_urlparse.urljoin(m3u8_url, url)

        if self.get_param('hls_split_discontinuity', False):
            def _extract_m3u8_playlist_indices(manifest_url=None, m3u8_doc=None):
                if not m3u8_doc:
                    if not manifest_url:
                        return []
                    m3u8_doc = self._download_webpage(
                        manifest_url, video_id, fatal=fatal, data=data, headers=headers,
                        note=False, errnote='Failed to download m3u8 playlist information')
                    if m3u8_doc is False:
                        return []
                return range(1 + sum(line.startswith('#EXT-X-DISCONTINUITY') for line in m3u8_doc.splitlines()))

        else:
            def _extract_m3u8_playlist_indices(*args, **kwargs):
                return [None]

        # References:
        # 1. https://tools.ietf.org/html/draft-pantos-http-live-streaming-21
        # 2. https://github.com/ytdl-org/youtube-dl/issues/12211
        # 3. https://github.com/ytdl-org/youtube-dl/issues/18923

        # We should try extracting formats only from master playlists [1, 4.3.4],
        # i.e. playlists that describe available qualities. On the other hand
        # media playlists [1, 4.3.3] should be returned as is since they contain
        # just the media without qualities renditions.
        # Fortunately, master playlist can be easily distinguished from media
        # playlist based on particular tags availability. As of [1, 4.3.3, 4.3.4]
        # master playlist tags MUST NOT appear in a media playlist and vice versa.
        # As of [1, 4.3.3.1] #EXT-X-TARGETDURATION tag is REQUIRED for every
        # media playlist and MUST NOT appear in master playlist thus we can
        # clearly detect media playlist with this criterion.

        if '#EXT-X-TARGETDURATION' in m3u8_doc:  # media playlist, return as is
            formats = [{
                'format_id': join_nonempty(m3u8_id, idx),
                'format_index': idx,
                'url': m3u8_url or encode_data_uri(m3u8_doc.encode('utf-8'), 'application/x-mpegurl'),
                'ext': ext,
                'protocol': entry_protocol,
                'preference': preference,
                'quality': quality,
                'has_drm': has_drm,
            } for idx in _extract_m3u8_playlist_indices(m3u8_doc=m3u8_doc)]

            return formats, subtitles

        groups = {}
        last_stream_inf = {}

        def extract_media(x_media_line):
            media = parse_m3u8_attributes(x_media_line)
            # As per [1, 4.3.4.1] TYPE, GROUP-ID and NAME are REQUIRED
            media_type, group_id, name = media.get('TYPE'), media.get('GROUP-ID'), media.get('NAME')
            if not (media_type and group_id and name):
                return
            groups.setdefault(group_id, []).append(media)
            # <https://tools.ietf.org/html/rfc8216#section-4.3.4.1>
            if media_type == 'SUBTITLES':
                # According to RFC 8216 §4.3.4.2.1, URI is REQUIRED in the
                # EXT-X-MEDIA tag if the media type is SUBTITLES.
                # However, lack of URI has been spotted in the wild.
                # e.g. NebulaIE; see https://github.com/yt-dlp/yt-dlp/issues/339
                if not media.get('URI'):
                    return
                url = format_url(media['URI'])
                sub_info = {
                    'url': url,
                    'ext': determine_ext(url),
                }
                if sub_info['ext'] == 'm3u8':
                    # Per RFC 8216 §3.1, the only possible subtitle format m3u8
                    # files may contain is WebVTT:
                    # <https://tools.ietf.org/html/rfc8216#section-3.1>
                    sub_info['ext'] = 'vtt'
                    sub_info['protocol'] = 'm3u8_native'
                lang = media.get('LANGUAGE') or 'und'
                subtitles.setdefault(lang, []).append(sub_info)
            if media_type not in ('VIDEO', 'AUDIO'):
                return
            media_url = media.get('URI')
            if media_url:
                manifest_url = format_url(media_url)
                formats.extend({
                    'format_id': join_nonempty(m3u8_id, group_id, name, idx),
                    'format_note': name,
                    'format_index': idx,
                    'url': manifest_url,
                    'manifest_url': m3u8_url,
                    'language': media.get('LANGUAGE'),
                    'ext': ext,
                    'protocol': entry_protocol,
                    'preference': preference,
                    'quality': quality,
                    'vcodec': 'none' if media_type == 'AUDIO' else None,
                } for idx in _extract_m3u8_playlist_indices(manifest_url))

        def build_stream_name():
            # Despite specification does not mention NAME attribute for
            # EXT-X-STREAM-INF tag it still sometimes may be present (see [1]
            # or vidio test in TestInfoExtractor.test_parse_m3u8_formats)
            # 1. http://www.vidio.com/watch/165683-dj_ambred-booyah-live-2015
            stream_name = last_stream_inf.get('NAME')
            if stream_name:
                return stream_name
            # If there is no NAME in EXT-X-STREAM-INF it will be obtained
            # from corresponding rendition group
            stream_group_id = last_stream_inf.get('VIDEO')
            if not stream_group_id:
                return
            stream_group = groups.get(stream_group_id)
            if not stream_group:
                return stream_group_id
            rendition = stream_group[0]
            return rendition.get('NAME') or stream_group_id

        # parse EXT-X-MEDIA tags before EXT-X-STREAM-INF in order to have the
        # chance to detect video only formats when EXT-X-STREAM-INF tags
        # precede EXT-X-MEDIA tags in HLS manifest such as [3].
        for line in m3u8_doc.splitlines():
            if line.startswith('#EXT-X-MEDIA:'):
                extract_media(line)

        for line in m3u8_doc.splitlines():
            if line.startswith('#EXT-X-STREAM-INF:'):
                last_stream_inf = parse_m3u8_attributes(line)
            elif line.startswith('#') or not line.strip():
                continue
            else:
                tbr = float_or_none(
                    last_stream_inf.get('AVERAGE-BANDWIDTH')
                    or last_stream_inf.get('BANDWIDTH'), scale=1000)
                manifest_url = format_url(line.strip())

                for idx in _extract_m3u8_playlist_indices(manifest_url):
                    format_id = [m3u8_id, None, idx]
                    # Bandwidth of live streams may differ over time thus making
                    # format_id unpredictable. So it's better to keep provided
                    # format_id intact.
                    if not live:
                        stream_name = build_stream_name()
                        format_id[1] = stream_name or '%d' % (tbr or len(formats))
                    f = {
                        'format_id': join_nonempty(*format_id),
                        'format_index': idx,
                        'url': manifest_url,
                        'manifest_url': m3u8_url,
                        'tbr': tbr,
                        'ext': ext,
                        'fps': float_or_none(last_stream_inf.get('FRAME-RATE')),
                        'protocol': entry_protocol,
                        'preference': preference,
                        'quality': quality,
                    }
                    resolution = last_stream_inf.get('RESOLUTION')
                    if resolution:
                        mobj = re.search(r'(?P<width>\d+)[xX](?P<height>\d+)', resolution)
                        if mobj:
                            f['width'] = int(mobj.group('width'))
                            f['height'] = int(mobj.group('height'))
                    # Unified Streaming Platform
                    mobj = re.search(
                        r'audio.*?(?:%3D|=)(\d+)(?:-video.*?(?:%3D|=)(\d+))?', f['url'])
                    if mobj:
                        abr, vbr = mobj.groups()
                        abr, vbr = float_or_none(abr, 1000), float_or_none(vbr, 1000)
                        f.update({
                            'vbr': vbr,
                            'abr': abr,
                        })
                    codecs = parse_codecs(last_stream_inf.get('CODECS'))
                    f.update(codecs)
                    audio_group_id = last_stream_inf.get('AUDIO')
                    # As per [1, 4.3.4.1.1] any EXT-X-STREAM-INF tag which
                    # references a rendition group MUST have a CODECS attribute.
                    # However, this is not always respected, for example, [2]
                    # contains EXT-X-STREAM-INF tag which references AUDIO
                    # rendition group but does not have CODECS and despite
                    # referencing an audio group it represents a complete
                    # (with audio and video) format. So, for such cases we will
                    # ignore references to rendition groups and treat them
                    # as complete formats.
                    if audio_group_id and codecs and f.get('vcodec') != 'none':
                        audio_group = groups.get(audio_group_id)
                        if audio_group and audio_group[0].get('URI'):
                            # TODO: update acodec for audio only formats with
                            # the same GROUP-ID
                            f['acodec'] = 'none'
                    if not f.get('ext'):
                        f['ext'] = 'm4a' if f.get('vcodec') == 'none' else 'mp4'
                    formats.append(f)

                    # for DailyMotion
                    progressive_uri = last_stream_inf.get('PROGRESSIVE-URI')
                    if progressive_uri:
                        http_f = f.copy()
                        del http_f['manifest_url']
                        http_f.update({
                            'format_id': f['format_id'].replace('hls-', 'http-'),
                            'protocol': 'http',
                            'url': progressive_uri,
                        })
                        formats.append(http_f)

                last_stream_inf = {}
        return formats, subtitles

    def _extract_m3u8_vod_duration(
            self, m3u8_vod_url, video_id, note=None, errnote=None, data=None, headers={}, query={}):

        m3u8_vod = self._download_webpage(
            m3u8_vod_url, video_id,
            note='Downloading m3u8 VOD manifest' if note is None else note,
            errnote='Failed to download VOD manifest' if errnote is None else errnote,
            fatal=False, data=data, headers=headers, query=query)

        return self._parse_m3u8_vod_duration(m3u8_vod or '', video_id)

    def _parse_m3u8_vod_duration(self, m3u8_vod, video_id):
        if '#EXT-X-PLAYLIST-TYPE:VOD' not in m3u8_vod:
            return None

        return int(sum(
            float(line[len('#EXTINF:'):].split(',')[0])
            for line in m3u8_vod.splitlines() if line.startswith('#EXTINF:'))) or None

    @staticmethod
    def _xpath_ns(path, namespace=None):
        if not namespace:
            return path
        out = []
        for c in path.split('/'):
            if not c or c == '.':
                out.append(c)
            else:
                out.append('{%s}%s' % (namespace, c))
        return '/'.join(out)

    def _extract_smil_formats_and_subtitles(self, smil_url, video_id, fatal=True, f4m_params=None, transform_source=None):
        res = self._download_smil(smil_url, video_id, fatal=fatal, transform_source=transform_source)
        if res is False:
            assert not fatal
            return [], {}

        smil, urlh = res
        smil_url = urlh.geturl()

        namespace = self._parse_smil_namespace(smil)

        fmts = self._parse_smil_formats(
            smil, smil_url, video_id, namespace=namespace, f4m_params=f4m_params)
        subs = self._parse_smil_subtitles(
            smil, namespace=namespace)

        return fmts, subs

    def _extract_smil_formats(self, *args, **kwargs):
        fmts, subs = self._extract_smil_formats_and_subtitles(*args, **kwargs)
        if subs:
            self._report_ignoring_subs('SMIL')
        return fmts

    def _extract_smil_info(self, smil_url, video_id, fatal=True, f4m_params=None):
        res = self._download_smil(smil_url, video_id, fatal=fatal)
        if res is False:
            return {}

        smil, urlh = res
        smil_url = urlh.geturl()

        return self._parse_smil(smil, smil_url, video_id, f4m_params=f4m_params)

    def _download_smil(self, smil_url, video_id, fatal=True, transform_source=None):
        return self._download_xml_handle(
            smil_url, video_id, 'Downloading SMIL file',
            'Unable to download SMIL file', fatal=fatal, transform_source=transform_source)

    def _parse_smil(self, smil, smil_url, video_id, f4m_params=None):
        namespace = self._parse_smil_namespace(smil)

        formats = self._parse_smil_formats(
            smil, smil_url, video_id, namespace=namespace, f4m_params=f4m_params)
        subtitles = self._parse_smil_subtitles(smil, namespace=namespace)

        video_id = os.path.splitext(url_basename(smil_url))[0]
        title = None
        description = None
        upload_date = None
        for meta in smil.findall(self._xpath_ns('./head/meta', namespace)):
            name = meta.attrib.get('name')
            content = meta.attrib.get('content')
            if not name or not content:
                continue
            if not title and name == 'title':
                title = content
            elif not description and name in ('description', 'abstract'):
                description = content
            elif not upload_date and name == 'date':
                upload_date = unified_strdate(content)

        thumbnails = [{
            'id': image.get('type'),
            'url': image.get('src'),
            'width': int_or_none(image.get('width')),
            'height': int_or_none(image.get('height')),
        } for image in smil.findall(self._xpath_ns('.//image', namespace)) if image.get('src')]

        return {
            'id': video_id,
            'title': title or video_id,
            'description': description,
            'upload_date': upload_date,
            'thumbnails': thumbnails,
            'formats': formats,
            'subtitles': subtitles,
        }

    def _parse_smil_namespace(self, smil):
        return self._search_regex(
            r'(?i)^{([^}]+)?}smil$', smil.tag, 'namespace', default=None)

    def _parse_smil_formats(self, smil, smil_url, video_id, namespace=None, f4m_params=None, transform_rtmp_url=None):
        base = smil_url
        for meta in smil.findall(self._xpath_ns('./head/meta', namespace)):
            b = meta.get('base') or meta.get('httpBase')
            if b:
                base = b
                break

        formats = []
        rtmp_count = 0
        http_count = 0
        m3u8_count = 0
        imgs_count = 0

        srcs = set()
        media = smil.findall(self._xpath_ns('.//video', namespace)) + smil.findall(self._xpath_ns('.//audio', namespace))
        for medium in media:
            src = medium.get('src')
            if not src or src in srcs:
                continue
            srcs.add(src)

            bitrate = float_or_none(medium.get('system-bitrate') or medium.get('systemBitrate'), 1000)
            filesize = int_or_none(medium.get('size') or medium.get('fileSize'))
            width = int_or_none(medium.get('width'))
            height = int_or_none(medium.get('height'))
            proto = medium.get('proto')
            ext = medium.get('ext')
            src_ext = determine_ext(src)
            streamer = medium.get('streamer') or base

            if proto == 'rtmp' or streamer.startswith('rtmp'):
                rtmp_count += 1
                formats.append({
                    'url': streamer,
                    'play_path': src,
                    'ext': 'flv',
                    'format_id': 'rtmp-%d' % (rtmp_count if bitrate is None else bitrate),
                    'tbr': bitrate,
                    'filesize': filesize,
                    'width': width,
                    'height': height,
                })
                if transform_rtmp_url:
                    streamer, src = transform_rtmp_url(streamer, src)
                    formats[-1].update({
                        'url': streamer,
                        'play_path': src,
                    })
                continue

            src_url = src if src.startswith('http') else compat_urlparse.urljoin(base, src)
            src_url = src_url.strip()

            if proto == 'm3u8' or src_ext == 'm3u8':
                m3u8_formats = self._extract_m3u8_formats(
                    src_url, video_id, ext or 'mp4', m3u8_id='hls', fatal=False)
                if len(m3u8_formats) == 1:
                    m3u8_count += 1
                    m3u8_formats[0].update({
                        'format_id': 'hls-%d' % (m3u8_count if bitrate is None else bitrate),
                        'tbr': bitrate,
                        'width': width,
                        'height': height,
                    })
                formats.extend(m3u8_formats)
            elif src_ext == 'f4m':
                f4m_url = src_url
                if not f4m_params:
                    f4m_params = {
                        'hdcore': '3.2.0',
                        'plugin': 'flowplayer-3.2.0.1',
                    }
                f4m_url += '&' if '?' in f4m_url else '?'
                f4m_url += compat_urllib_parse_urlencode(f4m_params)
                formats.extend(self._extract_f4m_formats(f4m_url, video_id, f4m_id='hds', fatal=False))
            elif src_ext == 'mpd':
                formats.extend(self._extract_mpd_formats(
                    src_url, video_id, mpd_id='dash', fatal=False))
            elif re.search(r'\.ism/[Mm]anifest', src_url):
                formats.extend(self._extract_ism_formats(
                    src_url, video_id, ism_id='mss', fatal=False))
            elif src_url.startswith('http') and self._is_valid_url(src, video_id):
                http_count += 1
                formats.append({
                    'url': src_url,
                    'ext': ext or src_ext or 'flv',
                    'format_id': 'http-%d' % (bitrate or http_count),
                    'tbr': bitrate,
                    'filesize': filesize,
                    'width': width,
                    'height': height,
                })

        for medium in smil.findall(self._xpath_ns('.//imagestream', namespace)):
            src = medium.get('src')
            if not src or src in srcs:
                continue
            srcs.add(src)

            imgs_count += 1
            formats.append({
                'format_id': 'imagestream-%d' % (imgs_count),
                'url': src,
                'ext': mimetype2ext(medium.get('type')),
                'acodec': 'none',
                'vcodec': 'none',
                'width': int_or_none(medium.get('width')),
                'height': int_or_none(medium.get('height')),
                'format_note': 'SMIL storyboards',
            })

        return formats

    def _parse_smil_subtitles(self, smil, namespace=None, subtitles_lang='en'):
        urls = []
        subtitles = {}
        for num, textstream in enumerate(smil.findall(self._xpath_ns('.//textstream', namespace))):
            src = textstream.get('src')
            if not src or src in urls:
                continue
            urls.append(src)
            ext = textstream.get('ext') or mimetype2ext(textstream.get('type')) or determine_ext(src)
            lang = textstream.get('systemLanguage') or textstream.get('systemLanguageName') or textstream.get('lang') or subtitles_lang
            subtitles.setdefault(lang, []).append({
                'url': src,
                'ext': ext,
            })
        return subtitles

    def _extract_xspf_playlist(self, xspf_url, playlist_id, fatal=True):
        res = self._download_xml_handle(
            xspf_url, playlist_id, 'Downloading xpsf playlist',
            'Unable to download xspf manifest', fatal=fatal)
        if res is False:
            return []

        xspf, urlh = res
        xspf_url = urlh.geturl()

        return self._parse_xspf(
            xspf, playlist_id, xspf_url=xspf_url,
            xspf_base_url=base_url(xspf_url))

    def _parse_xspf(self, xspf_doc, playlist_id, xspf_url=None, xspf_base_url=None):
        NS_MAP = {
            'xspf': 'http://xspf.org/ns/0/',
            's1': 'http://static.streamone.nl/player/ns/0',
        }

        entries = []
        for track in xspf_doc.findall(xpath_with_ns('./xspf:trackList/xspf:track', NS_MAP)):
            title = xpath_text(
                track, xpath_with_ns('./xspf:title', NS_MAP), 'title', default=playlist_id)
            description = xpath_text(
                track, xpath_with_ns('./xspf:annotation', NS_MAP), 'description')
            thumbnail = xpath_text(
                track, xpath_with_ns('./xspf:image', NS_MAP), 'thumbnail')
            duration = float_or_none(
                xpath_text(track, xpath_with_ns('./xspf:duration', NS_MAP), 'duration'), 1000)

            formats = []
            for location in track.findall(xpath_with_ns('./xspf:location', NS_MAP)):
                format_url = urljoin(xspf_base_url, location.text)
                if not format_url:
                    continue
                formats.append({
                    'url': format_url,
                    'manifest_url': xspf_url,
                    'format_id': location.get(xpath_with_ns('s1:label', NS_MAP)),
                    'width': int_or_none(location.get(xpath_with_ns('s1:width', NS_MAP))),
                    'height': int_or_none(location.get(xpath_with_ns('s1:height', NS_MAP))),
                })
            self._sort_formats(formats)

            entries.append({
                'id': playlist_id,
                'title': title,
                'description': description,
                'thumbnail': thumbnail,
                'duration': duration,
                'formats': formats,
            })
        return entries

    def _extract_mpd_formats(self, *args, **kwargs):
        fmts, subs = self._extract_mpd_formats_and_subtitles(*args, **kwargs)
        if subs:
            self._report_ignoring_subs('DASH')
        return fmts

    def _extract_mpd_formats_and_subtitles(
            self, mpd_url, video_id, mpd_id=None, note=None, errnote=None,
            fatal=True, data=None, headers={}, query={}):
        res = self._download_xml_handle(
            mpd_url, video_id,
            note='Downloading MPD manifest' if note is None else note,
            errnote='Failed to download MPD manifest' if errnote is None else errnote,
            fatal=fatal, data=data, headers=headers, query=query)
        if res is False:
            return [], {}
        mpd_doc, urlh = res
        if mpd_doc is None:
            return [], {}

        # We could have been redirected to a new url when we retrieved our mpd file.
        mpd_url = urlh.geturl()
        mpd_base_url = base_url(mpd_url)

        return self._parse_mpd_formats_and_subtitles(
            mpd_doc, mpd_id, mpd_base_url, mpd_url)

    def _parse_mpd_formats(self, *args, **kwargs):
        fmts, subs = self._parse_mpd_formats_and_subtitles(*args, **kwargs)
        if subs:
            self._report_ignoring_subs('DASH')
        return fmts

    def _parse_mpd_formats_and_subtitles(
            self, mpd_doc, mpd_id=None, mpd_base_url='', mpd_url=None):

        """
        Parse formats from MPD manifest.
        References:
         1. MPEG-DASH Standard, ISO/IEC 23009-1:2014(E),
            http://standards.iso.org/ittf/PubliclyAvailableStandards/c065274_ISO_IEC_23009-1_2014.zip
         2. https://en.wikipedia.org/wiki/Dynamic_Adaptive_Streaming_over_HTTP
        """
        if not self.get_param('dynamic_mpd', True):
            if mpd_doc.get('type') == 'dynamic':
                return [], {}

        namespace = self._search_regex(r'(?i)^{([^}]+)?}MPD$', mpd_doc.tag, 'namespace', default=None)

        def _add_ns(path):
            return self._xpath_ns(path, namespace)

        def is_drm_protected(element):
            return element.find(_add_ns('ContentProtection')) is not None

        def extract_multisegment_info(element, ms_parent_info):
            ms_info = ms_parent_info.copy()

            # As per [1, 5.3.9.2.2] SegmentList and SegmentTemplate share some
            # common attributes and elements.  We will only extract relevant
            # for us.
            def extract_common(source):
                segment_timeline = source.find(_add_ns('SegmentTimeline'))
                if segment_timeline is not None:
                    s_e = segment_timeline.findall(_add_ns('S'))
                    if s_e:
                        ms_info['total_number'] = 0
                        ms_info['s'] = []
                        for s in s_e:
                            r = int(s.get('r', 0))
                            ms_info['total_number'] += 1 + r
                            ms_info['s'].append({
                                't': int(s.get('t', 0)),
                                # @d is mandatory (see [1, 5.3.9.6.2, Table 17, page 60])
                                'd': int(s.attrib['d']),
                                'r': r,
                            })
                start_number = source.get('startNumber')
                if start_number:
                    ms_info['start_number'] = int(start_number)
                timescale = source.get('timescale')
                if timescale:
                    ms_info['timescale'] = int(timescale)
                segment_duration = source.get('duration')
                if segment_duration:
                    ms_info['segment_duration'] = float(segment_duration)

            def extract_Initialization(source):
                initialization = source.find(_add_ns('Initialization'))
                if initialization is not None:
                    ms_info['initialization_url'] = initialization.attrib['sourceURL']

            segment_list = element.find(_add_ns('SegmentList'))
            if segment_list is not None:
                extract_common(segment_list)
                extract_Initialization(segment_list)
                segment_urls_e = segment_list.findall(_add_ns('SegmentURL'))
                if segment_urls_e:
                    ms_info['segment_urls'] = [segment.attrib['media'] for segment in segment_urls_e]
            else:
                segment_template = element.find(_add_ns('SegmentTemplate'))
                if segment_template is not None:
                    extract_common(segment_template)
                    media = segment_template.get('media')
                    if media:
                        ms_info['media'] = media
                    initialization = segment_template.get('initialization')
                    if initialization:
                        ms_info['initialization'] = initialization
                    else:
                        extract_Initialization(segment_template)
            return ms_info

        mpd_duration = parse_duration(mpd_doc.get('mediaPresentationDuration'))
        formats, subtitles = [], {}
        stream_numbers = collections.defaultdict(int)
        for period in mpd_doc.findall(_add_ns('Period')):
            period_duration = parse_duration(period.get('duration')) or mpd_duration
            period_ms_info = extract_multisegment_info(period, {
                'start_number': 1,
                'timescale': 1,
            })
            for adaptation_set in period.findall(_add_ns('AdaptationSet')):
                adaption_set_ms_info = extract_multisegment_info(adaptation_set, period_ms_info)
                for representation in adaptation_set.findall(_add_ns('Representation')):
                    representation_attrib = adaptation_set.attrib.copy()
                    representation_attrib.update(representation.attrib)
                    # According to [1, 5.3.7.2, Table 9, page 41], @mimeType is mandatory
                    mime_type = representation_attrib['mimeType']
                    content_type = representation_attrib.get('contentType', mime_type.split('/')[0])

                    codec_str = representation_attrib.get('codecs', '')
                    # Some kind of binary subtitle found in some youtube livestreams
                    if mime_type == 'application/x-rawcc':
                        codecs = {'scodec': codec_str}
                    else:
                        codecs = parse_codecs(codec_str)
                    if content_type not in ('video', 'audio', 'text'):
                        if mime_type == 'image/jpeg':
                            content_type = mime_type
                        elif codecs.get('vcodec', 'none') != 'none':
                            content_type = 'video'
                        elif codecs.get('acodec', 'none') != 'none':
                            content_type = 'audio'
                        elif codecs.get('scodec', 'none') != 'none':
                            content_type = 'text'
                        elif mimetype2ext(mime_type) in ('tt', 'dfxp', 'ttml', 'xml', 'json'):
                            content_type = 'text'
                        else:
                            self.report_warning('Unknown MIME type %s in DASH manifest' % mime_type)
                            continue

                    base_url = ''
                    for element in (representation, adaptation_set, period, mpd_doc):
                        base_url_e = element.find(_add_ns('BaseURL'))
                        if base_url_e is not None:
                            base_url = base_url_e.text + base_url
                            if re.match(r'^https?://', base_url):
                                break
                    if mpd_base_url and base_url.startswith('/'):
                        base_url = compat_urlparse.urljoin(mpd_base_url, base_url)
                    elif mpd_base_url and not re.match(r'^https?://', base_url):
                        if not mpd_base_url.endswith('/'):
                            mpd_base_url += '/'
                        base_url = mpd_base_url + base_url
                    representation_id = representation_attrib.get('id')
                    lang = representation_attrib.get('lang')
                    url_el = representation.find(_add_ns('BaseURL'))
                    filesize = int_or_none(url_el.attrib.get('{http://youtube.com/yt/2012/10/10}contentLength') if url_el is not None else None)
                    bandwidth = int_or_none(representation_attrib.get('bandwidth'))
                    if representation_id is not None:
                        format_id = representation_id
                    else:
                        format_id = content_type
                    if mpd_id:
                        format_id = mpd_id + '-' + format_id
                    if content_type in ('video', 'audio'):
                        f = {
                            'format_id': format_id,
                            'manifest_url': mpd_url,
                            'ext': mimetype2ext(mime_type),
                            'width': int_or_none(representation_attrib.get('width')),
                            'height': int_or_none(representation_attrib.get('height')),
                            'tbr': float_or_none(bandwidth, 1000),
                            'asr': int_or_none(representation_attrib.get('audioSamplingRate')),
                            'fps': int_or_none(representation_attrib.get('frameRate')),
                            'language': lang if lang not in ('mul', 'und', 'zxx', 'mis') else None,
                            'format_note': 'DASH %s' % content_type,
                            'filesize': filesize,
                            'container': mimetype2ext(mime_type) + '_dash',
                            **codecs
                        }
                    elif content_type == 'text':
                        f = {
                            'ext': mimetype2ext(mime_type),
                            'manifest_url': mpd_url,
                            'filesize': filesize,
                        }
                    elif content_type == 'image/jpeg':
                        # See test case in VikiIE
                        # https://www.viki.com/videos/1175236v-choosing-spouse-by-lottery-episode-1
                        f = {
                            'format_id': format_id,
                            'ext': 'mhtml',
                            'manifest_url': mpd_url,
                            'format_note': 'DASH storyboards (jpeg)',
                            'acodec': 'none',
                            'vcodec': 'none',
                        }
                    if is_drm_protected(adaptation_set) or is_drm_protected(representation):
                        f['has_drm'] = True
                    representation_ms_info = extract_multisegment_info(representation, adaption_set_ms_info)

                    def prepare_template(template_name, identifiers):
                        tmpl = representation_ms_info[template_name]
                        # First of, % characters outside $...$ templates
                        # must be escaped by doubling for proper processing
                        # by % operator string formatting used further (see
                        # https://github.com/ytdl-org/youtube-dl/issues/16867).
                        t = ''
                        in_template = False
                        for c in tmpl:
                            t += c
                            if c == '$':
                                in_template = not in_template
                            elif c == '%' and not in_template:
                                t += c
                        # Next, $...$ templates are translated to their
                        # %(...) counterparts to be used with % operator
                        if representation_id is not None:
                            t = t.replace('$RepresentationID$', representation_id)
                        t = re.sub(r'\$(%s)\$' % '|'.join(identifiers), r'%(\1)d', t)
                        t = re.sub(r'\$(%s)%%([^$]+)\$' % '|'.join(identifiers), r'%(\1)\2', t)
                        t.replace('$$', '$')
                        return t

                    # @initialization is a regular template like @media one
                    # so it should be handled just the same way (see
                    # https://github.com/ytdl-org/youtube-dl/issues/11605)
                    if 'initialization' in representation_ms_info:
                        initialization_template = prepare_template(
                            'initialization',
                            # As per [1, 5.3.9.4.2, Table 15, page 54] $Number$ and
                            # $Time$ shall not be included for @initialization thus
                            # only $Bandwidth$ remains
                            ('Bandwidth', ))
                        representation_ms_info['initialization_url'] = initialization_template % {
                            'Bandwidth': bandwidth,
                        }

                    def location_key(location):
                        return 'url' if re.match(r'^https?://', location) else 'path'

                    if 'segment_urls' not in representation_ms_info and 'media' in representation_ms_info:

                        media_template = prepare_template('media', ('Number', 'Bandwidth', 'Time'))
                        media_location_key = location_key(media_template)

                        # As per [1, 5.3.9.4.4, Table 16, page 55] $Number$ and $Time$
                        # can't be used at the same time
                        if '%(Number' in media_template and 's' not in representation_ms_info:
                            segment_duration = None
                            if 'total_number' not in representation_ms_info and 'segment_duration' in representation_ms_info:
                                segment_duration = float_or_none(representation_ms_info['segment_duration'], representation_ms_info['timescale'])
                                representation_ms_info['total_number'] = int(math.ceil(
                                    float_or_none(period_duration, segment_duration, default=0)))
                            representation_ms_info['fragments'] = [{
                                media_location_key: media_template % {
                                    'Number': segment_number,
                                    'Bandwidth': bandwidth,
                                },
                                'duration': segment_duration,
                            } for segment_number in range(
                                representation_ms_info['start_number'],
                                representation_ms_info['total_number'] + representation_ms_info['start_number'])]
                        else:
                            # $Number*$ or $Time$ in media template with S list available
                            # Example $Number*$: http://www.svtplay.se/klipp/9023742/stopptid-om-bjorn-borg
                            # Example $Time$: https://play.arkena.com/embed/avp/v2/player/media/b41dda37-d8e7-4d3f-b1b5-9a9db578bdfe/1/129411
                            representation_ms_info['fragments'] = []
                            segment_time = 0
                            segment_d = None
                            segment_number = representation_ms_info['start_number']

                            def add_segment_url():
                                segment_url = media_template % {
                                    'Time': segment_time,
                                    'Bandwidth': bandwidth,
                                    'Number': segment_number,
                                }
                                representation_ms_info['fragments'].append({
                                    media_location_key: segment_url,
                                    'duration': float_or_none(segment_d, representation_ms_info['timescale']),
                                })

                            for s in representation_ms_info.get('s') or []:
                                segment_time = s.get('t') or segment_time
                                segment_d = s['d']
                                add_segment_url()
                                segment_number += 1
                                for r in range(s.get('r', 0)):
                                    segment_time += segment_d
                                    add_segment_url()
                                    segment_number += 1
                                segment_time += segment_d
                    elif 'segment_urls' in representation_ms_info and 's' in representation_ms_info:
                        # No media template
                        # Example: https://www.youtube.com/watch?v=iXZV5uAYMJI
                        # or any YouTube dashsegments video
                        fragments = []
                        segment_index = 0
                        timescale = representation_ms_info['timescale']
                        for s in representation_ms_info['s']:
                            duration = float_or_none(s['d'], timescale)
                            for r in range(s.get('r', 0) + 1):
                                segment_uri = representation_ms_info['segment_urls'][segment_index]
                                fragments.append({
                                    location_key(segment_uri): segment_uri,
                                    'duration': duration,
                                })
                                segment_index += 1
                        representation_ms_info['fragments'] = fragments
                    elif 'segment_urls' in representation_ms_info:
                        # Segment URLs with no SegmentTimeline
                        # Example: https://www.seznam.cz/zpravy/clanek/cesko-zasahne-vitr-o-sile-vichrice-muze-byt-i-zivotu-nebezpecny-39091
                        # https://github.com/ytdl-org/youtube-dl/pull/14844
                        fragments = []
                        segment_duration = float_or_none(
                            representation_ms_info['segment_duration'],
                            representation_ms_info['timescale']) if 'segment_duration' in representation_ms_info else None
                        for segment_url in representation_ms_info['segment_urls']:
                            fragment = {
                                location_key(segment_url): segment_url,
                            }
                            if segment_duration:
                                fragment['duration'] = segment_duration
                            fragments.append(fragment)
                        representation_ms_info['fragments'] = fragments
                    # If there is a fragments key available then we correctly recognized fragmented media.
                    # Otherwise we will assume unfragmented media with direct access. Technically, such
                    # assumption is not necessarily correct since we may simply have no support for
                    # some forms of fragmented media renditions yet, but for now we'll use this fallback.
                    if 'fragments' in representation_ms_info:
                        f.update({
                            # NB: mpd_url may be empty when MPD manifest is parsed from a string
                            'url': mpd_url or base_url,
                            'fragment_base_url': base_url,
                            'fragments': [],
                            'protocol': 'http_dash_segments' if mime_type != 'image/jpeg' else 'mhtml',
                        })
                        if 'initialization_url' in representation_ms_info:
                            initialization_url = representation_ms_info['initialization_url']
                            if not f.get('url'):
                                f['url'] = initialization_url
                            f['fragments'].append({location_key(initialization_url): initialization_url})
                        f['fragments'].extend(representation_ms_info['fragments'])
                        if not period_duration:
                            period_duration = try_get(
                                representation_ms_info,
                                lambda r: sum(frag['duration'] for frag in r['fragments']), float)
                    else:
                        # Assuming direct URL to unfragmented media.
                        f['url'] = base_url
                    if content_type in ('video', 'audio', 'image/jpeg'):
                        f['manifest_stream_number'] = stream_numbers[f['url']]
                        stream_numbers[f['url']] += 1
                        formats.append(f)
                    elif content_type == 'text':
                        subtitles.setdefault(lang or 'und', []).append(f)

        return formats, subtitles

    def _extract_ism_formats(self, *args, **kwargs):
        fmts, subs = self._extract_ism_formats_and_subtitles(*args, **kwargs)
        if subs:
            self._report_ignoring_subs('ISM')
        return fmts

    def _extract_ism_formats_and_subtitles(self, ism_url, video_id, ism_id=None, note=None, errnote=None, fatal=True, data=None, headers={}, query={}):
        res = self._download_xml_handle(
            ism_url, video_id,
            note='Downloading ISM manifest' if note is None else note,
            errnote='Failed to download ISM manifest' if errnote is None else errnote,
            fatal=fatal, data=data, headers=headers, query=query)
        if res is False:
            return [], {}
        ism_doc, urlh = res
        if ism_doc is None:
            return [], {}

        return self._parse_ism_formats_and_subtitles(ism_doc, urlh.geturl(), ism_id)

    def _parse_ism_formats_and_subtitles(self, ism_doc, ism_url, ism_id=None):
        """
        Parse formats from ISM manifest.
        References:
         1. [MS-SSTR]: Smooth Streaming Protocol,
            https://msdn.microsoft.com/en-us/library/ff469518.aspx
        """
        if ism_doc.get('IsLive') == 'TRUE':
            return [], {}

        duration = int(ism_doc.attrib['Duration'])
        timescale = int_or_none(ism_doc.get('TimeScale')) or 10000000

        formats = []
        subtitles = {}
        for stream in ism_doc.findall('StreamIndex'):
            stream_type = stream.get('Type')
            if stream_type not in ('video', 'audio', 'text'):
                continue
            url_pattern = stream.attrib['Url']
            stream_timescale = int_or_none(stream.get('TimeScale')) or timescale
            stream_name = stream.get('Name')
            stream_language = stream.get('Language', 'und')
            for track in stream.findall('QualityLevel'):
                fourcc = track.get('FourCC') or ('AACL' if track.get('AudioTag') == '255' else None)
                # TODO: add support for WVC1 and WMAP
                if fourcc not in ('H264', 'AVC1', 'AACL', 'TTML'):
                    self.report_warning('%s is not a supported codec' % fourcc)
                    continue
                tbr = int(track.attrib['Bitrate']) // 1000
                # [1] does not mention Width and Height attributes. However,
                # they're often present while MaxWidth and MaxHeight are
                # missing, so should be used as fallbacks
                width = int_or_none(track.get('MaxWidth') or track.get('Width'))
                height = int_or_none(track.get('MaxHeight') or track.get('Height'))
                sampling_rate = int_or_none(track.get('SamplingRate'))

                track_url_pattern = re.sub(r'{[Bb]itrate}', track.attrib['Bitrate'], url_pattern)
                track_url_pattern = compat_urlparse.urljoin(ism_url, track_url_pattern)

                fragments = []
                fragment_ctx = {
                    'time': 0,
                }
                stream_fragments = stream.findall('c')
                for stream_fragment_index, stream_fragment in enumerate(stream_fragments):
                    fragment_ctx['time'] = int_or_none(stream_fragment.get('t')) or fragment_ctx['time']
                    fragment_repeat = int_or_none(stream_fragment.get('r')) or 1
                    fragment_ctx['duration'] = int_or_none(stream_fragment.get('d'))
                    if not fragment_ctx['duration']:
                        try:
                            next_fragment_time = int(stream_fragment[stream_fragment_index + 1].attrib['t'])
                        except IndexError:
                            next_fragment_time = duration
                        fragment_ctx['duration'] = (next_fragment_time - fragment_ctx['time']) / fragment_repeat
                    for _ in range(fragment_repeat):
                        fragments.append({
                            'url': re.sub(r'{start[ _]time}', compat_str(fragment_ctx['time']), track_url_pattern),
                            'duration': fragment_ctx['duration'] / stream_timescale,
                        })
                        fragment_ctx['time'] += fragment_ctx['duration']

                if stream_type == 'text':
                    subtitles.setdefault(stream_language, []).append({
                        'ext': 'ismt',
                        'protocol': 'ism',
                        'url': ism_url,
                        'manifest_url': ism_url,
                        'fragments': fragments,
                        '_download_params': {
                            'stream_type': stream_type,
                            'duration': duration,
                            'timescale': stream_timescale,
                            'fourcc': fourcc,
                            'language': stream_language,
                            'codec_private_data': track.get('CodecPrivateData'),
                        }
                    })
                elif stream_type in ('video', 'audio'):
                    formats.append({
                        'format_id': join_nonempty(ism_id, stream_name, tbr),
                        'url': ism_url,
                        'manifest_url': ism_url,
                        'ext': 'ismv' if stream_type == 'video' else 'isma',
                        'width': width,
                        'height': height,
                        'tbr': tbr,
                        'asr': sampling_rate,
                        'vcodec': 'none' if stream_type == 'audio' else fourcc,
                        'acodec': 'none' if stream_type == 'video' else fourcc,
                        'protocol': 'ism',
                        'fragments': fragments,
                        'has_drm': ism_doc.find('Protection') is not None,
                        '_download_params': {
                            'stream_type': stream_type,
                            'duration': duration,
                            'timescale': stream_timescale,
                            'width': width or 0,
                            'height': height or 0,
                            'fourcc': fourcc,
                            'language': stream_language,
                            'codec_private_data': track.get('CodecPrivateData'),
                            'sampling_rate': sampling_rate,
                            'channels': int_or_none(track.get('Channels', 2)),
                            'bits_per_sample': int_or_none(track.get('BitsPerSample', 16)),
                            'nal_unit_length_field': int_or_none(track.get('NALUnitLengthField', 4)),
                        },
                    })
        return formats, subtitles

    def _parse_html5_media_entries(self, base_url, webpage, video_id, m3u8_id=None, m3u8_entry_protocol='m3u8_native', mpd_id=None, preference=None, quality=None):
        def absolute_url(item_url):
            return urljoin(base_url, item_url)

        def parse_content_type(content_type):
            if not content_type:
                return {}
            ctr = re.search(r'(?P<mimetype>[^/]+/[^;]+)(?:;\s*codecs="?(?P<codecs>[^"]+))?', content_type)
            if ctr:
                mimetype, codecs = ctr.groups()
                f = parse_codecs(codecs)
                f['ext'] = mimetype2ext(mimetype)
                return f
            return {}

        def _media_formats(src, cur_media_type, type_info={}):
            full_url = absolute_url(src)
            ext = type_info.get('ext') or determine_ext(full_url)
            if ext == 'm3u8':
                is_plain_url = False
                formats = self._extract_m3u8_formats(
                    full_url, video_id, ext='mp4',
                    entry_protocol=m3u8_entry_protocol, m3u8_id=m3u8_id,
                    preference=preference, quality=quality, fatal=False)
            elif ext == 'mpd':
                is_plain_url = False
                formats = self._extract_mpd_formats(
                    full_url, video_id, mpd_id=mpd_id, fatal=False)
            else:
                is_plain_url = True
                formats = [{
                    'url': full_url,
                    'vcodec': 'none' if cur_media_type == 'audio' else None,
                }]
            return is_plain_url, formats

        entries = []
        # amp-video and amp-audio are very similar to their HTML5 counterparts
        # so we wll include them right here (see
        # https://www.ampproject.org/docs/reference/components/amp-video)
        # For dl8-* tags see https://delight-vr.com/documentation/dl8-video/
        _MEDIA_TAG_NAME_RE = r'(?:(?:amp|dl8(?:-live)?)-)?(video|audio)'
        media_tags = [(media_tag, media_tag_name, media_type, '')
                      for media_tag, media_tag_name, media_type
                      in re.findall(r'(?s)(<(%s)[^>]*/>)' % _MEDIA_TAG_NAME_RE, webpage)]
        media_tags.extend(re.findall(
            # We only allow video|audio followed by a whitespace or '>'.
            # Allowing more characters may end up in significant slow down (see
            # https://github.com/ytdl-org/youtube-dl/issues/11979, example URL:
            # http://www.porntrex.com/maps/videositemap.xml).
            r'(?s)(<(?P<tag>%s)(?:\s+[^>]*)?>)(.*?)</(?P=tag)>' % _MEDIA_TAG_NAME_RE, webpage))
        for media_tag, _, media_type, media_content in media_tags:
            media_info = {
                'formats': [],
                'subtitles': {},
            }
            media_attributes = extract_attributes(media_tag)
            src = strip_or_none(media_attributes.get('src'))
            if src:
                _, formats = _media_formats(src, media_type)
                media_info['formats'].extend(formats)
            media_info['thumbnail'] = absolute_url(media_attributes.get('poster'))
            if media_content:
                for source_tag in re.findall(r'<source[^>]+>', media_content):
                    s_attr = extract_attributes(source_tag)
                    # data-video-src and data-src are non standard but seen
                    # several times in the wild
                    src = strip_or_none(dict_get(s_attr, ('src', 'data-video-src', 'data-src')))
                    if not src:
                        continue
                    f = parse_content_type(s_attr.get('type'))
                    is_plain_url, formats = _media_formats(src, media_type, f)
                    if is_plain_url:
                        # width, height, res, label and title attributes are
                        # all not standard but seen several times in the wild
                        labels = [
                            s_attr.get(lbl)
                            for lbl in ('label', 'title')
                            if str_or_none(s_attr.get(lbl))
                        ]
                        width = int_or_none(s_attr.get('width'))
                        height = (int_or_none(s_attr.get('height'))
                                  or int_or_none(s_attr.get('res')))
                        if not width or not height:
                            for lbl in labels:
                                resolution = parse_resolution(lbl)
                                if not resolution:
                                    continue
                                width = width or resolution.get('width')
                                height = height or resolution.get('height')
                        for lbl in labels:
                            tbr = parse_bitrate(lbl)
                            if tbr:
                                break
                        else:
                            tbr = None
                        f.update({
                            'width': width,
                            'height': height,
                            'tbr': tbr,
                            'format_id': s_attr.get('label') or s_attr.get('title'),
                        })
                        f.update(formats[0])
                        media_info['formats'].append(f)
                    else:
                        media_info['formats'].extend(formats)
                for track_tag in re.findall(r'<track[^>]+>', media_content):
                    track_attributes = extract_attributes(track_tag)
                    kind = track_attributes.get('kind')
                    if not kind or kind in ('subtitles', 'captions'):
                        src = strip_or_none(track_attributes.get('src'))
                        if not src:
                            continue
                        lang = track_attributes.get('srclang') or track_attributes.get('lang') or track_attributes.get('label')
                        media_info['subtitles'].setdefault(lang, []).append({
                            'url': absolute_url(src),
                        })
            for f in media_info['formats']:
                f.setdefault('http_headers', {})['Referer'] = base_url
            if media_info['formats'] or media_info['subtitles']:
                entries.append(media_info)
        return entries

    def _extract_akamai_formats(self, *args, **kwargs):
        fmts, subs = self._extract_akamai_formats_and_subtitles(*args, **kwargs)
        if subs:
            self._report_ignoring_subs('akamai')
        return fmts

    def _extract_akamai_formats_and_subtitles(self, manifest_url, video_id, hosts={}):
        signed = 'hdnea=' in manifest_url
        if not signed:
            # https://learn.akamai.com/en-us/webhelp/media-services-on-demand/stream-packaging-user-guide/GUID-BE6C0F73-1E06-483B-B0EA-57984B91B7F9.html
            manifest_url = re.sub(
                r'(?:b=[\d,-]+|(?:__a__|attributes)=off|__b__=\d+)&?',
                '', manifest_url).strip('?')

        formats = []
        subtitles = {}

        hdcore_sign = 'hdcore=3.7.0'
        f4m_url = re.sub(r'(https?://[^/]+)/i/', r'\1/z/', manifest_url).replace('/master.m3u8', '/manifest.f4m')
        hds_host = hosts.get('hds')
        if hds_host:
            f4m_url = re.sub(r'(https?://)[^/]+', r'\1' + hds_host, f4m_url)
        if 'hdcore=' not in f4m_url:
            f4m_url += ('&' if '?' in f4m_url else '?') + hdcore_sign
        f4m_formats = self._extract_f4m_formats(
            f4m_url, video_id, f4m_id='hds', fatal=False)
        for entry in f4m_formats:
            entry.update({'extra_param_to_segment_url': hdcore_sign})
        formats.extend(f4m_formats)

        m3u8_url = re.sub(r'(https?://[^/]+)/z/', r'\1/i/', manifest_url).replace('/manifest.f4m', '/master.m3u8')
        hls_host = hosts.get('hls')
        if hls_host:
            m3u8_url = re.sub(r'(https?://)[^/]+', r'\1' + hls_host, m3u8_url)
        m3u8_formats, m3u8_subtitles = self._extract_m3u8_formats_and_subtitles(
            m3u8_url, video_id, 'mp4', 'm3u8_native',
            m3u8_id='hls', fatal=False)
        formats.extend(m3u8_formats)
        subtitles = self._merge_subtitles(subtitles, m3u8_subtitles)

        http_host = hosts.get('http')
        if http_host and m3u8_formats and not signed:
            REPL_REGEX = r'https?://[^/]+/i/([^,]+),([^/]+),([^/]+)\.csmil/.+'
            qualities = re.match(REPL_REGEX, m3u8_url).group(2).split(',')
            qualities_length = len(qualities)
            if len(m3u8_formats) in (qualities_length, qualities_length + 1):
                i = 0
                for f in m3u8_formats:
                    if f['vcodec'] != 'none':
                        for protocol in ('http', 'https'):
                            http_f = f.copy()
                            del http_f['manifest_url']
                            http_url = re.sub(
                                REPL_REGEX, protocol + fr'://{http_host}/\g<1>{qualities[i]}\3', f['url'])
                            http_f.update({
                                'format_id': http_f['format_id'].replace('hls-', protocol + '-'),
                                'url': http_url,
                                'protocol': protocol,
                            })
                            formats.append(http_f)
                        i += 1

        return formats, subtitles

    def _extract_wowza_formats(self, url, video_id, m3u8_entry_protocol='m3u8_native', skip_protocols=[]):
        query = compat_urlparse.urlparse(url).query
        url = re.sub(r'/(?:manifest|playlist|jwplayer)\.(?:m3u8|f4m|mpd|smil)', '', url)
        mobj = re.search(
            r'(?:(?:http|rtmp|rtsp)(?P<s>s)?:)?(?P<url>//[^?]+)', url)
        url_base = mobj.group('url')
        http_base_url = '%s%s:%s' % ('http', mobj.group('s') or '', url_base)
        formats = []

        def manifest_url(manifest):
            m_url = f'{http_base_url}/{manifest}'
            if query:
                m_url += '?%s' % query
            return m_url

        if 'm3u8' not in skip_protocols:
            formats.extend(self._extract_m3u8_formats(
                manifest_url('playlist.m3u8'), video_id, 'mp4',
                m3u8_entry_protocol, m3u8_id='hls', fatal=False))
        if 'f4m' not in skip_protocols:
            formats.extend(self._extract_f4m_formats(
                manifest_url('manifest.f4m'),
                video_id, f4m_id='hds', fatal=False))
        if 'dash' not in skip_protocols:
            formats.extend(self._extract_mpd_formats(
                manifest_url('manifest.mpd'),
                video_id, mpd_id='dash', fatal=False))
        if re.search(r'(?:/smil:|\.smil)', url_base):
            if 'smil' not in skip_protocols:
                rtmp_formats = self._extract_smil_formats(
                    manifest_url('jwplayer.smil'),
                    video_id, fatal=False)
                for rtmp_format in rtmp_formats:
                    rtsp_format = rtmp_format.copy()
                    rtsp_format['url'] = '%s/%s' % (rtmp_format['url'], rtmp_format['play_path'])
                    del rtsp_format['play_path']
                    del rtsp_format['ext']
                    rtsp_format.update({
                        'url': rtsp_format['url'].replace('rtmp://', 'rtsp://'),
                        'format_id': rtmp_format['format_id'].replace('rtmp', 'rtsp'),
                        'protocol': 'rtsp',
                    })
                    formats.extend([rtmp_format, rtsp_format])
        else:
            for protocol in ('rtmp', 'rtsp'):
                if protocol not in skip_protocols:
                    formats.append({
                        'url': f'{protocol}:{url_base}',
                        'format_id': protocol,
                        'protocol': protocol,
                    })
        return formats

    def _find_jwplayer_data(self, webpage, video_id=None, transform_source=js_to_json):
        mobj = re.search(
            r'(?s)jwplayer\((?P<quote>[\'"])[^\'" ]+(?P=quote)\)(?!</script>).*?\.setup\s*\((?P<options>[^)]+)\)',
            webpage)
        if mobj:
            try:
                jwplayer_data = self._parse_json(mobj.group('options'),
                                                 video_id=video_id,
                                                 transform_source=transform_source)
            except ExtractorError:
                pass
            else:
                if isinstance(jwplayer_data, dict):
                    return jwplayer_data

    def _extract_jwplayer_data(self, webpage, video_id, *args, **kwargs):
        jwplayer_data = self._find_jwplayer_data(
            webpage, video_id, transform_source=js_to_json)
        return self._parse_jwplayer_data(
            jwplayer_data, video_id, *args, **kwargs)

    def _parse_jwplayer_data(self, jwplayer_data, video_id=None, require_title=True,
                             m3u8_id=None, mpd_id=None, rtmp_params=None, base_url=None):
        # JWPlayer backward compatibility: flattened playlists
        # https://github.com/jwplayer/jwplayer/blob/v7.4.3/src/js/api/config.js#L81-L96
        if 'playlist' not in jwplayer_data:
            jwplayer_data = {'playlist': [jwplayer_data]}

        entries = []

        # JWPlayer backward compatibility: single playlist item
        # https://github.com/jwplayer/jwplayer/blob/v7.7.0/src/js/playlist/playlist.js#L10
        if not isinstance(jwplayer_data['playlist'], list):
            jwplayer_data['playlist'] = [jwplayer_data['playlist']]

        for video_data in jwplayer_data['playlist']:
            # JWPlayer backward compatibility: flattened sources
            # https://github.com/jwplayer/jwplayer/blob/v7.4.3/src/js/playlist/item.js#L29-L35
            if 'sources' not in video_data:
                video_data['sources'] = [video_data]

            this_video_id = video_id or video_data['mediaid']

            formats = self._parse_jwplayer_formats(
                video_data['sources'], video_id=this_video_id, m3u8_id=m3u8_id,
                mpd_id=mpd_id, rtmp_params=rtmp_params, base_url=base_url)

            subtitles = {}
            tracks = video_data.get('tracks')
            if tracks and isinstance(tracks, list):
                for track in tracks:
                    if not isinstance(track, dict):
                        continue
                    track_kind = track.get('kind')
                    if not track_kind or not isinstance(track_kind, compat_str):
                        continue
                    if track_kind.lower() not in ('captions', 'subtitles'):
                        continue
                    track_url = urljoin(base_url, track.get('file'))
                    if not track_url:
                        continue
                    subtitles.setdefault(track.get('label') or 'en', []).append({
                        'url': self._proto_relative_url(track_url)
                    })

            entry = {
                'id': this_video_id,
                'title': unescapeHTML(video_data['title'] if require_title else video_data.get('title')),
                'description': clean_html(video_data.get('description')),
                'thumbnail': urljoin(base_url, self._proto_relative_url(video_data.get('image'))),
                'timestamp': int_or_none(video_data.get('pubdate')),
                'duration': float_or_none(jwplayer_data.get('duration') or video_data.get('duration')),
                'subtitles': subtitles,
            }
            # https://github.com/jwplayer/jwplayer/blob/master/src/js/utils/validator.js#L32
            if len(formats) == 1 and re.search(r'^(?:http|//).*(?:youtube\.com|youtu\.be)/.+', formats[0]['url']):
                entry.update({
                    '_type': 'url_transparent',
                    'url': formats[0]['url'],
                })
            else:
                self._sort_formats(formats)
                entry['formats'] = formats
            entries.append(entry)
        if len(entries) == 1:
            return entries[0]
        else:
            return self.playlist_result(entries)

    def _parse_jwplayer_formats(self, jwplayer_sources_data, video_id=None,
                                m3u8_id=None, mpd_id=None, rtmp_params=None, base_url=None):
        urls = []
        formats = []
        for source in jwplayer_sources_data:
            if not isinstance(source, dict):
                continue
            source_url = urljoin(
                base_url, self._proto_relative_url(source.get('file')))
            if not source_url or source_url in urls:
                continue
            urls.append(source_url)
            source_type = source.get('type') or ''
            ext = mimetype2ext(source_type) or determine_ext(source_url)
            if source_type == 'hls' or ext == 'm3u8':
                formats.extend(self._extract_m3u8_formats(
                    source_url, video_id, 'mp4', entry_protocol='m3u8_native',
                    m3u8_id=m3u8_id, fatal=False))
            elif source_type == 'dash' or ext == 'mpd':
                formats.extend(self._extract_mpd_formats(
                    source_url, video_id, mpd_id=mpd_id, fatal=False))
            elif ext == 'smil':
                formats.extend(self._extract_smil_formats(
                    source_url, video_id, fatal=False))
            # https://github.com/jwplayer/jwplayer/blob/master/src/js/providers/default.js#L67
            elif source_type.startswith('audio') or ext in (
                    'oga', 'aac', 'mp3', 'mpeg', 'vorbis'):
                formats.append({
                    'url': source_url,
                    'vcodec': 'none',
                    'ext': ext,
                })
            else:
                height = int_or_none(source.get('height'))
                if height is None:
                    # Often no height is provided but there is a label in
                    # format like "1080p", "720p SD", or 1080.
                    height = int_or_none(self._search_regex(
                        r'^(\d{3,4})[pP]?(?:\b|$)', compat_str(source.get('label') or ''),
                        'height', default=None))
                a_format = {
                    'url': source_url,
                    'width': int_or_none(source.get('width')),
                    'height': height,
                    'tbr': int_or_none(source.get('bitrate')),
                    'ext': ext,
                }
                if source_url.startswith('rtmp'):
                    a_format['ext'] = 'flv'
                    # See com/longtailvideo/jwplayer/media/RTMPMediaProvider.as
                    # of jwplayer.flash.swf
                    rtmp_url_parts = re.split(
                        r'((?:mp4|mp3|flv):)', source_url, 1)
                    if len(rtmp_url_parts) == 3:
                        rtmp_url, prefix, play_path = rtmp_url_parts
                        a_format.update({
                            'url': rtmp_url,
                            'play_path': prefix + play_path,
                        })
                    if rtmp_params:
                        a_format.update(rtmp_params)
                formats.append(a_format)
        return formats

    def _live_title(self, name):
        self._downloader.deprecation_warning('yt_dlp.InfoExtractor._live_title is deprecated and does not work as expected')
        return name

    def _int(self, v, name, fatal=False, **kwargs):
        res = int_or_none(v, **kwargs)
        if res is None:
            msg = f'Failed to extract {name}: Could not parse value {v!r}'
            if fatal:
                raise ExtractorError(msg)
            else:
                self.report_warning(msg)
        return res

    def _float(self, v, name, fatal=False, **kwargs):
        res = float_or_none(v, **kwargs)
        if res is None:
            msg = f'Failed to extract {name}: Could not parse value {v!r}'
            if fatal:
                raise ExtractorError(msg)
            else:
                self.report_warning(msg)
        return res

    def _set_cookie(self, domain, name, value, expire_time=None, port=None,
                    path='/', secure=False, discard=False, rest={}, **kwargs):
        cookie = compat_cookiejar_Cookie(
            0, name, value, port, port is not None, domain, True,
            domain.startswith('.'), path, True, secure, expire_time,
            discard, None, None, rest)
        self._downloader.cookiejar.set_cookie(cookie)

    def _get_cookies(self, url):
        """ Return a compat_cookies_SimpleCookie with the cookies for the url """
        return compat_cookies_SimpleCookie(self._get_cookie_header(url))

    def _get_cookie_header(self, url):
        """ Return the cookies for the url """
        req = sanitized_Request(url)
        self._downloader.cookiejar.add_cookie_header(req)
        return req.get_header('Cookie')

    def _apply_first_set_cookie_header(self, url_handle, cookie):
        """
        Apply first Set-Cookie header instead of the last. Experimental.

        Some sites (e.g. [1-3]) may serve two cookies under the same name
        in Set-Cookie header and expect the first (old) one to be set rather
        than second (new). However, as of RFC6265 the newer one cookie
        should be set into cookie store what actually happens.
        We will workaround this issue by resetting the cookie to
        the first one manually.
        1. https://new.vk.com/
        2. https://github.com/ytdl-org/youtube-dl/issues/9841#issuecomment-227871201
        3. https://learning.oreilly.com/
        """
        for header, cookies in url_handle.headers.items():
            if header.lower() != 'set-cookie':
                continue
            cookies = cookies.encode('iso-8859-1').decode('utf-8')
            cookie_value = re.search(
                r'%s=(.+?);.*?\b[Dd]omain=(.+?)(?:[,;]|$)' % cookie, cookies)
            if cookie_value:
                value, domain = cookie_value.groups()
                self._set_cookie(domain, cookie, value)
                break

    @classmethod
    def get_testcases(cls, include_onlymatching=False):
        t = getattr(cls, '_TEST', None)
        if t:
            assert not hasattr(cls, '_TESTS'), f'{cls.ie_key()}IE has _TEST and _TESTS'
            tests = [t]
        else:
            tests = getattr(cls, '_TESTS', [])
        for t in tests:
            if not include_onlymatching and t.get('only_matching', False):
                continue
            t['name'] = cls.ie_key()
            yield t

    @classproperty
    def age_limit(cls):
        """Get age limit from the testcases"""
        return max(traverse_obj(
            tuple(cls.get_testcases(include_onlymatching=False)),
            (..., (('playlist', 0), None), 'info_dict', 'age_limit')) or [0])

    @classmethod
    def is_suitable(cls, age_limit):
        """Test whether the extractor is generally suitable for the given age limit"""
        return not age_restricted(cls.age_limit, age_limit)

    @classmethod
    def description(cls, *, markdown=True, search_examples=None):
        """Description of the extractor"""
        desc = ''
        if cls._NETRC_MACHINE:
            if markdown:
                desc += f' [<abbr title="netrc machine"><em>{cls._NETRC_MACHINE}</em></abbr>]'
            else:
                desc += f' [{cls._NETRC_MACHINE}]'
        if cls.IE_DESC is False:
            desc += ' [HIDDEN]'
        elif cls.IE_DESC:
            desc += f' {cls.IE_DESC}'
        if cls.SEARCH_KEY:
            desc += f'; "{cls.SEARCH_KEY}:" prefix'
            if search_examples:
                _COUNTS = ('', '5', '10', 'all')
                desc += f' (Example: "{cls.SEARCH_KEY}{random.choice(_COUNTS)}:{random.choice(search_examples)}")'
        if not cls.working():
            desc += ' (**Currently broken**)' if markdown else ' (Currently broken)'

        name = f' - **{cls.IE_NAME}**' if markdown else cls.IE_NAME
        return f'{name}:{desc}' if desc else name

    def extract_subtitles(self, *args, **kwargs):
        if (self.get_param('writesubtitles', False)
                or self.get_param('listsubtitles')):
            return self._get_subtitles(*args, **kwargs)
        return {}

    def _get_subtitles(self, *args, **kwargs):
        raise NotImplementedError('This method must be implemented by subclasses')

    def extract_comments(self, *args, **kwargs):
        if not self.get_param('getcomments'):
            return None
        generator = self._get_comments(*args, **kwargs)

        def extractor():
            comments = []
            interrupted = True
            try:
                while True:
                    comments.append(next(generator))
            except StopIteration:
                interrupted = False
            except KeyboardInterrupt:
                self.to_screen('Interrupted by user')
            except Exception as e:
                if self.get_param('ignoreerrors') is not True:
                    raise
                self._downloader.report_error(e)
            comment_count = len(comments)
            self.to_screen(f'Extracted {comment_count} comments')
            return {
                'comments': comments,
                'comment_count': None if interrupted else comment_count
            }
        return extractor

    def _get_comments(self, *args, **kwargs):
        raise NotImplementedError('This method must be implemented by subclasses')

    @staticmethod
    def _merge_subtitle_items(subtitle_list1, subtitle_list2):
        """ Merge subtitle items for one language. Items with duplicated URLs/data
        will be dropped. """
        list1_data = {(item.get('url'), item.get('data')) for item in subtitle_list1}
        ret = list(subtitle_list1)
        ret.extend(item for item in subtitle_list2 if (item.get('url'), item.get('data')) not in list1_data)
        return ret

    @classmethod
    def _merge_subtitles(cls, *dicts, target=None):
        """ Merge subtitle dictionaries, language by language. """
        if target is None:
            target = {}
        for d in dicts:
            for lang, subs in d.items():
                target[lang] = cls._merge_subtitle_items(target.get(lang, []), subs)
        return target

    def extract_automatic_captions(self, *args, **kwargs):
        if (self.get_param('writeautomaticsub', False)
                or self.get_param('listsubtitles')):
            return self._get_automatic_captions(*args, **kwargs)
        return {}

    def _get_automatic_captions(self, *args, **kwargs):
        raise NotImplementedError('This method must be implemented by subclasses')

    @functools.cached_property
    def _cookies_passed(self):
        """Whether cookies have been passed to YoutubeDL"""
        return self.get_param('cookiefile') is not None or self.get_param('cookiesfrombrowser') is not None

    def mark_watched(self, *args, **kwargs):
        if not self.get_param('mark_watched', False):
            return
        if self.supports_login() and self._get_login_info()[0] is not None or self._cookies_passed:
            self._mark_watched(*args, **kwargs)

    def _mark_watched(self, *args, **kwargs):
        raise NotImplementedError('This method must be implemented by subclasses')

    def geo_verification_headers(self):
        headers = {}
        geo_verification_proxy = self.get_param('geo_verification_proxy')
        if geo_verification_proxy:
            headers['Ytdl-request-proxy'] = geo_verification_proxy
        return headers

    def _generic_id(self, url):
        return compat_urllib_parse_unquote(os.path.splitext(url.rstrip('/').split('/')[-1])[0])

    def _generic_title(self, url):
        return compat_urllib_parse_unquote(os.path.splitext(url_basename(url))[0])

    @staticmethod
    def _availability(is_private=None, needs_premium=None, needs_subscription=None, needs_auth=None, is_unlisted=None):
        all_known = all(map(
            lambda x: x is not None,
            (is_private, needs_premium, needs_subscription, needs_auth, is_unlisted)))
        return (
            'private' if is_private
            else 'premium_only' if needs_premium
            else 'subscriber_only' if needs_subscription
            else 'needs_auth' if needs_auth
            else 'unlisted' if is_unlisted
            else 'public' if all_known
            else None)

    def _configuration_arg(self, key, default=NO_DEFAULT, *, ie_key=None, casesense=False):
        '''
        @returns            A list of values for the extractor argument given by "key"
                            or "default" if no such key is present
        @param default      The default value to return when the key is not present (default: [])
        @param casesense    When false, the values are converted to lower case
        '''
        val = traverse_obj(
            self._downloader.params, ('extractor_args', (ie_key or self.ie_key()).lower(), key))
        if val is None:
            return [] if default is NO_DEFAULT else default
        return list(val) if casesense else [x.lower() for x in val]

    def _merge_video_infodicts(self, dicts, sort_formats=True):
        valid_dicts = list(filter(None, dicts))
        all_info = merge_dicts(*valid_dicts)

        all_formats = list(x for y in valid_dicts for x in (y.get('formats') or []))
        if sort_formats:
            self._sort_formats(all_formats)
        all_info['formats'] = all_formats

        all_subtitles = self._merge_subtitles(*filter(None, (x.get('subtitles') for x in valid_dicts)))
        if all_subtitles:
            all_info['subtitles'] = all_subtitles

        return all_info

    def _yes_playlist(self, playlist_id, video_id, smuggled_data=None, *, playlist_label='playlist', video_label='video'):
        if not playlist_id or not video_id:
            return not video_id

        no_playlist = (smuggled_data or {}).get('force_noplaylist')
        if no_playlist is not None:
            return not no_playlist

        video_id = '' if video_id is True else f' {video_id}'
        playlist_id = '' if playlist_id is True else f' {playlist_id}'
        if self.get_param('noplaylist'):
            self.to_screen(f'Downloading just the {video_label}{video_id} because of --no-playlist')
            return False
        self.to_screen(f'Downloading {playlist_label}{playlist_id} - add --no-playlist to download just the {video_label}{video_id}')
        return True


class SearchInfoExtractor(InfoExtractor):
    """
    Base class for paged search queries extractors.
    They accept URLs in the format _SEARCH_KEY(|all|[0-9]):{query}
    Instances should define _SEARCH_KEY and optionally _MAX_RESULTS
    """

    _MAX_RESULTS = float('inf')

    @classmethod
    def _make_valid_url(cls):
        return r'%s(?P<prefix>|[1-9][0-9]*|all):(?P<query>[\s\S]+)' % cls._SEARCH_KEY

    def _real_extract(self, query):
        prefix, query = self._match_valid_url(query).group('prefix', 'query')
        if prefix == '':
            return self._get_n_results(query, 1)
        elif prefix == 'all':
            return self._get_n_results(query, self._MAX_RESULTS)
        else:
            n = int(prefix)
            if n <= 0:
                raise ExtractorError(f'invalid download number {n} for query "{query}"')
            elif n > self._MAX_RESULTS:
                self.report_warning('%s returns max %i results (you requested %i)' % (self._SEARCH_KEY, self._MAX_RESULTS, n))
                n = self._MAX_RESULTS
            return self._get_n_results(query, n)

    def _get_n_results(self, query, n):
        """Get a specified number of results for a query.
        Either this function or _search_results must be overridden by subclasses """
        return self.playlist_result(
            itertools.islice(self._search_results(query), 0, None if n == float('inf') else n),
            query, query)

    def _search_results(self, query):
        """Returns an iterator of search results"""
        raise NotImplementedError('This method must be implemented by subclasses')

    @classproperty
    def SEARCH_KEY(cls):
        return cls._SEARCH_KEY


class SelfHostedInfoExtractor(InfoExtractor):
    """
    Base class for Self-hosted extractors.

    Self-hosted extractors are for the services,
    that cannot be handled by just listing all of their domains.
    Mostly related to free and open source software,
    which everyone is allowed to host on their own servers
    (like PeerTube, Mastodon, Misskey, and lots of others).
    """

    _NODEINFO_CACHE = {}
    _SELF_HOSTED = True

    _IMPOSSIBLE_HOSTNAMES = ()
    _PREFIX_GROUPS = ('prefix', )
    _HOSTNAME_GROUPS = ()
    _INSTANCE_LIST = ()
    _DYNAMIC_INSTANCE_LIST = ()
    _NODEINFO_SOFTWARE = ()
    _SOFTWARE_NAME = 'self-hosted'

    @classmethod
    def suitable(cls, url):
        mobj = cls._match_valid_url(url)
        if not mobj:
            return False
        prefix = get_first_group(mobj, *cls._PREFIX_GROUPS)
        hostname = get_first_group(mobj, *cls._HOSTNAME_GROUPS)
        return cls._test_selfhosted_instance(None, hostname, True, prefix)

    @classmethod
    def _test_selfhosted_instance(cls, ie, hostname, skip, prefix, webpage=None):
        if isinstance(hostname, bytes):
            hostname = hostname.decode(preferredencoding())
        hostname = hostname.encode('idna').decode('utf-8')

        if hostname in cls._INSTANCE_LIST:
            return True
        if hostname in cls._DYNAMIC_INSTANCE_LIST:
            return True

        if hostname in cls._IMPOSSIBLE_HOSTNAMES:
            return False

        # continue anyway if something like "mastodon:" is added to URL
        if prefix:
            return True
        # without proper flag,
        #   skip further instance check
        if skip:
            return False

        ie.report_warning(f'Testing if {hostname} is a {cls._SOFTWARE_NAME} instance because it is not listed in internal instance list.')

        if cls._probe_webpage(webpage) or cls._fetch_nodeinfo_software(ie, hostname) in cls._NODEINFO_SOFTWARE:
            # this is probably acceptable instance
            cls._DYNAMIC_INSTANCE_LIST.add(hostname)
            return True

        return False

    @staticmethod
    def _is_probe_enabled(ydl: 'YoutubeDL'):
        """
        True if user requested probing for the service.
        There must be corresponding options for each services one-by-one, and this method just return its value.
        """
        return False

    @classmethod
    def _probe_selfhosted_service(cls, ie: 'InfoExtractor', url, hostname, webpage=None):
        """
        True if it's acceptable URL for the service.
        Results are cached whenever possible.
        """
        prefix = ie._search_regex(
            cls._VALID_URL,
            url, f'{cls._SOFTWARE_NAME.lower()} test', group='prefix', default=None)
        return cls._test_selfhosted_instance(ie, hostname, False, prefix, webpage)

    @classmethod
    def _probe_webpage(cls, webpage):
        """
        Receives a URL and webpage contents, and returns True if suitable for this IE.
        """

        if webpage is None:
            # there's nothing to check
            return False

        if any(p in webpage for p in (cls._SH_VALID_CONTENT_STRINGS or ())):
            return True

        # no strings? check regexes!
        if '_SH_CONTENT_REGEXES_RES' not in cls.__dict__:
            cls._SH_VALID_CONTENT_REGEXES_RES = (re.compile(rgx)
                                                 for rgx in cls._SH_VALID_CONTENT_REGEXES or ())
        if not any(rgx.match(webpage) is not None for rgx in cls._SH_VALID_CONTENT_REGEXES_RES):
            return False

        return True

    @staticmethod
    def _fetch_nodeinfo_software(ie: 'InfoExtractor', hostname: 'compat_str'):
        if hostname in SelfHostedInfoExtractor._NODEINFO_CACHE:
            nodeinfo = SelfHostedInfoExtractor._NODEINFO_CACHE[hostname]
        else:
            nodeinfo_href = ie._download_json(
                f'https://{hostname}/.well-known/nodeinfo', hostname,
                'Downloading instance nodeinfo link', fatal=False)
            nodeinfo_url = traverse_obj(nodeinfo_href, ('links', -1, 'href'))
            if not nodeinfo_url:
                return False

            nodeinfo = ie._download_json(nodeinfo_url, hostname, 'Downloading instance nodeinfo')

        return traverse_obj(nodeinfo, ('software', 'name'))<|MERGE_RESOLUTION|>--- conflicted
+++ resolved
@@ -11,14 +11,11 @@
 import time
 import xml.etree.ElementTree
 
-<<<<<<< HEAD
 from typing import TYPE_CHECKING
 if TYPE_CHECKING:
     from ..YoutubeDL import YoutubeDL
 
-=======
 from ..compat import functools, re
->>>>>>> 415f8d51
 from ..compat import (
     compat_cookiejar_Cookie,
     compat_cookies_SimpleCookie,
