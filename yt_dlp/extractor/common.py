--- conflicted
+++ resolved
@@ -3945,10 +3945,9 @@
         """Returns an iterator of search results"""
         raise NotImplementedError('This method must be implemented by subclasses')
 
-<<<<<<< HEAD
-    @property
-    def SEARCH_KEY(self):
-        return self._SEARCH_KEY
+    @classproperty
+    def SEARCH_KEY(cls):
+        return cls._SEARCH_KEY
 
 
 class SelfHostedInfoExtractor(InfoExtractor):
@@ -4068,9 +4067,4 @@
 
             nodeinfo = ie._download_json(nodeinfo_url, hostname, 'Downloading instance nodeinfo')
 
-        return traverse_obj(nodeinfo, ('software', 'name'))
-=======
-    @classproperty
-    def SEARCH_KEY(cls):
-        return cls._SEARCH_KEY
->>>>>>> d1c4f6d4
+        return traverse_obj(nodeinfo, ('software', 'name'))