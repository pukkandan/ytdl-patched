<<<<<<< HEAD
# coding: utf-8
from __future__ import unicode_literals

import re
import urllib.parse

=======
>>>>>>> 66cf3e10
from .common import InfoExtractor
from ..compat import (
    compat_str,
)
from ..utils import (
    ExtractorError,
    float_or_none,
    js_to_json,
    parse_qs,
    try_get,
)


class PandoraTVIE(InfoExtractor):
    IE_NAME = 'pandora.tv'
    IE_DESC = '판도라TV'
    _VALID_URL = r'''(?x)
                        https?://
                            (?:
                                (?:www\.)?pandora\.tv/view/(?P<user_id>[^/]+)/(?P<id>\d+)|  # new format
                                (?:.+?\.)?channel\.pandora\.tv/channel/video\.ptv\?|        # old format
                                m\.pandora\.tv/?\?                                          # mobile
                            )
                    '''
    _TESTS = [{
        'url': 'http://jp.channel.pandora.tv/channel/video.ptv?c1=&prgid=53294230&ch_userid=mikakim&ref=main&lot=cate_01_2',
        'info_dict': {
            'id': '53294230',
            'ext': 'flv',
            'title': '頭を撫でてくれる？',
            'description': '頭を撫でてくれる？',
            'thumbnail': r're:^https?://.*\.jpg$',
            'duration': 39,
            'upload_date': '20151218',
            'uploader': 'カワイイ動物まとめ',
            'uploader_id': 'mikakim',
            'view_count': int,
            'like_count': int,
        }
    }, {
        'url': 'http://channel.pandora.tv/channel/video.ptv?ch_userid=gogoucc&prgid=54721744',
        'info_dict': {
            'id': '54721744',
            'ext': 'flv',
            'title': '[HD] JAPAN COUNTDOWN 170423',
            'description': '[HD] JAPAN COUNTDOWN 170423',
            'thumbnail': r're:^https?://.*\.jpg$',
            'duration': 1704.9,
            'upload_date': '20170423',
            'uploader': 'GOGO_UCC',
            'uploader_id': 'gogoucc',
            'view_count': int,
            'like_count': int,
        },
        'params': {
            # Test metadata only
            'skip_download': True,
        },
    }, {
        'url': 'http://www.pandora.tv/view/mikakim/53294230#36797454_new',
        'only_matching': True,
    }, {
        'url': 'http://m.pandora.tv/?c=view&ch_userid=mikakim&prgid=54600346',
        'only_matching': True,
    }]

    def _real_extract(self, url):
        mobj = self._match_valid_url(url)
        user_id = mobj.group('user_id')
        video_id = mobj.group('id')

        if not user_id or not video_id:
            qs = parse_qs(url)
            video_id = qs.get('prgid', [None])[0]
            user_id = qs.get('ch_userid', [None])[0]
            if not all(f for f in (video_id, user_id)):
                raise ExtractorError('Invalid URL', expected=True)

        webpage = self._download_webpage(f'http://www.pandora.tv/view/{user_id}/{video_id}', video_id)
        variables = {x.group(1): js_to_json(x.group(2)) for x in re.finditer(r'(?m)var\s+(\S+)\s*=\s*(.+?);$', webpage)}
        variables = {k: self._parse_json(v, video_id, fatal=False) for k, v in variables.items()}
        print(variables)

        data = self._download_json(
            'http://www.pandora.tv/external/getExternalApi/getVodUrl/', video_id,
            form_params={
                'userid': user_id,
                'prgid': video_id,
                'fid': variables['strFid'],
                'resolType': variables['strResolType'],
                'resolArr': variables['strResolArr'][0],
                'vodStr': variables['nVodSvr'],
                'resol': variables['nCurResol'],
                'runtime': variables['runtime'],
                'tvbox': 'false',
                'defResol': 'true',
                'embed': 'false',
            })
        if not data.get('result'):
            raise ExtractorError('Failed to request video URL')

        return {
            'id': video_id,
            'title': urllib.parse.unquote(variables['strTitle']),
            'description': self._html_search_meta((
                'og:description', 'twitter:description', 'description', 'twitter:card'), webpage, 'description'),
            'thumbnail': variables.get('thumbnail'),
            'duration': float_or_none(variables.get('runtime'), 1000),
            'upload_date': variables['fid'].split('/')[-1][:8] if isinstance(variables.get('fid'), compat_str) else None,
            'uploader': variables.get('strChUserNick'),
            'uploader_id': variables.get('strChUserId'),
            'channel': variables.get('strChUserId'),
            'channel_id': variables.get('strChName'),
            'view_count': try_get(webpage, lambda x: int(re.search(r'id="prgViewCount">\s*([0-9,]+)\s*</', x).group(1).replace(',', ''))),

            'url': data.get('src'),
            'height': variables['nCurResol'],
        }<|MERGE_RESOLUTION|>--- conflicted
+++ resolved
@@ -1,12 +1,6 @@
-<<<<<<< HEAD
-# coding: utf-8
-from __future__ import unicode_literals
-
 import re
 import urllib.parse
 
-=======
->>>>>>> 66cf3e10
 from .common import InfoExtractor
 from ..compat import (
     compat_str,
