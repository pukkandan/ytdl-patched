--- conflicted
+++ resolved
@@ -42,12 +42,7 @@
             if not m3u8_url:
                 continue
             formats.extend(self._extract_m3u8_formats(
-<<<<<<< HEAD
-                m3u8_url, video_id, ext='mp4', entry_protocol='m3u8',
-                m3u8_id='hls-%s' % name))
-=======
                 m3u8_url, video_id, ext='mp4', live=is_live, m3u8_id='hls-%s' % name))
->>>>>>> 2068a603
 
         self._sort_formats(formats)
 
