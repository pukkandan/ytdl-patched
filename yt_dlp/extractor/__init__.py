--- conflicted
+++ resolved
@@ -1,38 +1,11 @@
 from ..compat.compat_utils import passthrough_module
 
-<<<<<<< HEAD
-from ..utils import load_plugins
-
-from typing import TYPE_CHECKING, List, Type
+from typing import List, Type, TYPE_CHECKING
 if TYPE_CHECKING:
     from .common import SelfHostedInfoExtractor
 
-_LAZY_LOADER = False
-if not os.environ.get('YTDLP_NO_LAZY_EXTRACTORS'):
-    with contextlib.suppress(ImportError):
-        from .lazy_extractors import *  # noqa: F403
-        from .lazy_extractors import _ALL_CLASSES
-        _SELFHOSTED_CLASSES = []
-        _LAZY_LOADER = True
-
-if not _LAZY_LOADER:
-    from .extractors import *  # noqa: F403
-    _ALL_CLASSES = [  # noqa: F811
-        klass
-        for name, klass in globals().items()
-        if name.endswith('IE') and name not in ('GenericIE', 'StreamlinkIE')
-    ]
-    _SELFHOSTED_CLASSES = [
-        ie for ie in _ALL_CLASSES if ie._SELF_HOSTED
-    ]
-    _ALL_CLASSES.append(GenericIE)  # noqa: F405
-
-_PLUGIN_CLASSES = load_plugins('extractor', 'IE', globals())
-_ALL_CLASSES = list(_PLUGIN_CLASSES.values()) + _ALL_CLASSES
-=======
 passthrough_module(__name__, '.extractors')
 del passthrough_module
->>>>>>> f0c9fb96
 
 
 def gen_extractor_classes():
@@ -44,10 +17,12 @@
     return _ALL_CLASSES
 
 
-def gen_selfhosted_extractor_classes() -> List[Type['SelfHostedInfoExtractor']]:
+def gen_selfhosted_extractor_classes() -> 'List[Type[SelfHostedInfoExtractor]]':
     """
     Return a list of extractors for self-hosted services.
     """
+    from .extractors import _SELFHOSTED_CLASSES
+
     return _SELFHOSTED_CLASSES
 
 
