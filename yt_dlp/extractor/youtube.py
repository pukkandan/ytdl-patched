--- conflicted
+++ resolved
@@ -3513,13 +3513,7 @@
             # URL checking if user don't care about getting the best possible thumbnail
             'thumbnail': traverse_obj(original_thumbnails, (-1, 'url')),
             'description': video_description,
-<<<<<<< HEAD
             'orig_description': orig_description,
-            'upload_date': unified_strdate(
-                get_first(microformats, 'uploadDate')
-                or search_meta('uploadDate')),
-=======
->>>>>>> 409cdd1e
             'uploader': get_first(video_details, 'author'),
             'uploader_id': self._search_regex(r'/(?:channel|user)/([^/?&#]+)', owner_profile_url, 'uploader id') if owner_profile_url else None,
             'uploader_url': owner_profile_url,
