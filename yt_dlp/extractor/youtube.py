--- conflicted
+++ resolved
@@ -2814,25 +2814,12 @@
             'categories': [category] if category else None,
             'tags': keywords,
             'is_live': is_live,
-<<<<<<< HEAD
-            'playable_in_embed': playability_status.get('playableInEmbed'),
-            'was_live': video_details.get('isLiveContent'),
-            'subtitles': {},
-            'automatic_captions': {},
-        }
-
-        pctr = try_get(
-            player_response,
-            lambda x: x['captions']['playerCaptionsTracklistRenderer'], dict)
-        subtitles = info['subtitles']
-=======
             'playable_in_embed': get_first(playability_statuses, 'playableInEmbed'),
             'was_live': get_first(video_details, 'isLiveContent'),
         }
 
         pctr = get_first(player_responses, ('captions', 'playerCaptionsTracklistRenderer'), expected_type=dict)
         subtitles = {}
->>>>>>> 11f9be09
         if pctr:
             def process_language(container, base_url, lang_code, sub_name, query):
                 lang_subs = container.setdefault(lang_code, [])
