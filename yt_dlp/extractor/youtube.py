# coding: utf-8

from __future__ import unicode_literals

import base64
import calendar
import copy
import datetime
import hashlib
import itertools
import json
import os.path
import random
import re
import time
import traceback

from .common import InfoExtractor, SearchInfoExtractor
from ..compat import (
    compat_chr,
    compat_HTTPError,
    compat_parse_qs,
    compat_str,
    compat_urllib_parse_unquote_plus,
    compat_urllib_parse_urlencode,
    compat_urllib_parse_urlparse,
    compat_urlparse,
)
from ..jsinterp import JSInterpreter
from ..utils import (
    bytes_to_intlist,
    clean_html,
    datetime_from_str,
    dict_get,
    error_to_compat_str,
    ExtractorError,
    float_or_none,
    format_field,
    int_or_none,
    intlist_to_bytes,
    mimetype2ext,
    network_exceptions,
    orderedSet,
    parse_codecs,
    parse_count,
    parse_duration,
    parse_iso8601,
    qualities,
    remove_start,
    smuggle_url,
    str_or_none,
    str_to_int,
    traverse_obj,
    try_get,
    unescapeHTML,
    unified_strdate,
    unsmuggle_url,
    update_url_query,
    url_or_none,
    urlencode_postdata,
    urljoin,
    variadic,
)


def parse_qs(url):
    return compat_urlparse.parse_qs(compat_urlparse.urlparse(url).query)


class YoutubeBaseInfoExtractor(InfoExtractor):
    """Provide base functions for Youtube extractors"""
    _LOGIN_URL = 'https://accounts.google.com/ServiceLogin'
    _TWOFACTOR_URL = 'https://accounts.google.com/signin/challenge'

    _LOOKUP_URL = 'https://accounts.google.com/_/signin/sl/lookup'
    _CHALLENGE_URL = 'https://accounts.google.com/_/signin/sl/challenge'
    _TFA_URL = 'https://accounts.google.com/_/signin/challenge?hl=en&TL={0}'

    _RESERVED_NAMES = (
        r'channel|c|user|browse|playlist|watch|w|v|embed|e|watch_popup|shorts|'
        r'movies|results|shared|hashtag|trending|feed|feeds|oembed|get_video_info|'
        r'storefront|oops|index|account|reporthistory|t/terms|about|upload|signin|logout')

    _NETRC_MACHINE = 'youtube'
    # If True it will raise an error if no login info is provided
    _LOGIN_REQUIRED = False

    _PLAYLIST_ID_RE = r'(?:(?:PL|LL|EC|UU|FL|RD|UL|TL|PU|OLAK5uy_)[0-9A-Za-z-_]{10,}|RDMM|WL|LL|LM)'

    def _login(self):
        """
        Attempt to log in to YouTube.
        True is returned if successful or skipped.
        False is returned if login failed.

        If _LOGIN_REQUIRED is set and no authentication was provided, an error is raised.
        """

        def warn(message):
            self.report_warning(message)

        # username+password login is broken
        if (self._LOGIN_REQUIRED
                and self.get_param('cookiefile') is None
                and self.get_param('cookiesfrombrowser') is None):
            self.raise_login_required(
                'Login details are needed to download this content', method='cookies')
        username, password = self._get_login_info()
        if username:
            warn('Logging in using username and password is broken. %s' % self._LOGIN_HINTS['cookies'])
        return

        # Everything below this is broken!
        r'''
        # No authentication to be performed
        if username is None:
            if self._LOGIN_REQUIRED and self.get_param('cookiefile') is None:
                raise ExtractorError('No login info available, needed for using %s.' % self.IE_NAME, expected=True)
            # if self.get_param('cookiefile'):  # TODO remove 'and False' later - too many people using outdated cookies and open issues, remind them.
            #     self.to_screen('[Cookies] Reminder - Make sure to always use up to date cookies!')
            return True

        login_page = self._download_webpage(
            self._LOGIN_URL, None,
            note='Downloading login page',
            errnote='unable to fetch login page', fatal=False)
        if login_page is False:
            return

        login_form = self._hidden_inputs(login_page)

        def req(url, f_req, note, errnote):
            data = login_form.copy()
            data.update({
                'pstMsg': 1,
                'checkConnection': 'youtube',
                'checkedDomains': 'youtube',
                'hl': 'en',
                'deviceinfo': '[null,null,null,[],null,"US",null,null,[],"GlifWebSignIn",null,[null,null,[]]]',
                'f.req': json.dumps(f_req),
                'flowName': 'GlifWebSignIn',
                'flowEntry': 'ServiceLogin',
                # TODO: reverse actual botguard identifier generation algo
                'bgRequest': '["identifier",""]',
            })
            return self._download_json(
                url, None, note=note, errnote=errnote,
                transform_source=lambda s: re.sub(r'^[^[]*', '', s),
                fatal=False,
                data=urlencode_postdata(data), headers={
                    'Content-Type': 'application/x-www-form-urlencoded;charset=utf-8',
                    'Google-Accounts-XSRF': 1,
                })

        lookup_req = [
            username,
            None, [], None, 'US', None, None, 2, False, True,
            [
                None, None,
                [2, 1, None, 1,
                 'https://accounts.google.com/ServiceLogin?passive=true&continue=https%3A%2F%2Fwww.youtube.com%2Fsignin%3Fnext%3D%252F%26action_handle_signin%3Dtrue%26hl%3Den%26app%3Ddesktop%26feature%3Dsign_in_button&hl=en&service=youtube&uilel=3&requestPath=%2FServiceLogin&Page=PasswordSeparationSignIn',
                 None, [], 4],
                1, [None, None, []], None, None, None, True
            ],
            username,
        ]

        lookup_results = req(
            self._LOOKUP_URL, lookup_req,
            'Looking up account info', 'Unable to look up account info')

        if lookup_results is False:
            return False

        user_hash = try_get(lookup_results, lambda x: x[0][2], compat_str)
        if not user_hash:
            warn('Unable to extract user hash')
            return False

        challenge_req = [
            user_hash,
            None, 1, None, [1, None, None, None, [password, None, True]],
            [
                None, None, [2, 1, None, 1, 'https://accounts.google.com/ServiceLogin?passive=true&continue=https%3A%2F%2Fwww.youtube.com%2Fsignin%3Fnext%3D%252F%26action_handle_signin%3Dtrue%26hl%3Den%26app%3Ddesktop%26feature%3Dsign_in_button&hl=en&service=youtube&uilel=3&requestPath=%2FServiceLogin&Page=PasswordSeparationSignIn', None, [], 4],
                1, [None, None, []], None, None, None, True
            ]]

        challenge_results = req(
            self._CHALLENGE_URL, challenge_req,
            'Logging in', 'Unable to log in')

        if challenge_results is False:
            return

        login_res = try_get(challenge_results, lambda x: x[0][5], list)
        if login_res:
            login_msg = try_get(login_res, lambda x: x[5], compat_str)
            warn(
                'Unable to login: %s' % 'Invalid password'
                if login_msg == 'INCORRECT_ANSWER_ENTERED' else login_msg)
            return False

        res = try_get(challenge_results, lambda x: x[0][-1], list)
        if not res:
            warn('Unable to extract result entry')
            return False

        login_challenge = try_get(res, lambda x: x[0][0], list)
        if login_challenge:
            challenge_str = try_get(login_challenge, lambda x: x[2], compat_str)
            if challenge_str == 'TWO_STEP_VERIFICATION':
                # SEND_SUCCESS - TFA code has been successfully sent to phone
                # QUOTA_EXCEEDED - reached the limit of TFA codes
                status = try_get(login_challenge, lambda x: x[5], compat_str)
                if status == 'QUOTA_EXCEEDED':
                    warn('Exceeded the limit of TFA codes, try later')
                    return False

                tl = try_get(challenge_results, lambda x: x[1][2], compat_str)
                if not tl:
                    warn('Unable to extract TL')
                    return False

                tfa_code = self._get_tfa_info('2-step verification code')

                if not tfa_code:
                    warn(
                        'Two-factor authentication required. Provide it either interactively or with --twofactor <code>'
                        '(Note that only TOTP (Google Authenticator App) codes work at this time.)')
                    return False

                tfa_code = remove_start(tfa_code, 'G-')

                tfa_req = [
                    user_hash, None, 2, None,
                    [
                        9, None, None, None, None, None, None, None,
                        [None, tfa_code, True, 2]
                    ]]

                tfa_results = req(
                    self._TFA_URL.format(tl), tfa_req,
                    'Submitting TFA code', 'Unable to submit TFA code')

                if tfa_results is False:
                    return False

                tfa_res = try_get(tfa_results, lambda x: x[0][5], list)
                if tfa_res:
                    tfa_msg = try_get(tfa_res, lambda x: x[5], compat_str)
                    warn(
                        'Unable to finish TFA: %s' % 'Invalid TFA code'
                        if tfa_msg == 'INCORRECT_ANSWER_ENTERED' else tfa_msg)
                    return False

                check_cookie_url = try_get(
                    tfa_results, lambda x: x[0][-1][2], compat_str)
            else:
                CHALLENGES = {
                    'LOGIN_CHALLENGE': "This device isn't recognized. For your security, Google wants to make sure it's really you.",
                    'USERNAME_RECOVERY': 'Please provide additional information to aid in the recovery process.',
                    'REAUTH': "There is something unusual about your activity. For your security, Google wants to make sure it's really you.",
                }
                challenge = CHALLENGES.get(
                    challenge_str,
                    '%s returned error %s.' % (self.IE_NAME, challenge_str))
                warn('%s\nGo to https://accounts.google.com/, login and solve a challenge.' % challenge)
                return False
        else:
            check_cookie_url = try_get(res, lambda x: x[2], compat_str)

        if not check_cookie_url:
            warn('Unable to extract CheckCookie URL')
            return False

        check_cookie_results = self._download_webpage(
            check_cookie_url, None, 'Checking cookie', fatal=False)

        if check_cookie_results is False:
            return False

        if 'https://myaccount.google.com/' not in check_cookie_results:
            warn('Unable to log in')
            return False

        return True
        '''

    def _initialize_consent(self):
        cookies = self._get_cookies('https://www.youtube.com/')
        if cookies.get('__Secure-3PSID'):
            return
        consent_id = None
        consent = cookies.get('CONSENT')
        if consent:
            if 'YES' in consent.value:
                return
            consent_id = self._search_regex(
                r'PENDING\+(\d+)', consent.value, 'consent', default=None)
        if not consent_id:
            consent_id = random.randint(100, 999)
        self._set_cookie('.youtube.com', 'CONSENT', 'YES+cb.20210328-17-p0.en+FX+%s' % consent_id)

    def _real_initialize(self):
        self._initialize_consent()
        if self._downloader is None:
            return
        if not self._login():
            return

    _YT_INITIAL_DATA_RE = r'(?:window\s*\[\s*["\']ytInitialData["\']\s*\]|ytInitialData)\s*=\s*({.+?})\s*;'
    _YT_INITIAL_PLAYER_RESPONSE_RE = r'ytInitialPlayerResponse\s*=\s*({.+?})\s*;'
    _YT_INITIAL_BOUNDARY_RE = r'(?:var\s+meta|</script|if\s*\(window\.ytcsi\)|\n)'

    _YT_DEFAULT_YTCFGS = {
        'WEB': {
            'INNERTUBE_API_VERSION': 'v1',
            'INNERTUBE_CLIENT_NAME': 'WEB',
            'INNERTUBE_CLIENT_VERSION': '2.20210622.10.00',
            'INNERTUBE_API_KEY': 'AIzaSyAO_FJ2SlqU8Q4STEHLGCilw_Y9_11qcW8',
            'INNERTUBE_CONTEXT': {
                'client': {
                    'clientName': 'WEB',
                    'clientVersion': '2.20210622.10.00',
                    'hl': 'en',
                }
            },
            'INNERTUBE_CONTEXT_CLIENT_NAME': 1
        },
        'WEB_REMIX': {
            'INNERTUBE_API_VERSION': 'v1',
            'INNERTUBE_CLIENT_NAME': 'WEB_REMIX',
            'INNERTUBE_CLIENT_VERSION': '1.20210621.00.00',
            'INNERTUBE_API_KEY': 'AIzaSyC9XL3ZjWddXya6X74dJoCTL-WEYFDNX30',
            'INNERTUBE_CONTEXT': {
                'client': {
                    'clientName': 'WEB_REMIX',
                    'clientVersion': '1.20210621.00.00',
                    'hl': 'en',
                }
            },
            'INNERTUBE_CONTEXT_CLIENT_NAME': 67
        },
        'WEB_EMBEDDED_PLAYER': {
            'INNERTUBE_API_VERSION': 'v1',
            'INNERTUBE_CLIENT_NAME': 'WEB_EMBEDDED_PLAYER',
            'INNERTUBE_CLIENT_VERSION': '1.20210620.0.1',
            'INNERTUBE_API_KEY': 'AIzaSyAO_FJ2SlqU8Q4STEHLGCilw_Y9_11qcW8',
            'INNERTUBE_CONTEXT': {
                'client': {
                    'clientName': 'WEB_EMBEDDED_PLAYER',
                    'clientVersion': '1.20210620.0.1',
                    'hl': 'en',
                }
            },
            'INNERTUBE_CONTEXT_CLIENT_NAME': 56
        },
        'ANDROID': {
            'INNERTUBE_API_VERSION': 'v1',
            'INNERTUBE_CLIENT_NAME': 'ANDROID',
            'INNERTUBE_CLIENT_VERSION': '16.20',
            'INNERTUBE_API_KEY': 'AIzaSyAO_FJ2SlqU8Q4STEHLGCilw_Y9_11qcW8',
            'INNERTUBE_CONTEXT': {
                'client': {
                    'clientName': 'ANDROID',
                    'clientVersion': '16.20',
                    'hl': 'en',
                }
            },
            'INNERTUBE_CONTEXT_CLIENT_NAME': 3
        },
        'ANDROID_EMBEDDED_PLAYER': {
            'INNERTUBE_API_VERSION': 'v1',
            'INNERTUBE_CLIENT_NAME': 'ANDROID_EMBEDDED_PLAYER',
            'INNERTUBE_CLIENT_VERSION': '16.20',
            'INNERTUBE_API_KEY': 'AIzaSyAO_FJ2SlqU8Q4STEHLGCilw_Y9_11qcW8',
            'INNERTUBE_CONTEXT': {
                'client': {
                    'clientName': 'ANDROID_EMBEDDED_PLAYER',
                    'clientVersion': '16.20',
                    'hl': 'en',
                }
            },
            'INNERTUBE_CONTEXT_CLIENT_NAME': 55
        },
        'ANDROID_MUSIC': {
            'INNERTUBE_API_VERSION': 'v1',
            'INNERTUBE_CLIENT_NAME': 'ANDROID_MUSIC',
            'INNERTUBE_CLIENT_VERSION': '4.32',
            'INNERTUBE_API_KEY': 'AIzaSyC9XL3ZjWddXya6X74dJoCTL-WEYFDNX30',
            'INNERTUBE_CONTEXT': {
                'client': {
                    'clientName': 'ANDROID_MUSIC',
                    'clientVersion': '4.32',
                    'hl': 'en',
                }
            },
            'INNERTUBE_CONTEXT_CLIENT_NAME': 21
        },
        'IOS': {
            'INNERTUBE_API_VERSION': 'v1',
            'INNERTUBE_CLIENT_NAME': 'IOS',
            'INNERTUBE_CLIENT_VERSION': '16.20',
            'INNERTUBE_API_KEY': 'AIzaSyAO_FJ2SlqU8Q4STEHLGCilw_Y9_11qcW8',
            'INNERTUBE_CONTEXT': {
                'client': {
                    'clientName': 'IOS',
                    'clientVersion': '16.20',
                    'hl': 'en',
                }
            },
            'INNERTUBE_CONTEXT_CLIENT_NAME': 5

        },
        'IOS_MUSIC': {
            'INNERTUBE_API_VERSION': 'v1',
            'INNERTUBE_CLIENT_NAME': 'IOS_MUSIC',
            'INNERTUBE_CLIENT_VERSION': '4.32',
            'INNERTUBE_API_KEY': 'AIzaSyDK3iBpDP9nHVTk2qL73FLJICfOC3c51Og',
            'INNERTUBE_CONTEXT': {
                'client': {
                    'clientName': 'IOS_MUSIC',
                    'clientVersion': '4.32',
                    'hl': 'en',
                }
            },
            'INNERTUBE_CONTEXT_CLIENT_NAME': 26
        },
        'IOS_MESSAGES_EXTENSION': {
            'INNERTUBE_API_VERSION': 'v1',
            'INNERTUBE_CLIENT_NAME': 'IOS_MESSAGES_EXTENSION',
            'INNERTUBE_CLIENT_VERSION': '16.20',
            'INNERTUBE_API_KEY': 'AIzaSyDCU8hByM-4DrUqRUYnGn-3llEO78bcxq8',
            'INNERTUBE_CONTEXT': {
                'client': {
                    'clientName': 'IOS_MESSAGES_EXTENSION',
                    'clientVersion': '16.20',
                    'hl': 'en',
                }
            },
            'INNERTUBE_CONTEXT_CLIENT_NAME': 66
        }
    }

    _YT_DEFAULT_INNERTUBE_HOSTS = {
        'DIRECT': 'youtubei.googleapis.com',
        'WEB': 'www.youtube.com',
        'WEB_REMIX': 'music.youtube.com',
        'ANDROID_MUSIC': 'music.youtube.com'
    }

    # clients starting with _ cannot be explicity requested by the user
    _YT_CLIENTS = {
        'web': 'WEB',
        'web_music': 'WEB_REMIX',
        '_web_embedded': 'WEB_EMBEDDED_PLAYER',
        '_web_agegate': 'TVHTML5',
        'android': 'ANDROID',
        'android_music': 'ANDROID_MUSIC',
        '_android_embedded': 'ANDROID_EMBEDDED_PLAYER',
        '_android_agegate': 'ANDROID',
        'ios': 'IOS',
        'ios_music': 'IOS_MUSIC',
        '_ios_embedded': 'IOS_MESSAGES_EXTENSION',
        '_ios_agegate': 'IOS'
    }

    def _get_default_ytcfg(self, client='WEB'):
        if client in self._YT_DEFAULT_YTCFGS:
            return copy.deepcopy(self._YT_DEFAULT_YTCFGS[client])
        self.write_debug(f'INNERTUBE default client {client} does not exist - falling back to WEB client.')
        return copy.deepcopy(self._YT_DEFAULT_YTCFGS['WEB'])

    def _get_innertube_host(self, client='WEB'):
        return dict_get(self._YT_DEFAULT_INNERTUBE_HOSTS, (client, 'WEB'))

    def _ytcfg_get_safe(self, ytcfg, getter, expected_type=None, default_client='WEB'):
        # try_get but with fallback to default ytcfg client values when present
        _func = lambda y: try_get(y, getter, expected_type)
        return _func(ytcfg) or _func(self._get_default_ytcfg(default_client))

    def _extract_client_name(self, ytcfg, default_client='WEB'):
        return self._ytcfg_get_safe(ytcfg, lambda x: x['INNERTUBE_CLIENT_NAME'], compat_str, default_client)

    @staticmethod
    def _extract_session_index(*data):
        for ytcfg in data:
            session_index = int_or_none(try_get(ytcfg, lambda x: x['SESSION_INDEX']))
            if session_index is not None:
                return session_index

    def _extract_client_version(self, ytcfg, default_client='WEB'):
        return self._ytcfg_get_safe(ytcfg, lambda x: x['INNERTUBE_CLIENT_VERSION'], compat_str, default_client)

    def _extract_api_key(self, ytcfg=None, default_client='WEB'):
        return self._ytcfg_get_safe(ytcfg, lambda x: x['INNERTUBE_API_KEY'], compat_str, default_client)

    def _extract_context(self, ytcfg=None, default_client='WEB'):
        _get_context = lambda y: try_get(y, lambda x: x['INNERTUBE_CONTEXT'], dict)
        context = _get_context(ytcfg)
        if context:
            return context

        context = _get_context(self._get_default_ytcfg(default_client))
        if not ytcfg:
            return context

        # Recreate the client context (required)
        context['client'].update({
            'clientVersion': self._extract_client_version(ytcfg, default_client),
            'clientName': self._extract_client_name(ytcfg, default_client),
        })
        visitor_data = try_get(ytcfg, lambda x: x['VISITOR_DATA'], compat_str)
        if visitor_data:
            context['client']['visitorData'] = visitor_data
        return context

    def _generate_sapisidhash_header(self, origin='https://www.youtube.com'):
        # Sometimes SAPISID cookie isn't present but __Secure-3PAPISID is.
        # See: https://github.com/yt-dlp/yt-dlp/issues/393
        yt_cookies = self._get_cookies('https://www.youtube.com')
        sapisid_cookie = dict_get(
            yt_cookies, ('__Secure-3PAPISID', 'SAPISID'))
        if sapisid_cookie is None or not sapisid_cookie.value:
            return
        time_now = round(time.time())
        # SAPISID cookie is required if not already present
        if not yt_cookies.get('SAPISID'):
            self.write_debug('Copying __Secure-3PAPISID cookie to SAPISID cookie', only_once=True)
            self._set_cookie(
                '.youtube.com', 'SAPISID', sapisid_cookie.value, secure=True, expire_time=time_now + 3600)
        self.write_debug('Extracted SAPISID cookie', only_once=True)
        # SAPISIDHASH algorithm from https://stackoverflow.com/a/32065323
        sapisidhash = hashlib.sha1(
            f'{time_now} {sapisid_cookie.value} {origin}'.encode('utf-8')).hexdigest()
        return f'SAPISIDHASH {time_now}_{sapisidhash}'

    def _call_api(self, ep, query, video_id, fatal=True, headers=None,
                  note='Downloading API JSON', errnote='Unable to download API page',
                  context=None, api_key=None, api_hostname=None, default_client='WEB'):

        data = {'context': context} if context else {'context': self._extract_context(default_client=default_client)}
        data.update(query)
        real_headers = self.generate_api_headers(default_client=default_client)
        real_headers.update({'content-type': 'application/json'})
        if headers:
            real_headers.update(headers)
        return self._download_json(
            'https://%s/youtubei/v1/%s' % (api_hostname or self._get_innertube_host(default_client), ep),
            video_id=video_id, fatal=fatal, note=note, errnote=errnote,
            data=json.dumps(data).encode('utf8'), headers=real_headers,
            query={'key': api_key or self._extract_api_key()})

    def extract_yt_initial_data(self, video_id, webpage):
        return self._parse_json(
            self._search_regex(
                (r'%s\s*%s' % (self._YT_INITIAL_DATA_RE, self._YT_INITIAL_BOUNDARY_RE),
                 self._YT_INITIAL_DATA_RE), webpage, 'yt initial data'),
            video_id)

    def _extract_identity_token(self, webpage, item_id):
        if not webpage:
            return None
        ytcfg = self.extract_ytcfg(item_id, webpage)
        if ytcfg:
            token = try_get(ytcfg, lambda x: x['ID_TOKEN'], compat_str)
            if token:
                return token
        return self._search_regex(
            r'\bID_TOKEN["\']\s*:\s*["\'](.+?)["\']', webpage,
            'identity token', default=None)

    @staticmethod
    def _extract_account_syncid(*args):
        """
        Extract syncId required to download private playlists of secondary channels
        @params response and/or ytcfg
        """
        for data in args:
            # ytcfg includes channel_syncid if on secondary channel
            delegated_sid = try_get(data, lambda x: x['DELEGATED_SESSION_ID'], compat_str)
            if delegated_sid:
                return delegated_sid
            sync_ids = (try_get(
                data, (lambda x: x['responseContext']['mainAppWebResponseContext']['datasyncId'],
                       lambda x: x['DATASYNC_ID']), compat_str) or '').split("||")
            if len(sync_ids) >= 2 and sync_ids[1]:
                # datasyncid is of the form "channel_syncid||user_syncid" for secondary channel
                # and just "user_syncid||" for primary channel. We only want the channel_syncid
                return sync_ids[0]

    def extract_ytcfg(self, video_id, webpage):
        if not webpage:
            return {}
        return self._parse_json(
            self._search_regex(
                r'ytcfg\.set\s*\(\s*({.+?})\s*\)\s*;', webpage, 'ytcfg',
                default='{}'), video_id, fatal=False) or {}

    def generate_api_headers(
            self, ytcfg=None, identity_token=None, account_syncid=None,
            visitor_data=None, api_hostname=None, default_client='WEB', session_index=None):
        origin = 'https://' + (api_hostname if api_hostname else self._get_innertube_host(default_client))
        headers = {
            'X-YouTube-Client-Name': compat_str(
                self._ytcfg_get_safe(ytcfg, lambda x: x['INNERTUBE_CONTEXT_CLIENT_NAME'], default_client=default_client)),
            'X-YouTube-Client-Version': self._extract_client_version(ytcfg, default_client),
            'Origin': origin
        }
        if not visitor_data and ytcfg:
            visitor_data = try_get(
                self._extract_context(ytcfg, default_client), lambda x: x['client']['visitorData'], compat_str)
        if identity_token:
            headers['X-Youtube-Identity-Token'] = identity_token
        if account_syncid:
            headers['X-Goog-PageId'] = account_syncid
        if session_index is None and ytcfg:
            session_index = self._extract_session_index(ytcfg)
        if account_syncid or session_index is not None:
            headers['X-Goog-AuthUser'] = session_index if session_index is not None else 0
        if visitor_data:
            headers['X-Goog-Visitor-Id'] = visitor_data
        auth = self._generate_sapisidhash_header(origin)
        if auth is not None:
            headers['Authorization'] = auth
            headers['X-Origin'] = origin
        return headers

    @staticmethod
    def _build_api_continuation_query(continuation, ctp=None):
        query = {
            'continuation': continuation
        }
        # TODO: Inconsistency with clickTrackingParams.
        # Currently we have a fixed ctp contained within context (from ytcfg)
        # and a ctp in root query for continuation.
        if ctp:
            query['clickTracking'] = {'clickTrackingParams': ctp}
        return query

    @classmethod
    def _extract_next_continuation_data(cls, renderer):
        next_continuation = try_get(
            renderer, (lambda x: x['continuations'][0]['nextContinuationData'],
                       lambda x: x['continuation']['reloadContinuationData']), dict)
        if not next_continuation:
            return
        continuation = next_continuation.get('continuation')
        if not continuation:
            return
        ctp = next_continuation.get('clickTrackingParams')
        return cls._build_api_continuation_query(continuation, ctp)

    @classmethod
    def _extract_continuation_ep_data(cls, continuation_ep: dict):
        if isinstance(continuation_ep, dict):
            continuation = try_get(
                continuation_ep, lambda x: x['continuationCommand']['token'], compat_str)
            if not continuation:
                return
            ctp = continuation_ep.get('clickTrackingParams')
            return cls._build_api_continuation_query(continuation, ctp)

    @classmethod
    def _extract_continuation(cls, renderer):
        next_continuation = cls._extract_next_continuation_data(renderer)
        if next_continuation:
            return next_continuation

        contents = []
        for key in ('contents', 'items'):
            contents.extend(try_get(renderer, lambda x: x[key], list) or [])

        for content in contents:
            if not isinstance(content, dict):
                continue
            continuation_ep = try_get(
                content, (lambda x: x['continuationItemRenderer']['continuationEndpoint'],
                          lambda x: x['continuationItemRenderer']['button']['buttonRenderer']['command']),
                dict)
            continuation = cls._extract_continuation_ep_data(continuation_ep)
            if continuation:
                return continuation

    @classmethod
    def _extract_alerts(cls, data):
        for alert_dict in try_get(data, lambda x: x['alerts'], list) or []:
            if not isinstance(alert_dict, dict):
                continue
            for alert in alert_dict.values():
                alert_type = alert.get('type')
                if not alert_type:
                    continue
                message = cls._get_text(alert.get('text'))
                if message:
                    yield alert_type, message

    def _report_alerts(self, alerts, expected=True):
        errors = []
        warnings = []
        for alert_type, alert_message in alerts:
            if alert_type.lower() == 'error':
                errors.append([alert_type, alert_message])
            else:
                warnings.append([alert_type, alert_message])

        for alert_type, alert_message in (warnings + errors[:-1]):
            self.report_warning('YouTube said: %s - %s' % (alert_type, alert_message))
        if errors:
            raise ExtractorError('YouTube said: %s' % errors[-1][1], expected=expected)

    def _extract_and_report_alerts(self, data, *args, **kwargs):
        return self._report_alerts(self._extract_alerts(data), *args, **kwargs)

    def _extract_badges(self, renderer: dict):
        badges = set()
        for badge in try_get(renderer, lambda x: x['badges'], list) or []:
            label = try_get(badge, lambda x: x['metadataBadgeRenderer']['label'], compat_str)
            if label:
                badges.add(label.lower())
        return badges

    @staticmethod
    def _get_text(data, getter=None, max_runs=None):
        for get in variadic(getter):
            d = try_get(data, get) if get is not None else data
            text = try_get(d, lambda x: x['simpleText'], compat_str)
            if text:
                return text
            runs = try_get(d, lambda x: x['runs'], list) or []
            if not runs and isinstance(d, list):
                runs = d

            def get_runs(runs):
                for run in runs[:min(len(runs), max_runs or len(runs))]:
                    yield try_get(run, lambda x: x['text'], compat_str) or ''

            text = ''.join(get_runs(runs))
            if text:
                return text

    def _extract_response(self, item_id, query, note='Downloading API JSON', headers=None,
                          ytcfg=None, check_get_keys=None, ep='browse', fatal=True, api_hostname=None,
                          default_client='WEB'):
        response = None
        last_error = None
        count = -1
        retries = self.get_param('extractor_retries', 3)
        if check_get_keys is None:
            check_get_keys = []
        while count < retries:
            count += 1
            if last_error:
                self.report_warning('%s. Retrying ...' % last_error)
            try:
                response = self._call_api(
                    ep=ep, fatal=True, headers=headers,
                    video_id=item_id, query=query,
                    context=self._extract_context(ytcfg, default_client),
                    api_key=self._extract_api_key(ytcfg, default_client),
                    api_hostname=api_hostname, default_client=default_client,
                    note='%s%s' % (note, ' (retry #%d)' % count if count else ''))
            except ExtractorError as e:
                if isinstance(e.cause, network_exceptions):
                    # Downloading page may result in intermittent 5xx HTTP error
                    # Sometimes a 404 is also recieved. See: https://github.com/ytdl-org/youtube-dl/issues/28289
                    # We also want to catch all other network exceptions since errors in later pages can be troublesome
                    # See https://github.com/yt-dlp/yt-dlp/issues/507#issuecomment-880188210
                    if not isinstance(e.cause, compat_HTTPError) or e.cause.code not in (403, 429):
                        last_error = error_to_compat_str(e.cause or e)
                        if count < retries:
                            continue
                if fatal:
                    raise
                else:
                    self.report_warning(error_to_compat_str(e))
                    return

            else:
                # Youtube may send alerts if there was an issue with the continuation page
                try:
                    self._extract_and_report_alerts(response, expected=False)
                except ExtractorError as e:
                    if fatal:
                        raise
                    self.report_warning(error_to_compat_str(e))
                    return
                if not check_get_keys or dict_get(response, check_get_keys):
                    break
                # Youtube sometimes sends incomplete data
                # See: https://github.com/ytdl-org/youtube-dl/issues/28194
                last_error = 'Incomplete data received'
                if count >= retries:
                    if fatal:
                        raise ExtractorError(last_error)
                    else:
                        self.report_warning(last_error)
                        return
        return response

    @staticmethod
    def is_music_url(url):
        return re.match(r'https?://music\.youtube\.com/', url) is not None

    def _extract_video(self, renderer):
        video_id = renderer.get('videoId')
        title = self._get_text(renderer.get('title'))
        description = self._get_text(renderer.get('descriptionSnippet'))
        duration = parse_duration(self._get_text(renderer.get('lengthText')))
        view_count_text = self._get_text(renderer.get('viewCountText')) or ''
        view_count = str_to_int(self._search_regex(
            r'^([\d,]+)', re.sub(r'\s', '', view_count_text),
            'view count', default=None))

        uploader = self._get_text(renderer, (lambda x: x['ownerText'], lambda x: x['shortBylineText']))

        return {
            '_type': 'url',
            'ie_key': YoutubeIE.ie_key(),
            'id': video_id,
            'url': video_id,
            'title': title,
            'description': description,
            'duration': duration,
            'view_count': view_count,
            'uploader': uploader,
        }


class YoutubeIE(YoutubeBaseInfoExtractor):
    IE_DESC = 'YouTube.com'
    _INVIDIOUS_SITES = (
        # invidious-redirect websites
        r'(?:www\.)?redirect\.invidious\.io',
        r'(?:(?:www|dev)\.)?invidio\.us',
        # Invidious instances taken from https://github.com/iv-org/documentation/blob/master/Invidious-Instances.md
        r'(?:www\.)?invidious\.pussthecat\.org',
        r'(?:www\.)?invidious\.zee\.li',
        r'(?:www\.)?invidious\.ethibox\.fr',
        r'(?:www\.)?invidious\.3o7z6yfxhbw7n3za4rss6l434kmv55cgw2vuziwuigpwegswvwzqipyd\.onion',
        # youtube-dl invidious instances list
        r'(?:(?:www|no)\.)?invidiou\.sh',
        r'(?:(?:www|fi)\.)?invidious\.snopyta\.org',
        r'(?:www\.)?invidious\.kabi\.tk',
        r'(?:www\.)?invidious\.mastodon\.host',
        r'(?:www\.)?invidious\.zapashcanon\.fr',
        r'(?:www\.)?(?:invidious(?:-us)?|piped)\.kavin\.rocks',
        r'(?:www\.)?invidious\.tinfoil-hat\.net',
        r'(?:www\.)?invidious\.himiko\.cloud',
        r'(?:www\.)?invidious\.reallyancient\.tech',
        r'(?:www\.)?invidious\.tube',
        r'(?:www\.)?invidiou\.site',
        r'(?:www\.)?invidious\.site',
        r'(?:www\.)?invidious\.xyz',
        r'(?:www\.)?invidious\.nixnet\.xyz',
        r'(?:www\.)?invidious\.048596\.xyz',
        r'(?:www\.)?invidious\.drycat\.fr',
        r'(?:www\.)?inv\.skyn3t\.in',
        r'(?:www\.)?tube\.poal\.co',
        r'(?:www\.)?tube\.connect\.cafe',
        r'(?:www\.)?vid\.wxzm\.sx',
        r'(?:www\.)?vid\.mint\.lgbt',
        r'(?:www\.)?vid\.puffyan\.us',
        r'(?:www\.)?yewtu\.be',
        r'(?:www\.)?yt\.elukerio\.org',
        r'(?:www\.)?yt\.lelux\.fi',
        r'(?:www\.)?invidious\.ggc-project\.de',
        r'(?:www\.)?yt\.maisputain\.ovh',
        r'(?:www\.)?ytprivate\.com',
        r'(?:www\.)?invidious\.13ad\.de',
        r'(?:www\.)?invidious\.toot\.koeln',
        r'(?:www\.)?invidious\.fdn\.fr',
        r'(?:www\.)?watch\.nettohikari\.com',
        r'(?:www\.)?invidious\.namazso\.eu',
        r'(?:www\.)?invidious\.silkky\.cloud',
        r'(?:www\.)?invidious\.exonip\.de',
        r'(?:www\.)?invidious\.riverside\.rocks',
        r'(?:www\.)?invidious\.blamefran\.net',
        r'(?:www\.)?invidious\.moomoo\.de',
        r'(?:www\.)?ytb\.trom\.tf',
        r'(?:www\.)?yt\.cyberhost\.uk',
        r'(?:www\.)?kgg2m7yk5aybusll\.onion',
        r'(?:www\.)?qklhadlycap4cnod\.onion',
        r'(?:www\.)?axqzx4s6s54s32yentfqojs3x5i7faxza6xo3ehd4bzzsg2ii4fv2iid\.onion',
        r'(?:www\.)?c7hqkpkpemu6e7emz5b4vyz7idjgdvgaaa3dyimmeojqbgpea3xqjoid\.onion',
        r'(?:www\.)?fz253lmuao3strwbfbmx46yu7acac2jz27iwtorgmbqlkurlclmancad\.onion',
        r'(?:www\.)?invidious\.l4qlywnpwqsluw65ts7md3khrivpirse744un3x7mlskqauz5pyuzgqd\.onion',
        r'(?:www\.)?owxfohz4kjyv25fvlqilyxast7inivgiktls3th44jhk3ej3i7ya\.b32\.i2p',
        r'(?:www\.)?4l2dgddgsrkf2ous66i6seeyi6etzfgrue332grh2n7madpwopotugyd\.onion',
        r'(?:www\.)?w6ijuptxiku4xpnnaetxvnkc5vqcdu7mgns2u77qefoixi63vbvnpnqd\.onion',
        r'(?:www\.)?kbjggqkzv65ivcqj6bumvp337z6264huv5kpkwuv6gu5yjiskvan7fad\.onion',
        r'(?:www\.)?grwp24hodrefzvjjuccrkw3mjq4tzhaaq32amf33dzpmuxe7ilepcmad\.onion',
        r'(?:www\.)?hpniueoejy4opn7bc4ftgazyqjoeqwlvh2uiku2xqku6zpoa4bf5ruid\.onion',
    )
    _VALID_URL = r"""(?x)^
                     (
                         (?:https?://|//)                                    # http(s):// or protocol-independent URL
                         (?:(?:(?:(?:\w+\.)?[yY][oO][uU][tT][uU][bB][eE](?:-nocookie|kids)?\.com|
                            (?:www\.)?deturl\.com/www\.youtube\.com|
                            (?:www\.)?pwnyoutube\.com|
                            (?:www\.)?hooktube\.com|
                            (?:www\.)?yourepeat\.com|
                            tube\.majestyc\.net|
                            %(invidious)s|
                            youtube\.googleapis\.com)/                        # the various hostnames, with wildcard subdomains
                         (?:.*?\#/)?                                          # handle anchor (#/) redirect urls
                         (?:                                                  # the various things that can precede the ID:
                             (?:(?:v|embed|e)/(?!videoseries))                # v/ or embed/ or e/
                             |(?:                                             # or the v= param in all its forms
                                 (?:(?:watch|movie)(?:_popup)?(?:\.php)?/?)?  # preceding watch(_popup|.php) or nothing (like /?v=xxxx)
                                 (?:\?|\#!?)                                  # the params delimiter ? or # or #!
                                 (?:.*?[&;])??                                # any other preceding param (like /?s=tuff&v=xxxx or ?s=tuff&amp;v=V36LpHqtcDY)
                                 v=
                             )
                         ))
                         |(?:
                            youtu\.be|                                        # just youtu.be/xxxx
                            vid\.plus|                                        # or vid.plus/xxxx
                            zwearz\.com/watch|                                # or zwearz.com/watch/xxxx
                            i\.ytimg\.com/vi|                                 # or i.ytimg.com/vi/xxx
                            y2u\.be|                                          # or y2x.be/xxxx
                            %(invidious)s
                         )/
                         |(?:www\.)?cleanvideosearch\.com/media/action/yt/watch\?videoId=
                         )
                     )?                                                       # all until now is optional -> you can pass the naked ID
                     (?P<id>[0-9A-Za-z_-]{11})                                # here is it! the YouTube video ID
                     (?(1).+)?                                                # if we found the ID, everything can follow
                     (?:\#|$)""" % {
        'invidious': '|'.join(_INVIDIOUS_SITES),
    }
    _PLAYER_INFO_RE = (
        r'/s/player/(?P<id>[a-zA-Z0-9_-]{8,})/player',
        r'/(?P<id>[a-zA-Z0-9_-]{8,})/player(?:_ias\.vflset(?:/[a-zA-Z]{2,3}_[a-zA-Z]{2,3})?|-plasma-ias-(?:phone|tablet)-[a-z]{2}_[A-Z]{2}\.vflset)/base\.js$',
        r'\b(?P<id>vfl[a-zA-Z0-9_-]+)\b.*?\.js$',
    )
    _formats = {
        '5': {'ext': 'flv', 'width': 400, 'height': 240, 'acodec': 'mp3', 'abr': 64, 'vcodec': 'h263'},
        '6': {'ext': 'flv', 'width': 450, 'height': 270, 'acodec': 'mp3', 'abr': 64, 'vcodec': 'h263'},
        '13': {'ext': '3gp', 'acodec': 'aac', 'vcodec': 'mp4v'},
        '17': {'ext': '3gp', 'width': 176, 'height': 144, 'acodec': 'aac', 'abr': 24, 'vcodec': 'mp4v'},
        '18': {'ext': 'mp4', 'width': 640, 'height': 360, 'acodec': 'aac', 'abr': 96, 'vcodec': 'h264'},
        '22': {'ext': 'mp4', 'width': 1280, 'height': 720, 'acodec': 'aac', 'abr': 192, 'vcodec': 'h264'},
        '34': {'ext': 'flv', 'width': 640, 'height': 360, 'acodec': 'aac', 'abr': 128, 'vcodec': 'h264'},
        '35': {'ext': 'flv', 'width': 854, 'height': 480, 'acodec': 'aac', 'abr': 128, 'vcodec': 'h264'},
        # itag 36 videos are either 320x180 (BaW_jenozKc) or 320x240 (__2ABJjxzNo), abr varies as well
        '36': {'ext': '3gp', 'width': 320, 'acodec': 'aac', 'vcodec': 'mp4v'},
        '37': {'ext': 'mp4', 'width': 1920, 'height': 1080, 'acodec': 'aac', 'abr': 192, 'vcodec': 'h264'},
        '38': {'ext': 'mp4', 'width': 4096, 'height': 3072, 'acodec': 'aac', 'abr': 192, 'vcodec': 'h264'},
        '43': {'ext': 'webm', 'width': 640, 'height': 360, 'acodec': 'vorbis', 'abr': 128, 'vcodec': 'vp8'},
        '44': {'ext': 'webm', 'width': 854, 'height': 480, 'acodec': 'vorbis', 'abr': 128, 'vcodec': 'vp8'},
        '45': {'ext': 'webm', 'width': 1280, 'height': 720, 'acodec': 'vorbis', 'abr': 192, 'vcodec': 'vp8'},
        '46': {'ext': 'webm', 'width': 1920, 'height': 1080, 'acodec': 'vorbis', 'abr': 192, 'vcodec': 'vp8'},
        '59': {'ext': 'mp4', 'width': 854, 'height': 480, 'acodec': 'aac', 'abr': 128, 'vcodec': 'h264'},
        '78': {'ext': 'mp4', 'width': 854, 'height': 480, 'acodec': 'aac', 'abr': 128, 'vcodec': 'h264'},


        # 3D videos
        '82': {'ext': 'mp4', 'height': 360, 'format_note': '3D', 'acodec': 'aac', 'abr': 128, 'vcodec': 'h264', 'preference': -20},
        '83': {'ext': 'mp4', 'height': 480, 'format_note': '3D', 'acodec': 'aac', 'abr': 128, 'vcodec': 'h264', 'preference': -20},
        '84': {'ext': 'mp4', 'height': 720, 'format_note': '3D', 'acodec': 'aac', 'abr': 192, 'vcodec': 'h264', 'preference': -20},
        '85': {'ext': 'mp4', 'height': 1080, 'format_note': '3D', 'acodec': 'aac', 'abr': 192, 'vcodec': 'h264', 'preference': -20},
        '100': {'ext': 'webm', 'height': 360, 'format_note': '3D', 'acodec': 'vorbis', 'abr': 128, 'vcodec': 'vp8', 'preference': -20},
        '101': {'ext': 'webm', 'height': 480, 'format_note': '3D', 'acodec': 'vorbis', 'abr': 192, 'vcodec': 'vp8', 'preference': -20},
        '102': {'ext': 'webm', 'height': 720, 'format_note': '3D', 'acodec': 'vorbis', 'abr': 192, 'vcodec': 'vp8', 'preference': -20},

        # Apple HTTP Live Streaming
        '91': {'ext': 'mp4', 'height': 144, 'format_note': 'HLS', 'acodec': 'aac', 'abr': 48, 'vcodec': 'h264', 'preference': -10},
        '92': {'ext': 'mp4', 'height': 240, 'format_note': 'HLS', 'acodec': 'aac', 'abr': 48, 'vcodec': 'h264', 'preference': -10},
        '93': {'ext': 'mp4', 'height': 360, 'format_note': 'HLS', 'acodec': 'aac', 'abr': 128, 'vcodec': 'h264', 'preference': -10},
        '94': {'ext': 'mp4', 'height': 480, 'format_note': 'HLS', 'acodec': 'aac', 'abr': 128, 'vcodec': 'h264', 'preference': -10},
        '95': {'ext': 'mp4', 'height': 720, 'format_note': 'HLS', 'acodec': 'aac', 'abr': 256, 'vcodec': 'h264', 'preference': -10},
        '96': {'ext': 'mp4', 'height': 1080, 'format_note': 'HLS', 'acodec': 'aac', 'abr': 256, 'vcodec': 'h264', 'preference': -10},
        '132': {'ext': 'mp4', 'height': 240, 'format_note': 'HLS', 'acodec': 'aac', 'abr': 48, 'vcodec': 'h264', 'preference': -10},
        '151': {'ext': 'mp4', 'height': 72, 'format_note': 'HLS', 'acodec': 'aac', 'abr': 24, 'vcodec': 'h264', 'preference': -10},

        # DASH mp4 video
        '133': {'ext': 'mp4', 'height': 240, 'format_note': 'DASH video', 'vcodec': 'h264'},
        '134': {'ext': 'mp4', 'height': 360, 'format_note': 'DASH video', 'vcodec': 'h264'},
        '135': {'ext': 'mp4', 'height': 480, 'format_note': 'DASH video', 'vcodec': 'h264'},
        '136': {'ext': 'mp4', 'height': 720, 'format_note': 'DASH video', 'vcodec': 'h264'},
        '137': {'ext': 'mp4', 'height': 1080, 'format_note': 'DASH video', 'vcodec': 'h264'},
        '138': {'ext': 'mp4', 'format_note': 'DASH video', 'vcodec': 'h264'},  # Height can vary (https://github.com/ytdl-org/youtube-dl/issues/4559)
        '160': {'ext': 'mp4', 'height': 144, 'format_note': 'DASH video', 'vcodec': 'h264'},
        '212': {'ext': 'mp4', 'height': 480, 'format_note': 'DASH video', 'vcodec': 'h264'},
        '264': {'ext': 'mp4', 'height': 1440, 'format_note': 'DASH video', 'vcodec': 'h264'},
        '298': {'ext': 'mp4', 'height': 720, 'format_note': 'DASH video', 'vcodec': 'h264', 'fps': 60},
        '299': {'ext': 'mp4', 'height': 1080, 'format_note': 'DASH video', 'vcodec': 'h264', 'fps': 60},
        '266': {'ext': 'mp4', 'height': 2160, 'format_note': 'DASH video', 'vcodec': 'h264'},

        # Dash mp4 audio
        '139': {'ext': 'm4a', 'format_note': 'DASH audio', 'acodec': 'aac', 'abr': 48, 'container': 'm4a_dash'},
        '140': {'ext': 'm4a', 'format_note': 'DASH audio', 'acodec': 'aac', 'abr': 128, 'container': 'm4a_dash'},
        '141': {'ext': 'm4a', 'format_note': 'DASH audio', 'acodec': 'aac', 'abr': 256, 'container': 'm4a_dash'},
        '256': {'ext': 'm4a', 'format_note': 'DASH audio', 'acodec': 'aac', 'container': 'm4a_dash'},
        '258': {'ext': 'm4a', 'format_note': 'DASH audio', 'acodec': 'aac', 'container': 'm4a_dash'},
        '325': {'ext': 'm4a', 'format_note': 'DASH audio', 'acodec': 'dtse', 'container': 'm4a_dash'},
        '328': {'ext': 'm4a', 'format_note': 'DASH audio', 'acodec': 'ec-3', 'container': 'm4a_dash'},

        # Dash webm
        '167': {'ext': 'webm', 'height': 360, 'width': 640, 'format_note': 'DASH video', 'container': 'webm', 'vcodec': 'vp8'},
        '168': {'ext': 'webm', 'height': 480, 'width': 854, 'format_note': 'DASH video', 'container': 'webm', 'vcodec': 'vp8'},
        '169': {'ext': 'webm', 'height': 720, 'width': 1280, 'format_note': 'DASH video', 'container': 'webm', 'vcodec': 'vp8'},
        '170': {'ext': 'webm', 'height': 1080, 'width': 1920, 'format_note': 'DASH video', 'container': 'webm', 'vcodec': 'vp8'},
        '218': {'ext': 'webm', 'height': 480, 'width': 854, 'format_note': 'DASH video', 'container': 'webm', 'vcodec': 'vp8'},
        '219': {'ext': 'webm', 'height': 480, 'width': 854, 'format_note': 'DASH video', 'container': 'webm', 'vcodec': 'vp8'},
        '278': {'ext': 'webm', 'height': 144, 'format_note': 'DASH video', 'container': 'webm', 'vcodec': 'vp9'},
        '242': {'ext': 'webm', 'height': 240, 'format_note': 'DASH video', 'vcodec': 'vp9'},
        '243': {'ext': 'webm', 'height': 360, 'format_note': 'DASH video', 'vcodec': 'vp9'},
        '244': {'ext': 'webm', 'height': 480, 'format_note': 'DASH video', 'vcodec': 'vp9'},
        '245': {'ext': 'webm', 'height': 480, 'format_note': 'DASH video', 'vcodec': 'vp9'},
        '246': {'ext': 'webm', 'height': 480, 'format_note': 'DASH video', 'vcodec': 'vp9'},
        '247': {'ext': 'webm', 'height': 720, 'format_note': 'DASH video', 'vcodec': 'vp9'},
        '248': {'ext': 'webm', 'height': 1080, 'format_note': 'DASH video', 'vcodec': 'vp9'},
        '271': {'ext': 'webm', 'height': 1440, 'format_note': 'DASH video', 'vcodec': 'vp9'},
        # itag 272 videos are either 3840x2160 (e.g. RtoitU2A-3E) or 7680x4320 (sLprVF6d7Ug)
        '272': {'ext': 'webm', 'height': 2160, 'format_note': 'DASH video', 'vcodec': 'vp9'},
        '302': {'ext': 'webm', 'height': 720, 'format_note': 'DASH video', 'vcodec': 'vp9', 'fps': 60},
        '303': {'ext': 'webm', 'height': 1080, 'format_note': 'DASH video', 'vcodec': 'vp9', 'fps': 60},
        '308': {'ext': 'webm', 'height': 1440, 'format_note': 'DASH video', 'vcodec': 'vp9', 'fps': 60},
        '313': {'ext': 'webm', 'height': 2160, 'format_note': 'DASH video', 'vcodec': 'vp9'},
        '315': {'ext': 'webm', 'height': 2160, 'format_note': 'DASH video', 'vcodec': 'vp9', 'fps': 60},

        # Dash webm audio
        '171': {'ext': 'webm', 'acodec': 'vorbis', 'format_note': 'DASH audio', 'abr': 128},
        '172': {'ext': 'webm', 'acodec': 'vorbis', 'format_note': 'DASH audio', 'abr': 256},

        # Dash webm audio with opus inside
        '249': {'ext': 'webm', 'format_note': 'DASH audio', 'acodec': 'opus', 'abr': 50},
        '250': {'ext': 'webm', 'format_note': 'DASH audio', 'acodec': 'opus', 'abr': 70},
        '251': {'ext': 'webm', 'format_note': 'DASH audio', 'acodec': 'opus', 'abr': 160},

        # RTMP (unnamed)
        '_rtmp': {'protocol': 'rtmp'},

        # av01 video only formats sometimes served with "unknown" codecs
        '394': {'acodec': 'none', 'vcodec': 'av01.0.05M.08'},
        '395': {'acodec': 'none', 'vcodec': 'av01.0.05M.08'},
        '396': {'acodec': 'none', 'vcodec': 'av01.0.05M.08'},
        '397': {'acodec': 'none', 'vcodec': 'av01.0.05M.08'},
    }
    _SUBTITLE_FORMATS = ('json3', 'srv1', 'srv2', 'srv3', 'ttml', 'vtt')

    _AGE_GATE_REASONS = (
        'Sign in to confirm your age',
        'This video may be inappropriate for some users.',
        'Sorry, this content is age-restricted.')

    _GEO_BYPASS = False

    IE_NAME = 'youtube'
    _TESTS = [
        {
            'url': 'https://www.youtube.com/watch?v=BaW_jenozKc&t=1s&end=9',
            'info_dict': {
                'id': 'BaW_jenozKc',
                'ext': 'mp4',
                'title': 'youtube-dl test video "\'/\\ä↭𝕐',
                'uploader': 'Philipp Hagemeister',
                'uploader_id': 'phihag',
                'uploader_url': r're:https?://(?:www\.)?youtube\.com/user/phihag',
                'channel_id': 'UCLqxVugv74EIW3VWh2NOa3Q',
                'channel_url': r're:https?://(?:www\.)?youtube\.com/channel/UCLqxVugv74EIW3VWh2NOa3Q',
                'upload_date': '20121002',
                'description': 'test chars:  "\'/\\ä↭𝕐\ntest URL: https://github.com/rg3/youtube-dl/issues/1892\n\nThis is a test video for youtube-dl.\n\nFor more information, contact phihag@phihag.de .',
                'categories': ['Science & Technology'],
                'tags': ['youtube-dl'],
                'duration': 10,
                'view_count': int,
                'like_count': int,
                'dislike_count': int,
                'start_time': 1,
                'end_time': 9,
            }
        },
        {
            'url': '//www.YouTube.com/watch?v=yZIXLfi8CZQ',
            'note': 'Embed-only video (#1746)',
            'info_dict': {
                'id': 'yZIXLfi8CZQ',
                'ext': 'mp4',
                'upload_date': '20120608',
                'title': 'Principal Sexually Assaults A Teacher - Episode 117 - 8th June 2012',
                'description': 'md5:09b78bd971f1e3e289601dfba15ca4f7',
                'uploader': 'SET India',
                'uploader_id': 'setindia',
                'uploader_url': r're:https?://(?:www\.)?youtube\.com/user/setindia',
                'age_limit': 18,
            },
            'skip': 'Private video',
        },
        {
            'url': 'https://www.youtube.com/watch?v=BaW_jenozKc&v=yZIXLfi8CZQ',
            'note': 'Use the first video ID in the URL',
            'info_dict': {
                'id': 'BaW_jenozKc',
                'ext': 'mp4',
                'title': 'youtube-dl test video "\'/\\ä↭𝕐',
                'uploader': 'Philipp Hagemeister',
                'uploader_id': 'phihag',
                'uploader_url': r're:https?://(?:www\.)?youtube\.com/user/phihag',
                'upload_date': '20121002',
                'description': 'test chars:  "\'/\\ä↭𝕐\ntest URL: https://github.com/rg3/youtube-dl/issues/1892\n\nThis is a test video for youtube-dl.\n\nFor more information, contact phihag@phihag.de .',
                'categories': ['Science & Technology'],
                'tags': ['youtube-dl'],
                'duration': 10,
                'view_count': int,
                'like_count': int,
                'dislike_count': int,
            },
            'params': {
                'skip_download': True,
            },
        },
        {
            'url': 'https://www.youtube.com/watch?v=a9LDPn-MO4I',
            'note': '256k DASH audio (format 141) via DASH manifest',
            'info_dict': {
                'id': 'a9LDPn-MO4I',
                'ext': 'm4a',
                'upload_date': '20121002',
                'uploader_id': '8KVIDEO',
                'uploader_url': r're:https?://(?:www\.)?youtube\.com/user/8KVIDEO',
                'description': '',
                'uploader': '8KVIDEO',
                'title': 'UHDTV TEST 8K VIDEO.mp4'
            },
            'params': {
                'youtube_include_dash_manifest': True,
                'format': '141',
            },
            'skip': 'format 141 not served anymore',
        },
        # DASH manifest with encrypted signature
        {
            'url': 'https://www.youtube.com/watch?v=IB3lcPjvWLA',
            'info_dict': {
                'id': 'IB3lcPjvWLA',
                'ext': 'm4a',
                'title': 'Afrojack, Spree Wilson - The Spark (Official Music Video) ft. Spree Wilson',
                'description': 'md5:8f5e2b82460520b619ccac1f509d43bf',
                'duration': 244,
                'uploader': 'AfrojackVEVO',
                'uploader_id': 'AfrojackVEVO',
                'upload_date': '20131011',
                'abr': 129.495,
            },
            'params': {
                'youtube_include_dash_manifest': True,
                'format': '141/bestaudio[ext=m4a]',
            },
        },
        # Normal age-gate video (embed allowed)
        {
            'url': 'https://youtube.com/watch?v=HtVdAasjOgU',
            'info_dict': {
                'id': 'HtVdAasjOgU',
                'ext': 'mp4',
                'title': 'The Witcher 3: Wild Hunt - The Sword Of Destiny Trailer',
                'description': r're:(?s).{100,}About the Game\n.*?The Witcher 3: Wild Hunt.{100,}',
                'duration': 142,
                'uploader': 'The Witcher',
                'uploader_id': 'WitcherGame',
                'uploader_url': r're:https?://(?:www\.)?youtube\.com/user/WitcherGame',
                'upload_date': '20140605',
                'age_limit': 18,
            },
        },
        # video_info is None (https://github.com/ytdl-org/youtube-dl/issues/4421)
        # YouTube Red ad is not captured for creator
        {
            'url': '__2ABJjxzNo',
            'info_dict': {
                'id': '__2ABJjxzNo',
                'ext': 'mp4',
                'duration': 266,
                'upload_date': '20100430',
                'uploader_id': 'deadmau5',
                'uploader_url': r're:https?://(?:www\.)?youtube\.com/user/deadmau5',
                'creator': 'deadmau5',
                'description': 'md5:6cbcd3a92ce1bc676fc4d6ab4ace2336',
                'uploader': 'deadmau5',
                'title': 'Deadmau5 - Some Chords (HD)',
                'alt_title': 'Some Chords',
            },
            'expected_warnings': [
                'DASH manifest missing',
            ]
        },
        # Olympics (https://github.com/ytdl-org/youtube-dl/issues/4431)
        {
            'url': 'lqQg6PlCWgI',
            'info_dict': {
                'id': 'lqQg6PlCWgI',
                'ext': 'mp4',
                'duration': 6085,
                'upload_date': '20150827',
                'uploader_id': 'olympic',
                'uploader_url': r're:https?://(?:www\.)?youtube\.com/user/olympic',
                'description': 'HO09  - Women -  GER-AUS - Hockey - 31 July 2012 - London 2012 Olympic Games',
                'uploader': 'Olympics',
                'title': 'Hockey - Women -  GER-AUS - London 2012 Olympic Games',
            },
            'params': {
                'skip_download': 'requires avconv',
            }
        },
        # Non-square pixels
        {
            'url': 'https://www.youtube.com/watch?v=_b-2C3KPAM0',
            'info_dict': {
                'id': '_b-2C3KPAM0',
                'ext': 'mp4',
                'stretched_ratio': 16 / 9.,
                'duration': 85,
                'upload_date': '20110310',
                'uploader_id': 'AllenMeow',
                'uploader_url': r're:https?://(?:www\.)?youtube\.com/user/AllenMeow',
                'description': 'made by Wacom from Korea | 字幕&加油添醋 by TY\'s Allen | 感謝heylisa00cavey1001同學熱情提供梗及翻譯',
                'uploader': '孫ᄋᄅ',
                'title': '[A-made] 變態妍字幕版 太妍 我就是這樣的人',
            },
        },
        # url_encoded_fmt_stream_map is empty string
        {
            'url': 'qEJwOuvDf7I',
            'info_dict': {
                'id': 'qEJwOuvDf7I',
                'ext': 'webm',
                'title': 'Обсуждение судебной практики по выборам 14 сентября 2014 года в Санкт-Петербурге',
                'description': '',
                'upload_date': '20150404',
                'uploader_id': 'spbelect',
                'uploader': 'Наблюдатели Петербурга',
            },
            'params': {
                'skip_download': 'requires avconv',
            },
            'skip': 'This live event has ended.',
        },
        # Extraction from multiple DASH manifests (https://github.com/ytdl-org/youtube-dl/pull/6097)
        {
            'url': 'https://www.youtube.com/watch?v=FIl7x6_3R5Y',
            'info_dict': {
                'id': 'FIl7x6_3R5Y',
                'ext': 'webm',
                'title': 'md5:7b81415841e02ecd4313668cde88737a',
                'description': 'md5:116377fd2963b81ec4ce64b542173306',
                'duration': 220,
                'upload_date': '20150625',
                'uploader_id': 'dorappi2000',
                'uploader_url': r're:https?://(?:www\.)?youtube\.com/user/dorappi2000',
                'uploader': 'dorappi2000',
                'formats': 'mincount:31',
            },
            'skip': 'not actual anymore',
        },
        # DASH manifest with segment_list
        {
            'url': 'https://www.youtube.com/embed/CsmdDsKjzN8',
            'md5': '8ce563a1d667b599d21064e982ab9e31',
            'info_dict': {
                'id': 'CsmdDsKjzN8',
                'ext': 'mp4',
                'upload_date': '20150501',  # According to '<meta itemprop="datePublished"', but in other places it's 20150510
                'uploader': 'Airtek',
                'description': 'Retransmisión en directo de la XVIII media maratón de Zaragoza.',
                'uploader_id': 'UCzTzUmjXxxacNnL8I3m4LnQ',
                'title': 'Retransmisión XVIII Media maratón Zaragoza 2015',
            },
            'params': {
                'youtube_include_dash_manifest': True,
                'format': '135',  # bestvideo
            },
            'skip': 'This live event has ended.',
        },
        {
            # Multifeed videos (multiple cameras), URL is for Main Camera
            'url': 'https://www.youtube.com/watch?v=jvGDaLqkpTg',
            'info_dict': {
                'id': 'jvGDaLqkpTg',
                'title': 'Tom Clancy Free Weekend Rainbow Whatever',
                'description': 'md5:e03b909557865076822aa169218d6a5d',
            },
            'playlist': [{
                'info_dict': {
                    'id': 'jvGDaLqkpTg',
                    'ext': 'mp4',
                    'title': 'Tom Clancy Free Weekend Rainbow Whatever (Main Camera)',
                    'description': 'md5:e03b909557865076822aa169218d6a5d',
                    'duration': 10643,
                    'upload_date': '20161111',
                    'uploader': 'Team PGP',
                    'uploader_id': 'UChORY56LMMETTuGjXaJXvLg',
                    'uploader_url': r're:https?://(?:www\.)?youtube\.com/channel/UChORY56LMMETTuGjXaJXvLg',
                },
            }, {
                'info_dict': {
                    'id': '3AKt1R1aDnw',
                    'ext': 'mp4',
                    'title': 'Tom Clancy Free Weekend Rainbow Whatever (Camera 2)',
                    'description': 'md5:e03b909557865076822aa169218d6a5d',
                    'duration': 10991,
                    'upload_date': '20161111',
                    'uploader': 'Team PGP',
                    'uploader_id': 'UChORY56LMMETTuGjXaJXvLg',
                    'uploader_url': r're:https?://(?:www\.)?youtube\.com/channel/UChORY56LMMETTuGjXaJXvLg',
                },
            }, {
                'info_dict': {
                    'id': 'RtAMM00gpVc',
                    'ext': 'mp4',
                    'title': 'Tom Clancy Free Weekend Rainbow Whatever (Camera 3)',
                    'description': 'md5:e03b909557865076822aa169218d6a5d',
                    'duration': 10995,
                    'upload_date': '20161111',
                    'uploader': 'Team PGP',
                    'uploader_id': 'UChORY56LMMETTuGjXaJXvLg',
                    'uploader_url': r're:https?://(?:www\.)?youtube\.com/channel/UChORY56LMMETTuGjXaJXvLg',
                },
            }, {
                'info_dict': {
                    'id': '6N2fdlP3C5U',
                    'ext': 'mp4',
                    'title': 'Tom Clancy Free Weekend Rainbow Whatever (Camera 4)',
                    'description': 'md5:e03b909557865076822aa169218d6a5d',
                    'duration': 10990,
                    'upload_date': '20161111',
                    'uploader': 'Team PGP',
                    'uploader_id': 'UChORY56LMMETTuGjXaJXvLg',
                    'uploader_url': r're:https?://(?:www\.)?youtube\.com/channel/UChORY56LMMETTuGjXaJXvLg',
                },
            }],
            'params': {
                'skip_download': True,
            },
        },
        {
            # Multifeed video with comma in title (see https://github.com/ytdl-org/youtube-dl/issues/8536)
            'url': 'https://www.youtube.com/watch?v=gVfLd0zydlo',
            'info_dict': {
                'id': 'gVfLd0zydlo',
                'title': 'DevConf.cz 2016 Day 2 Workshops 1 14:00 - 15:30',
            },
            'playlist_count': 2,
            'skip': 'Not multifeed anymore',
        },
        {
            'url': 'https://vid.plus/FlRa-iH7PGw',
            'only_matching': True,
        },
        {
            'url': 'https://zwearz.com/watch/9lWxNJF-ufM/electra-woman-dyna-girl-official-trailer-grace-helbig.html',
            'only_matching': True,
        },
        {
            # Title with JS-like syntax "};" (see https://github.com/ytdl-org/youtube-dl/issues/7468)
            # Also tests cut-off URL expansion in video description (see
            # https://github.com/ytdl-org/youtube-dl/issues/1892,
            # https://github.com/ytdl-org/youtube-dl/issues/8164)
            'url': 'https://www.youtube.com/watch?v=lsguqyKfVQg',
            'info_dict': {
                'id': 'lsguqyKfVQg',
                'ext': 'mp4',
                'title': '{dark walk}; Loki/AC/Dishonored; collab w/Elflover21',
                'alt_title': 'Dark Walk',
                'description': 'md5:8085699c11dc3f597ce0410b0dcbb34a',
                'duration': 133,
                'upload_date': '20151119',
                'uploader_id': 'IronSoulElf',
                'uploader_url': r're:https?://(?:www\.)?youtube\.com/user/IronSoulElf',
                'uploader': 'IronSoulElf',
                'creator': 'Todd Haberman;\nDaniel Law Heath and Aaron Kaplan',
                'track': 'Dark Walk',
                'artist': 'Todd Haberman;\nDaniel Law Heath and Aaron Kaplan',
                'album': 'Position Music - Production Music Vol. 143 - Dark Walk',
            },
            'params': {
                'skip_download': True,
            },
        },
        {
            # Tags with '};' (see https://github.com/ytdl-org/youtube-dl/issues/7468)
            'url': 'https://www.youtube.com/watch?v=Ms7iBXnlUO8',
            'only_matching': True,
        },
        {
            # Video with yt:stretch=17:0
            'url': 'https://www.youtube.com/watch?v=Q39EVAstoRM',
            'info_dict': {
                'id': 'Q39EVAstoRM',
                'ext': 'mp4',
                'title': 'Clash Of Clans#14 Dicas De Ataque Para CV 4',
                'description': 'md5:ee18a25c350637c8faff806845bddee9',
                'upload_date': '20151107',
                'uploader_id': 'UCCr7TALkRbo3EtFzETQF1LA',
                'uploader': 'CH GAMER DROID',
            },
            'params': {
                'skip_download': True,
            },
            'skip': 'This video does not exist.',
        },
        {
            # Video with incomplete 'yt:stretch=16:'
            'url': 'https://www.youtube.com/watch?v=FRhJzUSJbGI',
            'only_matching': True,
        },
        {
            # Video licensed under Creative Commons
            'url': 'https://www.youtube.com/watch?v=M4gD1WSo5mA',
            'info_dict': {
                'id': 'M4gD1WSo5mA',
                'ext': 'mp4',
                'title': 'md5:e41008789470fc2533a3252216f1c1d1',
                'description': 'md5:a677553cf0840649b731a3024aeff4cc',
                'duration': 721,
                'upload_date': '20150127',
                'uploader_id': 'BerkmanCenter',
                'uploader_url': r're:https?://(?:www\.)?youtube\.com/user/BerkmanCenter',
                'uploader': 'The Berkman Klein Center for Internet & Society',
                'license': 'Creative Commons Attribution license (reuse allowed)',
            },
            'params': {
                'skip_download': True,
            },
        },
        {
            # Channel-like uploader_url
            'url': 'https://www.youtube.com/watch?v=eQcmzGIKrzg',
            'info_dict': {
                'id': 'eQcmzGIKrzg',
                'ext': 'mp4',
                'title': 'Democratic Socialism and Foreign Policy | Bernie Sanders',
                'description': 'md5:13a2503d7b5904ef4b223aa101628f39',
                'duration': 4060,
                'upload_date': '20151119',
                'uploader': 'Bernie Sanders',
                'uploader_id': 'UCH1dpzjCEiGAt8CXkryhkZg',
                'uploader_url': r're:https?://(?:www\.)?youtube\.com/channel/UCH1dpzjCEiGAt8CXkryhkZg',
                'license': 'Creative Commons Attribution license (reuse allowed)',
            },
            'params': {
                'skip_download': True,
            },
        },
        {
            'url': 'https://www.youtube.com/watch?feature=player_embedded&amp;amp;v=V36LpHqtcDY',
            'only_matching': True,
        },
        {
            # YouTube Red paid video (https://github.com/ytdl-org/youtube-dl/issues/10059)
            'url': 'https://www.youtube.com/watch?v=i1Ko8UG-Tdo',
            'only_matching': True,
        },
        {
            # Rental video preview
            'url': 'https://www.youtube.com/watch?v=yYr8q0y5Jfg',
            'info_dict': {
                'id': 'uGpuVWrhIzE',
                'ext': 'mp4',
                'title': 'Piku - Trailer',
                'description': 'md5:c36bd60c3fd6f1954086c083c72092eb',
                'upload_date': '20150811',
                'uploader': 'FlixMatrix',
                'uploader_id': 'FlixMatrixKaravan',
                'uploader_url': r're:https?://(?:www\.)?youtube\.com/user/FlixMatrixKaravan',
                'license': 'Standard YouTube License',
            },
            'params': {
                'skip_download': True,
            },
            'skip': 'This video is not available.',
        },
        {
            # YouTube Red video with episode data
            'url': 'https://www.youtube.com/watch?v=iqKdEhx-dD4',
            'info_dict': {
                'id': 'iqKdEhx-dD4',
                'ext': 'mp4',
                'title': 'Isolation - Mind Field (Ep 1)',
                'description': 'md5:f540112edec5d09fc8cc752d3d4ba3cd',
                'duration': 2085,
                'upload_date': '20170118',
                'uploader': 'Vsauce',
                'uploader_id': 'Vsauce',
                'uploader_url': r're:https?://(?:www\.)?youtube\.com/user/Vsauce',
                'series': 'Mind Field',
                'season_number': 1,
                'episode_number': 1,
            },
            'params': {
                'skip_download': True,
            },
            'expected_warnings': [
                'Skipping DASH manifest',
            ],
        },
        {
            # The following content has been identified by the YouTube community
            # as inappropriate or offensive to some audiences.
            'url': 'https://www.youtube.com/watch?v=6SJNVb0GnPI',
            'info_dict': {
                'id': '6SJNVb0GnPI',
                'ext': 'mp4',
                'title': 'Race Differences in Intelligence',
                'description': 'md5:5d161533167390427a1f8ee89a1fc6f1',
                'duration': 965,
                'upload_date': '20140124',
                'uploader': 'New Century Foundation',
                'uploader_id': 'UCEJYpZGqgUob0zVVEaLhvVg',
                'uploader_url': r're:https?://(?:www\.)?youtube\.com/channel/UCEJYpZGqgUob0zVVEaLhvVg',
            },
            'params': {
                'skip_download': True,
            },
            'skip': 'This video has been removed for violating YouTube\'s policy on hate speech.',
        },
        {
            # itag 212
            'url': '1t24XAntNCY',
            'only_matching': True,
        },
        {
            # geo restricted to JP
            'url': 'sJL6WA-aGkQ',
            'only_matching': True,
        },
        {
            'url': 'https://invidio.us/watch?v=BaW_jenozKc',
            'only_matching': True,
        },
        {
            'url': 'https://redirect.invidious.io/watch?v=BaW_jenozKc',
            'only_matching': True,
        },
        {
            # from https://nitter.pussthecat.org/YouTube/status/1360363141947944964#m
            'url': 'https://redirect.invidious.io/Yh0AhrY9GjA',
            'only_matching': True,
        },
        {
            # DRM protected
            'url': 'https://www.youtube.com/watch?v=s7_qI6_mIXc',
            'only_matching': True,
        },
        {
            # Video with unsupported adaptive stream type formats
            'url': 'https://www.youtube.com/watch?v=Z4Vy8R84T1U',
            'info_dict': {
                'id': 'Z4Vy8R84T1U',
                'ext': 'mp4',
                'title': 'saman SMAN 53 Jakarta(Sancety) opening COFFEE4th at SMAN 53 Jakarta',
                'description': 'md5:d41d8cd98f00b204e9800998ecf8427e',
                'duration': 433,
                'upload_date': '20130923',
                'uploader': 'Amelia Putri Harwita',
                'uploader_id': 'UCpOxM49HJxmC1qCalXyB3_Q',
                'uploader_url': r're:https?://(?:www\.)?youtube\.com/channel/UCpOxM49HJxmC1qCalXyB3_Q',
                'formats': 'maxcount:10',
            },
            'params': {
                'skip_download': True,
                'youtube_include_dash_manifest': False,
            },
            'skip': 'not actual anymore',
        },
        {
            # Youtube Music Auto-generated description
            'url': 'https://music.youtube.com/watch?v=MgNrAu2pzNs',
            'info_dict': {
                'id': 'MgNrAu2pzNs',
                'ext': 'mp4',
                'title': 'Voyeur Girl',
                'description': 'md5:7ae382a65843d6df2685993e90a8628f',
                'upload_date': '20190312',
                'uploader': 'Stephen - Topic',
                'uploader_id': 'UC-pWHpBjdGG69N9mM2auIAA',
                'artist': 'Stephen',
                'track': 'Voyeur Girl',
                'album': 'it\'s too much love to know my dear',
                'release_date': '20190313',
                'release_year': 2019,
            },
            'params': {
                'skip_download': True,
            },
        },
        {
            'url': 'https://www.youtubekids.com/watch?v=3b8nCWDgZ6Q',
            'only_matching': True,
        },
        {
            # invalid -> valid video id redirection
            'url': 'DJztXj2GPfl',
            'info_dict': {
                'id': 'DJztXj2GPfk',
                'ext': 'mp4',
                'title': 'Panjabi MC - Mundian To Bach Ke (The Dictator Soundtrack)',
                'description': 'md5:bf577a41da97918e94fa9798d9228825',
                'upload_date': '20090125',
                'uploader': 'Prochorowka',
                'uploader_id': 'Prochorowka',
                'uploader_url': r're:https?://(?:www\.)?youtube\.com/user/Prochorowka',
                'artist': 'Panjabi MC',
                'track': 'Beware of the Boys (Mundian to Bach Ke) - Motivo Hi-Lectro Remix',
                'album': 'Beware of the Boys (Mundian To Bach Ke)',
            },
            'params': {
                'skip_download': True,
            },
            'skip': 'Video unavailable',
        },
        {
            # empty description results in an empty string
            'url': 'https://www.youtube.com/watch?v=x41yOUIvK2k',
            'info_dict': {
                'id': 'x41yOUIvK2k',
                'ext': 'mp4',
                'title': 'IMG 3456',
                'description': '',
                'upload_date': '20170613',
                'uploader_id': 'ElevageOrVert',
                'uploader': 'ElevageOrVert',
            },
            'params': {
                'skip_download': True,
            },
        },
        {
            # with '};' inside yt initial data (see [1])
            # see [2] for an example with '};' inside ytInitialPlayerResponse
            # 1. https://github.com/ytdl-org/youtube-dl/issues/27093
            # 2. https://github.com/ytdl-org/youtube-dl/issues/27216
            'url': 'https://www.youtube.com/watch?v=CHqg6qOn4no',
            'info_dict': {
                'id': 'CHqg6qOn4no',
                'ext': 'mp4',
                'title': 'Part 77   Sort a list of simple types in c#',
                'description': 'md5:b8746fa52e10cdbf47997903f13b20dc',
                'upload_date': '20130831',
                'uploader_id': 'kudvenkat',
                'uploader': 'kudvenkat',
            },
            'params': {
                'skip_download': True,
            },
        },
        {
            # another example of '};' in ytInitialData
            'url': 'https://www.youtube.com/watch?v=gVfgbahppCY',
            'only_matching': True,
        },
        {
            'url': 'https://www.youtube.com/watch_popup?v=63RmMXCd_bQ',
            'only_matching': True,
        },
        {
            # https://github.com/ytdl-org/youtube-dl/pull/28094
            'url': 'OtqTfy26tG0',
            'info_dict': {
                'id': 'OtqTfy26tG0',
                'ext': 'mp4',
                'title': 'Burn Out',
                'description': 'md5:8d07b84dcbcbfb34bc12a56d968b6131',
                'upload_date': '20141120',
                'uploader': 'The Cinematic Orchestra - Topic',
                'uploader_id': 'UCIzsJBIyo8hhpFm1NK0uLgw',
                'uploader_url': r're:https?://(?:www\.)?youtube\.com/channel/UCIzsJBIyo8hhpFm1NK0uLgw',
                'artist': 'The Cinematic Orchestra',
                'track': 'Burn Out',
                'album': 'Every Day',
                'release_data': None,
                'release_year': None,
            },
            'params': {
                'skip_download': True,
            },
        },
        {
            # controversial video, only works with bpctr when authenticated with cookies
            'url': 'https://www.youtube.com/watch?v=nGC3D_FkCmg',
            'only_matching': True,
        },
        {
            # controversial video, requires bpctr/contentCheckOk
            'url': 'https://www.youtube.com/watch?v=SZJvDhaSDnc',
            'info_dict': {
                'id': 'SZJvDhaSDnc',
                'ext': 'mp4',
                'title': 'San Diego teen commits suicide after bullying over embarrassing video',
                'channel_id': 'UC-SJ6nODDmufqBzPBwCvYvQ',
                'uploader': 'CBS This Morning',
                'uploader_id': 'CBSThisMorning',
                'upload_date': '20140716',
                'description': 'md5:acde3a73d3f133fc97e837a9f76b53b7'
            }
        },
        {
            # restricted location, https://github.com/ytdl-org/youtube-dl/issues/28685
            'url': 'cBvYw8_A0vQ',
            'info_dict': {
                'id': 'cBvYw8_A0vQ',
                'ext': 'mp4',
                'title': '4K Ueno Okachimachi  Street  Scenes  上野御徒町歩き',
                'description': 'md5:ea770e474b7cd6722b4c95b833c03630',
                'upload_date': '20201120',
                'uploader': 'Walk around Japan',
                'uploader_id': 'UC3o_t8PzBmXf5S9b7GLx1Mw',
                'uploader_url': r're:https?://(?:www\.)?youtube\.com/channel/UC3o_t8PzBmXf5S9b7GLx1Mw',
            },
            'params': {
                'skip_download': True,
            },
        }, {
            # Has multiple audio streams
            'url': 'WaOKSUlf4TM',
            'only_matching': True
        }, {
            # Requires Premium: has format 141 when requested using YTM url
            'url': 'https://music.youtube.com/watch?v=XclachpHxis',
            'only_matching': True
        }, {
            # multiple subtitles with same lang_code
            'url': 'https://www.youtube.com/watch?v=wsQiKKfKxug',
            'only_matching': True,
        }, {
            # Force use android client fallback
            'url': 'https://www.youtube.com/watch?v=YOelRv7fMxY',
            'info_dict': {
                'id': 'YOelRv7fMxY',
                'title': 'DIGGING A SECRET TUNNEL Part 1',
                'ext': '3gp',
                'upload_date': '20210624',
                'channel_id': 'UCp68_FLety0O-n9QU6phsgw',
                'uploader': 'colinfurze',
                'uploader_id': 'colinfurze',
                'channel_url': r're:https?://(?:www\.)?youtube\.com/channel/UCp68_FLety0O-n9QU6phsgw',
                'description': 'md5:b5096f56af7ccd7a555c84db81738b22'
            },
            'params': {
                'format': '17',  # 3gp format available on android
                'extractor_args': {'youtube': {'player_client': ['android']}},
            },
        },
        {
            # Skip download of additional client configs (remix client config in this case)
            'url': 'https://music.youtube.com/watch?v=MgNrAu2pzNs',
            'only_matching': True,
            'params': {
                'extractor_args': {'youtube': {'player_skip': ['configs']}},
            },
        }
    ]

    @classmethod
    def suitable(cls, url):
        # Hack for lazy extractors until more generic solution is implemented
        # (see #28780)
        from .youtube import parse_qs
        qs = parse_qs(url)
        if qs.get('list', [None])[0]:
            return False
        return super(YoutubeIE, cls).suitable(url)

    def __init__(self, *args, **kwargs):
        super(YoutubeIE, self).__init__(*args, **kwargs)
        self._code_cache = {}
        self._player_cache = {}

    def _extract_player_url(self, ytcfg=None, webpage=None):
        player_url = try_get(ytcfg, (lambda x: x['PLAYER_JS_URL']), str)
        if not player_url and webpage:
            player_url = self._search_regex(
                r'"(?:PLAYER_JS_URL|jsUrl)"\s*:\s*"([^"]+)"',
                webpage, 'player URL', fatal=False)
        if not player_url:
            return None
        if player_url.startswith('//'):
            player_url = 'https:' + player_url
        elif not re.match(r'https?://', player_url):
            player_url = compat_urlparse.urljoin(
                'https://www.youtube.com', player_url)
        return player_url

    def _signature_cache_id(self, example_sig):
        """ Return a string representation of a signature """
        return '.'.join(compat_str(len(part)) for part in example_sig.split('.'))

    @classmethod
    def _extract_player_info(cls, player_url):
        for player_re in cls._PLAYER_INFO_RE:
            id_m = re.search(player_re, player_url)
            if id_m:
                return id_m.group('id')
        else:
            raise ExtractorError('Cannot identify player %r' % player_url)

    def _load_player(self, video_id, player_url, fatal=True) -> bool:
        player_id = self._extract_player_info(player_url)
        if player_id not in self._code_cache:
            self._code_cache[player_id] = self._download_webpage(
                player_url, video_id, fatal=fatal,
                note='Downloading player ' + player_id,
                errnote='Download of %s failed' % player_url)
        return player_id in self._code_cache

    def _extract_signature_function(self, video_id, player_url, example_sig):
        player_id = self._extract_player_info(player_url)

        # Read from filesystem cache
        func_id = 'js_%s_%s' % (
            player_id, self._signature_cache_id(example_sig))
        assert os.path.basename(func_id) == func_id

        cache_spec = self._downloader.cache.load('youtube-sigfuncs', func_id)
        if cache_spec is not None:
            return lambda s: ''.join(s[i] for i in cache_spec)

        if self._load_player(video_id, player_url):
            code = self._code_cache[player_id]
            res = self._parse_sig_js(code)

            test_string = ''.join(map(compat_chr, range(len(example_sig))))
            cache_res = res(test_string)
            cache_spec = [ord(c) for c in cache_res]

            self._downloader.cache.store('youtube-sigfuncs', func_id, cache_spec)
            return res

    def _print_sig_code(self, func, example_sig):
        def gen_sig_code(idxs):
            def _genslice(start, end, step):
                starts = '' if start == 0 else str(start)
                ends = (':%d' % (end + step)) if end + step >= 0 else ':'
                steps = '' if step == 1 else (':%d' % step)
                return 's[%s%s%s]' % (starts, ends, steps)

            step = None
            # Quelch pyflakes warnings - start will be set when step is set
            start = '(Never used)'
            for i, prev in zip(idxs[1:], idxs[:-1]):
                if step is not None:
                    if i - prev == step:
                        continue
                    yield _genslice(start, prev, step)
                    step = None
                    continue
                if i - prev in [-1, 1]:
                    step = i - prev
                    start = prev
                    continue
                else:
                    yield 's[%d]' % prev
            if step is None:
                yield 's[%d]' % i
            else:
                yield _genslice(start, i, step)

        test_string = ''.join(map(compat_chr, range(len(example_sig))))
        cache_res = func(test_string)
        cache_spec = [ord(c) for c in cache_res]
        expr_code = ' + '.join(gen_sig_code(cache_spec))
        signature_id_tuple = '(%s)' % (
            ', '.join(compat_str(len(p)) for p in example_sig.split('.')))
        code = ('if tuple(len(p) for p in s.split(\'.\')) == %s:\n'
                '    return %s\n') % (signature_id_tuple, expr_code)
        self.to_screen('Extracted signature function:\n' + code)

    def _parse_sig_js(self, jscode):
        funcname = self._search_regex(
            (r'\b[cs]\s*&&\s*[adf]\.set\([^,]+\s*,\s*encodeURIComponent\s*\(\s*(?P<sig>[a-zA-Z0-9$]+)\(',
             r'\b[a-zA-Z0-9]+\s*&&\s*[a-zA-Z0-9]+\.set\([^,]+\s*,\s*encodeURIComponent\s*\(\s*(?P<sig>[a-zA-Z0-9$]+)\(',
             r'\bm=(?P<sig>[a-zA-Z0-9$]{2})\(decodeURIComponent\(h\.s\)\)',
             r'\bc&&\(c=(?P<sig>[a-zA-Z0-9$]{2})\(decodeURIComponent\(c\)\)',
             r'(?:\b|[^a-zA-Z0-9$])(?P<sig>[a-zA-Z0-9$]{2})\s*=\s*function\(\s*a\s*\)\s*{\s*a\s*=\s*a\.split\(\s*""\s*\);[a-zA-Z0-9$]{2}\.[a-zA-Z0-9$]{2}\(a,\d+\)',
             r'(?:\b|[^a-zA-Z0-9$])(?P<sig>[a-zA-Z0-9$]{2})\s*=\s*function\(\s*a\s*\)\s*{\s*a\s*=\s*a\.split\(\s*""\s*\)',
             r'(?P<sig>[a-zA-Z0-9$]+)\s*=\s*function\(\s*a\s*\)\s*{\s*a\s*=\s*a\.split\(\s*""\s*\)',
             # Obsolete patterns
             r'(["\'])signature\1\s*,\s*(?P<sig>[a-zA-Z0-9$]+)\(',
             r'\.sig\|\|(?P<sig>[a-zA-Z0-9$]+)\(',
             r'yt\.akamaized\.net/\)\s*\|\|\s*.*?\s*[cs]\s*&&\s*[adf]\.set\([^,]+\s*,\s*(?:encodeURIComponent\s*\()?\s*(?P<sig>[a-zA-Z0-9$]+)\(',
             r'\b[cs]\s*&&\s*[adf]\.set\([^,]+\s*,\s*(?P<sig>[a-zA-Z0-9$]+)\(',
             r'\b[a-zA-Z0-9]+\s*&&\s*[a-zA-Z0-9]+\.set\([^,]+\s*,\s*(?P<sig>[a-zA-Z0-9$]+)\(',
             r'\bc\s*&&\s*a\.set\([^,]+\s*,\s*\([^)]*\)\s*\(\s*(?P<sig>[a-zA-Z0-9$]+)\(',
             r'\bc\s*&&\s*[a-zA-Z0-9]+\.set\([^,]+\s*,\s*\([^)]*\)\s*\(\s*(?P<sig>[a-zA-Z0-9$]+)\(',
             r'\bc\s*&&\s*[a-zA-Z0-9]+\.set\([^,]+\s*,\s*\([^)]*\)\s*\(\s*(?P<sig>[a-zA-Z0-9$]+)\('),
            jscode, 'Initial JS player signature function name', group='sig')

        jsi = JSInterpreter(jscode)
        initial_function = jsi.extract_function(funcname)
        return lambda s: initial_function([s])

    def _decrypt_signature(self, s, video_id, player_url):
        """Turn the encrypted s field into a working signature"""

        if player_url is None:
            raise ExtractorError('Cannot decrypt signature without player_url')

        try:
            player_id = (player_url, self._signature_cache_id(s))
            if player_id not in self._player_cache:
                func = self._extract_signature_function(
                    video_id, player_url, s
                )
                self._player_cache[player_id] = func
            func = self._player_cache[player_id]
            if self.get_param('youtube_print_sig_code'):
                self._print_sig_code(func, s)
            return func(s)
        except Exception as e:
            tb = traceback.format_exc()
            raise ExtractorError(
                'Signature extraction failed: ' + tb, cause=e)

    def _extract_signature_timestamp(self, video_id, player_url, ytcfg=None, fatal=False):
        """
        Extract signatureTimestamp (sts)
        Required to tell API what sig/player version is in use.
        """
        sts = None
        if isinstance(ytcfg, dict):
            sts = int_or_none(ytcfg.get('STS'))

        if not sts:
            # Attempt to extract from player
            if player_url is None:
                error_msg = 'Cannot extract signature timestamp without player_url.'
                if fatal:
                    raise ExtractorError(error_msg)
                self.report_warning(error_msg)
                return
            if self._load_player(video_id, player_url, fatal=fatal):
                player_id = self._extract_player_info(player_url)
                code = self._code_cache[player_id]
                sts = int_or_none(self._search_regex(
                    r'(?:signatureTimestamp|sts)\s*:\s*(?P<sts>[0-9]{5})', code,
                    'JS player signature timestamp', group='sts', fatal=fatal))
        return sts

    def _mark_watched(self, video_id, player_responses):
        playback_url = traverse_obj(
            player_responses, (..., 'playbackTracking', 'videostatsPlaybackUrl', 'baseUrl'),
            expected_type=url_or_none, get_all=False)
        if not playback_url:
            self.report_warning('Unable to mark watched')
            return
        parsed_playback_url = compat_urlparse.urlparse(playback_url)
        qs = compat_urlparse.parse_qs(parsed_playback_url.query)

        # cpn generation algorithm is reverse engineered from base.js.
        # In fact it works even with dummy cpn.
        CPN_ALPHABET = 'abcdefghijklmnopqrstuvwxyzABCDEFGHIJKLMNOPQRSTUVWXYZ0123456789-_'
        cpn = ''.join((CPN_ALPHABET[random.randint(0, 256) & 63] for _ in range(0, 16)))

        qs.update({
            'ver': ['2'],
            'cpn': [cpn],
        })
        playback_url = compat_urlparse.urlunparse(
            parsed_playback_url._replace(query=compat_urllib_parse_urlencode(qs, True)))

        self._download_webpage(
            playback_url, video_id, 'Marking watched',
            'Unable to mark watched', fatal=False)

    @staticmethod
    def _extract_urls(webpage):
        # Embedded YouTube player
        entries = [
            unescapeHTML(mobj.group('url'))
            for mobj in re.finditer(r'''(?x)
            (?:
                <iframe[^>]+?src=|
                data-video-url=|
                <embed[^>]+?src=|
                embedSWF\(?:\s*|
                <object[^>]+data=|
                new\s+SWFObject\(
            )
            (["\'])
                (?P<url>(?:https?:)?//(?:www\.)?youtube(?:-nocookie)?\.com/
                (?:embed|v|p)/[0-9A-Za-z_-]{11}.*?)
            \1''', webpage)]

        # lazyYT YouTube embed
        entries.extend(list(map(
            unescapeHTML,
            re.findall(r'class="lazyYT" data-youtube-id="([^"]+)"', webpage))))

        # Wordpress "YouTube Video Importer" plugin
        matches = re.findall(r'''(?x)<div[^>]+
            class=(?P<q1>[\'"])[^\'"]*\byvii_single_video_player\b[^\'"]*(?P=q1)[^>]+
            data-video_id=(?P<q2>[\'"])([^\'"]+)(?P=q2)''', webpage)
        entries.extend(m[-1] for m in matches)

        return entries

    @staticmethod
    def _extract_url(webpage):
        urls = YoutubeIE._extract_urls(webpage)
        return urls[0] if urls else None

    @classmethod
    def extract_id(cls, url):
        mobj = re.match(cls._VALID_URL, url, re.VERBOSE)
        if mobj is None:
            raise ExtractorError('Invalid URL: %s' % url)
        video_id = mobj.group(2)
        return video_id

    def _extract_chapters_from_json(self, data, duration):
        chapter_list = traverse_obj(
            data, (
                'playerOverlays', 'playerOverlayRenderer', 'decoratedPlayerBarRenderer',
                'decoratedPlayerBarRenderer', 'playerBar', 'chapteredPlayerBarRenderer', 'chapters'
            ), expected_type=list)

        return self._extract_chapters(
            chapter_list,
            chapter_time=lambda chapter: float_or_none(
                traverse_obj(chapter, ('chapterRenderer', 'timeRangeStartMillis')), scale=1000),
            chapter_title=lambda chapter: traverse_obj(
                chapter, ('chapterRenderer', 'title', 'simpleText'), expected_type=str),
            duration=duration)

    def _extract_chapters_from_engagement_panel(self, data, duration):
        content_list = traverse_obj(
            data,
            ('engagementPanels', ..., 'engagementPanelSectionListRenderer', 'content', 'macroMarkersListRenderer', 'contents'),
            expected_type=list, default=[])
        chapter_time = lambda chapter: parse_duration(self._get_text(chapter.get('timeDescription')))
        chapter_title = lambda chapter: self._get_text(chapter.get('title'))

        return next((
            filter(None, (
                self._extract_chapters(
                    traverse_obj(contents, (..., 'macroMarkersListItemRenderer')),
                    chapter_time, chapter_title, duration)
                for contents in content_list
            ))), [])

    def _extract_chapters(self, chapter_list, chapter_time, chapter_title, duration):
        chapters = []
        last_chapter = {'start_time': 0}
        for idx, chapter in enumerate(chapter_list or []):
            title = chapter_title(chapter)
            start_time = chapter_time(chapter)
            if start_time is None:
                continue
            last_chapter['end_time'] = start_time
            if start_time < last_chapter['start_time']:
                if idx == 1:
                    chapters.pop()
                    self.report_warning('Invalid start time for chapter "%s"' % last_chapter['title'])
                else:
                    self.report_warning(f'Invalid start time for chapter "{title}"')
                    continue
            last_chapter = {'start_time': start_time, 'title': title}
            chapters.append(last_chapter)
        last_chapter['end_time'] = duration
        return chapters

    def _extract_yt_initial_variable(self, webpage, regex, video_id, name):
        return self._parse_json(self._search_regex(
            (r'%s\s*%s' % (regex, self._YT_INITIAL_BOUNDARY_RE),
             regex), webpage, name, default='{}'), video_id, fatal=False)

    @staticmethod
    def parse_time_text(time_text):
        """
        Parse the comment time text
        time_text is in the format 'X units ago (edited)'
        """
        time_text_split = time_text.split(' ')
        if len(time_text_split) >= 3:
            try:
                return datetime_from_str('now-%s%s' % (time_text_split[0], time_text_split[1]), precision='auto')
            except ValueError:
                return None

    def _extract_comment(self, comment_renderer, parent=None):
        comment_id = comment_renderer.get('commentId')
        if not comment_id:
            return

        text = self._get_text(comment_renderer.get('contentText'))

        # note: timestamp is an estimate calculated from the current time and time_text
        time_text = self._get_text(comment_renderer.get('publishedTimeText')) or ''
        time_text_dt = self.parse_time_text(time_text)
        if isinstance(time_text_dt, datetime.datetime):
            timestamp = calendar.timegm(time_text_dt.timetuple())
        author = self._get_text(comment_renderer.get('authorText'))
        author_id = try_get(comment_renderer,
                            lambda x: x['authorEndpoint']['browseEndpoint']['browseId'], compat_str)

        votes = parse_count(try_get(comment_renderer, (lambda x: x['voteCount']['simpleText'],
                                                       lambda x: x['likeCount']), compat_str)) or 0
        author_thumbnail = try_get(comment_renderer,
                                   lambda x: x['authorThumbnail']['thumbnails'][-1]['url'], compat_str)

        author_is_uploader = try_get(comment_renderer, lambda x: x['authorIsChannelOwner'], bool)
        is_favorited = 'creatorHeart' in (try_get(
            comment_renderer, lambda x: x['actionButtons']['commentActionButtonsRenderer'], dict) or {})
        return {
            'id': comment_id,
            'text': text,
            'timestamp': timestamp,
            'time_text': time_text,
            'like_count': votes,
            'is_favorited': is_favorited,
            'author': author,
            'author_id': author_id,
            'author_thumbnail': author_thumbnail,
            'author_is_uploader': author_is_uploader,
            'parent': parent or 'root'
        }

    def _comment_entries(self, root_continuation_data, identity_token, account_syncid,
                         ytcfg, video_id, parent=None, comment_counts=None):

        def extract_header(contents):
            _total_comments = 0
            _continuation = None
            for content in contents:
                comments_header_renderer = try_get(content, lambda x: x['commentsHeaderRenderer'])
                expected_comment_count = parse_count(self._get_text(
                    comments_header_renderer, (lambda x: x['countText'], lambda x: x['commentsCount']), max_runs=1))

                if expected_comment_count:
                    comment_counts[1] = expected_comment_count
                    self.to_screen('Downloading ~%d comments' % expected_comment_count)
                    _total_comments = comment_counts[1]
                sort_mode_str = self._configuration_arg('comment_sort', [''])[0]
                comment_sort_index = int(sort_mode_str != 'top')  # 1 = new, 0 = top

                sort_menu_item = try_get(
                    comments_header_renderer,
                    lambda x: x['sortMenu']['sortFilterSubMenuRenderer']['subMenuItems'][comment_sort_index], dict) or {}
                sort_continuation_ep = sort_menu_item.get('serviceEndpoint') or {}

                _continuation = self._extract_continuation_ep_data(sort_continuation_ep) or self._extract_continuation(sort_menu_item)
                if not _continuation:
                    continue

                sort_text = sort_menu_item.get('title')
                if isinstance(sort_text, compat_str):
                    sort_text = sort_text.lower()
                else:
                    sort_text = 'top comments' if comment_sort_index == 0 else 'newest first'
                self.to_screen('Sorting comments by %s' % sort_text)
                break
            return _total_comments, _continuation

        def extract_thread(contents):
            if not parent:
                comment_counts[2] = 0
            for content in contents:
                comment_thread_renderer = try_get(content, lambda x: x['commentThreadRenderer'])
                comment_renderer = try_get(
                    comment_thread_renderer, (lambda x: x['comment']['commentRenderer'], dict)) or try_get(
                    content, (lambda x: x['commentRenderer'], dict))

                if not comment_renderer:
                    continue
                comment = self._extract_comment(comment_renderer, parent)
                if not comment:
                    continue
                comment_counts[0] += 1
                yield comment
                # Attempt to get the replies
                comment_replies_renderer = try_get(
                    comment_thread_renderer, lambda x: x['replies']['commentRepliesRenderer'], dict)

                if comment_replies_renderer:
                    comment_counts[2] += 1
                    comment_entries_iter = self._comment_entries(
                        comment_replies_renderer, identity_token, account_syncid, ytcfg,
                        video_id, parent=comment.get('id'), comment_counts=comment_counts)

                    for reply_comment in comment_entries_iter:
                        yield reply_comment

        # YouTube comments have a max depth of 2
        max_depth = int_or_none(self._configuration_arg('max_comment_depth', [''])[0]) or float('inf')
        if max_depth == 1 and parent:
            return
        if not comment_counts:
            # comment so far, est. total comments, current comment thread #
            comment_counts = [0, 0, 0]

        continuation = self._extract_continuation(root_continuation_data)
        if continuation and len(continuation['continuation']) < 27:
            self.write_debug('Detected old API continuation token. Generating new API compatible token.')
            continuation_token = self._generate_comment_continuation(video_id)
            continuation = self._build_api_continuation_query(continuation_token, None)

        visitor_data = None
        is_first_continuation = parent is None

        for page_num in itertools.count(0):
            if not continuation:
                break
            headers = self.generate_api_headers(ytcfg, identity_token, account_syncid, visitor_data)
            comment_prog_str = '(%d/%d)' % (comment_counts[0], comment_counts[1])
            if page_num == 0:
                if is_first_continuation:
                    note_prefix = 'Downloading comment section API JSON'
                else:
                    note_prefix = '    Downloading comment API JSON reply thread %d %s' % (
                        comment_counts[2], comment_prog_str)
            else:
                note_prefix = '%sDownloading comment%s API JSON page %d %s' % (
                    '       ' if parent else '', ' replies' if parent else '',
                    page_num, comment_prog_str)

            response = self._extract_response(
                item_id=None, query=continuation,
                ep='next', ytcfg=ytcfg, headers=headers, note=note_prefix,
                check_get_keys=('onResponseReceivedEndpoints', 'continuationContents'))
            if not response:
                break
            visitor_data = try_get(
                response,
                lambda x: x['responseContext']['webResponseContextExtensionData']['ytConfigData']['visitorData'],
                compat_str) or visitor_data

            continuation_contents = dict_get(response, ('onResponseReceivedEndpoints', 'continuationContents'))

            continuation = None
            if isinstance(continuation_contents, list):
                for continuation_section in continuation_contents:
                    if not isinstance(continuation_section, dict):
                        continue
                    continuation_items = try_get(
                        continuation_section,
                        (lambda x: x['reloadContinuationItemsCommand']['continuationItems'],
                         lambda x: x['appendContinuationItemsAction']['continuationItems']),
                        list) or []
                    if is_first_continuation:
                        total_comments, continuation = extract_header(continuation_items)
                        if total_comments:
                            yield total_comments
                        is_first_continuation = False
                        if continuation:
                            break
                        continue
                    count = 0
                    for count, entry in enumerate(extract_thread(continuation_items)):
                        yield entry
                    continuation = self._extract_continuation({'contents': continuation_items})
                    if continuation:
                        # Sometimes YouTube provides a continuation without any comments
                        # In most cases we end up just downloading these with very little comments to come.
                        if count == 0:
                            if not parent:
                                self.report_warning('No comments received - assuming end of comments')
                            continuation = None
                        break

            # Deprecated response structure
            elif isinstance(continuation_contents, dict):
                known_continuation_renderers = ('itemSectionContinuation', 'commentRepliesContinuation')
                for key, continuation_renderer in continuation_contents.items():
                    if key not in known_continuation_renderers:
                        continue
                    if not isinstance(continuation_renderer, dict):
                        continue
                    if is_first_continuation:
                        header_continuation_items = [continuation_renderer.get('header') or {}]
                        total_comments, continuation = extract_header(header_continuation_items)
                        if total_comments:
                            yield total_comments
                        is_first_continuation = False
                        if continuation:
                            break

                    # Sometimes YouTube provides a continuation without any comments
                    # In most cases we end up just downloading these with very little comments to come.
                    count = 0
                    for count, entry in enumerate(extract_thread(continuation_renderer.get('contents') or {})):
                        yield entry
                    continuation = self._extract_continuation(continuation_renderer)
                    if count == 0:
                        if not parent:
                            self.report_warning('No comments received - assuming end of comments')
                        continuation = None
                    break

    @staticmethod
    def _generate_comment_continuation(video_id):
        """
        Generates initial comment section continuation token from given video id
        """
        b64_vid_id = base64.b64encode(bytes(video_id.encode('utf-8')))
        parts = ('Eg0SCw==', b64_vid_id, 'GAYyJyIRIgs=', b64_vid_id, 'MAB4AjAAQhBjb21tZW50cy1zZWN0aW9u')
        new_continuation_intlist = list(itertools.chain.from_iterable(
            [bytes_to_intlist(base64.b64decode(part)) for part in parts]))
        return base64.b64encode(intlist_to_bytes(new_continuation_intlist)).decode('utf-8')

    def _extract_comments(self, ytcfg, video_id, contents, webpage):
        """Entry for comment extraction"""
        def _real_comment_extract(contents):
            if isinstance(contents, list):
                for entry in contents:
                    for key, renderer in entry.items():
                        if key not in known_entry_comment_renderers:
                            continue
                        yield from self._comment_entries(
                            renderer, video_id=video_id, ytcfg=ytcfg,
                            identity_token=self._extract_identity_token(webpage, item_id=video_id),
                            account_syncid=self._extract_account_syncid(ytcfg))
                        break
        comments = []
        known_entry_comment_renderers = ('itemSectionRenderer',)
        estimated_total = 0
        max_comments = int_or_none(self._configuration_arg('max_comments', [''])[0]) or float('inf')

        try:
            for comment in _real_comment_extract(contents):
                if len(comments) >= max_comments:
                    break
                if isinstance(comment, int):
                    estimated_total = comment
                    continue
                comments.append(comment)
        except KeyboardInterrupt:
            self.to_screen('Interrupted by user')
        self.to_screen('Downloaded %d/%d comments' % (len(comments), estimated_total))
        return {
            'comments': comments,
            'comment_count': len(comments),
        }

    @staticmethod
    def _generate_player_context(sts=None):
        context = {
            'html5Preference': 'HTML5_PREF_WANTS',
        }
        if sts is not None:
            context['signatureTimestamp'] = sts
        return {
            'playbackContext': {
                'contentPlaybackContext': context
            },
            'contentCheckOk': True,
            'racyCheckOk': True
        }

    @staticmethod
    def _get_video_info_params(video_id, client='TVHTML5'):
        GVI_CLIENTS = {
            'ANDROID': {
                'c': 'ANDROID',
                'cver': '16.20',
            },
            'TVHTML5': {
                'c': 'TVHTML5',
                'cver': '6.20180913',
            },
            'IOS': {
                'c': 'IOS',
                'cver': '16.20'
            }
        }
        query = {
            'video_id': video_id,
            'eurl': 'https://youtube.googleapis.com/v/' + video_id,
            'html5': '1'
        }
        query.update(GVI_CLIENTS.get(client))
        return query

    def _extract_player_response(self, client, video_id, master_ytcfg, player_ytcfg, identity_token, player_url, initial_pr):

        session_index = self._extract_session_index(player_ytcfg, master_ytcfg)
        syncid = self._extract_account_syncid(player_ytcfg, master_ytcfg, initial_pr)
        sts = self._extract_signature_timestamp(video_id, player_url, master_ytcfg, fatal=False)
        headers = self.generate_api_headers(
            player_ytcfg, identity_token, syncid,
            default_client=self._YT_CLIENTS[client], session_index=session_index)

        yt_query = {'videoId': video_id}
        yt_query.update(self._generate_player_context(sts))
        return self._extract_response(
            item_id=video_id, ep='player', query=yt_query,
            ytcfg=player_ytcfg, headers=headers, fatal=False,
            default_client=self._YT_CLIENTS[client],
            note='Downloading %s player API JSON' % client.replace('_', ' ').strip()
        ) or None

    def _extract_age_gated_player_response(self, client, video_id, ytcfg, identity_token, player_url, initial_pr):
        # get_video_info endpoint seems to be completely dead
        gvi_client = None # self._YT_CLIENTS.get(f'_{client}_agegate')
        if gvi_client:
            pr = self._parse_json(traverse_obj(
                compat_parse_qs(self._download_webpage(
                    self.http_scheme() + '//www.youtube.com/get_video_info', video_id,
                    'Refetching age-gated %s info webpage' % gvi_client.lower(),
                    'unable to download video info webpage', fatal=False,
                    query=self._get_video_info_params(video_id, client=gvi_client))),
                ('player_response', 0), expected_type=str) or '{}', video_id)
            if pr:
                return pr
            self.report_warning('Falling back to embedded-only age-gate workaround')

        if not self._YT_CLIENTS.get(f'_{client}_embedded'):
            return
        embed_webpage = None
        if client == 'web' and 'configs' not in self._configuration_arg('player_skip'):
            embed_webpage = self._download_webpage(
                'https://www.youtube.com/embed/%s?html5=1' % video_id,
                video_id=video_id, note=f'Downloading age-gated {client} embed config')

        ytcfg_age = self.extract_ytcfg(video_id, embed_webpage) or {}
        # If we extracted the embed webpage, it'll tell us if we can view the video
        embedded_pr = self._parse_json(
            traverse_obj(ytcfg_age, ('PLAYER_VARS', 'embedded_player_response'), expected_type=str) or '{}',
            video_id=video_id)
        embedded_ps_reason = traverse_obj(embedded_pr, ('playabilityStatus', 'reason'), expected_type=str) or ''
        if embedded_ps_reason in self._AGE_GATE_REASONS:
            return
        return self._extract_player_response(
            f'_{client}_embedded', video_id,
            ytcfg_age or ytcfg, ytcfg_age if client == 'web' else {},
            identity_token, player_url, initial_pr)

    def _get_requested_clients(self, url, smuggled_data):
        requested_clients = [client for client in self._configuration_arg('player_client')
                             if client[:0] != '_' and client in self._YT_CLIENTS]
        if not requested_clients:
            requested_clients = ['android', 'web']

        if smuggled_data.get('is_music_url') or self.is_music_url(url):
            requested_clients.extend(
                f'{client}_music' for client in requested_clients if not client.endswith('_music'))

        return orderedSet(requested_clients)

    def _extract_player_responses(self, clients, video_id, webpage, master_ytcfg, player_url, identity_token):
        initial_pr = None
        if webpage:
            initial_pr = self._extract_yt_initial_variable(
                webpage, self._YT_INITIAL_PLAYER_RESPONSE_RE,
                video_id, 'initial player response')

        for client in clients:
            player_ytcfg = master_ytcfg if client == 'web' else {}
            if client == 'web' and initial_pr:
                pr = initial_pr
            else:
                if client == 'web_music' and 'configs' not in self._configuration_arg('player_skip'):
                    ytm_webpage = self._download_webpage(
                        'https://music.youtube.com',
                        video_id, fatal=False, note='Downloading remix client config')
                    player_ytcfg = self.extract_ytcfg(video_id, ytm_webpage) or {}
                pr = self._extract_player_response(
                    client, video_id, player_ytcfg or master_ytcfg, player_ytcfg, identity_token, player_url, initial_pr)
            if pr:
                yield pr
            if traverse_obj(pr, ('playabilityStatus', 'reason')) in self._AGE_GATE_REASONS:
                pr = self._extract_age_gated_player_response(
                    client, video_id, player_ytcfg or master_ytcfg, identity_token, player_url, initial_pr)
                if pr:
                    yield pr
        # Android player_response does not have microFormats which are needed for
        # extraction of some data. So we return the initial_pr with formats
        # stripped out even if not requested by the user
        # See: https://github.com/yt-dlp/yt-dlp/issues/501
        if initial_pr and 'web' not in clients:
            initial_pr['streamingData'] = None
            yield initial_pr

    def _extract_formats(self, streaming_data, video_id, player_url, is_live):
        itags, stream_ids = [], []
        itag_qualities = {}
        q = qualities([
            # "tiny" is the smallest video-only format. But some audio-only formats
            # was also labeled "tiny". It is not clear if such formats still exist
            'tiny', 'audio_quality_low', 'audio_quality_medium', 'audio_quality_high',  # Audio only formats
            'small', 'medium', 'large', 'hd720', 'hd1080', 'hd1440', 'hd2160', 'hd2880', 'highres'
        ])
        streaming_formats = traverse_obj(streaming_data, (..., ('formats', 'adaptiveFormats'), ...), default=[])

        for fmt in streaming_formats:
            if fmt.get('targetDurationSec') or fmt.get('drmFamilies'):
                continue

            itag = str_or_none(fmt.get('itag'))
            audio_track = fmt.get('audioTrack') or {}
            stream_id = '%s.%s' % (itag or '', audio_track.get('id', ''))
            if stream_id in stream_ids:
                continue

            quality = fmt.get('quality')
            if quality == 'tiny' or not quality:
                quality = fmt.get('audioQuality', '').lower() or quality
            if itag and quality:
                itag_qualities[itag] = quality
            # FORMAT_STREAM_TYPE_OTF(otf=1) requires downloading the init fragment
            # (adding `&sq=0` to the URL) and parsing emsg box to determine the
            # number of fragment that would subsequently requested with (`&sq=N`)
            if fmt.get('type') == 'FORMAT_STREAM_TYPE_OTF':
                continue

            fmt_url = fmt.get('url')
            if not fmt_url:
                sc = compat_parse_qs(fmt.get('signatureCipher'))
                fmt_url = url_or_none(try_get(sc, lambda x: x['url'][0]))
                encrypted_sig = try_get(sc, lambda x: x['s'][0])
                if not (sc and fmt_url and encrypted_sig):
                    continue
                if not player_url:
                    continue
                signature = self._decrypt_signature(sc['s'][0], video_id, player_url)
                sp = try_get(sc, lambda x: x['sp'][0]) or 'signature'
                fmt_url += '&' + sp + '=' + signature

            if itag:
                itags.append(itag)
                stream_ids.append(stream_id)

            tbr = float_or_none(
                fmt.get('averageBitrate') or fmt.get('bitrate'), 1000)
            dct = {
                'asr': int_or_none(fmt.get('audioSampleRate')),
                'filesize': int_or_none(fmt.get('contentLength')),
                'format_id': itag,
                'format_note': ', '.join(filter(None, (
                    audio_track.get('displayName'), fmt.get('qualityLabel') or quality))),
                'fps': int_or_none(fmt.get('fps')),
                'height': int_or_none(fmt.get('height')),
                'quality': q(quality),
                'tbr': tbr,
                'url': fmt_url,
                'width': fmt.get('width'),
                'language': audio_track.get('id', '').split('.')[0],
            }
            mime_mobj = re.match(
                r'((?:[^/]+)/(?:[^;]+))(?:;\s*codecs="([^"]+)")?', fmt.get('mimeType') or '')
            if mime_mobj:
                dct['ext'] = mimetype2ext(mime_mobj.group(1))
                dct.update(parse_codecs(mime_mobj.group(2)))
                # The 3gp format in android client has a quality of "small",
                # but is actually worse than all other formats
                if dct['ext'] == '3gp':
                    dct['quality'] = q('tiny')
                    dct['preference'] = -10
            no_audio = dct.get('acodec') == 'none'
            no_video = dct.get('vcodec') == 'none'
            if no_audio:
                dct['vbr'] = tbr
            if no_video:
                dct['abr'] = tbr
            if no_audio or no_video:
                dct['downloader_options'] = {
                    # Youtube throttles chunks >~10M
                    'http_chunk_size': 10485760,
                }
                if dct.get('ext'):
                    dct['container'] = dct['ext'] + '_dash'
            yield dct

        skip_manifests = self._configuration_arg('skip')
        get_dash = not is_live and 'dash' not in skip_manifests and self.get_param('youtube_include_dash_manifest', True)
        get_hls = 'hls' not in skip_manifests and self.get_param('youtube_include_hls_manifest', True)

        for sd in streaming_data:
            hls_manifest_url = get_hls and sd.get('hlsManifestUrl')
            if hls_manifest_url:
                for f in self._extract_m3u8_formats(
                        hls_manifest_url, video_id, 'mp4', fatal=False):
                    itag = self._search_regex(
                        r'/itag/(\d+)', f['url'], 'itag', default=None)
                    if itag in itags:
                        continue
                    if itag:
                        f['format_id'] = itag
                        itags.append(itag)
                    yield f

            dash_manifest_url = get_dash and sd.get('dashManifestUrl')
            if dash_manifest_url:
                for f in self._extract_mpd_formats(
                        dash_manifest_url, video_id, fatal=False):
                    itag = f['format_id']
                    if itag in itags:
                        continue
                    if itag:
                        itags.append(itag)
                    if itag in itag_qualities:
                        f['quality'] = q(itag_qualities[itag])
                    filesize = int_or_none(self._search_regex(
                        r'/clen/(\d+)', f.get('fragment_base_url')
                        or f['url'], 'file size', default=None))
                    if filesize:
                        f['filesize'] = filesize
                    yield f

    def _real_extract(self, url):
        url, smuggled_data = unsmuggle_url(url, {})
        video_id = self._match_id(url)

        base_url = self.http_scheme() + '//www.youtube.com/'
        webpage_url = base_url + 'watch?v=' + video_id
        webpage = self._download_webpage(
            webpage_url + '&bpctr=9999999999&has_verified=1', video_id, fatal=False)

        master_ytcfg = self.extract_ytcfg(video_id, webpage) or self._get_default_ytcfg()
        player_url = self._extract_player_url(master_ytcfg, webpage)
        identity_token = self._extract_identity_token(webpage, video_id)

        player_responses = list(self._extract_player_responses(
            self._get_requested_clients(url, smuggled_data),
            video_id, webpage, master_ytcfg, player_url, identity_token))

        get_first = lambda obj, keys, **kwargs: traverse_obj(obj, (..., *variadic(keys)), **kwargs, get_all=False)

        playability_statuses = traverse_obj(
            player_responses, (..., 'playabilityStatus'), expected_type=dict, default=[])

        trailer_video_id = get_first(
            playability_statuses,
            ('errorScreen', 'playerLegacyDesktopYpcTrailerRenderer', 'trailerVideoId'),
            expected_type=str)
        if trailer_video_id:
            return self.url_result(
                trailer_video_id, self.ie_key(), trailer_video_id)

        search_meta = ((lambda x: self._html_search_meta(x, webpage, default=None))
                       if webpage else (lambda x: None))

        video_details = traverse_obj(
            player_responses, (..., 'videoDetails'), expected_type=dict, default=[])
        microformats = traverse_obj(
            player_responses, (..., 'microformat', 'playerMicroformatRenderer'),
            expected_type=dict, default=[])
        video_title = (
            get_first(video_details, 'title')
            or self._get_text(microformats, (..., 'title'))
            or search_meta(['og:title', 'twitter:title', 'title']))
        video_description = get_first(video_details, 'shortDescription')

        if not smuggled_data.get('force_singlefeed', False):
            if not self.get_param('noplaylist'):
                multifeed_metadata_list = get_first(
                    player_responses,
                    ('multicamera', 'playerLegacyMulticameraRenderer', 'metadataList'),
                    expected_type=str)
                if multifeed_metadata_list:
                    entries = []
                    feed_ids = []
                    for feed in multifeed_metadata_list.split(','):
                        # Unquote should take place before split on comma (,) since textual
                        # fields may contain comma as well (see
                        # https://github.com/ytdl-org/youtube-dl/issues/8536)
                        feed_data = compat_parse_qs(
                            compat_urllib_parse_unquote_plus(feed))

                        def feed_entry(name):
                            return try_get(
                                feed_data, lambda x: x[name][0], compat_str)

                        feed_id = feed_entry('id')
                        if not feed_id:
                            continue
                        feed_title = feed_entry('title')
                        title = video_title
                        if feed_title:
                            title += ' (%s)' % feed_title
                        entries.append({
                            '_type': 'url_transparent',
                            'ie_key': 'Youtube',
                            'url': smuggle_url(
                                '%swatch?v=%s' % (base_url, feed_data['id'][0]),
                                {'force_singlefeed': True}),
                            'title': title,
                        })
                        feed_ids.append(feed_id)
                    self.to_screen(
                        'Downloading multifeed video (%s) - add --no-playlist to just download video %s'
                        % (', '.join(feed_ids), video_id))
                    return self.playlist_result(
                        entries, video_id, video_title, video_description)
            else:
                self.to_screen('Downloading just video %s because of --no-playlist' % video_id)

        live_broadcast_details = traverse_obj(microformats, (..., 'liveBroadcastDetails'))
        is_live = get_first(video_details, 'isLive')
        if is_live is None:
            is_live = get_first(live_broadcast_details, 'isLiveNow')

        streaming_data = traverse_obj(player_responses, (..., 'streamingData'), default=[])
        formats = list(self._extract_formats(streaming_data, video_id, player_url, is_live))

        if not formats:
            if not self.get_param('allow_unplayable_formats') and traverse_obj(streaming_data, (..., 'licenseInfos')):
                self.raise_no_formats(
                    'This video is DRM protected.', expected=True)
            pemr = get_first(
                playability_statuses,
                ('errorScreen', 'playerErrorMessageRenderer'), expected_type=dict) or {}
            reason = self._get_text(pemr, 'reason') or get_first(playability_statuses, 'reason')
            subreason = clean_html(self._get_text(pemr, 'subreason') or '')
            if subreason:
                if subreason == 'The uploader has not made this video available in your country.':
                    countries = get_first(microformats, 'availableCountries')
                    if not countries:
                        regions_allowed = search_meta('regionsAllowed')
                        countries = regions_allowed.split(',') if regions_allowed else None
                    self.raise_geo_restricted(subreason, countries, metadata_available=True)
                reason += f'. {subreason}'
            if reason:
                self.raise_no_formats(reason, expected=True)

        for f in formats:
            # TODO: detect if throttled
            if '&n=' in f['url']:  # possibly throttled
                f['source_preference'] = -10
                # note = f.get('format_note')
                # f['format_note'] = f'{note} (throttled)' if note else '(throttled)'

        self._sort_formats(formats)

        keywords = get_first(video_details, 'keywords', expected_type=list) or []
        if not keywords and webpage:
            keywords = [
                unescapeHTML(m.group('content'))
                for m in re.finditer(self._meta_regex('og:video:tag'), webpage)]
        for keyword in keywords:
            if keyword.startswith('yt:stretch='):
                mobj = re.search(r'(\d+)\s*:\s*(\d+)', keyword)
                if mobj:
                    # NB: float is intentional for forcing float division
                    w, h = (float(v) for v in mobj.groups())
                    if w > 0 and h > 0:
                        ratio = w / h
                        for f in formats:
                            if f.get('vcodec') != 'none':
                                f['stretched_ratio'] = ratio
                        break

        thumbnails = []
        thumbnail_dicts = traverse_obj(
            (video_details, microformats), (..., ..., 'thumbnail', 'thumbnails', ...),
            expected_type=dict, default=[])
        for thumbnail in thumbnail_dicts:
            thumbnail_url = thumbnail.get('url')
            if not thumbnail_url:
                continue
            # Sometimes youtube gives a wrong thumbnail URL. See:
            # https://github.com/yt-dlp/yt-dlp/issues/233
            # https://github.com/ytdl-org/youtube-dl/issues/28023
            if 'maxresdefault' in thumbnail_url:
                thumbnail_url = thumbnail_url.split('?')[0]
            thumbnails.append({
                'url': thumbnail_url,
                'height': int_or_none(thumbnail.get('height')),
                'width': int_or_none(thumbnail.get('width')),
            })
        thumbnail_url = search_meta(['og:image', 'twitter:image'])
        if thumbnail_url:
            thumbnails.append({
                'url': thumbnail_url,
            })
        # The best resolution thumbnails sometimes does not appear in the webpage
        # See: https://github.com/ytdl-org/youtube-dl/issues/29049, https://github.com/yt-dlp/yt-dlp/issues/340
        # List of possible thumbnails - Ref: <https://stackoverflow.com/a/20542029>
        hq_thumbnail_names = ['maxresdefault', 'hq720', 'sddefault', 'sd1', 'sd2', 'sd3']
        # TODO: Test them also? - For some videos, even these don't exist
        guaranteed_thumbnail_names = [
            'hqdefault', 'hq1', 'hq2', 'hq3', '0',
            'mqdefault', 'mq1', 'mq2', 'mq3',
            'default', '1', '2', '3'
        ]
        thumbnail_names = hq_thumbnail_names + guaranteed_thumbnail_names
        n_thumbnail_names = len(thumbnail_names)

        thumbnails.extend({
            'url': 'https://i.ytimg.com/vi{webp}/{video_id}/{name}{live}.{ext}'.format(
                video_id=video_id, name=name, ext=ext,
                webp='_webp' if ext == 'webp' else '', live='_live' if is_live else ''),
            '_test_url': name in hq_thumbnail_names,
        } for name in thumbnail_names for ext in ('webp', 'jpg'))
        for thumb in thumbnails:
            i = next((i for i, t in enumerate(thumbnail_names) if f'/{video_id}/{t}' in thumb['url']), n_thumbnail_names)
            thumb['preference'] = (0 if '.webp' in thumb['url'] else -1) - (2 * i)
        self._remove_duplicate_formats(thumbnails)

        category = get_first(microformats, 'category') or search_meta('genre')
        channel_id = str_or_none(
            get_first(video_details, 'channelId')
            or get_first(microformats, 'externalChannelId')
            or search_meta('channelId'))
        duration = int_or_none(
            get_first(video_details, 'lengthSeconds')
            or get_first(microformats, 'lengthSeconds')
            or parse_duration(search_meta('duration'))) or None
        owner_profile_url = get_first(microformats, 'ownerProfileUrl')

        live_content = get_first(video_details, 'isLiveContent')
        is_upcoming = get_first(video_details, 'isUpcoming')
        if is_live is None:
            if is_upcoming or live_content is False:
                is_live = False
        if is_upcoming is None and (live_content or is_live):
            is_upcoming = False
        live_starttime = parse_iso8601(get_first(live_broadcast_details, 'startTimestamp'))
        live_endtime = parse_iso8601(get_first(live_broadcast_details, 'endTimestamp'))
        if not duration and live_endtime and live_starttime:
            duration = live_endtime - live_starttime

        info = {
            'id': video_id,
            'title': self._live_title(video_title) if is_live else video_title,
            'formats': formats,
            'thumbnails': thumbnails,
            'description': video_description,
            'upload_date': unified_strdate(
                get_first(microformats, 'uploadDate')
                or search_meta('uploadDate')),
            'uploader': get_first(video_details, 'author'),
            'uploader_id': self._search_regex(r'/(?:channel|user)/([^/?&#]+)', owner_profile_url, 'uploader id') if owner_profile_url else None,
            'uploader_url': owner_profile_url,
            'channel_id': channel_id,
            'channel_url': f'https://www.youtube.com/channel/{channel_id}' if channel_id else None,
            'duration': duration,
            'view_count': int_or_none(
                get_first((video_details, microformats), (..., 'viewCount'))
                or search_meta('interactionCount')),
            'average_rating': float_or_none(get_first(video_details, 'averageRating')),
            'age_limit': 18 if (
                get_first(microformats, 'isFamilySafe') is False
                or search_meta('isFamilyFriendly') == 'false'
                or search_meta('og:restrictions:age') == '18+') else 0,
            'webpage_url': webpage_url,
            'categories': [category] if category else None,
            'tags': keywords,
            'playable_in_embed': get_first(playability_statuses, 'playableInEmbed'),
            'is_live': is_live,
            'was_live': (False if is_live or is_upcoming or live_content is False
                         else None if is_live is None or is_upcoming is None
                         else live_content),
            'live_status': 'is_upcoming' if is_upcoming else None,  # rest will be set by YoutubeDL
            'release_timestamp': live_starttime,
        }

        pctr = traverse_obj(player_responses, (..., 'captions', 'playerCaptionsTracklistRenderer'), expected_type=dict)
        # Converted into dicts to remove duplicates
        captions = {
            sub.get('baseUrl'): sub
            for sub in traverse_obj(pctr, (..., 'captionTracks', ...), default=[])}
        translation_languages = {
            lang.get('languageCode'): lang.get('languageName')
            for lang in traverse_obj(pctr, (..., 'translationLanguages', ...), default=[])}
        subtitles = {}
        if pctr:
            def process_language(container, base_url, lang_code, sub_name, query):
                lang_subs = container.setdefault(lang_code, [])
                for fmt in self._SUBTITLE_FORMATS:
                    query.update({
                        'fmt': fmt,
                    })
                    lang_subs.append({
                        'ext': fmt,
                        'url': update_url_query(base_url, query),
                        'name': sub_name,
                    })

            for base_url, caption_track in captions.items():
                if not base_url:
                    continue
                if caption_track.get('kind') != 'asr':
                    lang_code = (
                        remove_start(caption_track.get('vssId') or '', '.').replace('.', '-')
                        or caption_track.get('languageCode'))
                    if not lang_code:
                        continue
                    process_language(
                        subtitles, base_url, lang_code,
                        traverse_obj(caption_track, ('name', 'simpleText')),
                        {})
                    continue
<<<<<<< HEAD
                automatic_captions = info['automatic_captions']
                for translation_language in (pctr.get('translationLanguages') or []):
                    translation_language_code = translation_language.get('languageCode')
                    if not translation_language_code:
                        continue
                    process_language(
                        automatic_captions, base_url, translation_language_code,
                        self._get_text(translation_language.get('languageName'), max_runs=1),
                        {'tlang': translation_language_code})
=======
                automatic_captions = {}
                for trans_code, trans_name in translation_languages.items():
                    if not trans_code:
                        continue
                    process_language(
                        automatic_captions, base_url, trans_code,
                        self._get_text(trans_name, max_runs=1),
                        {'tlang': trans_code})
                info['automatic_captions'] = automatic_captions
        info['subtitles'] = subtitles
>>>>>>> cb89cfc1

        parsed_url = compat_urllib_parse_urlparse(url)
        for component in [parsed_url.fragment, parsed_url.query]:
            query = compat_parse_qs(component)
            for k, v in query.items():
                for d_k, s_ks in [('start', ('start', 't')), ('end', ('end',))]:
                    d_k += '_time'
                    if d_k not in info and k in s_ks:
                        info[d_k] = parse_duration(query[k][0])

        # Youtube Music Auto-generated description
        if video_description:
            mobj = re.search(r'(?s)(?P<track>[^·\n]+)·(?P<artist>[^\n]+)\n+(?P<album>[^\n]+)(?:.+?℗\s*(?P<release_year>\d{4})(?!\d))?(?:.+?Released on\s*:\s*(?P<release_date>\d{4}-\d{2}-\d{2}))?(.+?\nArtist\s*:\s*(?P<clean_artist>[^\n]+))?.+\nAuto-generated by YouTube\.\s*$', video_description)
            if mobj:
                release_year = mobj.group('release_year')
                release_date = mobj.group('release_date')
                if release_date:
                    release_date = release_date.replace('-', '')
                    if not release_year:
                        release_year = release_date[:4]
                info.update({
                    'album': mobj.group('album'.strip()),
                    'artist': mobj.group('clean_artist') or ', '.join(a.strip() for a in mobj.group('artist').split('·')),
                    'track': mobj.group('track').strip(),
                    'release_date': release_date,
                    'release_year': int_or_none(release_year),
                })

        initial_data = None
        if webpage:
            initial_data = self._extract_yt_initial_variable(
                webpage, self._YT_INITIAL_DATA_RE, video_id,
                'yt initial data')
        if not initial_data:
            headers = self.generate_api_headers(
                master_ytcfg, identity_token, self._extract_account_syncid(master_ytcfg),
                session_index=self._extract_session_index(master_ytcfg))

            initial_data = self._extract_response(
                item_id=video_id, ep='next', fatal=False,
                ytcfg=master_ytcfg, headers=headers, query={'videoId': video_id},
                note='Downloading initial data API JSON')

        try:
            # This will error if there is no livechat
            initial_data['contents']['twoColumnWatchNextResults']['conversationBar']['liveChatRenderer']['continuations'][0]['reloadContinuationData']['continuation']
            info['subtitles']['live_chat'] = [{
                'url': 'https://www.youtube.com/watch?v=%s' % video_id,  # url is needed to set cookies
                'video_id': video_id,
                'ext': 'json',
                'protocol': 'youtube_live_chat' if is_live or is_upcoming else 'youtube_live_chat_replay',
            }]
        except (KeyError, IndexError, TypeError):
            pass

        if initial_data:
            info['chapters'] = (
                self._extract_chapters_from_json(initial_data, duration)
                or self._extract_chapters_from_engagement_panel(initial_data, duration)
                or None)

            contents = try_get(
                initial_data,
                lambda x: x['contents']['twoColumnWatchNextResults']['results']['results']['contents'],
                list) or []
            for content in contents:
                vpir = content.get('videoPrimaryInfoRenderer')
                if vpir:
                    stl = vpir.get('superTitleLink')
                    if stl:
                        stl = self._get_text(stl)
                        if try_get(
                                vpir,
                                lambda x: x['superTitleIcon']['iconType']) == 'LOCATION_PIN':
                            info['location'] = stl
                        else:
                            mobj = re.search(r'(.+?)\s*S(\d+)\s*•\s*E(\d+)', stl)
                            if mobj:
                                info.update({
                                    'series': mobj.group(1),
                                    'season_number': int(mobj.group(2)),
                                    'episode_number': int(mobj.group(3)),
                                })
                    for tlb in (try_get(
                            vpir,
                            lambda x: x['videoActions']['menuRenderer']['topLevelButtons'],
                            list) or []):
                        tbr = tlb.get('toggleButtonRenderer') or {}
                        for getter, regex in [(
                                lambda x: x['defaultText']['accessibility']['accessibilityData'],
                                r'(?P<count>[\d,]+)\s*(?P<type>(?:dis)?like)'), ([
                                    lambda x: x['accessibility'],
                                    lambda x: x['accessibilityData']['accessibilityData'],
                                ], r'(?P<type>(?:dis)?like) this video along with (?P<count>[\d,]+) other people')]:
                            label = (try_get(tbr, getter, dict) or {}).get('label')
                            if label:
                                mobj = re.match(regex, label)
                                if mobj:
                                    info[mobj.group('type') + '_count'] = str_to_int(mobj.group('count'))
                                    break
                    sbr_tooltip = try_get(
                        vpir, lambda x: x['sentimentBar']['sentimentBarRenderer']['tooltip'])
                    if sbr_tooltip:
                        like_count, dislike_count = sbr_tooltip.split(' / ')
                        info.update({
                            'like_count': str_to_int(like_count),
                            'dislike_count': str_to_int(dislike_count),
                        })
                vsir = content.get('videoSecondaryInfoRenderer')
                if vsir:
                    info['channel'] = self._get_text(try_get(
                        vsir,
                        lambda x: x['owner']['videoOwnerRenderer']['title'],
                        dict))
                    rows = try_get(
                        vsir,
                        lambda x: x['metadataRowContainer']['metadataRowContainerRenderer']['rows'],
                        list) or []
                    multiple_songs = False
                    for row in rows:
                        if try_get(row, lambda x: x['metadataRowRenderer']['hasDividerLine']) is True:
                            multiple_songs = True
                            break
                    for row in rows:
                        mrr = row.get('metadataRowRenderer') or {}
                        mrr_title = mrr.get('title')
                        if not mrr_title:
                            continue
                        mrr_title = self._get_text(mrr['title'])
                        mrr_contents_text = self._get_text(mrr['contents'][0])
                        if mrr_title == 'License':
                            info['license'] = mrr_contents_text
                        elif not multiple_songs:
                            if mrr_title == 'Album':
                                info['album'] = mrr_contents_text
                            elif mrr_title == 'Artist':
                                info['artist'] = mrr_contents_text
                            elif mrr_title == 'Song':
                                info['track'] = mrr_contents_text

        fallbacks = {
            'channel': 'uploader',
            'channel_id': 'uploader_id',
            'channel_url': 'uploader_url',
        }
        for to, frm in fallbacks.items():
            if not info.get(to):
                info[to] = info.get(frm)

        for s_k, d_k in [('artist', 'creator'), ('track', 'alt_title')]:
            v = info.get(s_k)
            if v:
                info[d_k] = v

        is_private = get_first(video_details, 'isPrivate', expected_type=bool)
        is_unlisted = get_first(microformats, 'isUnlisted', expected_type=bool)
        is_membersonly = None
        is_premium = None
        if initial_data and is_private is not None:
            is_membersonly = False
            is_premium = False
            contents = try_get(initial_data, lambda x: x['contents']['twoColumnWatchNextResults']['results']['results']['contents'], list) or []
            badge_labels = set()
            for content in contents:
                if not isinstance(content, dict):
                    continue
                badge_labels.update(self._extract_badges(content.get('videoPrimaryInfoRenderer')))
            for badge_label in badge_labels:
                if badge_label.lower() == 'members only':
                    is_membersonly = True
                elif badge_label.lower() == 'premium':
                    is_premium = True
                elif badge_label.lower() == 'unlisted':
                    is_unlisted = True

        info['availability'] = self._availability(
            is_private=is_private,
            needs_premium=is_premium,
            needs_subscription=is_membersonly,
            needs_auth=info['age_limit'] >= 18,
            is_unlisted=None if is_private is None else is_unlisted)

        # get xsrf for annotations or comments
        get_annotations = self.get_param('writeannotations', False)
        get_comments = self.get_param('getcomments', False)
        if get_annotations or get_comments:
            xsrf_token = None
            if master_ytcfg:
                xsrf_token = try_get(master_ytcfg, lambda x: x['XSRF_TOKEN'], compat_str)
            if not xsrf_token:
                xsrf_token = self._search_regex(
                    r'([\'"])XSRF_TOKEN\1\s*:\s*([\'"])(?P<xsrf_token>(?:(?!\2).)+)\2',
                    webpage, 'xsrf token', group='xsrf_token', fatal=False)

        # annotations
        if get_annotations:
            invideo_url = get_first(
                player_responses,
                ('annotations', 0, 'playerAnnotationsUrlsRenderer', 'invideoUrl'),
                expected_type=str)
            if xsrf_token and invideo_url:
                xsrf_field_name = None
                if master_ytcfg:
                    xsrf_field_name = try_get(master_ytcfg, lambda x: x['XSRF_FIELD_NAME'], compat_str)
                if not xsrf_field_name:
                    xsrf_field_name = self._search_regex(
                        r'([\'"])XSRF_FIELD_NAME\1\s*:\s*([\'"])(?P<xsrf_field_name>\w+)\2',
                        webpage, 'xsrf field name',
                        group='xsrf_field_name', default='session_token')
                info['annotations'] = self._download_webpage(
                    self._proto_relative_url(invideo_url),
                    video_id, note='Downloading annotations',
                    errnote='Unable to download video annotations', fatal=False,
                    data=urlencode_postdata({xsrf_field_name: xsrf_token}))

        if get_comments:
            info['__post_extractor'] = lambda: self._extract_comments(master_ytcfg, video_id, contents, webpage)

        self.mark_watched(video_id, player_responses)

        return info


class YoutubeTabIE(YoutubeBaseInfoExtractor):
    IE_DESC = 'YouTube.com tab'
    _VALID_URL = r'''(?x)
                    https?://
                        (?:\w+\.)?
                        (?:
                            youtube(?:kids)?\.com|
                            invidio\.us
                        )/
                        (?:
                            (?P<channel_type>channel|c|user|browse)/|
                            (?P<not_channel>
                                feed/|hashtag/|
                                (?:playlist|watch)\?.*?\blist=
                            )|
                            (?!(?:%s)\b)  # Direct URLs
                        )
                        (?P<id>[^/?\#&]+)
                    ''' % YoutubeBaseInfoExtractor._RESERVED_NAMES
    IE_NAME = 'youtube:tab'

    _TESTS = [{
        'note': 'playlists, multipage',
        'url': 'https://www.youtube.com/c/ИгорьКлейнер/playlists?view=1&flow=grid',
        'playlist_mincount': 94,
        'info_dict': {
            'id': 'UCqj7Cz7revf5maW9g5pgNcg',
            'title': 'Игорь Клейнер - Playlists',
            'description': 'md5:be97ee0f14ee314f1f002cf187166ee2',
            'uploader': 'Игорь Клейнер',
            'uploader_id': 'UCqj7Cz7revf5maW9g5pgNcg',
        },
    }, {
        'note': 'playlists, multipage, different order',
        'url': 'https://www.youtube.com/user/igorkle1/playlists?view=1&sort=dd',
        'playlist_mincount': 94,
        'info_dict': {
            'id': 'UCqj7Cz7revf5maW9g5pgNcg',
            'title': 'Игорь Клейнер - Playlists',
            'description': 'md5:be97ee0f14ee314f1f002cf187166ee2',
            'uploader_id': 'UCqj7Cz7revf5maW9g5pgNcg',
            'uploader': 'Игорь Клейнер',
        },
    }, {
        'note': 'playlists, series',
        'url': 'https://www.youtube.com/c/3blue1brown/playlists?view=50&sort=dd&shelf_id=3',
        'playlist_mincount': 5,
        'info_dict': {
            'id': 'UCYO_jab_esuFRV4b17AJtAw',
            'title': '3Blue1Brown - Playlists',
            'description': 'md5:e1384e8a133307dd10edee76e875d62f',
            'uploader_id': 'UCYO_jab_esuFRV4b17AJtAw',
            'uploader': '3Blue1Brown',
        },
    }, {
        'note': 'playlists, singlepage',
        'url': 'https://www.youtube.com/user/ThirstForScience/playlists',
        'playlist_mincount': 4,
        'info_dict': {
            'id': 'UCAEtajcuhQ6an9WEzY9LEMQ',
            'title': 'ThirstForScience - Playlists',
            'description': 'md5:609399d937ea957b0f53cbffb747a14c',
            'uploader': 'ThirstForScience',
            'uploader_id': 'UCAEtajcuhQ6an9WEzY9LEMQ',
        }
    }, {
        'url': 'https://www.youtube.com/c/ChristophLaimer/playlists',
        'only_matching': True,
    }, {
        'note': 'basic, single video playlist',
        'url': 'https://www.youtube.com/playlist?list=PL4lCao7KL_QFVb7Iudeipvc2BCavECqzc',
        'info_dict': {
            'uploader_id': 'UCmlqkdCBesrv2Lak1mF_MxA',
            'uploader': 'Sergey M.',
            'id': 'PL4lCao7KL_QFVb7Iudeipvc2BCavECqzc',
            'title': 'youtube-dl public playlist',
        },
        'playlist_count': 1,
    }, {
        'note': 'empty playlist',
        'url': 'https://www.youtube.com/playlist?list=PL4lCao7KL_QFodcLWhDpGCYnngnHtQ-Xf',
        'info_dict': {
            'uploader_id': 'UCmlqkdCBesrv2Lak1mF_MxA',
            'uploader': 'Sergey M.',
            'id': 'PL4lCao7KL_QFodcLWhDpGCYnngnHtQ-Xf',
            'title': 'youtube-dl empty playlist',
        },
        'playlist_count': 0,
    }, {
        'note': 'Home tab',
        'url': 'https://www.youtube.com/channel/UCKfVa3S1e4PHvxWcwyMMg8w/featured',
        'info_dict': {
            'id': 'UCKfVa3S1e4PHvxWcwyMMg8w',
            'title': 'lex will - Home',
            'description': 'md5:2163c5d0ff54ed5f598d6a7e6211e488',
            'uploader': 'lex will',
            'uploader_id': 'UCKfVa3S1e4PHvxWcwyMMg8w',
        },
        'playlist_mincount': 2,
    }, {
        'note': 'Videos tab',
        'url': 'https://www.youtube.com/channel/UCKfVa3S1e4PHvxWcwyMMg8w/videos',
        'info_dict': {
            'id': 'UCKfVa3S1e4PHvxWcwyMMg8w',
            'title': 'lex will - Videos',
            'description': 'md5:2163c5d0ff54ed5f598d6a7e6211e488',
            'uploader': 'lex will',
            'uploader_id': 'UCKfVa3S1e4PHvxWcwyMMg8w',
        },
        'playlist_mincount': 975,
    }, {
        'note': 'Videos tab, sorted by popular',
        'url': 'https://www.youtube.com/channel/UCKfVa3S1e4PHvxWcwyMMg8w/videos?view=0&sort=p&flow=grid',
        'info_dict': {
            'id': 'UCKfVa3S1e4PHvxWcwyMMg8w',
            'title': 'lex will - Videos',
            'description': 'md5:2163c5d0ff54ed5f598d6a7e6211e488',
            'uploader': 'lex will',
            'uploader_id': 'UCKfVa3S1e4PHvxWcwyMMg8w',
        },
        'playlist_mincount': 199,
    }, {
        'note': 'Playlists tab',
        'url': 'https://www.youtube.com/channel/UCKfVa3S1e4PHvxWcwyMMg8w/playlists',
        'info_dict': {
            'id': 'UCKfVa3S1e4PHvxWcwyMMg8w',
            'title': 'lex will - Playlists',
            'description': 'md5:2163c5d0ff54ed5f598d6a7e6211e488',
            'uploader': 'lex will',
            'uploader_id': 'UCKfVa3S1e4PHvxWcwyMMg8w',
        },
        'playlist_mincount': 17,
    }, {
        'note': 'Community tab',
        'url': 'https://www.youtube.com/channel/UCKfVa3S1e4PHvxWcwyMMg8w/community',
        'info_dict': {
            'id': 'UCKfVa3S1e4PHvxWcwyMMg8w',
            'title': 'lex will - Community',
            'description': 'md5:2163c5d0ff54ed5f598d6a7e6211e488',
            'uploader': 'lex will',
            'uploader_id': 'UCKfVa3S1e4PHvxWcwyMMg8w',
        },
        'playlist_mincount': 18,
    }, {
        'note': 'Channels tab',
        'url': 'https://www.youtube.com/channel/UCKfVa3S1e4PHvxWcwyMMg8w/channels',
        'info_dict': {
            'id': 'UCKfVa3S1e4PHvxWcwyMMg8w',
            'title': 'lex will - Channels',
            'description': 'md5:2163c5d0ff54ed5f598d6a7e6211e488',
            'uploader': 'lex will',
            'uploader_id': 'UCKfVa3S1e4PHvxWcwyMMg8w',
        },
        'playlist_mincount': 12,
    }, {
        'note': 'Search tab',
        'url': 'https://www.youtube.com/c/3blue1brown/search?query=linear%20algebra',
        'playlist_mincount': 40,
        'info_dict': {
            'id': 'UCYO_jab_esuFRV4b17AJtAw',
            'title': '3Blue1Brown - Search - linear algebra',
            'description': 'md5:e1384e8a133307dd10edee76e875d62f',
            'uploader': '3Blue1Brown',
            'uploader_id': 'UCYO_jab_esuFRV4b17AJtAw',
        },
    }, {
        'url': 'https://invidio.us/channel/UCmlqkdCBesrv2Lak1mF_MxA',
        'only_matching': True,
    }, {
        'url': 'https://www.youtubekids.com/channel/UCmlqkdCBesrv2Lak1mF_MxA',
        'only_matching': True,
    }, {
        'url': 'https://music.youtube.com/channel/UCmlqkdCBesrv2Lak1mF_MxA',
        'only_matching': True,
    }, {
        'note': 'Playlist with deleted videos (#651). As a bonus, the video #51 is also twice in this list.',
        'url': 'https://www.youtube.com/playlist?list=PLwP_SiAcdui0KVebT0mU9Apz359a4ubsC',
        'info_dict': {
            'title': '29C3: Not my department',
            'id': 'PLwP_SiAcdui0KVebT0mU9Apz359a4ubsC',
            'uploader': 'Christiaan008',
            'uploader_id': 'UCEPzS1rYsrkqzSLNp76nrcg',
            'description': 'md5:a14dc1a8ef8307a9807fe136a0660268',
        },
        'playlist_count': 96,
    }, {
        'note': 'Large playlist',
        'url': 'https://www.youtube.com/playlist?list=UUBABnxM4Ar9ten8Mdjj1j0Q',
        'info_dict': {
            'title': 'Uploads from Cauchemar',
            'id': 'UUBABnxM4Ar9ten8Mdjj1j0Q',
            'uploader': 'Cauchemar',
            'uploader_id': 'UCBABnxM4Ar9ten8Mdjj1j0Q',
        },
        'playlist_mincount': 1123,
    }, {
        'note': 'even larger playlist, 8832 videos',
        'url': 'http://www.youtube.com/user/NASAgovVideo/videos',
        'only_matching': True,
    }, {
        'note': 'Buggy playlist: the webpage has a "Load more" button but it doesn\'t have more videos',
        'url': 'https://www.youtube.com/playlist?list=UUXw-G3eDE9trcvY2sBMM_aA',
        'info_dict': {
            'title': 'Uploads from Interstellar Movie',
            'id': 'UUXw-G3eDE9trcvY2sBMM_aA',
            'uploader': 'Interstellar Movie',
            'uploader_id': 'UCXw-G3eDE9trcvY2sBMM_aA',
        },
        'playlist_mincount': 21,
    }, {
        'note': 'Playlist with "show unavailable videos" button',
        'url': 'https://www.youtube.com/playlist?list=UUTYLiWFZy8xtPwxFwX9rV7Q',
        'info_dict': {
            'title': 'Uploads from Phim Siêu Nhân Nhật Bản',
            'id': 'UUTYLiWFZy8xtPwxFwX9rV7Q',
            'uploader': 'Phim Siêu Nhân Nhật Bản',
            'uploader_id': 'UCTYLiWFZy8xtPwxFwX9rV7Q',
        },
        'playlist_mincount': 200,
    }, {
        'note': 'Playlist with unavailable videos in page 7',
        'url': 'https://www.youtube.com/playlist?list=UU8l9frL61Yl5KFOl87nIm2w',
        'info_dict': {
            'title': 'Uploads from BlankTV',
            'id': 'UU8l9frL61Yl5KFOl87nIm2w',
            'uploader': 'BlankTV',
            'uploader_id': 'UC8l9frL61Yl5KFOl87nIm2w',
        },
        'playlist_mincount': 1000,
    }, {
        'note': 'https://github.com/ytdl-org/youtube-dl/issues/21844',
        'url': 'https://www.youtube.com/playlist?list=PLzH6n4zXuckpfMu_4Ff8E7Z1behQks5ba',
        'info_dict': {
            'title': 'Data Analysis with Dr Mike Pound',
            'id': 'PLzH6n4zXuckpfMu_4Ff8E7Z1behQks5ba',
            'uploader_id': 'UC9-y-6csu5WGm29I7JiwpnA',
            'uploader': 'Computerphile',
            'description': 'md5:7f567c574d13d3f8c0954d9ffee4e487',
        },
        'playlist_mincount': 11,
    }, {
        'url': 'https://invidio.us/playlist?list=PL4lCao7KL_QFVb7Iudeipvc2BCavECqzc',
        'only_matching': True,
    }, {
        'note': 'Playlist URL that does not actually serve a playlist',
        'url': 'https://www.youtube.com/watch?v=FqZTN594JQw&list=PLMYEtVRpaqY00V9W81Cwmzp6N6vZqfUKD4',
        'info_dict': {
            'id': 'FqZTN594JQw',
            'ext': 'webm',
            'title': "Smiley's People 01 detective, Adventure Series, Action",
            'uploader': 'STREEM',
            'uploader_id': 'UCyPhqAZgwYWZfxElWVbVJng',
            'uploader_url': r're:https?://(?:www\.)?youtube\.com/channel/UCyPhqAZgwYWZfxElWVbVJng',
            'upload_date': '20150526',
            'license': 'Standard YouTube License',
            'description': 'md5:507cdcb5a49ac0da37a920ece610be80',
            'categories': ['People & Blogs'],
            'tags': list,
            'view_count': int,
            'like_count': int,
            'dislike_count': int,
        },
        'params': {
            'skip_download': True,
        },
        'skip': 'This video is not available.',
        'add_ie': [YoutubeIE.ie_key()],
    }, {
        'url': 'https://www.youtubekids.com/watch?v=Agk7R8I8o5U&list=PUZ6jURNr1WQZCNHF0ao-c0g',
        'only_matching': True,
    }, {
        'url': 'https://www.youtube.com/watch?v=MuAGGZNfUkU&list=RDMM',
        'only_matching': True,
    }, {
        'url': 'https://www.youtube.com/channel/UCoMdktPbSTixAyNGwb-UYkQ/live',
        'info_dict': {
            'id': 'FMtPN8yp5LU',  # This will keep changing
            'ext': 'mp4',
            'title': compat_str,
            'uploader': 'Sky News',
            'uploader_id': 'skynews',
            'uploader_url': r're:https?://(?:www\.)?youtube\.com/user/skynews',
            'upload_date': r're:\d{8}',
            'description': compat_str,
            'categories': ['News & Politics'],
            'tags': list,
            'like_count': int,
            'dislike_count': int,
        },
        'params': {
            'skip_download': True,
        },
        'expected_warnings': ['Downloading just video ', 'Ignoring subtitle tracks found in '],
    }, {
        'url': 'https://www.youtube.com/user/TheYoungTurks/live',
        'info_dict': {
            'id': 'a48o2S1cPoo',
            'ext': 'mp4',
            'title': 'The Young Turks - Live Main Show',
            'uploader': 'The Young Turks',
            'uploader_id': 'TheYoungTurks',
            'uploader_url': r're:https?://(?:www\.)?youtube\.com/user/TheYoungTurks',
            'upload_date': '20150715',
            'license': 'Standard YouTube License',
            'description': 'md5:438179573adcdff3c97ebb1ee632b891',
            'categories': ['News & Politics'],
            'tags': ['Cenk Uygur (TV Program Creator)', 'The Young Turks (Award-Winning Work)', 'Talk Show (TV Genre)'],
            'like_count': int,
            'dislike_count': int,
        },
        'params': {
            'skip_download': True,
        },
        'only_matching': True,
    }, {
        'url': 'https://www.youtube.com/channel/UC1yBKRuGpC1tSM73A0ZjYjQ/live',
        'only_matching': True,
    }, {
        'url': 'https://www.youtube.com/c/CommanderVideoHq/live',
        'only_matching': True,
    }, {
        'note': 'A channel that is not live. Should raise error',
        'url': 'https://www.youtube.com/user/numberphile/live',
        'only_matching': True,
    }, {
        'url': 'https://www.youtube.com/feed/trending',
        'only_matching': True,
    }, {
        'url': 'https://www.youtube.com/feed/library',
        'only_matching': True,
    }, {
        'url': 'https://www.youtube.com/feed/history',
        'only_matching': True,
    }, {
        'url': 'https://www.youtube.com/feed/subscriptions',
        'only_matching': True,
    }, {
        'url': 'https://www.youtube.com/feed/watch_later',
        'only_matching': True,
    }, {
        'note': 'Recommended - redirects to home page',
        'url': 'https://www.youtube.com/feed/recommended',
        'only_matching': True,
    }, {
        'note': 'inline playlist with not always working continuations',
        'url': 'https://www.youtube.com/watch?v=UC6u0Tct-Fo&list=PL36D642111D65BE7C',
        'only_matching': True,
    }, {
        'url': 'https://www.youtube.com/course?list=ECUl4u3cNGP61MdtwGTqZA0MreSaDybji8',
        'only_matching': True,
    }, {
        'url': 'https://www.youtube.com/course',
        'only_matching': True,
    }, {
        'url': 'https://www.youtube.com/zsecurity',
        'only_matching': True,
    }, {
        'url': 'http://www.youtube.com/NASAgovVideo/videos',
        'only_matching': True,
    }, {
        'url': 'https://www.youtube.com/TheYoungTurks/live',
        'only_matching': True,
    }, {
        'url': 'https://www.youtube.com/hashtag/cctv9',
        'info_dict': {
            'id': 'cctv9',
            'title': '#cctv9',
        },
        'playlist_mincount': 350,
    }, {
        'url': 'https://www.youtube.com/watch?list=PLW4dVinRY435CBE_JD3t-0SRXKfnZHS1P&feature=youtu.be&v=M9cJMXmQ_ZU',
        'only_matching': True,
    }, {
        'note': 'Requires Premium: should request additional YTM-info webpage (and have format 141) for videos in playlist',
        'url': 'https://music.youtube.com/playlist?list=PLRBp0Fe2GpgmgoscNFLxNyBVSFVdYmFkq',
        'only_matching': True
    }, {
        'note': '/browse/ should redirect to /channel/',
        'url': 'https://music.youtube.com/browse/UC1a8OFewdjuLq6KlF8M_8Ng',
        'only_matching': True
    }, {
        'note': 'VLPL, should redirect to playlist?list=PL...',
        'url': 'https://music.youtube.com/browse/VLPLRBp0Fe2GpgmgoscNFLxNyBVSFVdYmFkq',
        'info_dict': {
            'id': 'PLRBp0Fe2GpgmgoscNFLxNyBVSFVdYmFkq',
            'uploader': 'NoCopyrightSounds',
            'description': 'Providing you with copyright free / safe music for gaming, live streaming, studying and more!',
            'uploader_id': 'UC_aEa8K-EOJ3D6gOs7HcyNg',
            'title': 'NCS Releases',
        },
        'playlist_mincount': 166,
    }, {
        'note': 'Topic, should redirect to playlist?list=UU...',
        'url': 'https://music.youtube.com/browse/UC9ALqqC4aIeG5iDs7i90Bfw',
        'info_dict': {
            'id': 'UU9ALqqC4aIeG5iDs7i90Bfw',
            'uploader_id': 'UC9ALqqC4aIeG5iDs7i90Bfw',
            'title': 'Uploads from Royalty Free Music - Topic',
            'uploader': 'Royalty Free Music - Topic',
        },
        'expected_warnings': [
            'A channel/user page was given',
            'The URL does not have a videos tab',
        ],
        'playlist_mincount': 101,
    }, {
        'note': 'Topic without a UU playlist',
        'url': 'https://www.youtube.com/channel/UCtFRv9O2AHqOZjjynzrv-xg',
        'info_dict': {
            'id': 'UCtFRv9O2AHqOZjjynzrv-xg',
            'title': 'UCtFRv9O2AHqOZjjynzrv-xg',
        },
        'expected_warnings': [
            'A channel/user page was given',
            'The URL does not have a videos tab',
            'Falling back to channel URL',
        ],
        'playlist_mincount': 9,
    }, {
        'note': 'Youtube music Album',
        'url': 'https://music.youtube.com/browse/MPREb_gTAcphH99wE',
        'info_dict': {
            'id': 'OLAK5uy_l1m0thk3g31NmIIz_vMIbWtyv7eZixlH0',
            'title': 'Album - Royalty Free Music Library V2 (50 Songs)',
        },
        'playlist_count': 50,
    }, {
        'note': 'unlisted single video playlist',
        'url': 'https://www.youtube.com/playlist?list=PLwL24UFy54GrB3s2KMMfjZscDi1x5Dajf',
        'info_dict': {
            'uploader_id': 'UC9zHu_mHU96r19o-wV5Qs1Q',
            'uploader': 'colethedj',
            'id': 'PLwL24UFy54GrB3s2KMMfjZscDi1x5Dajf',
            'title': 'yt-dlp unlisted playlist test',
            'availability': 'unlisted'
        },
        'playlist_count': 1,
    }]

    @classmethod
    def suitable(cls, url):
        return False if YoutubeIE.suitable(url) else super(
            YoutubeTabIE, cls).suitable(url)

    def _extract_channel_id(self, webpage):
        channel_id = self._html_search_meta(
            'channelId', webpage, 'channel id', default=None)
        if channel_id:
            return channel_id
        channel_url = self._html_search_meta(
            ('og:url', 'al:ios:url', 'al:android:url', 'al:web:url',
             'twitter:url', 'twitter:app:url:iphone', 'twitter:app:url:ipad',
             'twitter:app:url:googleplay'), webpage, 'channel url')
        return self._search_regex(
            r'https?://(?:www\.)?youtube\.com/channel/([^/?#&])+',
            channel_url, 'channel id')

    @staticmethod
    def _extract_basic_item_renderer(item):
        # Modified from _extract_grid_item_renderer
        known_basic_renderers = (
            'playlistRenderer', 'videoRenderer', 'channelRenderer', 'showRenderer'
        )
        for key, renderer in item.items():
            if not isinstance(renderer, dict):
                continue
            elif key in known_basic_renderers:
                return renderer
            elif key.startswith('grid') and key.endswith('Renderer'):
                return renderer

    def _grid_entries(self, grid_renderer):
        for item in grid_renderer['items']:
            if not isinstance(item, dict):
                continue
            renderer = self._extract_basic_item_renderer(item)
            if not isinstance(renderer, dict):
                continue
            title = self._get_text(renderer.get('title'))

            # playlist
            playlist_id = renderer.get('playlistId')
            if playlist_id:
                yield self.url_result(
                    'https://www.youtube.com/playlist?list=%s' % playlist_id,
                    ie=YoutubeTabIE.ie_key(), video_id=playlist_id,
                    video_title=title)
                continue
            # video
            video_id = renderer.get('videoId')
            if video_id:
                yield self._extract_video(renderer)
                continue
            # channel
            channel_id = renderer.get('channelId')
            if channel_id:
                yield self.url_result(
                    'https://www.youtube.com/channel/%s' % channel_id,
                    ie=YoutubeTabIE.ie_key(), video_title=title)
                continue
            # generic endpoint URL support
            ep_url = urljoin('https://www.youtube.com/', try_get(
                renderer, lambda x: x['navigationEndpoint']['commandMetadata']['webCommandMetadata']['url'],
                compat_str))
            if ep_url:
                for ie in (YoutubeTabIE, YoutubePlaylistIE, YoutubeIE):
                    if ie.suitable(ep_url):
                        yield self.url_result(
                            ep_url, ie=ie.ie_key(), video_id=ie._match_id(ep_url), video_title=title)
                        break

    def _shelf_entries_from_content(self, shelf_renderer):
        content = shelf_renderer.get('content')
        if not isinstance(content, dict):
            return
        renderer = content.get('gridRenderer') or content.get('expandedShelfContentsRenderer')
        if renderer:
            # TODO: add support for nested playlists so each shelf is processed
            # as separate playlist
            # TODO: this includes only first N items
            for entry in self._grid_entries(renderer):
                yield entry
        renderer = content.get('horizontalListRenderer')
        if renderer:
            # TODO
            pass

    def _shelf_entries(self, shelf_renderer, skip_channels=False):
        ep = try_get(
            shelf_renderer, lambda x: x['endpoint']['commandMetadata']['webCommandMetadata']['url'],
            compat_str)
        shelf_url = urljoin('https://www.youtube.com', ep)
        if shelf_url:
            # Skipping links to another channels, note that checking for
            # endpoint.commandMetadata.webCommandMetadata.webPageTypwebPageType == WEB_PAGE_TYPE_CHANNEL
            # will not work
            if skip_channels and '/channels?' in shelf_url:
                return
            title = self._get_text(shelf_renderer, lambda x: x['title'])
            yield self.url_result(shelf_url, video_title=title)
        # Shelf may not contain shelf URL, fallback to extraction from content
        for entry in self._shelf_entries_from_content(shelf_renderer):
            yield entry

    def _playlist_entries(self, video_list_renderer):
        for content in video_list_renderer['contents']:
            if not isinstance(content, dict):
                continue
            renderer = content.get('playlistVideoRenderer') or content.get('playlistPanelVideoRenderer')
            if not isinstance(renderer, dict):
                continue
            video_id = renderer.get('videoId')
            if not video_id:
                continue
            yield self._extract_video(renderer)

    def _rich_entries(self, rich_grid_renderer):
        renderer = try_get(
            rich_grid_renderer, lambda x: x['content']['videoRenderer'], dict) or {}
        video_id = renderer.get('videoId')
        if not video_id:
            return
        yield self._extract_video(renderer)

    def _video_entry(self, video_renderer):
        video_id = video_renderer.get('videoId')
        if video_id:
            return self._extract_video(video_renderer)

    def _post_thread_entries(self, post_thread_renderer):
        post_renderer = try_get(
            post_thread_renderer, lambda x: x['post']['backstagePostRenderer'], dict)
        if not post_renderer:
            return
        # video attachment
        video_renderer = try_get(
            post_renderer, lambda x: x['backstageAttachment']['videoRenderer'], dict) or {}
        video_id = video_renderer.get('videoId')
        if video_id:
            entry = self._extract_video(video_renderer)
            if entry:
                yield entry
        # playlist attachment
        playlist_id = try_get(
            post_renderer, lambda x: x['backstageAttachment']['playlistRenderer']['playlistId'], compat_str)
        if playlist_id:
            yield self.url_result(
                'https://www.youtube.com/playlist?list=%s' % playlist_id,
                ie=YoutubeTabIE.ie_key(), video_id=playlist_id)
        # inline video links
        runs = try_get(post_renderer, lambda x: x['contentText']['runs'], list) or []
        for run in runs:
            if not isinstance(run, dict):
                continue
            ep_url = try_get(
                run, lambda x: x['navigationEndpoint']['urlEndpoint']['url'], compat_str)
            if not ep_url:
                continue
            if not YoutubeIE.suitable(ep_url):
                continue
            ep_video_id = YoutubeIE._match_id(ep_url)
            if video_id == ep_video_id:
                continue
            yield self.url_result(ep_url, ie=YoutubeIE.ie_key(), video_id=ep_video_id)

    def _post_thread_continuation_entries(self, post_thread_continuation):
        contents = post_thread_continuation.get('contents')
        if not isinstance(contents, list):
            return
        for content in contents:
            renderer = content.get('backstagePostThreadRenderer')
            if not isinstance(renderer, dict):
                continue
            for entry in self._post_thread_entries(renderer):
                yield entry

    r''' # unused
    def _rich_grid_entries(self, contents):
        for content in contents:
            video_renderer = try_get(content, lambda x: x['richItemRenderer']['content']['videoRenderer'], dict)
            if video_renderer:
                entry = self._video_entry(video_renderer)
                if entry:
                    yield entry
    '''
    def _entries(self, tab, item_id, identity_token, account_syncid, ytcfg):

        def extract_entries(parent_renderer):  # this needs to called again for continuation to work with feeds
            contents = try_get(parent_renderer, lambda x: x['contents'], list) or []
            for content in contents:
                if not isinstance(content, dict):
                    continue
                is_renderer = try_get(content, lambda x: x['itemSectionRenderer'], dict)
                if not is_renderer:
                    renderer = content.get('richItemRenderer')
                    if renderer:
                        for entry in self._rich_entries(renderer):
                            yield entry
                        continuation_list[0] = self._extract_continuation(parent_renderer)
                    continue
                isr_contents = try_get(is_renderer, lambda x: x['contents'], list) or []
                for isr_content in isr_contents:
                    if not isinstance(isr_content, dict):
                        continue

                    known_renderers = {
                        'playlistVideoListRenderer': self._playlist_entries,
                        'gridRenderer': self._grid_entries,
                        'shelfRenderer': lambda x: self._shelf_entries(x, tab.get('title') != 'Channels'),
                        'backstagePostThreadRenderer': self._post_thread_entries,
                        'videoRenderer': lambda x: [self._video_entry(x)],
                    }
                    for key, renderer in isr_content.items():
                        if key not in known_renderers:
                            continue
                        for entry in known_renderers[key](renderer):
                            if entry:
                                yield entry
                        continuation_list[0] = self._extract_continuation(renderer)
                        break

                if not continuation_list[0]:
                    continuation_list[0] = self._extract_continuation(is_renderer)

            if not continuation_list[0]:
                continuation_list[0] = self._extract_continuation(parent_renderer)

        continuation_list = [None]  # Python 2 doesnot support nonlocal
        tab_content = try_get(tab, lambda x: x['content'], dict)
        if not tab_content:
            return
        parent_renderer = (
            try_get(tab_content, lambda x: x['sectionListRenderer'], dict)
            or try_get(tab_content, lambda x: x['richGridRenderer'], dict) or {})
        for entry in extract_entries(parent_renderer):
            yield entry
        continuation = continuation_list[0]
        visitor_data = None

        for page_num in itertools.count(1):
            if not continuation:
                break
            headers = self.generate_api_headers(ytcfg, identity_token, account_syncid, visitor_data)
            response = self._extract_response(
                item_id='%s page %s' % (item_id, page_num),
                query=continuation, headers=headers, ytcfg=ytcfg,
                check_get_keys=('continuationContents', 'onResponseReceivedActions', 'onResponseReceivedEndpoints'))

            if not response:
                break
            visitor_data = try_get(
                response, lambda x: x['responseContext']['visitorData'], compat_str) or visitor_data

            known_continuation_renderers = {
                'playlistVideoListContinuation': self._playlist_entries,
                'gridContinuation': self._grid_entries,
                'itemSectionContinuation': self._post_thread_continuation_entries,
                'sectionListContinuation': extract_entries,  # for feeds
            }
            continuation_contents = try_get(
                response, lambda x: x['continuationContents'], dict) or {}
            continuation_renderer = None
            for key, value in continuation_contents.items():
                if key not in known_continuation_renderers:
                    continue
                continuation_renderer = value
                continuation_list = [None]
                for entry in known_continuation_renderers[key](continuation_renderer):
                    yield entry
                continuation = continuation_list[0] or self._extract_continuation(continuation_renderer)
                break
            if continuation_renderer:
                continue

            known_renderers = {
                'gridPlaylistRenderer': (self._grid_entries, 'items'),
                'gridVideoRenderer': (self._grid_entries, 'items'),
                'gridChannelRenderer': (self._grid_entries, 'items'),
                'playlistVideoRenderer': (self._playlist_entries, 'contents'),
                'itemSectionRenderer': (extract_entries, 'contents'),  # for feeds
                'richItemRenderer': (extract_entries, 'contents'),  # for hashtag
                'backstagePostThreadRenderer': (self._post_thread_continuation_entries, 'contents')
            }
            on_response_received = dict_get(response, ('onResponseReceivedActions', 'onResponseReceivedEndpoints'))
            continuation_items = try_get(
                on_response_received, lambda x: x[0]['appendContinuationItemsAction']['continuationItems'], list)
            continuation_item = try_get(continuation_items, lambda x: x[0], dict) or {}
            video_items_renderer = None
            for key, value in continuation_item.items():
                if key not in known_renderers:
                    continue
                video_items_renderer = {known_renderers[key][1]: continuation_items}
                continuation_list = [None]
                for entry in known_renderers[key][0](video_items_renderer):
                    yield entry
                continuation = continuation_list[0] or self._extract_continuation(video_items_renderer)
                break
            if video_items_renderer:
                continue
            break

    @staticmethod
    def _extract_selected_tab(tabs):
        for tab in tabs:
            renderer = dict_get(tab, ('tabRenderer', 'expandableTabRenderer')) or {}
            if renderer.get('selected') is True:
                return renderer
        else:
            raise ExtractorError('Unable to find selected tab')

    @classmethod
    def _extract_uploader(cls, data):
        uploader = {}
        renderer = cls._extract_sidebar_info_renderer(data, 'playlistSidebarSecondaryInfoRenderer') or {}
        owner = try_get(
            renderer, lambda x: x['videoOwner']['videoOwnerRenderer']['title']['runs'][0], dict)
        if owner:
            uploader['uploader'] = owner.get('text')
            uploader['uploader_id'] = try_get(
                owner, lambda x: x['navigationEndpoint']['browseEndpoint']['browseId'], compat_str)
            uploader['uploader_url'] = urljoin(
                'https://www.youtube.com/',
                try_get(owner, lambda x: x['navigationEndpoint']['browseEndpoint']['canonicalBaseUrl'], compat_str))
        return {k: v for k, v in uploader.items() if v is not None}

    def _extract_from_tabs(self, item_id, webpage, data, tabs):
        playlist_id = title = description = channel_url = channel_name = channel_id = None
        thumbnails_list = tags = []

        selected_tab = self._extract_selected_tab(tabs)
        renderer = try_get(
            data, lambda x: x['metadata']['channelMetadataRenderer'], dict)
        if renderer:
            channel_name = renderer.get('title')
            channel_url = renderer.get('channelUrl')
            channel_id = renderer.get('externalId')
        else:
            renderer = try_get(
                data, lambda x: x['metadata']['playlistMetadataRenderer'], dict)

        if renderer:
            title = renderer.get('title')
            description = renderer.get('description', '')
            playlist_id = channel_id
            tags = renderer.get('keywords', '').split()
            thumbnails_list = (
                try_get(renderer, lambda x: x['avatar']['thumbnails'], list)
                or try_get(
                    self._extract_sidebar_info_renderer(data, 'playlistSidebarPrimaryInfoRenderer'),
                    lambda x: x['thumbnailRenderer']['playlistVideoThumbnailRenderer']['thumbnail']['thumbnails'],
                    list)
                or [])

        thumbnails = []
        for t in thumbnails_list:
            if not isinstance(t, dict):
                continue
            thumbnail_url = url_or_none(t.get('url'))
            if not thumbnail_url:
                continue
            thumbnails.append({
                'url': thumbnail_url,
                'width': int_or_none(t.get('width')),
                'height': int_or_none(t.get('height')),
            })
        if playlist_id is None:
            playlist_id = item_id
        if title is None:
            title = (
                try_get(data, lambda x: x['header']['hashtagHeaderRenderer']['hashtag']['simpleText'])
                or playlist_id)
        title += format_field(selected_tab, 'title', ' - %s')
        title += format_field(selected_tab, 'expandedText', ' - %s')
        metadata = {
            'playlist_id': playlist_id,
            'playlist_title': title,
            'playlist_description': description,
            'uploader': channel_name,
            'uploader_id': channel_id,
            'uploader_url': channel_url,
            'thumbnails': thumbnails,
            'tags': tags,
        }
        availability = self._extract_availability(data)
        if availability:
            metadata['availability'] = availability
        if not channel_id:
            metadata.update(self._extract_uploader(data))
        metadata.update({
            'channel': metadata['uploader'],
            'channel_id': metadata['uploader_id'],
            'channel_url': metadata['uploader_url']})
        ytcfg = self.extract_ytcfg(item_id, webpage)
        return self.playlist_result(
            self._entries(
                selected_tab, playlist_id,
                self._extract_identity_token(webpage, item_id),
                self._extract_account_syncid(ytcfg, data), ytcfg),
            **metadata)

    def _extract_mix_playlist(self, playlist, playlist_id, data, webpage):
        first_id = last_id = None
        ytcfg = self.extract_ytcfg(playlist_id, webpage)
        headers = self.generate_api_headers(
            ytcfg, account_syncid=self._extract_account_syncid(ytcfg, data),
            identity_token=self._extract_identity_token(webpage, item_id=playlist_id))
        for page_num in itertools.count(1):
            videos = list(self._playlist_entries(playlist))
            if not videos:
                return
            start = next((i for i, v in enumerate(videos) if v['id'] == last_id), -1) + 1
            if start >= len(videos):
                return
            for video in videos[start:]:
                if video['id'] == first_id:
                    self.to_screen('First video %s found again; Assuming end of Mix' % first_id)
                    return
                yield video
            first_id = first_id or videos[0]['id']
            last_id = videos[-1]['id']
            watch_endpoint = try_get(
                playlist, lambda x: x['contents'][-1]['playlistPanelVideoRenderer']['navigationEndpoint']['watchEndpoint'])
            query = {
                'playlistId': playlist_id,
                'videoId': watch_endpoint.get('videoId') or last_id,
                'index': watch_endpoint.get('index') or len(videos),
                'params': watch_endpoint.get('params') or 'OAE%3D'
            }
            response = self._extract_response(
                item_id='%s page %d' % (playlist_id, page_num),
                query=query, ep='next', headers=headers, ytcfg=ytcfg,
                check_get_keys='contents'
            )
            playlist = try_get(
                response, lambda x: x['contents']['twoColumnWatchNextResults']['playlist']['playlist'], dict)

    def _extract_from_playlist(self, item_id, url, data, playlist, webpage):
        title = playlist.get('title') or try_get(
            data, lambda x: x['titleText']['simpleText'], compat_str)
        playlist_id = playlist.get('playlistId') or item_id

        # Delegating everything except mix playlists to regular tab-based playlist URL
        playlist_url = urljoin(url, try_get(
            playlist, lambda x: x['endpoint']['commandMetadata']['webCommandMetadata']['url'],
            compat_str))
        if playlist_url and playlist_url != url:
            return self.url_result(
                playlist_url, ie=YoutubeTabIE.ie_key(), video_id=playlist_id,
                video_title=title)

        return self.playlist_result(
            self._extract_mix_playlist(playlist, playlist_id, data, webpage),
            playlist_id=playlist_id, playlist_title=title)

    def _extract_availability(self, data):
        """
        Gets the availability of a given playlist/tab.
        Note: Unless YouTube tells us explicitly, we do not assume it is public
        @param data: response
        """
        is_private = is_unlisted = None
        renderer = self._extract_sidebar_info_renderer(data, 'playlistSidebarPrimaryInfoRenderer') or {}
        badge_labels = self._extract_badges(renderer)

        # Personal playlists, when authenticated, have a dropdown visibility selector instead of a badge
        privacy_dropdown_entries = try_get(
            renderer, lambda x: x['privacyForm']['dropdownFormFieldRenderer']['dropdown']['dropdownRenderer']['entries'], list) or []
        for renderer_dict in privacy_dropdown_entries:
            is_selected = try_get(
                renderer_dict, lambda x: x['privacyDropdownItemRenderer']['isSelected'], bool) or False
            if not is_selected:
                continue
            label = self._get_text(
                try_get(renderer_dict, lambda x: x['privacyDropdownItemRenderer']['label'], dict) or [])
            if label:
                badge_labels.add(label.lower())
                break

        for badge_label in badge_labels:
            if badge_label == 'unlisted':
                is_unlisted = True
            elif badge_label == 'private':
                is_private = True
            elif badge_label == 'public':
                is_unlisted = is_private = False
        return self._availability(is_private, False, False, False, is_unlisted)

    @staticmethod
    def _extract_sidebar_info_renderer(data, info_renderer, expected_type=dict):
        sidebar_renderer = try_get(
            data, lambda x: x['sidebar']['playlistSidebarRenderer']['items'], list) or []
        for item in sidebar_renderer:
            renderer = try_get(item, lambda x: x[info_renderer], expected_type)
            if renderer:
                return renderer

    def _reload_with_unavailable_videos(self, item_id, data, webpage):
        """
        Get playlist with unavailable videos if the 'show unavailable videos' button exists.
        """
        browse_id = params = None
        renderer = self._extract_sidebar_info_renderer(data, 'playlistSidebarPrimaryInfoRenderer')
        if not renderer:
            return
        menu_renderer = try_get(
            renderer, lambda x: x['menu']['menuRenderer']['items'], list) or []
        for menu_item in menu_renderer:
            if not isinstance(menu_item, dict):
                continue
            nav_item_renderer = menu_item.get('menuNavigationItemRenderer')
            text = try_get(
                nav_item_renderer, lambda x: x['text']['simpleText'], compat_str)
            if not text or text.lower() != 'show unavailable videos':
                continue
            browse_endpoint = try_get(
                nav_item_renderer, lambda x: x['navigationEndpoint']['browseEndpoint'], dict) or {}
            browse_id = browse_endpoint.get('browseId')
            params = browse_endpoint.get('params')
            break

        ytcfg = self.extract_ytcfg(item_id, webpage)
        headers = self.generate_api_headers(
            ytcfg, account_syncid=self._extract_account_syncid(ytcfg, data),
            identity_token=self._extract_identity_token(webpage, item_id=item_id),
            visitor_data=try_get(
                self._extract_context(ytcfg), lambda x: x['client']['visitorData'], compat_str))
        query = {
            'params': params or 'wgYCCAA=',
            'browseId': browse_id or 'VL%s' % item_id
        }
        return self._extract_response(
            item_id=item_id, headers=headers, query=query,
            check_get_keys='contents', fatal=False, ytcfg=ytcfg,
            note='Downloading API JSON with unavailable videos')

    def _extract_webpage(self, url, item_id):
        retries = self.get_param('extractor_retries', 3)
        count = -1
        last_error = 'Incomplete yt initial data recieved'
        while count < retries:
            count += 1
            # Sometimes youtube returns a webpage with incomplete ytInitialData
            # See: https://github.com/yt-dlp/yt-dlp/issues/116
            if count:
                self.report_warning('%s. Retrying ...' % last_error)
            webpage = self._download_webpage(
                url, item_id,
                'Downloading webpage%s' % (' (retry #%d)' % count if count else ''))
            data = self.extract_yt_initial_data(item_id, webpage)
            if data.get('contents') or data.get('currentVideoEndpoint'):
                break
            # Extract alerts here only when there is error
            self._extract_and_report_alerts(data)
            if count >= retries:
                raise ExtractorError(last_error)
        return webpage, data

    @staticmethod
    def _smuggle_data(entries, data):
        for entry in entries:
            if data:
                entry['url'] = smuggle_url(entry['url'], data)
            yield entry

    def _real_extract(self, url):
        url, smuggled_data = unsmuggle_url(url, {})
        if self.is_music_url(url):
            smuggled_data['is_music_url'] = True
        info_dict = self.__real_extract(url, smuggled_data)
        if info_dict.get('entries'):
            info_dict['entries'] = self._smuggle_data(info_dict['entries'], smuggled_data)
        return info_dict

    _url_re = re.compile(r'(?P<pre>%s)(?(channel_type)(?P<tab>/\w+))?(?P<post>.*)$' % _VALID_URL)

    def __real_extract(self, url, smuggled_data):
        item_id = self._match_id(url)
        url = compat_urlparse.urlunparse(
            compat_urlparse.urlparse(url)._replace(netloc='www.youtube.com'))
        compat_opts = self.get_param('compat_opts', [])

        def get_mobj(url):
            mobj = self._url_re.match(url).groupdict()
            mobj.update((k, '') for k, v in mobj.items() if v is None)
            return mobj

        mobj = get_mobj(url)
        # Youtube returns incomplete data if tabname is not lower case
        pre, tab, post, is_channel = mobj['pre'], mobj['tab'].lower(), mobj['post'], not mobj['not_channel']

        if is_channel:
            if smuggled_data.get('is_music_url'):
                if item_id[:2] == 'VL':
                    # Youtube music VL channels have an equivalent playlist
                    item_id = item_id[2:]
                    pre, tab, post, is_channel = 'https://www.youtube.com/playlist?list=%s' % item_id, '', '', False
                elif item_id[:2] == 'MP':
                    # Youtube music albums (/channel/MP...) have a OLAK playlist that can be extracted from the webpage
                    item_id = self._search_regex(
                        r'\\x22audioPlaylistId\\x22:\\x22([0-9A-Za-z_-]+)\\x22',
                        self._download_webpage('https://music.youtube.com/channel/%s' % item_id, item_id),
                        'playlist id')
                    pre, tab, post, is_channel = 'https://www.youtube.com/playlist?list=%s' % item_id, '', '', False
                elif mobj['channel_type'] == 'browse':
                    # Youtube music /browse/ should be changed to /channel/
                    pre = 'https://www.youtube.com/channel/%s' % item_id
        if is_channel and not tab and 'no-youtube-channel-redirect' not in compat_opts:
            # Home URLs should redirect to /videos/
            self.report_warning(
                'A channel/user page was given. All the channel\'s videos will be downloaded. '
                'To download only the videos in the home page, add a "/featured" to the URL')
            tab = '/videos'

        url = ''.join((pre, tab, post))
        mobj = get_mobj(url)

        # Handle both video/playlist URLs
        qs = parse_qs(url)
        video_id = qs.get('v', [None])[0]
        playlist_id = qs.get('list', [None])[0]

        if not video_id and mobj['not_channel'].startswith('watch'):
            if not playlist_id:
                # If there is neither video or playlist ids, youtube redirects to home page, which is undesirable
                raise ExtractorError('Unable to recognize tab page')
            # Common mistake: https://www.youtube.com/watch?list=playlist_id
            self.report_warning('A video URL was given without video ID. Trying to download playlist %s' % playlist_id)
            url = 'https://www.youtube.com/playlist?list=%s' % playlist_id
            mobj = get_mobj(url)

        if video_id and playlist_id:
            if self.get_param('noplaylist'):
                self.to_screen('Downloading just video %s because of --no-playlist' % video_id)
                return self.url_result(video_id, ie=YoutubeIE.ie_key(), video_id=video_id)
            self.to_screen('Downloading playlist %s; add --no-playlist to just download video %s' % (playlist_id, video_id))

        webpage, data = self._extract_webpage(url, item_id)

        tabs = try_get(
            data, lambda x: x['contents']['twoColumnBrowseResultsRenderer']['tabs'], list)
        if tabs:
            selected_tab = self._extract_selected_tab(tabs)
            tab_name = selected_tab.get('title', '')
            if 'no-youtube-channel-redirect' not in compat_opts:
                if mobj['tab'] == '/live':
                    # Live tab should have redirected to the video
                    raise ExtractorError('The channel is not currently live', expected=True)
                if mobj['tab'] == '/videos' and tab_name.lower() != mobj['tab'][1:]:
                    if not mobj['not_channel'] and item_id[:2] == 'UC':
                        # Topic channels don't have /videos. Use the equivalent playlist instead
                        self.report_warning('The URL does not have a %s tab. Trying to redirect to playlist UU%s instead' % (mobj['tab'][1:], item_id[2:]))
                        pl_id = 'UU%s' % item_id[2:]
                        pl_url = 'https://www.youtube.com/playlist?list=%s%s' % (pl_id, mobj['post'])
                        try:
                            pl_webpage, pl_data = self._extract_webpage(pl_url, pl_id)
                            for alert_type, alert_message in self._extract_alerts(pl_data):
                                if alert_type == 'error':
                                    raise ExtractorError('Youtube said: %s' % alert_message)
                            item_id, url, webpage, data = pl_id, pl_url, pl_webpage, pl_data
                        except ExtractorError:
                            self.report_warning('The playlist gave error. Falling back to channel URL')
                    else:
                        self.report_warning('The URL does not have a %s tab. %s is being downloaded instead' % (mobj['tab'][1:], tab_name))

        self.write_debug('Final URL: %s' % url)

        # YouTube sometimes provides a button to reload playlist with unavailable videos.
        if 'no-youtube-unavailable-videos' not in compat_opts:
            data = self._reload_with_unavailable_videos(item_id, data, webpage) or data
        self._extract_and_report_alerts(data)
        tabs = try_get(
            data, lambda x: x['contents']['twoColumnBrowseResultsRenderer']['tabs'], list)
        if tabs:
            return self._extract_from_tabs(item_id, webpage, data, tabs)

        playlist = try_get(
            data, lambda x: x['contents']['twoColumnWatchNextResults']['playlist']['playlist'], dict)
        if playlist:
            return self._extract_from_playlist(item_id, url, data, playlist, webpage)

        video_id = try_get(
            data, lambda x: x['currentVideoEndpoint']['watchEndpoint']['videoId'],
            compat_str) or video_id
        if video_id:
            if mobj['tab'] != '/live':  # live tab is expected to redirect to video
                self.report_warning('Unable to recognize playlist. Downloading just video %s' % video_id)
            return self.url_result(video_id, ie=YoutubeIE.ie_key(), video_id=video_id)

        raise ExtractorError('Unable to recognize tab page')


class YoutubePlaylistIE(InfoExtractor):
    IE_DESC = 'YouTube.com playlists'
    _VALID_URL = r'''(?x)(?:
                        (?:https?://)?
                        (?:\w+\.)?
                        (?:
                            (?:
                                youtube(?:kids)?\.com|
                                invidio\.us
                            )
                            /.*?\?.*?\blist=
                        )?
                        (?P<id>%(playlist_id)s)
                     )''' % {'playlist_id': YoutubeBaseInfoExtractor._PLAYLIST_ID_RE}
    IE_NAME = 'youtube:playlist'
    _TESTS = [{
        'note': 'issue #673',
        'url': 'PLBB231211A4F62143',
        'info_dict': {
            'title': '[OLD]Team Fortress 2 (Class-based LP)',
            'id': 'PLBB231211A4F62143',
            'uploader': 'Wickydoo',
            'uploader_id': 'UCKSpbfbl5kRQpTdL7kMc-1Q',
            'description': 'md5:8fa6f52abb47a9552002fa3ddfc57fc2',
        },
        'playlist_mincount': 29,
    }, {
        'url': 'PLtPgu7CB4gbY9oDN3drwC3cMbJggS7dKl',
        'info_dict': {
            'title': 'YDL_safe_search',
            'id': 'PLtPgu7CB4gbY9oDN3drwC3cMbJggS7dKl',
        },
        'playlist_count': 2,
        'skip': 'This playlist is private',
    }, {
        'note': 'embedded',
        'url': 'https://www.youtube.com/embed/videoseries?list=PL6IaIsEjSbf96XFRuNccS_RuEXwNdsoEu',
        'playlist_count': 4,
        'info_dict': {
            'title': 'JODA15',
            'id': 'PL6IaIsEjSbf96XFRuNccS_RuEXwNdsoEu',
            'uploader': 'milan',
            'uploader_id': 'UCEI1-PVPcYXjB73Hfelbmaw',
        }
    }, {
        'url': 'http://www.youtube.com/embed/_xDOZElKyNU?list=PLsyOSbh5bs16vubvKePAQ1x3PhKavfBIl',
        'playlist_mincount': 654,
        'info_dict': {
            'title': '2018 Chinese New Singles (11/6 updated)',
            'id': 'PLsyOSbh5bs16vubvKePAQ1x3PhKavfBIl',
            'uploader': 'LBK',
            'uploader_id': 'UC21nz3_MesPLqtDqwdvnoxA',
            'description': 'md5:da521864744d60a198e3a88af4db0d9d',
        }
    }, {
        'url': 'TLGGrESM50VT6acwMjAyMjAxNw',
        'only_matching': True,
    }, {
        # music album playlist
        'url': 'OLAK5uy_m4xAFdmMC5rX3Ji3g93pQe3hqLZw_9LhM',
        'only_matching': True,
    }]

    @classmethod
    def suitable(cls, url):
        if YoutubeTabIE.suitable(url):
            return False
        # Hack for lazy extractors until more generic solution is implemented
        # (see #28780)
        from .youtube import parse_qs
        qs = parse_qs(url)
        if qs.get('v', [None])[0]:
            return False
        return super(YoutubePlaylistIE, cls).suitable(url)

    def _real_extract(self, url):
        playlist_id = self._match_id(url)
        is_music_url = YoutubeBaseInfoExtractor.is_music_url(url)
        url = update_url_query(
            'https://www.youtube.com/playlist',
            parse_qs(url) or {'list': playlist_id})
        if is_music_url:
            url = smuggle_url(url, {'is_music_url': True})
        return self.url_result(url, ie=YoutubeTabIE.ie_key(), video_id=playlist_id)


class YoutubeYtBeIE(InfoExtractor):
    IE_DESC = 'youtu.be'
    _VALID_URL = r'https?://youtu\.be/(?P<id>[0-9A-Za-z_-]{11})/*?.*?\blist=(?P<playlist_id>%(playlist_id)s)' % {'playlist_id': YoutubeBaseInfoExtractor._PLAYLIST_ID_RE}
    _TESTS = [{
        'url': 'https://youtu.be/yeWKywCrFtk?list=PL2qgrgXsNUG5ig9cat4ohreBjYLAPC0J5',
        'info_dict': {
            'id': 'yeWKywCrFtk',
            'ext': 'mp4',
            'title': 'Small Scale Baler and Braiding Rugs',
            'uploader': 'Backus-Page House Museum',
            'uploader_id': 'backuspagemuseum',
            'uploader_url': r're:https?://(?:www\.)?youtube\.com/user/backuspagemuseum',
            'upload_date': '20161008',
            'description': 'md5:800c0c78d5eb128500bffd4f0b4f2e8a',
            'categories': ['Nonprofits & Activism'],
            'tags': list,
            'like_count': int,
            'dislike_count': int,
        },
        'params': {
            'noplaylist': True,
            'skip_download': True,
        },
    }, {
        'url': 'https://youtu.be/uWyaPkt-VOI?list=PL9D9FC436B881BA21',
        'only_matching': True,
    }]

    def _real_extract(self, url):
        mobj = re.match(self._VALID_URL, url)
        video_id = mobj.group('id')
        playlist_id = mobj.group('playlist_id')
        return self.url_result(
            update_url_query('https://www.youtube.com/watch', {
                'v': video_id,
                'list': playlist_id,
                'feature': 'youtu.be',
            }), ie=YoutubeTabIE.ie_key(), video_id=playlist_id)


class YoutubeYtUserIE(InfoExtractor):
    IE_DESC = 'YouTube.com user videos, URL or "ytuser" keyword'
    _VALID_URL = r'ytuser:(?P<id>.+)'
    _TESTS = [{
        'url': 'ytuser:phihag',
        'only_matching': True,
    }]

    def _real_extract(self, url):
        user_id = self._match_id(url)
        return self.url_result(
            'https://www.youtube.com/user/%s' % user_id,
            ie=YoutubeTabIE.ie_key(), video_id=user_id)


class YoutubeFavouritesIE(YoutubeBaseInfoExtractor):
    IE_NAME = 'youtube:favorites'
    IE_DESC = 'YouTube.com liked videos, ":ytfav" for short (requires authentication)'
    _VALID_URL = r':ytfav(?:ou?rite)?s?'
    _LOGIN_REQUIRED = True
    _TESTS = [{
        'url': ':ytfav',
        'only_matching': True,
    }, {
        'url': ':ytfavorites',
        'only_matching': True,
    }]

    def _real_extract(self, url):
        return self.url_result(
            'https://www.youtube.com/playlist?list=LL',
            ie=YoutubeTabIE.ie_key())


class YoutubeSearchIE(SearchInfoExtractor, YoutubeTabIE):
    IE_DESC = 'YouTube.com searches, "ytsearch" keyword'
    # there doesn't appear to be a real limit, for example if you search for
    # 'python' you get more than 8.000.000 results
    _MAX_RESULTS = float('inf')
    IE_NAME = 'youtube:search'
    _SEARCH_KEY = 'ytsearch'
    _SEARCH_PARAMS = None
    _TESTS = []

    def _entries(self, query, n):
        data = {'query': query}
        if self._SEARCH_PARAMS:
            data['params'] = self._SEARCH_PARAMS
        total = 0
        continuation = {}
        for page_num in itertools.count(1):
            data.update(continuation)
            search = self._extract_response(
                item_id='query "%s" page %s' % (query, page_num), ep='search', query=data,
                check_get_keys=('contents', 'onResponseReceivedCommands')
            )
            if not search:
                break
            slr_contents = try_get(
                search,
                (lambda x: x['contents']['twoColumnSearchResultsRenderer']['primaryContents']['sectionListRenderer']['contents'],
                 lambda x: x['onResponseReceivedCommands'][0]['appendContinuationItemsAction']['continuationItems']),
                list)
            if not slr_contents:
                break

            # Youtube sometimes adds promoted content to searches,
            # changing the index location of videos and token.
            # So we search through all entries till we find them.
            continuation = None
            for slr_content in slr_contents:
                if not continuation:
                    continuation = self._extract_continuation({'contents': [slr_content]})

                isr_contents = try_get(
                    slr_content,
                    lambda x: x['itemSectionRenderer']['contents'],
                    list)
                if not isr_contents:
                    continue
                for content in isr_contents:
                    if not isinstance(content, dict):
                        continue
                    video = content.get('videoRenderer')
                    if not isinstance(video, dict):
                        continue
                    video_id = video.get('videoId')
                    if not video_id:
                        continue

                    yield self._extract_video(video)
                    total += 1
                    if total == n:
                        return

            if not continuation:
                break

    def _get_n_results(self, query, n):
        """Get a specified number of results for a query"""
        return self.playlist_result(self._entries(query, n), query, query)


class YoutubeSearchDateIE(YoutubeSearchIE):
    IE_NAME = YoutubeSearchIE.IE_NAME + ':date'
    _SEARCH_KEY = 'ytsearchdate'
    IE_DESC = 'YouTube.com searches, newest videos first, "ytsearchdate" keyword'
    _SEARCH_PARAMS = 'CAI%3D'


class YoutubeSearchURLIE(YoutubeSearchIE):
    IE_DESC = 'YouTube.com search URLs'
    IE_NAME = YoutubeSearchIE.IE_NAME + '_url'
    _VALID_URL = r'https?://(?:www\.)?youtube\.com/results\?(.*?&)?(?:search_query|q)=(?:[^&]+)(?:[&]|$)'
    # _MAX_RESULTS = 100
    _TESTS = [{
        'url': 'https://www.youtube.com/results?baz=bar&search_query=youtube-dl+test+video&filters=video&lclk=video',
        'playlist_mincount': 5,
        'info_dict': {
            'id': 'youtube-dl test video',
            'title': 'youtube-dl test video',
        }
    }, {
        'url': 'https://www.youtube.com/results?q=test&sp=EgQIBBgB',
        'only_matching': True,
    }]

    @classmethod
    def _make_valid_url(cls):
        return cls._VALID_URL

    def _real_extract(self, url):
        qs = compat_parse_qs(compat_urllib_parse_urlparse(url).query)
        query = (qs.get('search_query') or qs.get('q'))[0]
        self._SEARCH_PARAMS = qs.get('sp', ('',))[0]
        return self._get_n_results(query, self._MAX_RESULTS)


class YoutubeFeedsInfoExtractor(YoutubeTabIE):
    """
    Base class for feed extractors
    Subclasses must define the _FEED_NAME property.
    """
    _LOGIN_REQUIRED = True
    _TESTS = []

    @property
    def IE_NAME(self):
        return 'youtube:%s' % self._FEED_NAME

    def _real_extract(self, url):
        return self.url_result(
            'https://www.youtube.com/feed/%s' % self._FEED_NAME,
            ie=YoutubeTabIE.ie_key())


class YoutubeWatchLaterIE(InfoExtractor):
    IE_NAME = 'youtube:watchlater'
    IE_DESC = 'Youtube watch later list, ":ytwatchlater" for short (requires authentication)'
    _VALID_URL = r':ytwatchlater'
    _TESTS = [{
        'url': ':ytwatchlater',
        'only_matching': True,
    }]

    def _real_extract(self, url):
        return self.url_result(
            'https://www.youtube.com/playlist?list=WL', ie=YoutubeTabIE.ie_key())


class YoutubeRecommendedIE(YoutubeFeedsInfoExtractor):
    IE_DESC = 'YouTube.com recommended videos, ":ytrec" for short (requires authentication)'
    _VALID_URL = r'https?://(?:www\.)?youtube\.com/?(?:[?#]|$)|:ytrec(?:ommended)?'
    _FEED_NAME = 'recommended'
    _LOGIN_REQUIRED = False
    _TESTS = [{
        'url': ':ytrec',
        'only_matching': True,
    }, {
        'url': ':ytrecommended',
        'only_matching': True,
    }, {
        'url': 'https://youtube.com',
        'only_matching': True,
    }]


class YoutubeSubscriptionsIE(YoutubeFeedsInfoExtractor):
    IE_DESC = 'YouTube.com subscriptions feed, ":ytsubs" for short (requires authentication)'
    _VALID_URL = r':ytsub(?:scription)?s?'
    _FEED_NAME = 'subscriptions'
    _TESTS = [{
        'url': ':ytsubs',
        'only_matching': True,
    }, {
        'url': ':ytsubscriptions',
        'only_matching': True,
    }]


class YoutubeHistoryIE(YoutubeFeedsInfoExtractor):
    IE_DESC = 'Youtube watch history, ":ythis" for short (requires authentication)'
    _VALID_URL = r':ythis(?:tory)?'
    _FEED_NAME = 'history'
    _TESTS = [{
        'url': ':ythistory',
        'only_matching': True,
    }]


class YoutubeTruncatedURLIE(InfoExtractor):
    IE_NAME = 'youtube:truncated_url'
    IE_DESC = False  # Do not list
    _VALID_URL = r'''(?x)
        (?:https?://)?
        (?:\w+\.)?[yY][oO][uU][tT][uU][bB][eE](?:-nocookie)?\.com/
        (?:watch\?(?:
            feature=[a-z_]+|
            annotation_id=annotation_[^&]+|
            x-yt-cl=[0-9]+|
            hl=[^&]*|
            t=[0-9]+
        )?
        |
            attribution_link\?a=[^&]+
        )
        $
    '''

    _TESTS = [{
        'url': 'https://www.youtube.com/watch?annotation_id=annotation_3951667041',
        'only_matching': True,
    }, {
        'url': 'https://www.youtube.com/watch?',
        'only_matching': True,
    }, {
        'url': 'https://www.youtube.com/watch?x-yt-cl=84503534',
        'only_matching': True,
    }, {
        'url': 'https://www.youtube.com/watch?feature=foo',
        'only_matching': True,
    }, {
        'url': 'https://www.youtube.com/watch?hl=en-GB',
        'only_matching': True,
    }, {
        'url': 'https://www.youtube.com/watch?t=2372',
        'only_matching': True,
    }]

    def _real_extract(self, url):
        raise ExtractorError(
            'Did you forget to quote the URL? Remember that & is a meta '
            'character in most shells, so you want to put the URL in quotes, '
            'like  youtube-dl '
            '"https://www.youtube.com/watch?feature=foo&v=BaW_jenozKc" '
            ' or simply  youtube-dl BaW_jenozKc  .',
            expected=True)


class YoutubeTruncatedIDIE(InfoExtractor):
    IE_NAME = 'youtube:truncated_id'
    IE_DESC = False  # Do not list
    _VALID_URL = r'https?://(?:www\.)?youtube\.com/watch\?v=(?P<id>[0-9A-Za-z_-]{1,10})$'

    _TESTS = [{
        'url': 'https://www.youtube.com/watch?v=N_708QY7Ob',
        'only_matching': True,
    }]

    def _real_extract(self, url):
        video_id = self._match_id(url)
        raise ExtractorError(
            'Incomplete YouTube ID %s. URL %s looks truncated.' % (video_id, url),
            expected=True)<|MERGE_RESOLUTION|>--- conflicted
+++ resolved
@@ -2392,7 +2392,7 @@
 
     def _extract_age_gated_player_response(self, client, video_id, ytcfg, identity_token, player_url, initial_pr):
         # get_video_info endpoint seems to be completely dead
-        gvi_client = None # self._YT_CLIENTS.get(f'_{client}_agegate')
+        gvi_client = None  # self._YT_CLIENTS.get(f'_{client}_agegate')
         if gvi_client:
             pr = self._parse_json(traverse_obj(
                 compat_parse_qs(self._download_webpage(
@@ -2882,17 +2882,6 @@
                         traverse_obj(caption_track, ('name', 'simpleText')),
                         {})
                     continue
-<<<<<<< HEAD
-                automatic_captions = info['automatic_captions']
-                for translation_language in (pctr.get('translationLanguages') or []):
-                    translation_language_code = translation_language.get('languageCode')
-                    if not translation_language_code:
-                        continue
-                    process_language(
-                        automatic_captions, base_url, translation_language_code,
-                        self._get_text(translation_language.get('languageName'), max_runs=1),
-                        {'tlang': translation_language_code})
-=======
                 automatic_captions = {}
                 for trans_code, trans_name in translation_languages.items():
                     if not trans_code:
@@ -2903,7 +2892,6 @@
                         {'tlang': trans_code})
                 info['automatic_captions'] = automatic_captions
         info['subtitles'] = subtitles
->>>>>>> cb89cfc1
 
         parsed_url = compat_urllib_parse_urlparse(url)
         for component in [parsed_url.fragment, parsed_url.query]:
