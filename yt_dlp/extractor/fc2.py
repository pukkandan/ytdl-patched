--- conflicted
+++ resolved
@@ -1,15 +1,8 @@
 import re
 
 from .common import InfoExtractor
-<<<<<<< HEAD
-from ..compat import (
-    compat_parse_qs,
-)
+from ..compat import compat_parse_qs
 from ..dependencies import WebSocket
-=======
-from ..compat import compat_parse_qs
-from ..dependencies import websockets
->>>>>>> 829bbd1d
 from ..utils import (
     ExtractorError,
     js_to_json,
