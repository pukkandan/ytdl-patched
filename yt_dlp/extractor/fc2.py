# coding: utf-8
from __future__ import unicode_literals

import re

from .common import InfoExtractor
from ..compat import (
    compat_parse_qs,
)
from ..utils import (
    ExtractorError,
<<<<<<< HEAD
=======
    WebSocketsWrapper,
    has_websockets,
>>>>>>> f0734e11
    js_to_json,
    sanitized_Request,
    std_headers,
    traverse_obj,
    update_url_query,
    urlencode_postdata,
    urljoin,
)
from ..websocket import WebSocket


class FC2IE(InfoExtractor):
    _VALID_URL = r'^(?:https?://video\.fc2\.com/(?:[^/]+/)*content/|fc2:)(?P<id>[^/]+)'
    IE_NAME = 'fc2'
    _NETRC_MACHINE = 'fc2'
    _TESTS = [{
        'url': 'http://video.fc2.com/en/content/20121103kUan1KHs',
        'md5': 'a6ebe8ebe0396518689d963774a54eb7',
        'info_dict': {
            'id': '20121103kUan1KHs',
            'ext': 'flv',
            'title': 'Boxing again with Puff',
        },
    }, {
        'url': 'http://video.fc2.com/en/content/20150125cEva0hDn/',
        'info_dict': {
            'id': '20150125cEva0hDn',
            'ext': 'mp4',
        },
        'params': {
            'username': 'ytdl@yt-dl.org',
            'password': '(snip)',
        },
        'skip': 'requires actual password',
    }, {
        'url': 'http://video.fc2.com/en/a/content/20130926eZpARwsF',
        'only_matching': True,
    }]

    def _login(self):
        username, password = self._get_login_info()
        if username is None or password is None:
            return False

        # Log in
        login_form_strs = {
            'email': username,
            'password': password,
            'done': 'video',
            'Submit': ' Login ',
        }

        login_data = urlencode_postdata(login_form_strs)
        request = sanitized_Request(
            'https://secure.id.fc2.com/index.php?mode=login&switch_language=en', login_data)

        login_results = self._download_webpage(request, None, note='Logging in', errnote='Unable to log in')
        if 'mode=redirect&login=done' not in login_results:
            self.report_warning('unable to log in: bad username or password')
            return False

        # this is also needed
        login_redir = sanitized_Request('http://id.fc2.com/?mode=redirect&login=done')
        self._download_webpage(
            login_redir, None, note='Login redirect', errnote='Login redirect failed')

        return True

    def _real_extract(self, url):
        video_id = self._match_id(url)
        self._login()
        webpage = None
        if not url.startswith('fc2:'):
            webpage = self._download_webpage(url, video_id)
            self._downloader.cookiejar.clear_session_cookies()  # must clear
            self._login()

        title, thumbnail, description = None, None, None
        if webpage is not None:
            title = self._html_search_regex(
                (r'<h2\s+class="videoCnt_title">([^<]+?)</h2>',
                 r'\s+href="[^"]+"\s*title="([^"]+?)"\s*rel="nofollow">\s*<img',
                 # there's two matches in the webpage
                 r'\s+href="[^"]+"\s*title="([^"]+?)"\s*rel="nofollow">\s*\1'),
                webpage,
                'title', fatal=False)
            thumbnail = self._og_search_thumbnail(webpage)
            description = self._og_search_description(webpage, default=None)

        vidplaylist = self._download_json(
            'https://video.fc2.com/api/v3/videoplaylist/%s?sh=1&fs=0' % video_id, video_id,
            note='Downloading info page')
        vid_url = traverse_obj(vidplaylist, ('playlist', 'nq'))
        if not vid_url:
            raise ExtractorError('Unable to extract video URL')
        vid_url = urljoin('https://video.fc2.com/', vid_url)

        return {
            'id': video_id,
            'title': title,
            'url': vid_url,
            'ext': 'mp4',
            'protocol': 'm3u8_native',
            'description': description,
            'thumbnail': thumbnail,
        }


class FC2EmbedIE(InfoExtractor):
    _VALID_URL = r'https?://video\.fc2\.com/flv2\.swf\?(?P<query>.+)'
    IE_NAME = 'fc2:embed'

    _TEST = {
        'url': 'http://video.fc2.com/flv2.swf?t=201404182936758512407645&i=20130316kwishtfitaknmcgd76kjd864hso93htfjcnaogz629mcgfs6rbfk0hsycma7shkf85937cbchfygd74&i=201403223kCqB3Ez&d=2625&sj=11&lang=ja&rel=1&from=11&cmt=1&tk=TlRBM09EQTNNekU9&tl=プリズン･ブレイク%20S1-01%20マイケル%20【吹替】',
        'md5': 'b8aae5334cb691bdb1193a88a6ab5d5a',
        'info_dict': {
            'id': '201403223kCqB3Ez',
            'ext': 'flv',
            'title': 'プリズン･ブレイク S1-01 マイケル 【吹替】',
            'thumbnail': r're:^https?://.*\.jpg$',
        },
    }

    def _real_extract(self, url):
        mobj = self._match_valid_url(url)
        query = compat_parse_qs(mobj.group('query'))

        video_id = query['i'][-1]
        title = query.get('tl', ['FC2 video %s' % video_id])[0]

        sj = query.get('sj', [None])[0]
        thumbnail = None
        if sj:
            # See thumbnailImagePath() in ServerConst.as of flv2.swf
            thumbnail = 'http://video%s-thumbnail.fc2.com/up/pic/%s.jpg' % (
                sj, '/'.join((video_id[:6], video_id[6:8], video_id[-2], video_id[-1], video_id)))

        return {
            '_type': 'url_transparent',
            'ie_key': FC2IE.ie_key(),
            'url': 'fc2:%s' % video_id,
            'title': title,
            'thumbnail': thumbnail,
        }


class FC2LiveIE(InfoExtractor):
<<<<<<< HEAD
    _VALID_URL = r'^https?://live\.fc2\.com/(?P<id>\d+)'
    IE_NAME = 'fc2:live'
    _FEATURE_DEPENDENCY = ('websocket', )
=======
    _VALID_URL = r'https?://live\.fc2\.com/(?P<id>\d+)'
    IE_NAME = 'fc2:live'
>>>>>>> f0734e11

    _TESTS = [{
        'url': 'https://live.fc2.com/57892267/',
        'info_dict': {
            'id': '57892267',
<<<<<<< HEAD
            'title': 'どこまで・・・ 2022-01-21 16:48',
=======
            'title': 'どこまで・・・',
>>>>>>> f0734e11
            'uploader': 'あつあげ',
            'uploader_id': '57892267',
            'thumbnail': r're:https?://.+fc2.+',
        },
        'skip': 'livestream',
    }]

    def _real_extract(self, url):
<<<<<<< HEAD
=======
        if not has_websockets:
            raise ExtractorError('websockets library is not available. Please install it.', expected=True)
>>>>>>> f0734e11
        video_id = self._match_id(url)
        webpage = self._download_webpage('https://live.fc2.com/%s/' % video_id, video_id)

        self._set_cookie('live.fc2.com', 'js-player_size', '1')

<<<<<<< HEAD
        # https://live.fc2.com/js/playerVersion/version.txt?0.0674203108942784
        member_api = self._download_json(
            'https://live.fc2.com/api/memberApi.php', video_id, form_params={
=======
        member_api = self._download_json(
            'https://live.fc2.com/api/memberApi.php', video_id, data=urlencode_postdata({
>>>>>>> f0734e11
                'channel': '1',
                'profile': '1',
                'user': '1',
                'streamid': video_id
<<<<<<< HEAD
            }, note='Requesting member info')

        control_server = self._download_json(
            'https://live.fc2.com/api/getControlServer.php', video_id, note='Downloading ControlServer data',
            form_params={
=======
            }), note='Requesting member info')

        control_server = self._download_json(
            'https://live.fc2.com/api/getControlServer.php', video_id, note='Downloading ControlServer data',
            data=urlencode_postdata({
>>>>>>> f0734e11
                'channel_id': video_id,
                'mode': 'play',
                'orz': '',
                'channel_version': member_api['data']['channel_data']['version'],
                'client_version': '2.1.0\n [1]',
                'client_type': 'pc',
                'client_app': 'browser_hls',
                'ipv6': '',
<<<<<<< HEAD
            }, headers={'X-Requested-With': 'XMLHttpRequest'})
        self._set_cookie('live.fc2.com', 'l_ortkn', control_server['orz_raw'])

        ws_url = control_server['url'] + '?control_token=' + control_server['control_token']
        playlist_data = None

        self.to_screen('%s: Fetching HLS playlist info via WebSocket' % video_id)
        ws = WebSocket(ws_url, {
=======
            }), headers={'X-Requested-With': 'XMLHttpRequest'})
        self._set_cookie('live.fc2.com', 'l_ortkn', control_server['orz_raw'])

        ws_url = update_url_query(control_server['url'], {'control_token': control_server['control_token']})
        playlist_data = None

        self.to_screen('%s: Fetching HLS playlist info via WebSocket' % video_id)
        ws = WebSocketsWrapper(ws_url, {
>>>>>>> f0734e11
            'Cookie': str(self._get_cookies('https://live.fc2.com/'))[12:],
            'Origin': 'https://live.fc2.com',
            'Accept': '*/*',
            'User-Agent': std_headers['User-Agent'],
        })
<<<<<<< HEAD
=======
        ws.__enter__()
>>>>>>> f0734e11

        self.write_debug('[debug] Sending HLS server request')

        while True:
            recv = ws.recv()
            if not recv:
                continue
            data = self._parse_json(recv, video_id, fatal=False)
            if not data or not isinstance(data, dict):
                continue
<<<<<<< HEAD
            # print(data)
=======
>>>>>>> f0734e11

            if data.get('name') == 'connect_complete':
                break
        ws.send(r'{"name":"get_hls_information","arguments":{},"id":1}')

        while True:
            recv = ws.recv()
            if not recv:
                continue
            data = self._parse_json(recv, video_id, fatal=False)
            if not data or not isinstance(data, dict):
                continue
<<<<<<< HEAD
            # print(data)
            if data.get('name') == '_response_' and data.get('id') == 1:
                self.write_debug('[debug] Goodbye.')
                playlist_data = data
                # print(data)
=======
            if data.get('name') == '_response_' and data.get('id') == 1:
                self.write_debug('[debug] Goodbye.')
                playlist_data = data
>>>>>>> f0734e11
                break
            elif self._downloader.params.get('verbose', False):
                if len(recv) > 100:
                    recv = recv[:100] + '...'
                self.to_screen('[debug] Server said: %s' % recv)

        if not playlist_data:
            raise ExtractorError('Unable to fetch HLS playlist info via WebSocket')

        formats = []
        for name, playlists in playlist_data['arguments'].items():
            if not isinstance(playlists, list):
                continue
            for pl in playlists:
                if pl.get('status') == 0 and 'master_playlist' in pl.get('url'):
                    formats.extend(self._extract_m3u8_formats(
                        pl['url'], video_id, ext='mp4', m3u8_id=name, live=True,
                        headers={
                            'Origin': 'https://live.fc2.com',
                            'Referer': url,
                        }))

        self._sort_formats(formats)
        for fmt in formats:
            fmt.update({
                'protocol': 'fc2_live',
                'ws': ws,
            })

        title = self._html_search_meta(('og:title', 'twitter:title'), webpage, 'live title', fatal=False)
        if not title:
            title = self._html_extract_title(webpage, 'html title', fatal=False)
            if title:
                # remove service name in <title>
                title = re.sub(r'\s+-\s+.+$', '', title)
        uploader = None
        if title:
            match = self._search_regex(r'^(.+?)\s*\[(.+?)\]$', title, 'title and uploader', default=None, group=(1, 2))
            if match and all(match):
                title, uploader = match

        live_info_view = self._search_regex(r'(?s)liveInfoView\s*:\s*({.+?}),\s*premiumStateView', webpage, 'user info', fatal=False) or None
        if live_info_view:
            # remove jQuery code from object literal
            live_info_view = re.sub(r'\$\(.+?\)[^,]+,', '"",', live_info_view)
            live_info_view = self._parse_json(js_to_json(live_info_view), video_id)

        return {
            'id': video_id,
            'title': title or traverse_obj(live_info_view, 'title'),
            'description': self._html_search_meta(
                ('og:description', 'twitter:description'),
                webpage, 'live description', fatal=False) or traverse_obj(live_info_view, 'info'),
            'formats': formats,
            'uploader': uploader or traverse_obj(live_info_view, 'name'),
            'uploader_id': video_id,
            'thumbnail': traverse_obj(live_info_view, 'thumb'),
            'is_live': True,
        }<|MERGE_RESOLUTION|>--- conflicted
+++ resolved
@@ -9,11 +9,6 @@
 )
 from ..utils import (
     ExtractorError,
-<<<<<<< HEAD
-=======
-    WebSocketsWrapper,
-    has_websockets,
->>>>>>> f0734e11
     js_to_json,
     sanitized_Request,
     std_headers,
@@ -161,24 +156,15 @@
 
 
 class FC2LiveIE(InfoExtractor):
-<<<<<<< HEAD
-    _VALID_URL = r'^https?://live\.fc2\.com/(?P<id>\d+)'
+    _VALID_URL = r'https?://live\.fc2\.com/(?P<id>\d+)'
     IE_NAME = 'fc2:live'
     _FEATURE_DEPENDENCY = ('websocket', )
-=======
-    _VALID_URL = r'https?://live\.fc2\.com/(?P<id>\d+)'
-    IE_NAME = 'fc2:live'
->>>>>>> f0734e11
 
     _TESTS = [{
         'url': 'https://live.fc2.com/57892267/',
         'info_dict': {
             'id': '57892267',
-<<<<<<< HEAD
-            'title': 'どこまで・・・ 2022-01-21 16:48',
-=======
             'title': 'どこまで・・・',
->>>>>>> f0734e11
             'uploader': 'あつあげ',
             'uploader_id': '57892267',
             'thumbnail': r're:https?://.+fc2.+',
@@ -187,41 +173,23 @@
     }]
 
     def _real_extract(self, url):
-<<<<<<< HEAD
-=======
-        if not has_websockets:
-            raise ExtractorError('websockets library is not available. Please install it.', expected=True)
->>>>>>> f0734e11
         video_id = self._match_id(url)
         webpage = self._download_webpage('https://live.fc2.com/%s/' % video_id, video_id)
 
         self._set_cookie('live.fc2.com', 'js-player_size', '1')
 
-<<<<<<< HEAD
         # https://live.fc2.com/js/playerVersion/version.txt?0.0674203108942784
         member_api = self._download_json(
             'https://live.fc2.com/api/memberApi.php', video_id, form_params={
-=======
-        member_api = self._download_json(
-            'https://live.fc2.com/api/memberApi.php', video_id, data=urlencode_postdata({
->>>>>>> f0734e11
                 'channel': '1',
                 'profile': '1',
                 'user': '1',
                 'streamid': video_id
-<<<<<<< HEAD
             }, note='Requesting member info')
 
         control_server = self._download_json(
             'https://live.fc2.com/api/getControlServer.php', video_id, note='Downloading ControlServer data',
             form_params={
-=======
-            }), note='Requesting member info')
-
-        control_server = self._download_json(
-            'https://live.fc2.com/api/getControlServer.php', video_id, note='Downloading ControlServer data',
-            data=urlencode_postdata({
->>>>>>> f0734e11
                 'channel_id': video_id,
                 'mode': 'play',
                 'orz': '',
@@ -230,34 +198,19 @@
                 'client_type': 'pc',
                 'client_app': 'browser_hls',
                 'ipv6': '',
-<<<<<<< HEAD
             }, headers={'X-Requested-With': 'XMLHttpRequest'})
         self._set_cookie('live.fc2.com', 'l_ortkn', control_server['orz_raw'])
 
-        ws_url = control_server['url'] + '?control_token=' + control_server['control_token']
+        ws_url = update_url_query(control_server['url'], {'control_token': control_server['control_token']})
         playlist_data = None
 
         self.to_screen('%s: Fetching HLS playlist info via WebSocket' % video_id)
         ws = WebSocket(ws_url, {
-=======
-            }), headers={'X-Requested-With': 'XMLHttpRequest'})
-        self._set_cookie('live.fc2.com', 'l_ortkn', control_server['orz_raw'])
-
-        ws_url = update_url_query(control_server['url'], {'control_token': control_server['control_token']})
-        playlist_data = None
-
-        self.to_screen('%s: Fetching HLS playlist info via WebSocket' % video_id)
-        ws = WebSocketsWrapper(ws_url, {
->>>>>>> f0734e11
             'Cookie': str(self._get_cookies('https://live.fc2.com/'))[12:],
             'Origin': 'https://live.fc2.com',
             'Accept': '*/*',
             'User-Agent': std_headers['User-Agent'],
         })
-<<<<<<< HEAD
-=======
-        ws.__enter__()
->>>>>>> f0734e11
 
         self.write_debug('[debug] Sending HLS server request')
 
@@ -268,10 +221,6 @@
             data = self._parse_json(recv, video_id, fatal=False)
             if not data or not isinstance(data, dict):
                 continue
-<<<<<<< HEAD
-            # print(data)
-=======
->>>>>>> f0734e11
 
             if data.get('name') == 'connect_complete':
                 break
@@ -284,17 +233,9 @@
             data = self._parse_json(recv, video_id, fatal=False)
             if not data or not isinstance(data, dict):
                 continue
-<<<<<<< HEAD
-            # print(data)
             if data.get('name') == '_response_' and data.get('id') == 1:
                 self.write_debug('[debug] Goodbye.')
                 playlist_data = data
-                # print(data)
-=======
-            if data.get('name') == '_response_' and data.get('id') == 1:
-                self.write_debug('[debug] Goodbye.')
-                playlist_data = data
->>>>>>> f0734e11
                 break
             elif self._downloader.params.get('verbose', False):
                 if len(recv) > 100:
