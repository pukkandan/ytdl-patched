--- conflicted
+++ resolved
@@ -264,22 +264,13 @@
 
 class PeerTubeIE(PeerTubeBaseIE):
     _VALID_URL = r'''(?x)
-<<<<<<< HEAD
-                    (?P<prefix>peertube:)?(?:
-                        (?P<host>[^:]+):|
-                        https?://(?P<host_2>[^/]+)/(?:videos/(?:watch|embed)|api/v\d/videos|w)/
-                    )
-                    (?P<id>%s)
-                    ''' % _UUID_RE
-=======
         (?P<prefix>peertube:)?(?:
             (?P<host>[^:]+):|
             (?P<proto>https?://)(?P<host_2>[^/]+)/(?:videos/(?:watch|embed)|api/v\d/videos|w)/
         )
         (?P<id>%s)
-        ''' % PeerTubeBaseIE._UUID_RE
-
->>>>>>> 303e3be8
+    '''
+
     _TESTS = [{
         'url': 'https://framatube.org/videos/watch/9c9de5e8-0a1e-484a-b099-e80766180a6d',
         'md5': '8563064d245a4be5705bddb22bb00a28',
