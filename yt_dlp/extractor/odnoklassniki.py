# coding: utf-8
from __future__ import unicode_literals

import re

from .common import InfoExtractor
from ..compat import (
    compat_etree_fromstring,
    compat_parse_qs,
    compat_urllib_parse_unquote,
    compat_urllib_parse_urlparse,
)
from ..utils import (
    ExtractorError,
    float_or_none,
    unified_strdate,
    int_or_none,
    qualities,
    unescapeHTML,
    urlencode_postdata,
)


class OdnoklassnikiIE(InfoExtractor):
    _VALID_URL = r'''(?x)
                https?://
                    (?:(?:www|m|mobile)\.)?
                    (?:odnoklassniki|ok)\.ru/
                    (?:
                        video(?:embed)?/|
                        web-api/video/moviePlayer/|
                        live/|
                        dk\?.*?st\.mvId=
                    )
                    (?P<id>[\d-]+)
                '''
    _TESTS = [{
        # metadata in JSON
        'url': 'http://ok.ru/video/20079905452',
        'md5': '0b62089b479e06681abaaca9d204f152',
        'info_dict': {
            'id': '20079905452',
            'ext': 'mp4',
            'title': 'Культура меняет нас (прекрасный ролик!))',
            'duration': 100,
            'upload_date': '20141207',
            'uploader_id': '330537914540',
            'uploader': 'Виталий Добровольский',
            'like_count': int,
            'age_limit': 0,
        },
    }, {
        # metadataUrl
        'url': 'http://ok.ru/video/63567059965189-0?fromTime=5',
        'md5': '6ff470ea2dd51d5d18c295a355b0b6bc',
        'info_dict': {
            'id': '63567059965189-0',
            'ext': 'mp4',
            'title': 'Девушка без комплексов ...',
            'duration': 191,
            'upload_date': '20150518',
            'uploader_id': '534380003155',
            'uploader': '☭ Андрей Мещанинов ☭',
            'like_count': int,
            'age_limit': 0,
            'start_time': 5,
        },
    }, {
        # YouTube embed (metadataUrl, provider == USER_YOUTUBE)
        'url': 'http://ok.ru/video/64211978996595-1',
        'md5': '2f206894ffb5dbfcce2c5a14b909eea5',
        'info_dict': {
            'id': 'V_VztHT5BzY',
            'ext': 'mp4',
            'title': 'Космическая среда от 26 августа 2015',
            'description': 'md5:848eb8b85e5e3471a3a803dae1343ed0',
            'duration': 440,
            'upload_date': '20150826',
            'uploader_id': 'tvroscosmos',
            'uploader': 'Телестудия Роскосмоса',
            'age_limit': 0,
        },
    }, {
        # YouTube embed (metadata, provider == USER_YOUTUBE, no metadata.movie.title field)
        'url': 'http://ok.ru/video/62036049272859-0',
        'info_dict': {
            'id': '62036049272859-0',
            'ext': 'mp4',
            'title': 'МУЗЫКА     ДОЖДЯ .',
            'description': 'md5:6f1867132bd96e33bf53eda1091e8ed0',
            'upload_date': '20120106',
            'uploader_id': '473534735899',
            'uploader': 'МARINA D',
            'age_limit': 0,
        },
        'params': {
            'skip_download': True,
        },
        'skip': 'Video has not been found',
    }, {
        'note': 'Only available in mobile webpage',
        'url': 'https://m.ok.ru/video/2361249957145',
        'info_dict': {
            'id': '2361249957145',
            'title': 'Быковское крещение',
            'duration': 3038.181,
        },
    }, {
        'url': 'http://ok.ru/web-api/video/moviePlayer/20079905452',
        'only_matching': True,
    }, {
        'url': 'http://www.ok.ru/video/20648036891',
        'only_matching': True,
    }, {
        'url': 'http://www.ok.ru/videoembed/20648036891',
        'only_matching': True,
    }, {
        'url': 'http://m.ok.ru/video/20079905452',
        'only_matching': True,
    }, {
        'url': 'http://mobile.ok.ru/video/20079905452',
        'only_matching': True,
    }, {
        'url': 'https://www.ok.ru/live/484531969818',
        'only_matching': True,
    }, {
        'url': 'https://m.ok.ru/dk?st.cmd=movieLayer&st.discId=863789452017&st.retLoc=friend&st.rtu=%2Fdk%3Fst.cmd%3DfriendMovies%26st.mode%3Down%26st.mrkId%3D%257B%2522uploadedMovieMarker%2522%253A%257B%2522marker%2522%253A%25221519410114503%2522%252C%2522hasMore%2522%253Atrue%257D%252C%2522sharedMovieMarker%2522%253A%257B%2522marker%2522%253Anull%252C%2522hasMore%2522%253Afalse%257D%257D%26st.friendId%3D561722190321%26st.frwd%3Don%26_prevCmd%3DfriendMovies%26tkn%3D7257&st.discType=MOVIE&st.mvId=863789452017&_prevCmd=friendMovies&tkn=3648#lst#',
        'only_matching': True,
    }, {
        # Paid video
        'url': 'https://ok.ru/video/954886983203',
        'only_matching': True,
    }]

    @staticmethod
    def _extract_url(webpage):
        mobj = re.search(
            r'<iframe[^>]+src=(["\'])(?P<url>(?:https?:)?//(?:odnoklassniki|ok)\.ru/videoembed/.+?)\1', webpage)
        if mobj:
            return mobj.group('url')

    def _real_extract(self, url):
        try:
            return self._extract_desktop(url)
        except ExtractorError as e:
            try:
                return self._extract_mobile(url)
            except ExtractorError:
                # error message of desktop webpage is in English
                raise e

    def _extract_desktop(self, url):
        start_time = int_or_none(compat_parse_qs(
            compat_urllib_parse_urlparse(url).query).get('fromTime', [None])[0])

        video_id = self._match_id(url)

        webpage = self._download_webpage(
            'http://ok.ru/video/%s' % video_id, video_id,
            note='Downloading desktop webpage')

        error = self._search_regex(
            r'[^>]+class="vp_video_stub_txt"[^>]*>([^<]+)<',
            webpage, 'error', default=None)
        if error:
            raise ExtractorError(error, expected=True)

        player = self._parse_json(
            unescapeHTML(self._search_regex(
                r'data-options=(?P<quote>["\'])(?P<player>{.+?%s.+?})(?P=quote)' % video_id,
                webpage, 'player', group='player')),
            video_id)

        flashvars = player['flashvars']

        metadata = flashvars.get('metadata')
        if metadata:
            metadata = self._parse_json(metadata, video_id)
        else:
            data = {}
            st_location = flashvars.get('location')
            if st_location:
                data['st.location'] = st_location
            metadata = self._download_json(
                compat_urllib_parse_unquote(flashvars['metadataUrl']),
                video_id, 'Downloading metadata JSON',
                data=urlencode_postdata(data))

        movie = metadata['movie']

        # Some embedded videos may not contain title in movie dict (e.g.
        # http://ok.ru/video/62036049272859-0) thus we allow missing title
        # here and it's going to be extracted later by an extractor that
        # will process the actual embed.
        provider = metadata.get('provider')
        title = movie['title'] if provider == 'UPLOADED_ODKL' else movie.get('title')

        thumbnail = movie.get('poster')
        duration = int_or_none(movie.get('duration'))

        author = metadata.get('author', {})
        uploader_id = author.get('id')
        uploader = author.get('name')

        upload_date = unified_strdate(self._html_search_meta(
            'ya:ovs:upload_date', webpage, 'upload date', default=None))

        age_limit = None
        adult = self._html_search_meta(
            'ya:ovs:adult', webpage, 'age limit', default=None)
        if adult:
            age_limit = 18 if adult == 'true' else 0

        like_count = int_or_none(metadata.get('likeCount'))

        info = {
            'id': video_id,
            'title': title,
            'thumbnail': thumbnail,
            'duration': duration,
            'upload_date': upload_date,
            'uploader': uploader,
            'uploader_id': uploader_id,
            'like_count': like_count,
            'age_limit': age_limit,
            'start_time': start_time,
        }

        if provider == 'USER_YOUTUBE':
            info.update({
                '_type': 'url_transparent',
                'url': movie['contentId'],
            })
            return info

        assert title
        if provider == 'LIVE_TV_APP':
            info['title'] = self._live_title(title)

        quality = qualities(('4', '0', '1', '2', '3', '5'))

        formats = [{
            'url': f['url'],
            'ext': 'mp4',
            'format_id': f['name'],
        } for f in metadata['videos']]

        m3u8_url = metadata.get('hlsManifestUrl')
        if m3u8_url:
            formats.extend(self._extract_m3u8_formats(
                m3u8_url, video_id, 'mp4', 'm3u8_native',
                m3u8_id='hls', fatal=False))

        dash_manifest = metadata.get('metadataEmbedded')
        if dash_manifest:
            formats.extend(self._parse_mpd_formats(
                compat_etree_fromstring(dash_manifest), 'mpd'))

        for fmt in formats:
            fmt_type = self._search_regex(
                r'\btype[/=](\d)', fmt['url'],
                'format type', default=None)
            if fmt_type:
                fmt['quality'] = quality(fmt_type)

        # Live formats
        m3u8_url = metadata.get('hlsMasterPlaylistUrl')
        if m3u8_url:
            formats.extend(self._extract_m3u8_formats(
                m3u8_url, video_id, 'mp4', m3u8_id='hls', fatal=False))
        rtmp_url = metadata.get('rtmpUrl')
        if rtmp_url:
            formats.append({
                'url': rtmp_url,
                'format_id': 'rtmp',
                'ext': 'flv',
            })

        if not formats:
            payment_info = metadata.get('paymentInfo')
            if payment_info:
                self.raise_no_formats('This video is paid, subscribe to download it', expected=True)

        self._sort_formats(formats)

        info['formats'] = formats
        return info

    def _extract_mobile(self, url):
        video_id = self._match_id(url)

        webpage = self._download_webpage(
            'http://m.ok.ru/video/%s' % video_id, video_id,
            note='Downloading mobile webpage')

        error = self._search_regex(
<<<<<<< HEAD
            # popular] video</a><div class="empty">[reason in russian]</div>
=======
>>>>>>> 46383212
            r'видео</a>\s*<div\s+class="empty">(.+?)</div>',
            webpage, 'error', default=None)
        if error:
            raise ExtractorError(error, expected=True)

        json_data = self._search_regex(
            r'data-video="(.+?)"', webpage, 'json data')
        json_data = self._parse_json(unescapeHTML(json_data), video_id) or {}

        return {
            'id': video_id,
            'title': json_data.get('videoName'),
            'duration': float_or_none(json_data.get('videoDuration'), scale=1000),
            'thumbnail': json_data.get('videoPosterSrc'),
            'formats': [{
                'format_id': 'mobile',
                'url': json_data.get('videoSrc'),
                'ext': 'mp4',
            }]
        }<|MERGE_RESOLUTION|>--- conflicted
+++ resolved
@@ -294,10 +294,6 @@
             note='Downloading mobile webpage')
 
         error = self._search_regex(
-<<<<<<< HEAD
-            # popular] video</a><div class="empty">[reason in russian]</div>
-=======
->>>>>>> 46383212
             r'видео</a>\s*<div\s+class="empty">(.+?)</div>',
             webpage, 'error', default=None)
         if error:
