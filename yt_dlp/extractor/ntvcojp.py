# coding: utf-8
from __future__ import unicode_literals

from .common import InfoExtractor
from ..utils import (
    ExtractorError,
    smuggle_url,
    traverse_obj,
)


class NTVCoJpCUIE(InfoExtractor):
    IE_NAME = 'cu.ntv.co.jp'
    IE_DESC = 'Nippon Television Network'
    _VALID_URL = r'https?://cu\.ntv\.co\.jp/(?!program)(?P<id>[^/?&#]+)'
    _TEST = {
        'url': 'https://cu.ntv.co.jp/televiva-chill-gohan_181031/',
        'info_dict': {
            'id': '5978891207001',
            'ext': 'mp4',
            'title': '桜エビと炒り卵がポイント！ 「中華風 エビチリおにぎり」──『美虎』五十嵐美幸',
            'upload_date': '20181213',
            'description': 'md5:1985b51a9abc285df0104d982a325f2a',
            'uploader_id': '3855502814001',
            'timestamp': 1544669941,
        },
        'params': {
            # m3u8 download
            'skip_download': True,
        },
    }

    BRIGHTCOVE_URL_TEMPLATE = 'http://players.brightcove.net/%s/default_default/index.html?videoId=%s'

    def _real_extract(self, url):
        display_id = self._match_id(url)
        webpage = self._download_webpage(url, display_id)
        player_config = self._search_nuxt_data(webpage, display_id)
        video_id = traverse_obj(player_config, ('movie', 'video_id'))
        if not video_id:
            raise ExtractorError('Failed to extract video ID for Brightcove')
        account_id = traverse_obj(player_config, ('player', 'account')) or '3855502814001'
        title = traverse_obj(player_config, ('movie', 'name'))
        if not title:
            og_title = self._og_search_title(webpage, fatal=False) or traverse_obj(player_config, ('player', 'title'))
            if og_title:
                title = og_title.split('(', 1)[0].strip()
<<<<<<< HEAD
        description = traverse_obj(player_config, ('movie', 'description'))
        if not description:
            description = self._html_search_meta(['description', 'og:description'], webpage)
=======
        description = (traverse_obj(player_config, ('movie', 'description'))
                       or self._html_search_meta(['description', 'og:description'], webpage))
>>>>>>> ddd24c99
        return {
            '_type': 'url_transparent',
            'id': video_id,
            'display_id': display_id,
            'title': title,
            'description': description,
            'url': smuggle_url(self.BRIGHTCOVE_URL_TEMPLATE % (account_id, video_id), {'geo_countries': ['JP']}),
            'ie_key': 'BrightcoveNew',
        }<|MERGE_RESOLUTION|>--- conflicted
+++ resolved
@@ -45,14 +45,8 @@
             og_title = self._og_search_title(webpage, fatal=False) or traverse_obj(player_config, ('player', 'title'))
             if og_title:
                 title = og_title.split('(', 1)[0].strip()
-<<<<<<< HEAD
-        description = traverse_obj(player_config, ('movie', 'description'))
-        if not description:
-            description = self._html_search_meta(['description', 'og:description'], webpage)
-=======
         description = (traverse_obj(player_config, ('movie', 'description'))
                        or self._html_search_meta(['description', 'og:description'], webpage))
->>>>>>> ddd24c99
         return {
             '_type': 'url_transparent',
             'id': video_id,
