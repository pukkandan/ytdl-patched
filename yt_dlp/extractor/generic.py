--- conflicted
+++ resolved
@@ -108,17 +108,7 @@
 from .youporn import YouPornIE
 from .youtube import YoutubeIE
 from .zype import ZypeIE
-<<<<<<< HEAD
-from ..compat import (
-    compat_etree_fromstring,
-    compat_parse_qs,
-    compat_str,
-    compat_urllib_parse_unquote,
-    compat_urlparse,
-)
-=======
 from ..compat import compat_etree_fromstring
->>>>>>> 14f25df2
 from ..utils import (
     KNOWN_EXTENSIONS,
     ExtractorError,
@@ -2863,7 +2853,7 @@
             new_scheme = self._CORRUPTED_SCHEME_CONVERSION_TABLE[parsed_url.scheme.lower()]
             self.report_warning('scheme seems corrupted, correcting to %s' % new_scheme)
             fixed_urlp = parsed_url._replace(scheme=new_scheme)
-            fixed_url = compat_urlparse.urlunparse(fixed_urlp)
+            fixed_url = urllib.parse.urlunparse(fixed_urlp)
             return self.url_result(fixed_url)
 
         host = parsed_url.netloc
@@ -2874,7 +2864,7 @@
             host = host[4:]
         # japan BBS redirect
         if host in ('pinktower.com', 'jump.5ch.net', 'jump.megabbs.info'):
-            return self.url_result(compat_urllib_parse_unquote(parsed_url.query))
+            return self.url_result(urllib.parse.unquote(parsed_url.query))
         # Pixiv redirect (usually requires referer to jump)
         if host in ('pixiv.net', 'www.pixiv.net') and path == '/jump.php':
             # Following URLs are valid and acceptable:
@@ -2883,20 +2873,20 @@
             # I think I previously saw Pixiv jump URLs with mutation, but I can't find it anymore
             link = try_get(
                 parsed_url.query,
-                (lambda x: compat_parse_qs(x)['url'][0],
-                 lambda x: compat_urllib_parse_unquote(x)),
-                compat_str)
+                (lambda x: urllib.parse.parse_qs(x)['url'][0],
+                 lambda x: urllib.parse.unquote(x)),
+                str)
             if link:
                 return self.url_result(link)
         # twpf.jp redirect
         if host == 'twpf.jp' and path == '/home/jump':
-            link = try_get(compat_parse_qs(parsed_url.query), lambda qs: qs['p'][0], compat_str)
+            link = try_get(urllib.parse.parse_qs(parsed_url.query), lambda qs: qs['p'][0], str)
             if link:
                 return self.url_result(link)
         # Firebase Dynamic Link
         # https://firebase.google.com/docs/dynamic-links/create-manually
         if host.endswith('.page.link'):
-            link = try_get(compat_parse_qs(parsed_url.query), lambda qs: qs['link'][0], compat_str)
+            link = try_get(urllib.parse.parse_qs(parsed_url.query), lambda qs: qs['link'][0], str)
             if link:
                 return self.url_result(link)
 
@@ -3346,11 +3336,7 @@
             waitlist.append(self.url_result(mobj.group('url')))
         mobj = re.search(r'class=["\']embedly-embed["\'][^>]src=["\'][^"\']*url=(?P<url>[^&]+)', webpage)
         if mobj is not None:
-<<<<<<< HEAD
-            waitlist.append(self.url_result(compat_urllib_parse_unquote(mobj.group('url'))))
-=======
-            return self.url_result(urllib.parse.unquote(mobj.group('url')))
->>>>>>> 14f25df2
+            waitlist.append(urllib.parse.unquote(mobj.group('url')))
 
         # Look for funnyordie embed
         matches = re.findall(r'<iframe[^>]+?src="(https?://(?:www\.)?funnyordie\.com/embed/[^"]+)"', webpage)
@@ -3602,13 +3588,8 @@
         mobj = re.search(
             r'<iframe[^>]+src="(?:https?:)?(?P<url>%s)"' % UDNEmbedIE._PROTOCOL_RELATIVE_VALID_URL, webpage)
         if mobj is not None:
-<<<<<<< HEAD
             waitlist.append(self.url_result(
-                compat_urlparse.urljoin(url, mobj.group('url')), 'UDNEmbed'))
-=======
-            return self.url_result(
-                urllib.parse.urljoin(url, mobj.group('url')), 'UDNEmbed')
->>>>>>> 14f25df2
+                urllib.parse.urljoin(url, mobj.group('url')), 'UDNEmbed'))
 
         # Look for Senate ISVP iframe
         senate_isvp_url = SenateISVPIE._search_iframe_url(webpage)
@@ -3629,7 +3610,7 @@
         # Look for Blogger embeds
         blogger_urls = BloggerIE._extract_urls(webpage)
         if blogger_urls:
-            return self.playlist_from_matches(blogger_urls, video_id, video_title, ie=BloggerIE.ie_key())
+            waitlist.append(self.playlist_from_matches(blogger_urls, video_id, video_title, ie=BloggerIE.ie_key()))
 
         # Look for ViewLift embeds
         viewlift_url = ViewLiftEmbedIE._extract_url(webpage)
