# coding: utf-8

from __future__ import unicode_literals

import os
import re
import sys

from .common import InfoExtractor
from .youtube import YoutubeIE
from ..compat import (
    compat_etree_fromstring,
    compat_str,
    compat_urllib_parse_unquote,
    compat_urlparse,
    compat_xml_parse_error,
    compat_parse_qs,
)
from ..utils import (
    determine_ext,
    ExtractorError,
    float_or_none,
    HEADRequest,
    int_or_none,
    is_html,
    js_to_json,
    KNOWN_EXTENSIONS,
    merge_dicts,
    mimetype2ext,
    orderedSet,
    parse_duration,
    sanitized_Request,
    smuggle_url,
    try_get,
    unescapeHTML,
    unified_timestamp,
    unsmuggle_url,
    UnsupportedError,
    url_or_none,
    xpath_attr,
    xpath_text,
    xpath_with_ns,
)
from .commonprotocols import RtmpIE
from .brightcove import (
    BrightcoveLegacyIE,
    BrightcoveNewIE,
)
from .nexx import (
    NexxIE,
    NexxEmbedIE,
)
from .nbc import NBCSportsVPlayerIE
from .ooyala import OoyalaIE
from .rutv import RUTVIE
from .tvc import TVCIE
from .sportbox import SportBoxIE
from .myvi import MyviIE
from .condenast import CondeNastIE
from .udn import UDNEmbedIE
from .senategov import SenateISVPIE
from .svt import SVTIE
from .pornhub import PornHubIE
from .xhamster import XHamsterEmbedIE
from .tnaflix import TNAFlixNetworkEmbedIE
from .drtuber import DrTuberIE
from .redtube import RedTubeIE
from .tube8 import Tube8IE
from .mofosex import MofosexEmbedIE
from .spankwire import SpankwireIE
from .youporn import YouPornIE
from .vimeo import (
    VimeoIE,
    VHXEmbedIE,
)
from .dailymotion import DailymotionIE
from .dailymail import DailyMailIE
from .onionstudios import OnionStudiosIE
from .viewlift import ViewLiftEmbedIE
from .mtv import MTVServicesEmbeddedIE
from .pladform import PladformIE
from .videomore import VideomoreIE
from .webcaster import WebcasterFeedIE
from .googledrive import GoogleDriveIE
from .jwplatform import JWPlatformIE
from .digiteka import DigitekaIE
from .arkena import ArkenaIE
from .instagram import InstagramIE
from .threeqsdn import ThreeQSDNIE
from .theplatform import ThePlatformIE
from .kaltura import KalturaIE
from .eagleplatform import EaglePlatformIE
from .facebook import FacebookIE
from .soundcloud import SoundcloudEmbedIE
from .tunein import TuneInBaseIE
from .vbox7 import Vbox7IE
from .dbtv import DBTVIE
from .piksel import PikselIE
from .videa import VideaIE
from .twentymin import TwentyMinutenIE
from .ustream import UstreamIE
from .arte import ArteTVEmbedIE
from .videopress import VideoPressIE
from .rutube import RutubeIE
from .limelight import LimelightBaseIE
from .anvato import AnvatoIE
from .washingtonpost import WashingtonPostIE
from .wistia import WistiaIE
from .mediaset import MediasetIE
from .joj import JojIE
from .megaphone import MegaphoneIE
from .vzaar import VzaarIE
from .channel9 import Channel9IE
from .vshare import VShareIE
from .mediasite import MediasiteIE
from .springboardplatform import SpringboardPlatformIE
from .yapfiles import YapFilesIE
from .vice import ViceIE
from .xfileshare import XFileShareIE
from .cloudflarestream import CloudflareStreamIE
from .peertube import PeerTubeIE
from .teachable import TeachableIE
from .indavideo import IndavideoEmbedIE
from .apa import APAIE
from .foxnews import FoxNewsIE
from .viqeo import ViqeoIE
from .expressen import ExpressenIE
from .zype import ZypeIE
from .odnoklassniki import OdnoklassnikiIE
from .vk import VKIE
from .kinja import KinjaEmbedIE
from .gedidigital import GediDigitalIE
from .rcs import RCSEmbedsIE
from .bitchute import BitChuteIE
from .rumble import RumbleEmbedIE
from .arcpublishing import ArcPublishingIE
from .medialaan import MedialaanIE
from .simplecast import SimplecastIE
from .wimtv import WimTVIE
from .tvp import TVPEmbedIE
from .swipevideo import SwipeVideoIE
from .blogger import BloggerIE


class GenericIE(InfoExtractor):
    IE_DESC = 'Generic downloader that works on some sites'
    _VALID_URL = r'.*'
    IE_NAME = 'generic'
    _TESTS = [
        # Direct link to a video
        {
            'url': 'http://media.w3.org/2010/05/sintel/trailer.mp4',
            'md5': '67d406c2bcb6af27fa886f31aa934bbe',
            'info_dict': {
                'id': 'trailer',
                'ext': 'mp4',
                'title': 'trailer',
                'upload_date': '20100513',
            }
        },
        # Direct link to media delivered compressed (until Accept-Encoding is *)
        {
            'url': 'http://calimero.tk/muzik/FictionJunction-Parallel_Hearts.flac',
            'md5': '128c42e68b13950268b648275386fc74',
            'info_dict': {
                'id': 'FictionJunction-Parallel_Hearts',
                'ext': 'flac',
                'title': 'FictionJunction-Parallel_Hearts',
                'upload_date': '20140522',
            },
            'expected_warnings': [
                'URL could be a direct video link, returning it as such.'
            ],
            'skip': 'URL invalid',
        },
        # Direct download with broken HEAD
        {
            'url': 'http://ai-radio.org:8000/radio.opus',
            'info_dict': {
                'id': 'radio',
                'ext': 'opus',
                'title': 'radio',
            },
            'params': {
                'skip_download': True,  # infinite live stream
            },
            'expected_warnings': [
                r'501.*Not Implemented',
                r'400.*Bad Request',
            ],
        },
        # Direct link with incorrect MIME type
        {
            'url': 'http://ftp.nluug.nl/video/nluug/2014-11-20_nj14/zaal-2/5_Lennart_Poettering_-_Systemd.webm',
            'md5': '4ccbebe5f36706d85221f204d7eb5913',
            'info_dict': {
                'url': 'http://ftp.nluug.nl/video/nluug/2014-11-20_nj14/zaal-2/5_Lennart_Poettering_-_Systemd.webm',
                'id': '5_Lennart_Poettering_-_Systemd',
                'ext': 'webm',
                'title': '5_Lennart_Poettering_-_Systemd',
                'upload_date': '20141120',
            },
            'expected_warnings': [
                'URL could be a direct video link, returning it as such.'
            ]
        },
        # RSS feed
        {
            'url': 'http://phihag.de/2014/youtube-dl/rss2.xml',
            'info_dict': {
                'id': 'http://phihag.de/2014/youtube-dl/rss2.xml',
                'title': 'Zero Punctuation',
                'description': 're:.*groundbreaking video review series.*'
            },
            'playlist_mincount': 11,
        },
        # RSS feed with enclosure
        {
            'url': 'http://podcastfeeds.nbcnews.com/audio/podcast/MSNBC-MADDOW-NETCAST-M4V.xml',
            'info_dict': {
                'id': 'http://podcastfeeds.nbcnews.com/nbcnews/video/podcast/MSNBC-MADDOW-NETCAST-M4V.xml',
                'title': 'MSNBC Rachel Maddow (video)',
                'description': 're:.*her unique approach to storytelling.*',
            },
            'playlist': [{
                'info_dict': {
                    'ext': 'mov',
                    'id': 'pdv_maddow_netcast_mov-12-03-2020-223726',
                    'title': 'MSNBC Rachel Maddow (video) - 12-03-2020-223726',
                    'description': 're:.*her unique approach to storytelling.*',
                    'upload_date': '20201204',
                },
            }],
        },
        # RSS feed with item with description and thumbnails
        {
            'url': 'https://anchor.fm/s/dd00e14/podcast/rss',
            'info_dict': {
                'id': 'https://anchor.fm/s/dd00e14/podcast/rss',
                'title': 're:.*100% Hydrogen.*',
                'description': 're:.*In this episode.*',
            },
            'playlist': [{
                'info_dict': {
                    'ext': 'm4a',
                    'id': 'c1c879525ce2cb640b344507e682c36d',
                    'title': 're:Hydrogen!',
                    'description': 're:.*In this episode we are going.*',
                    'timestamp': 1567977776,
                    'upload_date': '20190908',
                    'duration': 459,
                    'thumbnail': r're:^https?://.*\.jpg$',
                    'episode_number': 1,
                    'season_number': 1,
                    'age_limit': 0,
                },
            }],
            'params': {
                'skip_download': True,
            },
        },
        # RSS feed with enclosures and unsupported link URLs
        {
            'url': 'http://www.hellointernet.fm/podcast?format=rss',
            'info_dict': {
                'id': 'http://www.hellointernet.fm/podcast?format=rss',
                'description': 'CGP Grey and Brady Haran talk about YouTube, life, work, whatever.',
                'title': 'Hello Internet',
            },
            'playlist_mincount': 100,
        },
        # SMIL from http://videolectures.net/promogram_igor_mekjavic_eng
        {
            'url': 'http://videolectures.net/promogram_igor_mekjavic_eng/video/1/smil.xml',
            'info_dict': {
                'id': 'smil',
                'ext': 'mp4',
                'title': 'Automatics, robotics and biocybernetics',
                'description': 'md5:815fc1deb6b3a2bff99de2d5325be482',
                'upload_date': '20130627',
                'formats': 'mincount:16',
                'subtitles': 'mincount:1',
            },
            'params': {
                'force_generic_extractor': True,
                'skip_download': True,
            },
        },
        # SMIL from http://www1.wdr.de/mediathek/video/livestream/index.html
        {
            'url': 'http://metafilegenerator.de/WDR/WDR_FS/hds/hds.smil',
            'info_dict': {
                'id': 'hds',
                'ext': 'flv',
                'title': 'hds',
                'formats': 'mincount:1',
            },
            'params': {
                'skip_download': True,
            },
        },
        # SMIL from https://www.restudy.dk/video/play/id/1637
        {
            'url': 'https://www.restudy.dk/awsmedia/SmilDirectory/video_1637.xml',
            'info_dict': {
                'id': 'video_1637',
                'ext': 'flv',
                'title': 'video_1637',
                'formats': 'mincount:3',
            },
            'params': {
                'skip_download': True,
            },
        },
        # SMIL from http://adventure.howstuffworks.com/5266-cool-jobs-iditarod-musher-video.htm
        {
            'url': 'http://services.media.howstuffworks.com/videos/450221/smil-service.smil',
            'info_dict': {
                'id': 'smil-service',
                'ext': 'flv',
                'title': 'smil-service',
                'formats': 'mincount:1',
            },
            'params': {
                'skip_download': True,
            },
        },
        # SMIL from http://new.livestream.com/CoheedandCambria/WebsterHall/videos/4719370
        {
            'url': 'http://api.new.livestream.com/accounts/1570303/events/1585861/videos/4719370.smil',
            'info_dict': {
                'id': '4719370',
                'ext': 'mp4',
                'title': '571de1fd-47bc-48db-abf9-238872a58d1f',
                'formats': 'mincount:3',
            },
            'params': {
                'skip_download': True,
            },
        },
        # XSPF playlist from http://www.telegraaf.nl/tv/nieuws/binnenland/24353229/__Tikibad_ontruimd_wegens_brand__.html
        {
            'url': 'http://www.telegraaf.nl/xml/playlist/2015/8/7/mZlp2ctYIUEB.xspf',
            'info_dict': {
                'id': 'mZlp2ctYIUEB',
                'ext': 'mp4',
                'title': 'Tikibad ontruimd wegens brand',
                'description': 'md5:05ca046ff47b931f9b04855015e163a4',
                'thumbnail': r're:^https?://.*\.jpg$',
                'duration': 33,
            },
            'params': {
                'skip_download': True,
            },
        },
        # MPD from http://dash-mse-test.appspot.com/media.html
        {
            'url': 'http://yt-dash-mse-test.commondatastorage.googleapis.com/media/car-20120827-manifest.mpd',
            'md5': '4b57baab2e30d6eb3a6a09f0ba57ef53',
            'info_dict': {
                'id': 'car-20120827-manifest',
                'ext': 'mp4',
                'title': 'car-20120827-manifest',
                'formats': 'mincount:9',
                'upload_date': '20130904',
            },
        },
        # m3u8 served with Content-Type: audio/x-mpegURL; charset=utf-8
        {
            'url': 'http://once.unicornmedia.com/now/master/playlist/bb0b18ba-64f5-4b1b-a29f-0ac252f06b68/77a785f3-5188-4806-b788-0893a61634ed/93677179-2d99-4ef4-9e17-fe70d49abfbf/content.m3u8',
            'info_dict': {
                'id': 'content',
                'ext': 'mp4',
                'title': 'content',
                'formats': 'mincount:8',
            },
            'params': {
                # m3u8 downloads
                'skip_download': True,
            },
            'skip': 'video gone',
        },
        # m3u8 served with Content-Type: text/plain
        {
            'url': 'http://www.nacentapps.com/m3u8/index.m3u8',
            'info_dict': {
                'id': 'index',
                'ext': 'mp4',
                'title': 'index',
                'upload_date': '20140720',
                'formats': 'mincount:11',
            },
            'params': {
                # m3u8 downloads
                'skip_download': True,
            },
            'skip': 'video gone',
        },
        # google redirect
        {
            'url': 'http://www.google.com/url?sa=t&rct=j&q=&esrc=s&source=web&cd=1&cad=rja&ved=0CCUQtwIwAA&url=http%3A%2F%2Fwww.youtube.com%2Fwatch%3Fv%3DcmQHVoWB5FY&ei=F-sNU-LLCaXk4QT52ICQBQ&usg=AFQjCNEw4hL29zgOohLXvpJ-Bdh2bils1Q&bvm=bv.61965928,d.bGE',
            'info_dict': {
                'id': 'cmQHVoWB5FY',
                'ext': 'mp4',
                'upload_date': '20130224',
                'uploader_id': 'TheVerge',
                'description': r're:^Chris Ziegler takes a look at the\.*',
                'uploader': 'The Verge',
                'title': 'First Firefox OS phones side-by-side',
            },
            'params': {
                'skip_download': False,
            }
        },
        {
            # redirect in Refresh HTTP header
            'url': 'https://www.facebook.com/l.php?u=https%3A%2F%2Fwww.youtube.com%2Fwatch%3Fv%3DpO8h3EaFRdo&h=TAQHsoToz&enc=AZN16h-b6o4Zq9pZkCCdOLNKMN96BbGMNtcFwHSaazus4JHT_MFYkAA-WARTX2kvsCIdlAIyHZjl6d33ILIJU7Jzwk_K3mcenAXoAzBNoZDI_Q7EXGDJnIhrGkLXo_LJ_pAa2Jzbx17UHMd3jAs--6j2zaeto5w9RTn8T_1kKg3fdC5WPX9Dbb18vzH7YFX0eSJmoa6SP114rvlkw6pkS1-T&s=1',
            'info_dict': {
                'id': 'pO8h3EaFRdo',
                'ext': 'mp4',
                'title': 'Tripeo Boiler Room x Dekmantel Festival DJ Set',
                'description': 'md5:6294cc1af09c4049e0652b51a2df10d5',
                'upload_date': '20150917',
                'uploader_id': 'brtvofficial',
                'uploader': 'Boiler Room',
            },
            'params': {
                'skip_download': False,
            },
        },
        {
            'url': 'http://www.hodiho.fr/2013/02/regis-plante-sa-jeep.html',
            'md5': '85b90ccc9d73b4acd9138d3af4c27f89',
            'info_dict': {
                'id': '13601338388002',
                'ext': 'mp4',
                'uploader': 'www.hodiho.fr',
                'title': 'R\u00e9gis plante sa Jeep',
            }
        },
        # bandcamp page with custom domain
        {
            'add_ie': ['Bandcamp'],
            'url': 'http://bronyrock.com/track/the-pony-mash',
            'info_dict': {
                'id': '3235767654',
                'ext': 'mp3',
                'title': 'The Pony Mash',
                'uploader': 'M_Pallante',
            },
            'skip': 'There is a limit of 200 free downloads / month for the test song',
        },
        {
            # embedded brightcove video
            # it also tests brightcove videos that need to set the 'Referer'
            # in the http requests
            'add_ie': ['BrightcoveLegacy'],
            'url': 'http://www.bfmtv.com/video/bfmbusiness/cours-bourse/cours-bourse-l-analyse-technique-154522/',
            'info_dict': {
                'id': '2765128793001',
                'ext': 'mp4',
                'title': 'Le cours de bourse : l’analyse technique',
                'description': 'md5:7e9ad046e968cb2d1114004aba466fd9',
                'uploader': 'BFM BUSINESS',
            },
            'params': {
                'skip_download': True,
            },
        },
        {
            # embedded with itemprop embedURL and video id spelled as `idVideo`
            'add_id': ['BrightcoveLegacy'],
            'url': 'http://bfmbusiness.bfmtv.com/mediaplayer/chroniques/olivier-delamarche/',
            'info_dict': {
                'id': '5255628253001',
                'ext': 'mp4',
                'title': 'md5:37c519b1128915607601e75a87995fc0',
                'description': 'md5:37f7f888b434bb8f8cc8dbd4f7a4cf26',
                'uploader': 'BFM BUSINESS',
                'uploader_id': '876450612001',
                'timestamp': 1482255315,
                'upload_date': '20161220',
            },
            'params': {
                'skip_download': True,
            },
        },
        {
            # https://github.com/ytdl-org/youtube-dl/issues/2253
            'url': 'http://bcove.me/i6nfkrc3',
            'md5': '0ba9446db037002366bab3b3eb30c88c',
            'info_dict': {
                'id': '3101154703001',
                'ext': 'mp4',
                'title': 'Still no power',
                'uploader': 'thestar.com',
                'description': 'Mississauga resident David Farmer is still out of power as a result of the ice storm a month ago. To keep the house warm, Farmer cuts wood from his property for a wood burning stove downstairs.',
            },
            'add_ie': ['BrightcoveLegacy'],
            'skip': 'video gone',
        },
        {
            'url': 'http://www.championat.com/video/football/v/87/87499.html',
            'md5': 'fb973ecf6e4a78a67453647444222983',
            'info_dict': {
                'id': '3414141473001',
                'ext': 'mp4',
                'title': 'Видео. Удаление Дзагоева (ЦСКА)',
                'description': 'Онлайн-трансляция матча ЦСКА - "Волга"',
                'uploader': 'Championat',
            },
        },
        {
            # https://github.com/ytdl-org/youtube-dl/issues/3541
            'add_ie': ['BrightcoveLegacy'],
            'url': 'http://www.kijk.nl/sbs6/leermijvrouwenkennen/videos/jqMiXKAYan2S/aflevering-1',
            'info_dict': {
                'id': '3866516442001',
                'ext': 'mp4',
                'title': 'Leer mij vrouwen kennen: Aflevering 1',
                'description': 'Leer mij vrouwen kennen: Aflevering 1',
                'uploader': 'SBS Broadcasting',
            },
            'skip': 'Restricted to Netherlands',
            'params': {
                'skip_download': True,  # m3u8 download
            },
        },
        {
            # Brightcove video in <iframe>
            'url': 'http://www.un.org/chinese/News/story.asp?NewsID=27724',
            'md5': '36d74ef5e37c8b4a2ce92880d208b968',
            'info_dict': {
                'id': '5360463607001',
                'ext': 'mp4',
                'title': '叙利亚失明儿童在废墟上演唱《心跳》  呼吁获得正常童年生活',
                'description': '联合国儿童基金会中东和北非区域大使、作曲家扎德·迪拉尼（Zade Dirani）在3月15日叙利亚冲突爆发7周年纪念日之际发布了为叙利亚谱写的歌曲《心跳》（HEARTBEAT），为受到六年冲突影响的叙利亚儿童发出强烈呐喊，呼吁世界做出共同努力，使叙利亚儿童重新获得享有正常童年生活的权利。',
                'uploader': 'United Nations',
                'uploader_id': '1362235914001',
                'timestamp': 1489593889,
                'upload_date': '20170315',
            },
            'add_ie': ['BrightcoveLegacy'],
        },
        {
            # Brightcove with alternative playerID key
            'url': 'http://www.nature.com/nmeth/journal/v9/n7/fig_tab/nmeth.2062_SV1.html',
            'info_dict': {
                'id': 'nmeth.2062_SV1',
                'title': 'Simultaneous multiview imaging of the Drosophila syncytial blastoderm : Quantitative high-speed imaging of entire developing embryos with simultaneous multiview light-sheet microscopy : Nature Methods : Nature Research',
            },
            'playlist': [{
                'info_dict': {
                    'id': '2228375078001',
                    'ext': 'mp4',
                    'title': 'nmeth.2062-sv1',
                    'description': 'nmeth.2062-sv1',
                    'timestamp': 1363357591,
                    'upload_date': '20130315',
                    'uploader': 'Nature Publishing Group',
                    'uploader_id': '1964492299001',
                },
            }],
        },
        {
            # Brightcove with UUID in videoPlayer
            'url': 'http://www8.hp.com/cn/zh/home.html',
            'info_dict': {
                'id': '5255815316001',
                'ext': 'mp4',
                'title': 'Sprocket Video - China',
                'description': 'Sprocket Video - China',
                'uploader': 'HP-Video Gallery',
                'timestamp': 1482263210,
                'upload_date': '20161220',
                'uploader_id': '1107601872001',
            },
            'params': {
                'skip_download': True,  # m3u8 download
            },
            'skip': 'video rotates...weekly?',
        },
        {
            # Brightcove:new type [2].
            'url': 'http://www.delawaresportszone.com/video-st-thomas-more-earns-first-trip-to-basketball-semis',
            'md5': '2b35148fcf48da41c9fb4591650784f3',
            'info_dict': {
                'id': '5348741021001',
                'ext': 'mp4',
                'upload_date': '20170306',
                'uploader_id': '4191638492001',
                'timestamp': 1488769918,
                'title': 'VIDEO:  St. Thomas More earns first trip to basketball semis',

            },
        },
        {
            # Alternative brightcove <video> attributes
            'url': 'http://www.programme-tv.net/videos/extraits/81095-guillaume-canet-evoque-les-rumeurs-d-infidelite-de-marion-cotillard-avec-brad-pitt-dans-vivement-dimanche/',
            'info_dict': {
                'id': '81095-guillaume-canet-evoque-les-rumeurs-d-infidelite-de-marion-cotillard-avec-brad-pitt-dans-vivement-dimanche',
                'title': "Guillaume Canet évoque les rumeurs d'infidélité de Marion Cotillard avec Brad Pitt dans Vivement Dimanche, Extraits : toutes les vidéos avec Télé-Loisirs",
            },
            'playlist': [{
                'md5': '732d22ba3d33f2f3fc253c39f8f36523',
                'info_dict': {
                    'id': '5311302538001',
                    'ext': 'mp4',
                    'title': "Guillaume Canet évoque les rumeurs d'infidélité de Marion Cotillard avec Brad Pitt dans Vivement Dimanche",
                    'description': "Guillaume Canet évoque les rumeurs d'infidélité de Marion Cotillard avec Brad Pitt dans Vivement Dimanche (France 2, 5 février 2017)",
                    'timestamp': 1486321708,
                    'upload_date': '20170205',
                    'uploader_id': '800000640001',
                },
                'only_matching': True,
            }],
        },
        {
            # Brightcove with UUID in videoPlayer
            'url': 'http://www8.hp.com/cn/zh/home.html',
            'info_dict': {
                'id': '5255815316001',
                'ext': 'mp4',
                'title': 'Sprocket Video - China',
                'description': 'Sprocket Video - China',
                'uploader': 'HP-Video Gallery',
                'timestamp': 1482263210,
                'upload_date': '20161220',
                'uploader_id': '1107601872001',
            },
            'params': {
                'skip_download': True,  # m3u8 download
            },
        },
        # ooyala video
        {
            'url': 'http://www.rollingstone.com/music/videos/norwegian-dj-cashmere-cat-goes-spartan-on-with-me-premiere-20131219',
            'md5': '166dd577b433b4d4ebfee10b0824d8ff',
            'info_dict': {
                'id': 'BwY2RxaTrTkslxOfcan0UCf0YqyvWysJ',
                'ext': 'mp4',
                'title': '2cc213299525360.mov',  # that's what we get
                'duration': 238.231,
            },
            'add_ie': ['Ooyala'],
        },
        {
            # ooyala video embedded with http://player.ooyala.com/iframe.js
            'url': 'http://www.macrumors.com/2015/07/24/steve-jobs-the-man-in-the-machine-first-trailer/',
            'info_dict': {
                'id': 'p0MGJndjoG5SOKqO_hZJuZFPB-Tr5VgB',
                'ext': 'mp4',
                'title': '"Steve Jobs: Man in the Machine" trailer',
                'description': 'The first trailer for the Alex Gibney documentary "Steve Jobs: Man in the Machine."',
                'duration': 135.427,
            },
            'params': {
                'skip_download': True,
            },
            'skip': 'movie expired',
        },
        # ooyala video embedded with http://player.ooyala.com/static/v4/production/latest/core.min.js
        {
            'url': 'http://wnep.com/2017/07/22/steampunk-fest-comes-to-honesdale/',
            'info_dict': {
                'id': 'lwYWYxYzE6V5uJMjNGyKtwwiw9ZJD7t2',
                'ext': 'mp4',
                'title': 'Steampunk Fest Comes to Honesdale',
                'duration': 43.276,
            },
            'params': {
                'skip_download': True,
            }
        },
        # embed.ly video
        {
            'url': 'http://www.tested.com/science/weird/460206-tested-grinding-coffee-2000-frames-second/',
            'info_dict': {
                'id': '9ODmcdjQcHQ',
                'ext': 'mp4',
                'title': 'Tested: Grinding Coffee at 2000 Frames Per Second',
                'upload_date': '20140225',
                'description': 'md5:06a40fbf30b220468f1e0957c0f558ff',
                'uploader': 'Tested',
                'uploader_id': 'testedcom',
            },
            # No need to test YoutubeIE here
            'params': {
                'skip_download': True,
            },
        },
        # funnyordie embed
        {
            'url': 'http://www.theguardian.com/world/2014/mar/11/obama-zach-galifianakis-between-two-ferns',
            'info_dict': {
                'id': '18e820ec3f',
                'ext': 'mp4',
                'title': 'Between Two Ferns with Zach Galifianakis: President Barack Obama',
                'description': 'Episode 18: President Barack Obama sits down with Zach Galifianakis for his most memorable interview yet.',
            },
            # HEAD requests lead to endless 301, while GET is OK
            'expected_warnings': ['301'],
        },
        # RUTV embed
        {
            'url': 'http://www.rg.ru/2014/03/15/reg-dfo/anklav-anons.html',
            'info_dict': {
                'id': '776940',
                'ext': 'mp4',
                'title': 'Охотское море стало целиком российским',
                'description': 'md5:5ed62483b14663e2a95ebbe115eb8f43',
            },
            'params': {
                # m3u8 download
                'skip_download': True,
            },
        },
        # TVC embed
        {
            'url': 'http://sch1298sz.mskobr.ru/dou_edu/karamel_ki/filial_galleries/video/iframe_src_http_tvc_ru_video_iframe_id_55304_isplay_false_acc_video_id_channel_brand_id_11_show_episodes_episode_id_32307_frameb/',
            'info_dict': {
                'id': '55304',
                'ext': 'mp4',
                'title': 'Дошкольное воспитание',
            },
        },
        # SportBox embed
        {
            'url': 'http://www.vestifinance.ru/articles/25753',
            'info_dict': {
                'id': '25753',
                'title': 'Прямые трансляции с Форума-выставки "Госзаказ-2013"',
            },
            'playlist': [{
                'info_dict': {
                    'id': '370908',
                    'title': 'Госзаказ. День 3',
                    'ext': 'mp4',
                }
            }, {
                'info_dict': {
                    'id': '370905',
                    'title': 'Госзаказ. День 2',
                    'ext': 'mp4',
                }
            }, {
                'info_dict': {
                    'id': '370902',
                    'title': 'Госзаказ. День 1',
                    'ext': 'mp4',
                }
            }],
            'params': {
                # m3u8 download
                'skip_download': True,
            },
        },
        # Myvi.ru embed
        {
            'url': 'http://www.kinomyvi.tv/news/detail/Pervij-dublirovannij-trejler--Uzhastikov-_nOw1',
            'info_dict': {
                'id': 'f4dafcad-ff21-423d-89b5-146cfd89fa1e',
                'ext': 'mp4',
                'title': 'Ужастики, русский трейлер (2015)',
                'thumbnail': r're:^https?://.*\.jpg$',
                'duration': 153,
            }
        },
        # XHamster embed
        {
            'url': 'http://www.numisc.com/forum/showthread.php?11696-FM15-which-pumiscer-was-this-%28-vid-%29-%28-alfa-as-fuck-srx-%29&s=711f5db534502e22260dec8c5e2d66d8',
            'info_dict': {
                'id': 'showthread',
                'title': '[NSFL] [FM15] which pumiscer was this ( vid ) ( alfa as fuck srx )',
            },
            'playlist_mincount': 7,
            # This forum does not allow <iframe> syntaxes anymore
            # Now HTML tags are displayed as-is
            'skip': 'No videos on this page',
        },
        # Embedded TED video
        {
            'url': 'http://en.support.wordpress.com/videos/ted-talks/',
            'md5': '65fdff94098e4a607385a60c5177c638',
            'info_dict': {
                'id': '1969',
                'ext': 'mp4',
                'title': 'Hidden miracles of the natural world',
                'uploader': 'Louie Schwartzberg',
                'description': 'md5:8145d19d320ff3e52f28401f4c4283b9',
            }
        },
        # nowvideo embed hidden behind percent encoding
        {
            'url': 'http://www.waoanime.tv/the-super-dimension-fortress-macross-episode-1/',
            'md5': '2baf4ddd70f697d94b1c18cf796d5107',
            'info_dict': {
                'id': '06e53103ca9aa',
                'ext': 'flv',
                'title': 'Macross Episode 001  Watch Macross Episode 001 onl',
                'description': 'No description',
            },
        },
        # arte embed
        {
            'url': 'http://www.tv-replay.fr/redirection/20-03-14/x-enius-arte-10753389.html',
            'md5': '7653032cbb25bf6c80d80f217055fa43',
            'info_dict': {
                'id': '048195-004_PLUS7-F',
                'ext': 'flv',
                'title': 'X:enius',
                'description': 'md5:d5fdf32ef6613cdbfd516ae658abf168',
                'upload_date': '20140320',
            },
            'params': {
                'skip_download': 'Requires rtmpdump'
            },
            'skip': 'video gone',
        },
        # francetv embed
        {
            'url': 'http://www.tsprod.com/replay-du-concert-alcaline-de-calogero',
            'info_dict': {
                'id': 'EV_30231',
                'ext': 'mp4',
                'title': 'Alcaline, le concert avec Calogero',
                'description': 'md5:61f08036dcc8f47e9cfc33aed08ffaff',
                'upload_date': '20150226',
                'timestamp': 1424989860,
                'duration': 5400,
            },
            'params': {
                # m3u8 downloads
                'skip_download': True,
            },
            'expected_warnings': [
                'Forbidden'
            ]
        },
        # Condé Nast embed
        {
            'url': 'http://www.wired.com/2014/04/honda-asimo/',
            'md5': 'ba0dfe966fa007657bd1443ee672db0f',
            'info_dict': {
                'id': '53501be369702d3275860000',
                'ext': 'mp4',
                'title': 'Honda’s  New Asimo Robot Is More Human Than Ever',
            }
        },
        # Dailymotion embed
        {
            'url': 'http://www.spi0n.com/zap-spi0n-com-n216/',
            'md5': '441aeeb82eb72c422c7f14ec533999cd',
            'info_dict': {
                'id': 'k2mm4bCdJ6CQ2i7c8o2',
                'ext': 'mp4',
                'title': 'Le Zap de Spi0n n°216 - Zapping du Web',
                'description': 'md5:faf028e48a461b8b7fad38f1e104b119',
                'uploader': 'Spi0n',
                'uploader_id': 'xgditw',
                'upload_date': '20140425',
                'timestamp': 1398441542,
            },
            'add_ie': ['Dailymotion'],
        },
        # DailyMail embed
        {
            'url': 'http://www.bumm.sk/krimi/2017/07/05/biztonsagi-kamera-buktatta-le-az-agg-ferfit-utlegelo-apolot',
            'info_dict': {
                'id': '1495629',
                'ext': 'mp4',
                'title': 'Care worker punches elderly dementia patient in head 11 times',
                'description': 'md5:3a743dee84e57e48ec68bf67113199a5',
            },
            'add_ie': ['DailyMail'],
            'params': {
                'skip_download': True,
            },
        },
        # YouTube embed
        {
            'url': 'http://www.badzine.de/ansicht/datum/2014/06/09/so-funktioniert-die-neue-englische-badminton-liga.html',
            'info_dict': {
                'id': 'FXRb4ykk4S0',
                'ext': 'mp4',
                'title': 'The NBL Auction 2014',
                'uploader': 'BADMINTON England',
                'uploader_id': 'BADMINTONEvents',
                'upload_date': '20140603',
                'description': 'md5:9ef128a69f1e262a700ed83edb163a73',
            },
            'add_ie': ['Youtube'],
            'params': {
                'skip_download': True,
            }
        },
        # MTVServices embed
        {
            'url': 'http://www.vulture.com/2016/06/new-key-peele-sketches-released.html',
            'md5': 'ca1aef97695ef2c1d6973256a57e5252',
            'info_dict': {
                'id': '769f7ec0-0692-4d62-9b45-0d88074bffc1',
                'ext': 'mp4',
                'title': 'Key and Peele|October 10, 2012|2|203|Liam Neesons - Uncensored',
                'description': 'Two valets share their love for movie star Liam Neesons.',
                'timestamp': 1349922600,
                'upload_date': '20121011',
            },
        },
        # YouTube embed via <data-embed-url="">
        {
            'url': 'https://play.google.com/store/apps/details?id=com.gameloft.android.ANMP.GloftA8HM',
            'info_dict': {
                'id': '4vAffPZIT44',
                'ext': 'mp4',
                'title': 'Asphalt 8: Airborne - Update - Welcome to Dubai!',
                'uploader': 'Gameloft',
                'uploader_id': 'gameloft',
                'upload_date': '20140828',
                'description': 'md5:c80da9ed3d83ae6d1876c834de03e1c4',
            },
            'params': {
                'skip_download': True,
            }
        },
        # YouTube <object> embed
        {
            'url': 'http://www.improbable.com/2017/04/03/untrained-modern-youths-and-ancient-masters-in-selfie-portraits/',
            'md5': '516718101ec834f74318df76259fb3cc',
            'info_dict': {
                'id': 'msN87y-iEx0',
                'ext': 'webm',
                'title': 'Feynman: Mirrors FUN TO IMAGINE 6',
                'upload_date': '20080526',
                'description': 'md5:0ffc78ea3f01b2e2c247d5f8d1d3c18d',
                'uploader': 'Christopher Sykes',
                'uploader_id': 'ChristopherJSykes',
            },
            'add_ie': ['Youtube'],
        },
        # Camtasia studio
        {
            'url': 'http://www.ll.mit.edu/workshops/education/videocourses/antennas/lecture1/video/',
            'playlist': [{
                'md5': '0c5e352edabf715d762b0ad4e6d9ee67',
                'info_dict': {
                    'id': 'Fenn-AA_PA_Radar_Course_Lecture_1c_Final',
                    'title': 'Fenn-AA_PA_Radar_Course_Lecture_1c_Final - video1',
                    'ext': 'flv',
                    'duration': 2235.90,
                }
            }, {
                'md5': '10e4bb3aaca9fd630e273ff92d9f3c63',
                'info_dict': {
                    'id': 'Fenn-AA_PA_Radar_Course_Lecture_1c_Final_PIP',
                    'title': 'Fenn-AA_PA_Radar_Course_Lecture_1c_Final - pip',
                    'ext': 'flv',
                    'duration': 2235.93,
                }
            }],
            'info_dict': {
                'title': 'Fenn-AA_PA_Radar_Course_Lecture_1c_Final',
            }
        },
        # Flowplayer
        {
            'url': 'http://www.handjobhub.com/video/busty-blonde-siri-tit-fuck-while-wank-6313.html',
            'md5': '9d65602bf31c6e20014319c7d07fba27',
            'info_dict': {
                'id': '5123ea6d5e5a7',
                'ext': 'mp4',
                'age_limit': 18,
                'uploader': 'www.handjobhub.com',
                'title': 'Busty Blonde Siri Tit Fuck While Wank at HandjobHub.com',
            }
        },
        # Multiple brightcove videos
        # https://github.com/ytdl-org/youtube-dl/issues/2283
        {
            'url': 'http://www.newyorker.com/online/blogs/newsdesk/2014/01/always-never-nuclear-command-and-control.html',
            'info_dict': {
                'id': 'always-never',
                'title': 'Always / Never - The New Yorker',
            },
            'playlist_count': 3,
            'params': {
                'extract_flat': False,
                'skip_download': True,
            }
        },
        # MLB embed
        {
            'url': 'http://umpire-empire.com/index.php/topic/58125-laz-decides-no-thats-low/',
            'md5': '96f09a37e44da40dd083e12d9a683327',
            'info_dict': {
                'id': '33322633',
                'ext': 'mp4',
                'title': 'Ump changes call to ball',
                'description': 'md5:71c11215384298a172a6dcb4c2e20685',
                'duration': 48,
                'timestamp': 1401537900,
                'upload_date': '20140531',
                'thumbnail': r're:^https?://.*\.jpg$',
            },
        },
        # Wistia embed
        {
            'url': 'http://study.com/academy/lesson/north-american-exploration-failed-colonies-of-spain-france-england.html#lesson',
            'md5': '1953f3a698ab51cfc948ed3992a0b7ff',
            'info_dict': {
                'id': '6e2wtrbdaf',
                'ext': 'mov',
                'title': 'paywall_north-american-exploration-failed-colonies-of-spain-france-england',
                'description': 'a Paywall Videos video from Remilon',
                'duration': 644.072,
                'uploader': 'study.com',
                'timestamp': 1459678540,
                'upload_date': '20160403',
                'filesize': 24687186,
            },
        },
        {
            'url': 'http://thoughtworks.wistia.com/medias/uxjb0lwrcz',
            'md5': 'baf49c2baa8a7de5f3fc145a8506dcd4',
            'info_dict': {
                'id': 'uxjb0lwrcz',
                'ext': 'mp4',
                'title': 'Conversation about Hexagonal Rails Part 1',
                'description': 'a Martin Fowler video from ThoughtWorks',
                'duration': 1715.0,
                'uploader': 'thoughtworks.wistia.com',
                'timestamp': 1401832161,
                'upload_date': '20140603',
            },
        },
        # Wistia standard embed (async)
        {
            'url': 'https://www.getdrip.com/university/brennan-dunn-drip-workshop/',
            'info_dict': {
                'id': '807fafadvk',
                'ext': 'mp4',
                'title': 'Drip Brennan Dunn Workshop',
                'description': 'a JV Webinars video from getdrip-1',
                'duration': 4986.95,
                'timestamp': 1463607249,
                'upload_date': '20160518',
            },
            'params': {
                'skip_download': True,
            }
        },
        # Soundcloud embed
        {
            'url': 'http://nakedsecurity.sophos.com/2014/10/29/sscc-171-are-you-sure-that-1234-is-a-bad-password-podcast/',
            'info_dict': {
                'id': '174391317',
                'ext': 'mp3',
                'description': 'md5:ff867d6b555488ad3c52572bb33d432c',
                'uploader': 'Sophos Security',
                'title': 'Chet Chat 171 - Oct 29, 2014',
                'upload_date': '20141029',
            }
        },
        # Soundcloud multiple embeds
        {
            'url': 'http://www.guitarplayer.com/lessons/1014/legato-workout-one-hour-to-more-fluid-performance---tab/52809',
            'info_dict': {
                'id': '52809',
                'title': 'Guitar Essentials: Legato Workout—One-Hour to Fluid Performance  | TAB + AUDIO',
            },
            'playlist_mincount': 7,
        },
        # TuneIn station embed
        {
            'url': 'http://radiocnrv.com/promouvoir-radio-cnrv/',
            'info_dict': {
                'id': '204146',
                'ext': 'mp3',
                'title': 'CNRV',
                'location': 'Paris, France',
                'is_live': True,
            },
            'params': {
                # Live stream
                'skip_download': True,
            },
        },
        # Livestream embed
        {
            'url': 'http://www.esa.int/Our_Activities/Space_Science/Rosetta/Philae_comet_touch-down_webcast',
            'info_dict': {
                'id': '67864563',
                'ext': 'flv',
                'upload_date': '20141112',
                'title': 'Rosetta #CometLanding webcast HL 10',
            }
        },
        # Another Livestream embed, without 'new.' in URL
        {
            'url': 'https://www.freespeech.org/',
            'info_dict': {
                'id': '123537347',
                'ext': 'mp4',
                'title': 're:^FSTV [0-9]{4}-[0-9]{2}-[0-9]{2} [0-9]{2}:[0-9]{2}$',
            },
            'params': {
                # Live stream
                'skip_download': True,
            },
        },
        # LazyYT
        {
            'url': 'https://skiplagged.com/',
            'info_dict': {
                'id': 'skiplagged',
                'title': 'Skiplagged: The smart way to find cheap flights',
            },
            'playlist_mincount': 1,
            'add_ie': ['Youtube'],
        },
        # Cinchcast embed
        {
            'url': 'http://undergroundwellness.com/podcasts/306-5-steps-to-permanent-gut-healing/',
            'info_dict': {
                'id': '7141703',
                'ext': 'mp3',
                'upload_date': '20141126',
                'title': 'Jack Tips: 5 Steps to Permanent Gut Healing',
            }
        },
        # Cinerama player
        {
            'url': 'http://www.abc.net.au/7.30/content/2015/s4164797.htm',
            'info_dict': {
                'id': '730m_DandD_1901_512k',
                'ext': 'mp4',
                'uploader': 'www.abc.net.au',
                'title': 'Game of Thrones with dice - Dungeons and Dragons fantasy role-playing game gets new life - 19/01/2015',
            }
        },
        # embedded viddler video
        {
            'url': 'http://deadspin.com/i-cant-stop-watching-john-wall-chop-the-nuggets-with-th-1681801597',
            'info_dict': {
                'id': '4d03aad9',
                'ext': 'mp4',
                'uploader': 'deadspin',
                'title': 'WALL-TO-GORTAT',
                'timestamp': 1422285291,
                'upload_date': '20150126',
            },
            'add_ie': ['Viddler'],
        },
        # Libsyn embed
        {
            'url': 'http://thedailyshow.cc.com/podcast/episodetwelve',
            'info_dict': {
                'id': '3377616',
                'ext': 'mp3',
                'title': "The Daily Show Podcast without Jon Stewart - Episode 12: Bassem Youssef: Egypt's Jon Stewart",
                'description': 'md5:601cb790edd05908957dae8aaa866465',
                'upload_date': '20150220',
            },
            'skip': 'All The Daily Show URLs now redirect to http://www.cc.com/shows/',
        },
        # jwplayer YouTube
        {
            'url': 'http://media.nationalarchives.gov.uk/index.php/webinar-using-discovery-national-archives-online-catalogue/',
            'info_dict': {
                'id': 'Mrj4DVp2zeA',
                'ext': 'mp4',
                'upload_date': '20150212',
                'uploader': 'The National Archives UK',
                'description': 'md5:8078af856dca76edc42910b61273dbbf',
                'uploader_id': 'NationalArchives08',
                'title': 'Webinar: Using Discovery, The National Archives’ online catalogue',
            },
        },
        # jwplayer rtmp
        {
            'url': 'http://www.suffolk.edu/sjc/live.php',
            'info_dict': {
                'id': 'live',
                'ext': 'flv',
                'title': 'Massachusetts Supreme Judicial Court Oral Arguments',
                'uploader': 'www.suffolk.edu',
            },
            'params': {
                'skip_download': True,
            },
            'skip': 'Only has video a few mornings per month, see http://www.suffolk.edu/sjc/',
        },
        # jwplayer with only the json URL
        {
            'url': 'https://www.hollywoodreporter.com/news/general-news/dunkirk-team-reveals-what-christopher-nolan-said-oscar-win-meet-your-oscar-winner-1092454',
            'info_dict': {
                'id': 'TljWkvWH',
                'ext': 'mp4',
                'upload_date': '20180306',
                'title': 'md5:91eb1862f6526415214f62c00b453936',
                'description': 'md5:73048ae50ae953da10549d1d2fe9b3aa',
                'timestamp': 1520367225,
            },
            'params': {
                'skip_download': True,
            },
        },
        # Complex jwplayer
        {
            'url': 'http://www.indiedb.com/games/king-machine/videos',
            'info_dict': {
                'id': 'videos',
                'ext': 'mp4',
                'title': 'king machine trailer 1',
                'description': 'Browse King Machine videos & audio for sweet media. Your eyes will thank you.',
                'thumbnail': r're:^https?://.*\.jpg$',
            },
        },
        {
            # JWPlayer config passed as variable
            'url': 'http://www.txxx.com/videos/3326530/ariele/',
            'info_dict': {
                'id': '3326530_hq',
                'ext': 'mp4',
                'title': 'ARIELE | Tube Cup',
                'uploader': 'www.txxx.com',
                'age_limit': 18,
            },
            'params': {
                'skip_download': True,
            }
        },
        {
            # JWPlatform iframe
            'url': 'https://www.covermagazine.co.uk/feature/2465255/business-protection-involved',
            'info_dict': {
                'id': 'AG26UQXM',
                'ext': 'mp4',
                'upload_date': '20160719',
                'timestamp': 468923808,
                'title': '2016_05_18 Cover L&G Business Protection V1 FINAL.mp4',
            },
            'add_ie': [JWPlatformIE.ie_key()],
        },
        {
            # Video.js embed, multiple formats
            'url': 'http://ortcam.com/solidworks-урок-6-настройка-чертежа_33f9b7351.html',
            'info_dict': {
                'id': 'yygqldloqIk',
                'ext': 'mp4',
                'title': 'SolidWorks. Урок 6 Настройка чертежа',
                'description': 'md5:baf95267792646afdbf030e4d06b2ab3',
                'upload_date': '20130314',
                'uploader': 'PROстое3D',
                'uploader_id': 'PROstoe3D',
            },
            'params': {
                'skip_download': True,
            },
        },
        {
            # Video.js embed, single format
            'url': 'https://www.vooplayer.com/v3/watch/watch.php?v=NzgwNTg=',
            'info_dict': {
                'id': 'watch',
                'ext': 'mp4',
                'title': 'Step 1 -  Good Foundation',
                'description': 'md5:d1e7ff33a29fc3eb1673d6c270d344f4',
            },
            'params': {
                'skip_download': True,
            },
        },
        # rtl.nl embed
        {
            'url': 'http://www.rtlnieuws.nl/nieuws/buitenland/aanslagen-kopenhagen',
            'playlist_mincount': 5,
            'info_dict': {
                'id': 'aanslagen-kopenhagen',
                'title': 'Aanslagen Kopenhagen',
            }
        },
        # Zapiks embed
        {
            'url': 'http://www.skipass.com/news/116090-bon-appetit-s5ep3-baqueira-mi-cor.html',
            'info_dict': {
                'id': '118046',
                'ext': 'mp4',
                'title': 'EP3S5 - Bon Appétit - Baqueira Mi Corazon !',
            }
        },
        # Kaltura embed (different embed code)
        {
            'url': 'http://www.premierchristianradio.com/Shows/Saturday/Unbelievable/Conference-Videos/Os-Guinness-Is-It-Fools-Talk-Unbelievable-Conference-2014',
            'info_dict': {
                'id': '1_a52wc67y',
                'ext': 'flv',
                'upload_date': '20150127',
                'uploader_id': 'PremierMedia',
                'timestamp': int,
                'title': 'Os Guinness // Is It Fools Talk? // Unbelievable? Conference 2014',
            },
        },
        # Kaltura embed with single quotes
        {
            'url': 'http://fod.infobase.com/p_ViewPlaylist.aspx?AssignmentID=NUN8ZY',
            'info_dict': {
                'id': '0_izeg5utt',
                'ext': 'mp4',
                'title': '35871',
                'timestamp': 1355743100,
                'upload_date': '20121217',
                'uploader_id': 'cplapp@learn360.com',
            },
            'add_ie': ['Kaltura'],
        },
        {
            # Kaltura embedded via quoted entry_id
            'url': 'https://www.oreilly.com/ideas/my-cloud-makes-pretty-pictures',
            'info_dict': {
                'id': '0_utuok90b',
                'ext': 'mp4',
                'title': '06_matthew_brender_raj_dutt',
                'timestamp': 1466638791,
                'upload_date': '20160622',
            },
            'add_ie': ['Kaltura'],
            'expected_warnings': [
                'Could not send HEAD request'
            ],
            'params': {
                'skip_download': True,
            }
        },
        {
            # Kaltura embedded, some fileExt broken (#11480)
            'url': 'http://www.cornell.edu/video/nima-arkani-hamed-standard-models-of-particle-physics',
            'info_dict': {
                'id': '1_sgtvehim',
                'ext': 'mp4',
                'title': 'Our "Standard Models" of particle physics and cosmology',
                'description': 'md5:67ea74807b8c4fea92a6f38d6d323861',
                'timestamp': 1321158993,
                'upload_date': '20111113',
                'uploader_id': 'kps1',
            },
            'add_ie': ['Kaltura'],
        },
        {
            # Kaltura iframe embed
            'url': 'http://www.gsd.harvard.edu/event/i-m-pei-a-centennial-celebration/',
            'md5': 'ae5ace8eb09dc1a35d03b579a9c2cc44',
            'info_dict': {
                'id': '0_f2cfbpwy',
                'ext': 'mp4',
                'title': 'I. M. Pei: A Centennial Celebration',
                'description': 'md5:1db8f40c69edc46ca180ba30c567f37c',
                'upload_date': '20170403',
                'uploader_id': 'batchUser',
                'timestamp': 1491232186,
            },
            'add_ie': ['Kaltura'],
        },
        {
            # Kaltura iframe embed, more sophisticated
            'url': 'http://www.cns.nyu.edu/~eero/math-tools/Videos/lecture-05sep2017.html',
            'info_dict': {
                'id': '1_9gzouybz',
                'ext': 'mp4',
                'title': 'lecture-05sep2017',
                'description': 'md5:40f347d91fd4ba047e511c5321064b49',
                'upload_date': '20170913',
                'uploader_id': 'eps2',
                'timestamp': 1505340777,
            },
            'params': {
                'skip_download': True,
            },
            'add_ie': ['Kaltura'],
        },
        {
            # meta twitter:player
            'url': 'http://thechive.com/2017/12/08/all-i-want-for-christmas-is-more-twerk/',
            'info_dict': {
                'id': '0_01b42zps',
                'ext': 'mp4',
                'title': 'Main Twerk (Video)',
                'upload_date': '20171208',
                'uploader_id': 'sebastian.salinas@thechive.com',
                'timestamp': 1512713057,
            },
            'params': {
                'skip_download': True,
            },
            'add_ie': ['Kaltura'],
        },
        # referrer protected EaglePlatform embed
        {
            'url': 'https://tvrain.ru/lite/teleshow/kak_vse_nachinalos/namin-418921/',
            'info_dict': {
                'id': '582306',
                'ext': 'mp4',
                'title': 'Стас Намин: «Мы нарушили девственность Кремля»',
                'thumbnail': r're:^https?://.*\.jpg$',
                'duration': 3382,
                'view_count': int,
            },
            'params': {
                'skip_download': True,
            },
        },
        # ClipYou (EaglePlatform) embed (custom URL)
        {
            'url': 'http://muz-tv.ru/play/7129/',
            # Not checking MD5 as sometimes the direct HTTP link results in 404 and HLS is used
            'info_dict': {
                'id': '12820',
                'ext': 'mp4',
                'title': "'O Sole Mio",
                'thumbnail': r're:^https?://.*\.jpg$',
                'duration': 216,
                'view_count': int,
            },
            'params': {
                'skip_download': True,
            },
            'skip': 'This video is unavailable.',
        },
        # Pladform embed
        {
            'url': 'http://muz-tv.ru/kinozal/view/7400/',
            'info_dict': {
                'id': '100183293',
                'ext': 'mp4',
                'title': 'Тайны перевала Дятлова • 1 серия 2 часть',
                'description': 'Документальный сериал-расследование одной из самых жутких тайн ХХ века',
                'thumbnail': r're:^https?://.*\.jpg$',
                'duration': 694,
                'age_limit': 0,
            },
            'skip': 'HTTP Error 404: Not Found',
        },
        # Playwire embed
        {
            'url': 'http://www.cinemablend.com/new/First-Joe-Dirt-2-Trailer-Teaser-Stupid-Greatness-70874.html',
            'info_dict': {
                'id': '3519514',
                'ext': 'mp4',
                'title': 'Joe Dirt 2 Beautiful Loser Teaser Trailer',
                'thumbnail': r're:^https?://.*\.png$',
                'duration': 45.115,
            },
        },
        # 5min embed
        {
            'url': 'http://techcrunch.com/video/facebook-creates-on-this-day-crunch-report/518726732/',
            'md5': '4c6f127a30736b59b3e2c19234ee2bf7',
            'info_dict': {
                'id': '518726732',
                'ext': 'mp4',
                'title': 'Facebook Creates "On This Day" | Crunch Report',
                'description': 'Amazon updates Fire TV line, Tesla\'s Model X spotted in the wild',
                'timestamp': 1427237531,
                'uploader': 'Crunch Report',
                'upload_date': '20150324',
            },
            'params': {
                # m3u8 download
                'skip_download': True,
            },
        },
        # Crooks and Liars embed
        {
            'url': 'http://crooksandliars.com/2015/04/fox-friends-says-protecting-atheists',
            'info_dict': {
                'id': '8RUoRhRi',
                'ext': 'mp4',
                'title': "Fox & Friends Says Protecting Atheists From Discrimination Is Anti-Christian!",
                'description': 'md5:e1a46ad1650e3a5ec7196d432799127f',
                'timestamp': 1428207000,
                'upload_date': '20150405',
                'uploader': 'Heather',
            },
        },
        # Crooks and Liars external embed
        {
            'url': 'http://theothermccain.com/2010/02/02/video-proves-that-bill-kristol-has-been-watching-glenn-beck/comment-page-1/',
            'info_dict': {
                'id': 'MTE3MjUtMzQ2MzA',
                'ext': 'mp4',
                'title': 'md5:5e3662a81a4014d24c250d76d41a08d5',
                'description': 'md5:9b8e9542d6c3c5de42d6451b7d780cec',
                'timestamp': 1265032391,
                'upload_date': '20100201',
                'uploader': 'Heather',
            },
        },
        # NBC Sports vplayer embed
        {
            'url': 'http://www.riderfans.com/forum/showthread.php?121827-Freeman&s=e98fa1ea6dc08e886b1678d35212494a',
            'info_dict': {
                'id': 'ln7x1qSThw4k',
                'ext': 'flv',
                'title': "PFT Live: New leader in the 'new-look' defense",
                'description': 'md5:65a19b4bbfb3b0c0c5768bed1dfad74e',
                'uploader': 'NBCU-SPORTS',
                'upload_date': '20140107',
                'timestamp': 1389118457,
            },
            'skip': 'Invalid Page URL',
        },
        # NBC News embed
        {
            'url': 'http://www.vulture.com/2016/06/letterman-couldnt-care-less-about-late-night.html',
            'md5': '1aa589c675898ae6d37a17913cf68d66',
            'info_dict': {
                'id': 'x_dtl_oa_LettermanliftPR_160608',
                'ext': 'mp4',
                'title': 'David Letterman: A Preview',
                'description': 'A preview of Tom Brokaw\'s interview with David Letterman as part of the On Assignment series powered by Dateline. Airs Sunday June 12 at 7/6c.',
                'upload_date': '20160609',
                'timestamp': 1465431544,
                'uploader': 'NBCU-NEWS',
            },
        },
        # UDN embed
        {
            'url': 'https://video.udn.com/news/300346',
            'md5': 'fd2060e988c326991037b9aff9df21a6',
            'info_dict': {
                'id': '300346',
                'ext': 'mp4',
                'title': '中一中男師變性 全校師生力挺',
                'thumbnail': r're:^https?://.*\.jpg$',
            },
            'params': {
                # m3u8 download
                'skip_download': True,
            },
            'expected_warnings': ['Failed to parse JSON Expecting value'],
        },
        # Brightcove URL in single quotes
        {
            'url': 'http://www.sportsnet.ca/baseball/mlb/sn-presents-russell-martin-world-citizen/',
            'md5': '4ae374f1f8b91c889c4b9203c8c752af',
            'info_dict': {
                'id': '4255764656001',
                'ext': 'mp4',
                'title': 'SN Presents: Russell Martin, World Citizen',
                'description': 'To understand why he was the Toronto Blue Jays’ top off-season priority is to appreciate his background and upbringing in Montreal, where he first developed his baseball skills. Written and narrated by Stephen Brunt.',
                'uploader': 'Rogers Sportsnet',
                'uploader_id': '1704050871',
                'upload_date': '20150525',
                'timestamp': 1432570283,
            },
        },
        # Kinja embed
        {
            'url': 'http://www.clickhole.com/video/dont-understand-bitcoin-man-will-mumble-explanatio-2537',
            'info_dict': {
                'id': '106351',
                'ext': 'mp4',
                'title': 'Don’t Understand Bitcoin? This Man Will Mumble An Explanation At You',
                'description': 'Migrated from OnionStudios',
                'thumbnail': r're:^https?://.*\.jpe?g$',
                'uploader': 'clickhole',
                'upload_date': '20150527',
                'timestamp': 1432744860,
            }
        },
        # SnagFilms embed
        {
            'url': 'http://whilewewatch.blogspot.ru/2012/06/whilewewatch-whilewewatch-gripping.html',
            'info_dict': {
                'id': '74849a00-85a9-11e1-9660-123139220831',
                'ext': 'mp4',
                'title': '#whilewewatch',
            }
        },
        # AdobeTVVideo embed
        {
            'url': 'https://helpx.adobe.com/acrobat/how-to/new-experience-acrobat-dc.html?set=acrobat--get-started--essential-beginners',
            'md5': '43662b577c018ad707a63766462b1e87',
            'info_dict': {
                'id': '2456',
                'ext': 'mp4',
                'title': 'New experience with Acrobat DC',
                'description': 'New experience with Acrobat DC',
                'duration': 248.667,
            },
        },
        # BrightcoveInPageEmbed embed
        {
            'url': 'http://www.geekandsundry.com/tabletop-bonus-wils-final-thoughts-on-dread/',
            'info_dict': {
                'id': '4238694884001',
                'ext': 'flv',
                'title': 'Tabletop: Dread, Last Thoughts',
                'description': 'Tabletop: Dread, Last Thoughts',
                'duration': 51690,
            },
        },
        # Brightcove embed, with no valid 'renditions' but valid 'IOSRenditions'
        # This video can't be played in browsers if Flash disabled and UA set to iPhone, which is actually a false alarm
        {
            'url': 'https://dl.dropboxusercontent.com/u/29092637/interview.html',
            'info_dict': {
                'id': '4785848093001',
                'ext': 'mp4',
                'title': 'The Cardinal Pell Interview',
                'description': 'Sky News Contributor Andrew Bolt interviews George Pell in Rome, following the Cardinal\'s evidence before the Royal Commission into Child Abuse. ',
                'uploader': 'GlobeCast Australia - GlobeStream',
                'uploader_id': '2733773828001',
                'upload_date': '20160304',
                'timestamp': 1457083087,
            },
            'params': {
                # m3u8 downloads
                'skip_download': True,
            },
        },
        {
            # Brightcove embed with whitespace around attribute names
            'url': 'http://www.stack.com/video/3167554373001/learn-to-hit-open-three-pointers-with-damian-lillard-s-baseline-drift-drill',
            'info_dict': {
                'id': '3167554373001',
                'ext': 'mp4',
                'title': "Learn to Hit Open Three-Pointers With Damian Lillard's Baseline Drift Drill",
                'description': 'md5:57bacb0e0f29349de4972bfda3191713',
                'uploader_id': '1079349493',
                'upload_date': '20140207',
                'timestamp': 1391810548,
            },
            'params': {
                'skip_download': True,
            },
        },
        # Another form of arte.tv embed
        {
            'url': 'http://www.tv-replay.fr/redirection/09-04-16/arte-reportage-arte-11508975.html',
            'md5': '850bfe45417ddf221288c88a0cffe2e2',
            'info_dict': {
                'id': '030273-562_PLUS7-F',
                'ext': 'mp4',
                'title': 'ARTE Reportage - Nulle part, en France',
                'description': 'md5:e3a0e8868ed7303ed509b9e3af2b870d',
                'upload_date': '20160409',
            },
        },
        # Duplicated embedded video URLs
        {
            'url': 'http://www.hudl.com/athlete/2538180/highlights/149298443',
            'info_dict': {
                'id': '149298443_480_16c25b74_2',
                'ext': 'mp4',
                'title': 'vs. Blue Orange Spring Game',
                'uploader': 'www.hudl.com',
            },
        },
        # twitter:player:stream embed
        {
            'url': 'http://www.rtl.be/info/video/589263.aspx?CategoryID=288',
            'info_dict': {
                'id': 'master',
                'ext': 'mp4',
                'title': 'Une nouvelle espèce de dinosaure découverte en Argentine',
                'uploader': 'www.rtl.be',
            },
            'params': {
                # m3u8 downloads
                'skip_download': True,
            },
        },
        # twitter:player embed
        {
            'url': 'http://www.theatlantic.com/video/index/484130/what-do-black-holes-sound-like/',
            'md5': 'a3e0df96369831de324f0778e126653c',
            'info_dict': {
                'id': '4909620399001',
                'ext': 'mp4',
                'title': 'What Do Black Holes Sound Like?',
                'description': 'what do black holes sound like',
                'upload_date': '20160524',
                'uploader_id': '29913724001',
                'timestamp': 1464107587,
                'uploader': 'TheAtlantic',
            },
            'add_ie': ['BrightcoveLegacy'],
        },
        # Facebook <iframe> embed
        {
            'url': 'https://www.hostblogger.de/blog/archives/6181-Auto-jagt-Betonmischer.html',
            'md5': 'fbcde74f534176ecb015849146dd3aee',
            'info_dict': {
                'id': '599637780109885',
                'ext': 'mp4',
                'title': 'Facebook video #599637780109885',
            },
        },
        # Facebook <iframe> embed, plugin video
        {
            'url': 'http://5pillarsuk.com/2017/06/07/tariq-ramadan-disagrees-with-pr-exercise-by-imams-refusing-funeral-prayers-for-london-attackers/',
            'info_dict': {
                'id': '1754168231264132',
                'ext': 'mp4',
                'title': 'About the Imams and Religious leaders refusing to perform funeral prayers for...',
                'uploader': 'Tariq Ramadan (official)',
                'timestamp': 1496758379,
                'upload_date': '20170606',
            },
            'params': {
                'skip_download': True,
            },
        },
        # Facebook API embed
        {
            'url': 'http://www.lothype.com/blue-stars-2016-preview-standstill-full-show/',
            'md5': 'a47372ee61b39a7b90287094d447d94e',
            'info_dict': {
                'id': '10153467542406923',
                'ext': 'mp4',
                'title': 'Facebook video #10153467542406923',
            },
        },
        # Wordpress "YouTube Video Importer" plugin
        {
            'url': 'http://www.lothype.com/blue-devils-drumline-stanford-lot-2016/',
            'md5': 'd16797741b560b485194eddda8121b48',
            'info_dict': {
                'id': 'HNTXWDXV9Is',
                'ext': 'mp4',
                'title': 'Blue Devils Drumline Stanford lot 2016',
                'upload_date': '20160627',
                'uploader_id': 'GENOCIDE8GENERAL10',
                'uploader': 'cylus cyrus',
            },
        },
        {
            # video stored on custom kaltura server
            'url': 'http://www.expansion.com/multimedia/videos.html?media=EQcM30NHIPv',
            'md5': '537617d06e64dfed891fa1593c4b30cc',
            'info_dict': {
                'id': '0_1iotm5bh',
                'ext': 'mp4',
                'title': 'Elecciones británicas: 5 lecciones para Rajoy',
                'description': 'md5:435a89d68b9760b92ce67ed227055f16',
                'uploader_id': 'videos.expansion@el-mundo.net',
                'upload_date': '20150429',
                'timestamp': 1430303472,
            },
            'add_ie': ['Kaltura'],
        },
        {
            # multiple kaltura embeds, nsfw
            'url': 'https://www.quartier-rouge.be/prive/femmes/kamila-avec-video-jaime-sadomie.html',
            'info_dict': {
                'id': 'kamila-avec-video-jaime-sadomie',
                'title': "Kamila avec vídeo “J'aime sadomie”",
            },
            'playlist_count': 8,
        },
        {
            # Non-standard Vimeo embed
            'url': 'https://openclassrooms.com/courses/understanding-the-web',
            'md5': '64d86f1c7d369afd9a78b38cbb88d80a',
            'info_dict': {
                'id': '148867247',
                'ext': 'mp4',
                'title': 'Understanding the web - Teaser',
                'description': 'This is "Understanding the web - Teaser" by openclassrooms on Vimeo, the home for high quality videos and the people who love them.',
                'upload_date': '20151214',
                'uploader': 'OpenClassrooms',
                'uploader_id': 'openclassrooms',
            },
            'add_ie': ['Vimeo'],
        },
        {
            # generic vimeo embed that requires original URL passed as Referer
            'url': 'http://racing4everyone.eu/2016/07/30/formula-1-2016-round12-germany/',
            'only_matching': True,
        },
        {
            'url': 'https://support.arkena.com/display/PLAY/Ways+to+embed+your+video',
            'md5': 'b96f2f71b359a8ecd05ce4e1daa72365',
            'info_dict': {
                'id': 'b41dda37-d8e7-4d3f-b1b5-9a9db578bdfe',
                'ext': 'mp4',
                'title': 'Big Buck Bunny',
                'description': 'Royalty free test video',
                'timestamp': 1432816365,
                'upload_date': '20150528',
                'is_live': False,
            },
            'params': {
                'skip_download': True,
            },
            'add_ie': [ArkenaIE.ie_key()],
        },
        {
            'url': 'http://nova.bg/news/view/2016/08/16/156543/%D0%BD%D0%B0-%D0%BA%D0%BE%D1%81%D1%8A%D0%BC-%D0%BE%D1%82-%D0%B2%D0%B7%D1%80%D0%B8%D0%B2-%D0%BE%D1%82%D1%86%D0%B5%D0%BF%D0%B8%D1%85%D0%B0-%D1%86%D1%8F%D0%BB-%D0%BA%D0%B2%D0%B0%D1%80%D1%82%D0%B0%D0%BB-%D0%B7%D0%B0%D1%80%D0%B0%D0%B4%D0%B8-%D0%B8%D0%B7%D1%82%D0%B8%D1%87%D0%B0%D0%BD%D0%B5-%D0%BD%D0%B0-%D0%B3%D0%B0%D0%B7-%D0%B2-%D0%BF%D0%BB%D0%BE%D0%B2%D0%B4%D0%B8%D0%B2/',
            'info_dict': {
                'id': '1c7141f46c',
                'ext': 'mp4',
                'title': 'НА КОСЪМ ОТ ВЗРИВ: Изтичане на газ на бензиностанция в Пловдив',
            },
            'params': {
                'skip_download': True,
            },
            'add_ie': [Vbox7IE.ie_key()],
        },
        {
            # DBTV embeds
            'url': 'http://www.dagbladet.no/2016/02/23/nyheter/nordlys/ski/troms/ver/43254897/',
            'info_dict': {
                'id': '43254897',
                'title': 'Etter ett års planlegging, klaffet endelig alt: - Jeg måtte ta en liten dans',
            },
            'playlist_mincount': 3,
        },
        {
            # Videa embeds
            'url': 'http://forum.dvdtalk.com/movie-talk/623756-deleted-magic-star-wars-ot-deleted-alt-scenes-docu-style.html',
            'info_dict': {
                'id': '623756-deleted-magic-star-wars-ot-deleted-alt-scenes-docu-style',
                'title': 'Deleted Magic - Star Wars: OT Deleted / Alt. Scenes Docu. Style - DVD Talk Forum',
            },
            'playlist_mincount': 2,
        },
        {
            # 20 minuten embed
            'url': 'http://www.20min.ch/schweiz/news/story/So-kommen-Sie-bei-Eis-und-Schnee-sicher-an-27032552',
            'info_dict': {
                'id': '523629',
                'ext': 'mp4',
                'title': 'So kommen Sie bei Eis und Schnee sicher an',
                'description': 'md5:117c212f64b25e3d95747e5276863f7d',
            },
            'params': {
                'skip_download': True,
            },
            'add_ie': [TwentyMinutenIE.ie_key()],
        },
        {
            # VideoPress embed
            'url': 'https://en.support.wordpress.com/videopress/',
            'info_dict': {
                'id': 'OcobLTqC',
                'ext': 'm4v',
                'title': 'IMG_5786',
                'timestamp': 1435711927,
                'upload_date': '20150701',
            },
            'params': {
                'skip_download': True,
            },
            'add_ie': [VideoPressIE.ie_key()],
        },
        {
            # Rutube embed
            'url': 'http://magazzino.friday.ru/videos/vipuski/kazan-2',
            'info_dict': {
                'id': '9b3d5bee0a8740bf70dfd29d3ea43541',
                'ext': 'flv',
                'title': 'Магаззино: Казань 2',
                'description': 'md5:99bccdfac2269f0e8fdbc4bbc9db184a',
                'uploader': 'Магаззино',
                'upload_date': '20170228',
                'uploader_id': '996642',
            },
            'params': {
                'skip_download': True,
            },
            'add_ie': [RutubeIE.ie_key()],
        },
        {
            # ThePlatform embedded with whitespaces in URLs
            'url': 'http://www.golfchannel.com/topics/shows/golftalkcentral.htm',
            'only_matching': True,
        },
        {
            # Senate ISVP iframe https
            'url': 'https://www.hsgac.senate.gov/hearings/canadas-fast-track-refugee-plan-unanswered-questions-and-implications-for-us-national-security',
            'md5': 'fb8c70b0b515e5037981a2492099aab8',
            'info_dict': {
                'id': 'govtaff020316',
                'ext': 'mp4',
                'title': 'Integrated Senate Video Player',
            },
            'add_ie': [SenateISVPIE.ie_key()],
        },
        {
            # Limelight embeds (1 channel embed + 4 media embeds)
            'url': 'http://www.sedona.com/FacilitatorTraining2017',
            'info_dict': {
                'id': 'FacilitatorTraining2017',
                'title': 'Facilitator Training 2017',
            },
            'playlist_mincount': 5,
        },
        {
            # Limelight embed (LimelightPlayerUtil.embed)
            'url': 'https://tv5.ca/videos?v=xuu8qowr291ri',
            'info_dict': {
                'id': '95d035dc5c8a401588e9c0e6bd1e9c92',
                'ext': 'mp4',
                'title': '07448641',
                'timestamp': 1499890639,
                'upload_date': '20170712',
            },
            'params': {
                'skip_download': True,
            },
            'add_ie': ['LimelightMedia'],
        },
        {
            'url': 'http://kron4.com/2017/04/28/standoff-with-walnut-creek-murder-suspect-ends-with-arrest/',
            'info_dict': {
                'id': 'standoff-with-walnut-creek-murder-suspect-ends-with-arrest',
                'title': 'Standoff with Walnut Creek murder suspect ends',
                'description': 'md5:3ccc48a60fc9441eeccfc9c469ebf788',
            },
            'playlist_mincount': 4,
        },
        {
            # WashingtonPost embed
            'url': 'http://www.vanityfair.com/hollywood/2017/04/donald-trump-tv-pitches',
            'info_dict': {
                'id': '8caf6e88-d0ec-11e5-90d3-34c2c42653ac',
                'ext': 'mp4',
                'title': "No one has seen the drama series based on Trump's life \u2014 until now",
                'description': 'Donald Trump wanted a weekly TV drama based on his life. It never aired. But The Washington Post recently obtained a scene from the pilot script — and enlisted actors.',
                'timestamp': 1455216756,
                'uploader': 'The Washington Post',
                'upload_date': '20160211',
            },
            'add_ie': [WashingtonPostIE.ie_key()],
        },
        {
            # Mediaset embed
            'url': 'http://www.tgcom24.mediaset.it/politica/serracchiani-voglio-vivere-in-una-societa-aperta-reazioni-sproporzionate-_3071354-201702a.shtml',
            'info_dict': {
                'id': '720642',
                'ext': 'mp4',
                'title': 'Serracchiani: "Voglio vivere in una società aperta, con tutela del patto di fiducia"',
            },
            'params': {
                'skip_download': True,
            },
            'add_ie': [MediasetIE.ie_key()],
        },
        {
            # JOJ.sk embeds
            'url': 'https://www.noviny.sk/slovensko/238543-slovenskom-sa-prehnala-vlna-silnych-burok',
            'info_dict': {
                'id': '238543-slovenskom-sa-prehnala-vlna-silnych-burok',
                'title': 'Slovenskom sa prehnala vlna silných búrok',
            },
            'playlist_mincount': 5,
            'add_ie': [JojIE.ie_key()],
        },
        {
            # AMP embed (see https://www.ampproject.org/docs/reference/components/amp-video)
            'url': 'https://tvrain.ru/amp/418921/',
            'md5': 'cc00413936695987e8de148b67d14f1d',
            'info_dict': {
                'id': '418921',
                'ext': 'mp4',
                'title': 'Стас Намин: «Мы нарушили девственность Кремля»',
            },
        },
        {
            # vzaar embed
            'url': 'http://help.vzaar.com/article/165-embedding-video',
            'md5': '7e3919d9d2620b89e3e00bec7fe8c9d4',
            'info_dict': {
                'id': '8707641',
                'ext': 'mp4',
                'title': 'Building A Business Online: Principal Chairs Q & A',
            },
        },
        {
            # multiple HTML5 videos on one page
            'url': 'https://www.paragon-software.com/home/rk-free/keyscenarios.html',
            'info_dict': {
                'id': 'keyscenarios',
                'title': 'Rescue Kit 14 Free Edition - Getting started',
            },
            'playlist_count': 4,
        },
        {
            # vshare embed
            'url': 'https://youtube-dl-demo.neocities.org/vshare.html',
            'md5': '17b39f55b5497ae8b59f5fbce8e35886',
            'info_dict': {
                'id': '0f64ce6',
                'title': 'vl14062007715967',
                'ext': 'mp4',
            }
        },
        {
            'url': 'http://www.heidelberg-laureate-forum.org/blog/video/lecture-friday-september-23-2016-sir-c-antony-r-hoare/',
            'md5': 'aecd089f55b1cb5a59032cb049d3a356',
            'info_dict': {
                'id': '90227f51a80c4d8f86c345a7fa62bd9a1d',
                'ext': 'mp4',
                'title': 'Lecture: Friday, September 23, 2016 - Sir Tony Hoare',
                'description': 'md5:5a51db84a62def7b7054df2ade403c6c',
                'timestamp': 1474354800,
                'upload_date': '20160920',
            }
        },
        {
            'url': 'http://www.kidzworld.com/article/30935-trolls-the-beat-goes-on-interview-skylar-astin-and-amanda-leighton',
            'info_dict': {
                'id': '1731611',
                'ext': 'mp4',
                'title': 'Official Trailer | TROLLS: THE BEAT GOES ON!',
                'description': 'md5:eb5f23826a027ba95277d105f248b825',
                'timestamp': 1516100691,
                'upload_date': '20180116',
            },
            'params': {
                'skip_download': True,
            },
            'add_ie': [SpringboardPlatformIE.ie_key()],
        },
        {
            'url': 'https://www.yapfiles.ru/show/1872528/690b05d3054d2dbe1e69523aa21bb3b1.mp4.html',
            'info_dict': {
                'id': 'vMDE4NzI1Mjgt690b',
                'ext': 'mp4',
                'title': 'Котята',
            },
            'add_ie': [YapFilesIE.ie_key()],
            'params': {
                'skip_download': True,
            },
        },
        {
            # CloudflareStream embed
            'url': 'https://www.cloudflare.com/products/cloudflare-stream/',
            'info_dict': {
                'id': '31c9291ab41fac05471db4e73aa11717',
                'ext': 'mp4',
                'title': '31c9291ab41fac05471db4e73aa11717',
            },
            'add_ie': [CloudflareStreamIE.ie_key()],
            'params': {
                'skip_download': True,
            },
        },
        {
            # PeerTube embed
            'url': 'https://joinpeertube.org/fr/home/',
            'info_dict': {
                'id': 'home',
                'title': 'Reprenez le contrôle de vos vidéos ! #JoinPeertube',
            },
            'playlist_count': 2,
        },
        {
            # Indavideo embed
            'url': 'https://streetkitchen.hu/receptek/igy_kell_otthon_hamburgert_sutni/',
            'info_dict': {
                'id': '1693903',
                'ext': 'mp4',
                'title': 'Így kell otthon hamburgert sütni',
                'description': 'md5:f5a730ecf900a5c852e1e00540bbb0f7',
                'timestamp': 1426330212,
                'upload_date': '20150314',
                'uploader': 'StreetKitchen',
                'uploader_id': '546363',
            },
            'add_ie': [IndavideoEmbedIE.ie_key()],
            'params': {
                'skip_download': True,
            },
        },
        {
            # APA embed via JWPlatform embed
            'url': 'http://www.vol.at/blue-man-group/5593454',
            'info_dict': {
                'id': 'jjv85FdZ',
                'ext': 'mp4',
                'title': '"Blau ist mysteriös": Die Blue Man Group im Interview',
                'description': 'md5:d41d8cd98f00b204e9800998ecf8427e',
                'thumbnail': r're:^https?://.*\.jpg$',
                'duration': 254,
                'timestamp': 1519211149,
                'upload_date': '20180221',
            },
            'params': {
                'skip_download': True,
            },
        },
        {
            # Viqeo embeds
            'url': 'https://viqeo.tv/',
            'info_dict': {
                'id': 'viqeo',
                'title': 'All-new video platform',
            },
            'playlist_count': 6,
        },
        {
            # Squarespace video embed, 2019-08-28
            'url': 'http://ootboxford.com',
            'info_dict': {
                'id': 'Tc7b_JGdZfw',
                'title': 'Out of the Blue, at Childish Things 10',
                'ext': 'mp4',
                'description': 'md5:a83d0026666cf5ee970f8bd1cfd69c7f',
                'uploader_id': 'helendouglashouse',
                'uploader': 'Helen & Douglas House',
                'upload_date': '20140328',
            },
            'params': {
                'skip_download': True,
            },
        },
        # {
        #     # Zype embed
        #     'url': 'https://www.cookscountry.com/episode/554-smoky-barbecue-favorites',
        #     'info_dict': {
        #         'id': '5b400b834b32992a310622b9',
        #         'ext': 'mp4',
        #         'title': 'Smoky Barbecue Favorites',
        #         'thumbnail': r're:^https?://.*\.jpe?g',
        #         'description': 'md5:5ff01e76316bd8d46508af26dc86023b',
        #         'upload_date': '20170909',
        #         'timestamp': 1504915200,
        #     },
        #     'add_ie': [ZypeIE.ie_key()],
        #     'params': {
        #         'skip_download': True,
        #     },
        # },
        {
            # videojs embed
            'url': 'https://video.sibnet.ru/shell.php?videoid=3422904',
            'info_dict': {
                'id': 'shell',
                'ext': 'mp4',
                'title': 'Доставщик пиццы спросил разрешения сыграть на фортепиано',
                'description': 'md5:89209cdc587dab1e4a090453dbaa2cb1',
                'thumbnail': r're:^https?://.*\.jpg$',
            },
            'params': {
                'skip_download': True,
            },
            'expected_warnings': ['Failed to download MPD manifest'],
        },
        {
            # DailyMotion embed with DM.player
            'url': 'https://www.beinsports.com/us/copa-del-rey/video/the-locker-room-valencia-beat-barca-in-copa/1203804',
            'info_dict': {
                'id': 'k6aKkGHd9FJs4mtJN39',
                'ext': 'mp4',
                'title': 'The Locker Room: Valencia Beat Barca In Copa del Rey Final',
                'description': 'This video is private.',
                'uploader_id': 'x1jf30l',
                'uploader': 'beIN SPORTS USA',
                'upload_date': '20190528',
                'timestamp': 1559062971,
            },
            'params': {
                'skip_download': True,
            },
        },
        {
            # blogger embed
            'url': 'https://blog.tomeuvizoso.net/2019/01/a-panfrost-milestone.html',
            'md5': 'f1bc19b6ea1b0fd1d81e84ca9ec467ac',
            'info_dict': {
                'id': 'BLOGGER-video-3c740e3a49197e16-796',
                'ext': 'mp4',
                'title': 'Blogger',
                'thumbnail': r're:^https?://.*',
            },
        },
        # {
        #     # TODO: find another test
        #     # http://schema.org/VideoObject
        #     'url': 'https://flipagram.com/f/nyvTSJMKId',
        #     'md5': '888dcf08b7ea671381f00fab74692755',
        #     'info_dict': {
        #         'id': 'nyvTSJMKId',
        #         'ext': 'mp4',
        #         'title': 'Flipagram by sjuria101 featuring Midnight Memories by One Direction',
        #         'description': '#love for cats.',
        #         'timestamp': 1461244995,
        #         'upload_date': '20160421',
        #     },
        #     'params': {
        #         'force_generic_extractor': True,
        #     },
        # },
        {
            # VHX Embed
            'url': 'https://demo.vhx.tv/category-c/videos/file-example-mp4-480-1-5mg-copy',
            'info_dict': {
                'id': '858208',
                'ext': 'mp4',
                'title': 'Untitled',
                'uploader_id': 'user80538407',
                'uploader': 'OTT Videos',
            },
        },
        {
            # ArcPublishing PoWa video player
            'url': 'https://www.adn.com/politics/2020/11/02/video-senate-candidates-campaign-in-anchorage-on-eve-of-election-day/',
            'md5': 'b03b2fac8680e1e5a7cc81a5c27e71b3',
            'info_dict': {
                'id': '8c99cb6e-b29c-4bc9-9173-7bf9979225ab',
                'ext': 'mp4',
                'title': 'Senate candidates wave to voters on Anchorage streets',
                'description': 'md5:91f51a6511f090617353dc720318b20e',
                'timestamp': 1604378735,
                'upload_date': '20201103',
                'duration': 1581,
            },
        },
        {
            # MyChannels SDK embed
            # https://www.24kitchen.nl/populair/deskundige-dit-waarom-sommigen-gevoelig-zijn-voor-voedselallergieen
            'url': 'https://www.demorgen.be/nieuws/burgemeester-rotterdam-richt-zich-in-videoboodschap-tot-relschoppers-voelt-het-goed~b0bcfd741/',
            'md5': '90c0699c37006ef18e198c032d81739c',
            'info_dict': {
                'id': '194165',
                'ext': 'mp4',
                'title': 'Burgemeester Aboutaleb spreekt relschoppers toe',
                'timestamp': 1611740340,
                'upload_date': '20210127',
                'duration': 159,
            },
        },
        {
            # Simplecast player embed
            'url': 'https://www.bio.org/podcast',
            'info_dict': {
                'id': 'podcast',
                'title': 'I AM BIO Podcast | BIO',
            },
            'playlist_mincount': 52,
        },
        {
            # Sibnet embed (https://help.sibnet.ru/?sibnet_video_embed)
            'url': 'https://phpbb3.x-tk.ru/bbcode-video-sibnet-t24.html',
            'only_matching': True,
        }, {
            # WimTv embed player
            'url': 'http://www.msmotor.tv/wearefmi-pt-2-2021/',
            'info_dict': {
                'id': 'wearefmi-pt-2-2021',
                'title': '#WEAREFMI – PT.2 – 2021 – MsMotorTV',
            },
            'playlist_count': 1,
        }, {
            # KVS Player
            'url': 'https://www.kvs-demo.com/videos/105/kelis-4th-of-july/',
            'info_dict': {
                'id': '105',
                'display_id': 'kelis-4th-of-july',
                'ext': 'mp4',
                'title': 'Kelis - 4th Of July',
                'thumbnail': 'https://kvs-demo.com/contents/videos_screenshots/0/105/preview.jpg',
            },
            'params': {
                'skip_download': True,
            },
        }, {
            # KVS Player
            'url': 'https://www.kvs-demo.com/embed/105/',
            'info_dict': {
                'id': '105',
                'display_id': 'kelis-4th-of-july',
                'ext': 'mp4',
                'title': 'Kelis - 4th Of July / Embed Player',
                'thumbnail': 'https://kvs-demo.com/contents/videos_screenshots/0/105/preview.jpg',
            },
            'params': {
                'skip_download': True,
            },
        }, {
            # KVS Player
            'url': 'https://thisvid.com/videos/french-boy-pantsed/',
            'md5': '3397979512c682f6b85b3b04989df224',
            'info_dict': {
                'id': '2400174',
                'display_id': 'french-boy-pantsed',
                'ext': 'mp4',
                'title': 'French Boy Pantsed - ThisVid.com',
                'thumbnail': 'https://media.thisvid.com/contents/videos_screenshots/2400000/2400174/preview.mp4.jpg',
            }
        }, {
            # KVS Player
            'url': 'https://thisvid.com/embed/2400174/',
            'md5': '3397979512c682f6b85b3b04989df224',
            'info_dict': {
                'id': '2400174',
                'display_id': 'french-boy-pantsed',
                'ext': 'mp4',
                'title': 'French Boy Pantsed - ThisVid.com',
                'thumbnail': 'https://media.thisvid.com/contents/videos_screenshots/2400000/2400174/preview.mp4.jpg',
            }
        }, {
            # KVS Player
            'url': 'https://youix.com/video/leningrad-zoj/',
            'md5': '94f96ba95706dc3880812b27b7d8a2b8',
            'info_dict': {
                'id': '18485',
                'display_id': 'leningrad-zoj',
                'ext': 'mp4',
                'title': 'Клип: Ленинград - ЗОЖ скачать, смотреть онлайн | Youix.com',
                'thumbnail': 'https://youix.com/contents/videos_screenshots/18000/18485/preview_480x320_youix_com.mp4.jpg',
            }
        }, {
            # KVS Player
            'url': 'https://youix.com/embed/18485',
            'md5': '94f96ba95706dc3880812b27b7d8a2b8',
            'info_dict': {
                'id': '18485',
                'display_id': 'leningrad-zoj',
                'ext': 'mp4',
                'title': 'Ленинград - ЗОЖ',
                'thumbnail': 'https://youix.com/contents/videos_screenshots/18000/18485/preview_480x320_youix_com.mp4.jpg',
            }
        }, {
            # KVS Player
            'url': 'https://bogmedia.org/videos/21217/40-nochey-40-nights-2016/',
            'md5': '94166bdb26b4cb1fb9214319a629fc51',
            'info_dict': {
                'id': '21217',
                'display_id': '40-nochey-40-nights-2016',
                'ext': 'mp4',
                'title': '40 ночей (2016) - BogMedia.org',
                'thumbnail': 'https://bogmedia.org/contents/videos_screenshots/21000/21217/preview_480p.mp4.jpg',
            }
        },
        {
<<<<<<< HEAD
            # Firebase Dynamic Link
            'url': 'https://mirrativ.page.link/?link=https%3A%2F%2Fwww.mirrativ.com%2Flive%2FD8y_lZXb7tb5gdOARr7Zpw&apn=com.dena.mirrativ&ibi=com.dena.mirrativ&isi=1028944599&ius=mirrativ&st=%E3%81%9D%E3%82%89%E3%82%8A%E3%81%99&sd=%E9%9F%B3%E3%82%B2%E3%83%BC&si=https%3A%2F%2Fcdn.mirrativ.com%2Fmirrorman-prod%2Fimage%2Fuser_profile%2F31f1a71beb12cd22f515897993e549ccaa9f8c33084ce28beff58f5fad222555_share.jpeg',
            'info_dict': {},
            'add_ie': ['Mirrativ'],
        },
        {
            # 5ch.net redirect
            'url': 'https://jump.5ch.net?https://www.youtube.com/watch?v=XCmzSSlZQ0w',
            'info_dict': {},
            'add_ie': ['Youtube'],
        },
        {
            # URL prefixed by view-source:
            'url': 'view-source:https://www.youtube.com/watch?v=XCmzSSlZQ0w',
            'info_dict': {},
            'add_ie': ['Youtube'],
        },
        {
            # URL starting with invalid (but fixable) scheme
            'url': 'tps://www.youtube.com/watch?v=MVpMUgKtds4',
            'info_dict': {},
            'add_ie': ['Youtube'],
        },
        {
            # another URL starting with invalid (but fixable) scheme
            'url': 'ttp://www.youtube.com/watch?v=MVpMUgKtds4',
            'info_dict': {},
            'add_ie': ['Youtube'],
        },
        {
            # Pixiv jump URL (1)
            'url': 'https://www.pixiv.net/jump.php?url=https%3A%2F%2Fwww.youtube.com%2Fwatch%3Fv%3DMVpMUgKtds4',
            'info_dict': {},
            'add_ie': ['Youtube'],
        },
        {
            # Pixiv jump URL (2)
            'url': 'https://www.pixiv.net/jump.php?https%3A%2F%2Fwww.youtube.com%2Fwatch%3Fv%3DMVpMUgKtds4',
            'info_dict': {},
            'add_ie': ['Youtube'],
=======
            # KVS Player (for sites that serve kt_player.js via non-https urls)
            'url': 'http://www.camhub.world/embed/389508',
            'md5': 'fbe89af4cfb59c8fd9f34a202bb03e32',
            'info_dict': {
                'id': '389508',
                'display_id': 'syren-de-mer-onlyfans-05-07-2020have-a-happy-safe-holiday5f014e68a220979bdb8cd-source',
                'ext': 'mp4',
                'title': 'Syren De Mer  onlyfans_05-07-2020Have_a_happy_safe_holiday5f014e68a220979bdb8cd_source / Embed плеер',
                'thumbnail': 'http://www.camhub.world/contents/videos_screenshots/389000/389508/preview.mp4.jpg',
            }
>>>>>>> 9980d3d2
        },
        {
            # Reddit-hosted video that will redirect and be processed by RedditIE
            # Redirects to https://www.reddit.com/r/videos/comments/6rrwyj/that_small_heart_attack/
            'url': 'https://v.redd.it/zv89llsvexdz',
            'md5': '87f5f02f6c1582654146f830f21f8662',
            'info_dict': {
                'id': 'zv89llsvexdz',
                'ext': 'mp4',
                'timestamp': 1501941939.0,
                'title': 'That small heart attack.',
                'upload_date': '20170805',
                'uploader': 'Antw87'
            }
        },
        {
            # 1080p Reddit-hosted video that will redirect and be processed by RedditIE
            'url': 'https://v.redd.it/33hgok7dfbz71/',
            'md5': '7a1d587940242c9bb3bd6eb320b39258',
            'info_dict': {
                'id': '33hgok7dfbz71',
                'ext': 'mp4',
                'title': "The game Didn't want me to Knife that Guy I guess",
                'uploader': 'paraf1ve',
                'timestamp': 1636788683.0,
                'upload_date': '20211113'
            }
        }
    ]

    _CORRUPTED_SCHEME_CONVERSION_TABLE = {
        # HTTP protocol
        'htp': 'http',
        'htps': 'https',
        'ttp': 'http',
        'ttps': 'https',
        'tp': 'http',
        'tps': 'https',
        'hxp': 'http',
        'hxps': 'https',
        'hxxp': 'http',
        'hxxps': 'https',
    }

    def report_following_redirect(self, new_url):
        """Report information extraction."""
        self._downloader.to_screen('[redirect] Following redirect to %s' % new_url)

    def report_detected(self, name):
        self._downloader.write_debug(f'Identified a {name}')

    def _extract_rss(self, url, video_id, doc):
        playlist_title = doc.find('./channel/title').text
        playlist_desc_el = doc.find('./channel/description')
        playlist_desc = None if playlist_desc_el is None else playlist_desc_el.text

        NS_MAP = {
            'itunes': 'http://www.itunes.com/dtds/podcast-1.0.dtd',
        }

        entries = []
        for it in doc.findall('./channel/item'):
            next_url = None
            enclosure_nodes = it.findall('./enclosure')
            for e in enclosure_nodes:
                next_url = e.attrib.get('url')
                if next_url:
                    break

            if not next_url:
                next_url = xpath_text(it, 'link', fatal=False)

            if not next_url:
                continue

            def itunes(key):
                return xpath_text(
                    it, xpath_with_ns('./itunes:%s' % key, NS_MAP),
                    default=None)

            duration = itunes('duration')
            explicit = (itunes('explicit') or '').lower()
            if explicit in ('true', 'yes'):
                age_limit = 18
            elif explicit in ('false', 'no'):
                age_limit = 0
            else:
                age_limit = None

            entries.append({
                '_type': 'url_transparent',
                'url': next_url,
                'title': it.find('title').text,
                'description': xpath_text(it, 'description', default=None),
                'timestamp': unified_timestamp(
                    xpath_text(it, 'pubDate', default=None)),
                'duration': int_or_none(duration) or parse_duration(duration),
                'thumbnail': url_or_none(xpath_attr(it, xpath_with_ns('./itunes:image', NS_MAP), 'href')),
                'episode': itunes('title'),
                'episode_number': int_or_none(itunes('episode')),
                'season_number': int_or_none(itunes('season')),
                'age_limit': age_limit,
            })

        return {
            '_type': 'playlist',
            'id': url,
            'title': playlist_title,
            'description': playlist_desc,
            'entries': entries,
        }

    def _extract_camtasia(self, url, video_id, webpage):
        """ Returns None if no camtasia video can be found. """

        camtasia_cfg = self._search_regex(
            r'fo\.addVariable\(\s*"csConfigFile",\s*"([^"]+)"\s*\);',
            webpage, 'camtasia configuration file', default=None)
        if camtasia_cfg is None:
            return None

        title = self._html_search_meta('DC.title', webpage, fatal=True)

        camtasia_url = compat_urlparse.urljoin(url, camtasia_cfg)
        camtasia_cfg = self._download_xml(
            camtasia_url, video_id,
            note='Downloading camtasia configuration',
            errnote='Failed to download camtasia configuration')
        fileset_node = camtasia_cfg.find('./playlist/array/fileset')

        entries = []
        for n in fileset_node.getchildren():
            url_n = n.find('./uri')
            if url_n is None:
                continue

            entries.append({
                'id': os.path.splitext(url_n.text.rpartition('/')[2])[0],
                'title': '%s - %s' % (title, n.tag),
                'url': compat_urlparse.urljoin(url, url_n.text),
                'duration': float_or_none(n.find('./duration').text),
            })

        return {
            '_type': 'playlist',
            'entries': entries,
            'title': title,
        }

    def _kvs_getrealurl(self, video_url, license_code):
        if not video_url.startswith('function/0/'):
            return video_url  # not obfuscated

        url_path, _, url_query = video_url.partition('?')
        urlparts = url_path.split('/')[2:]
        license = self._kvs_getlicensetoken(license_code)
        newmagic = urlparts[5][:32]

        for o in range(len(newmagic) - 1, -1, -1):
            new = ''
            l = (o + sum([int(n) for n in license[o:]])) % 32

            for i in range(0, len(newmagic)):
                if i == o:
                    new += newmagic[l]
                elif i == l:
                    new += newmagic[o]
                else:
                    new += newmagic[i]
            newmagic = new

        urlparts[5] = newmagic + urlparts[5][32:]
        return '/'.join(urlparts) + '?' + url_query

    def _kvs_getlicensetoken(self, license):
        modlicense = license.replace('$', '').replace('0', '1')
        center = int(len(modlicense) / 2)
        fronthalf = int(modlicense[:center + 1])
        backhalf = int(modlicense[center:])

        modlicense = str(4 * abs(fronthalf - backhalf))
        retval = ''
        for o in range(0, center + 1):
            for i in range(1, 5):
                retval += str((int(license[o + i]) + int(modlicense[o])) % 10)
        return retval

    def _real_extract(self, url):
        if url.startswith('//'):
            return self.url_result(self.http_scheme() + url)
        mobj = re.match(r'^view-source:(.+)$', url)
        if mobj:
            self._downloader.report_warning('URL is pasted with "view-source:" prepended')
            return self.url_result(mobj.group(1))

        parsed_url = compat_urlparse.urlparse(url)
        if not parsed_url.scheme:
            default_search = self.get_param('default_search')
            if default_search is None:
                default_search = 'fixup_error'

            if default_search in ('auto', 'auto_warning', 'fixup_error'):
                if re.match(r'^[^\s/]+\.[^\s/]+/', url):
                    self.report_warning('The url doesn\'t specify the protocol, trying with http')
                    return self.url_result('http://' + url)
                elif default_search != 'fixup_error':
                    if default_search == 'auto_warning':
                        if re.match(r'^(?:url|URL)$', url):
                            raise ExtractorError(
                                'Invalid URL:  %r . Call yt-dlp like this:  yt-dlp -v "https://www.youtube.com/watch?v=BaW_jenozKc"  ' % url,
                                expected=True)
                        else:
                            self.report_warning(
                                'Falling back to youtube search for  %s . Set --default-search "auto" to suppress this warning.' % url)
                    return self.url_result('ytsearch:' + url)

            if default_search in ('error', 'fixup_error'):
                raise ExtractorError(
                    '%r is not a valid URL. '
                    'Set --default-search "ytsearch" (or run  yt-dlp "ytsearch:%s" ) to search YouTube'
                    % (url, url), expected=True)
            else:
                if ':' not in default_search:
                    default_search += ':'
                return self.url_result(default_search + url)
        elif parsed_url.scheme.lower() in self._CORRUPTED_SCHEME_CONVERSION_TABLE:
            new_scheme = self._CORRUPTED_SCHEME_CONVERSION_TABLE[parsed_url.scheme.lower()]
            self.report_warning('scheme seems corrupted, correcting to %s' % new_scheme)
            fixed_urlp = parsed_url._replace(scheme=new_scheme)
            fixed_url = compat_urlparse.urlunparse(fixed_urlp)
            return self.url_result(fixed_url)

        host = parsed_url.netloc
        path = parsed_url.path
        if ':' in host:
            host = host[:host.index(':')]
        if host[:4] == 'www.':
            host = host[4:]
        # japan BBS redirect
        if host in ('pinktower.com', 'jump.5ch.net', 'jump.megabbs.info'):
            return self.url_result(compat_urllib_parse_unquote(parsed_url.query))
        # Pixiv redirect (usually requires referer to jump)
        if host in ('pixiv.net', 'www.pixiv.net') and path == '/jump.php':
            # Following URLs are valid and acceptable:
            # 1. https://www.pixiv.net/jump.php?url=URL_HERE (found in profile page)
            # 2. https://www.pixiv.net/jump.php?URL_HERE (found in description in artwork page)
            # I think I previously saw Pixiv jump URLs with mutation, but I can't find it anymore
            link = try_get(
                parsed_url.query,
                (lambda x: compat_parse_qs(x)['url'][0],
                 lambda x: compat_urllib_parse_unquote(x)),
                compat_str)
            if link:
                return self.url_result(link)
        # twpf.jp redirect
        if host == 'twpf.jp' and path == '/home/jump':
            link = try_get(compat_parse_qs(parsed_url.query), lambda qs: qs['p'][0], compat_str)
            if link:
                return self.url_result(link)
        # Firebase Dynamic Link
        # https://firebase.google.com/docs/dynamic-links/create-manually
        if host.endswith('.page.link'):
            link = try_get(compat_parse_qs(parsed_url.query), lambda qs: qs['link'][0], compat_str)
            if link:
                return self.url_result(link)

        url, smuggled_data = unsmuggle_url(url)
        force_videoid = None
        is_intentional = smuggled_data and smuggled_data.get('to_generic')
        if smuggled_data and 'force_videoid' in smuggled_data:
            force_videoid = smuggled_data['force_videoid']
            video_id = force_videoid
        else:
            video_id = self._generic_id(url)

        self.to_screen('%s: Requesting header' % video_id)

        head_req = HEADRequest(url)
        head_response = self._request_webpage(
            head_req, video_id,
            note=False, errnote='Could not send HEAD request to %s' % url,
            fatal=False)

        if head_response is not False:
            # Check for redirect
            new_url = head_response.geturl()
            if url != new_url:
                self.report_following_redirect(new_url)
                if force_videoid:
                    new_url = smuggle_url(
                        new_url, {'force_videoid': force_videoid})
                return self.url_result(new_url)

        full_response = None
        if head_response is False:
            request = sanitized_Request(url)
            request.add_header('Accept-Encoding', '*')
            full_response = self._request_webpage(request, video_id)
            head_response = full_response

        info_dict = {
            'id': video_id,
            'title': self._generic_title(url),
            'timestamp': unified_timestamp(head_response.headers.get('Last-Modified'))
        }

        # Check for direct link to a video
        content_type = head_response.headers.get('Content-Type', '').lower()
        m = re.match(r'^(?P<type>audio|video|application(?=/(?:ogg$|(?:vnd\.apple\.|x-)?mpegurl)))/(?P<format_id>[^;\s]+)', content_type)
        if m:
            self.report_detected('direct video link')
            format_id = compat_str(m.group('format_id'))
            subtitles = {}
            if format_id.endswith('mpegurl'):
                formats, subtitles = self._extract_m3u8_formats_and_subtitles(url, video_id, 'mp4')
            elif format_id.endswith('mpd') or format_id.endswith('dash+xml'):
                formats, subtitles = self._extract_mpd_formats_and_subtitles(url, video_id)
            elif format_id == 'f4m':
                formats = self._extract_f4m_formats(url, video_id)
            else:
                formats = [{
                    'format_id': format_id,
                    'url': url,
                    'vcodec': 'none' if m.group('type') == 'audio' else None
                }]
                info_dict['direct'] = True
            self._sort_formats(formats)
            info_dict['formats'] = formats
            info_dict['subtitles'] = subtitles
            return info_dict

        if not self.get_param('test', False) and not is_intentional:
            force = self.get_param('force_generic_extractor', False)
            self.report_warning(
                '%s on generic information extractor.' % ('Forcing' if force else 'Falling back'))

        if not full_response:
            request = sanitized_Request(url)
            # Some webservers may serve compressed content of rather big size (e.g. gzipped flac)
            # making it impossible to download only chunk of the file (yet we need only 512kB to
            # test whether it's HTML or not). According to yt-dlp default Accept-Encoding
            # that will always result in downloading the whole file that is not desirable.
            # Therefore for extraction pass we have to override Accept-Encoding to any in order
            # to accept raw bytes and being able to download only a chunk.
            # It may probably better to solve this by checking Content-Type for application/octet-stream
            # after HEAD request finishes, but not sure if we can rely on this.
            request.add_header('Accept-Encoding', '*')
            full_response = self._request_webpage(request, video_id)

        first_bytes = full_response.read(512)

        # Is it an M3U playlist?
        if first_bytes.startswith(b'#EXTM3U'):
            self.report_detected('M3U playlist')
            info_dict['formats'], info_dict['subtitles'] = self._extract_m3u8_formats_and_subtitles(url, video_id, 'mp4')
            self._sort_formats(info_dict['formats'])
            return info_dict

        # Maybe it's a direct link to a video?
        # Be careful not to download the whole thing!
        if not is_html(first_bytes):
            self.report_warning(
                'URL could be a direct video link, returning it as such.')
            info_dict.update({
                'direct': True,
                'url': url,
            })
            return info_dict

        webpage = self._webpage_read_content(
            full_response, url, video_id, prefix=first_bytes)

        if '<title>DPG Media Privacy Gate</title>' in webpage:
            webpage = self._download_webpage(url, video_id)

        # Test if the URL is for self-hosted instances
        if not is_intentional:
            from ..extractor import gen_selfhosted_extractor_classes
            _ie = next((ie for ie in gen_selfhosted_extractor_classes()
                        if ie._is_probe_enabled(self._downloader) and ie._probe_selfhosted_service(self, url, host, webpage)), None)
            if _ie:
                return self.url_result(url, ie=_ie.ie_key())

        self.report_extraction(video_id)

        # Is it an RSS feed, a SMIL file, an XSPF playlist or a MPD manifest?
        try:
            try:
                doc = compat_etree_fromstring(webpage)
            except compat_xml_parse_error:
                doc = compat_etree_fromstring(webpage.encode('utf-8'))
            if doc.tag == 'rss':
                self.report_detected('RSS feed')
                return self._extract_rss(url, video_id, doc)
            elif doc.tag == 'SmoothStreamingMedia':
                info_dict['formats'], info_dict['subtitles'] = self._parse_ism_formats_and_subtitles(doc, url)
                self.report_detected('ISM manifest')
                self._sort_formats(info_dict['formats'])
                return info_dict
            elif re.match(r'^(?:{[^}]+})?smil$', doc.tag):
                smil = self._parse_smil(doc, url, video_id)
                self.report_detected('SMIL file')
                self._sort_formats(smil['formats'])
                return smil
            elif doc.tag == '{http://xspf.org/ns/0/}playlist':
                self.report_detected('XSPF playlist')
                return self.playlist_result(
                    self._parse_xspf(
                        doc, video_id, xspf_url=url,
                        xspf_base_url=full_response.geturl()),
                    video_id)
            elif re.match(r'(?i)^(?:{[^}]+})?MPD$', doc.tag):
                info_dict['formats'], info_dict['subtitles'] = self._parse_mpd_formats_and_subtitles(
                    doc,
                    mpd_base_url=full_response.geturl().rpartition('/')[0],
                    mpd_url=url)
                self.report_detected('DASH manifest')
                self._sort_formats(info_dict['formats'])
                return info_dict
            elif re.match(r'^{http://ns\.adobe\.com/f4m/[12]\.0}manifest$', doc.tag):
                info_dict['formats'] = self._parse_f4m_formats(doc, url, video_id)
                self.report_detected('F4M manifest')
                self._sort_formats(info_dict['formats'])
                return info_dict
        except compat_xml_parse_error:
            pass

        # Is it a Camtasia project?
        camtasia_res = self._extract_camtasia(url, video_id, webpage)
        if camtasia_res is not None:
            self.report_detected('Camtasia video')
            return camtasia_res

        # Sometimes embedded video player is hidden behind percent encoding
        # (e.g. https://github.com/ytdl-org/youtube-dl/issues/2448)
        # Unescaping the whole page allows to handle those cases in a generic way
        # FIXME: unescaping the whole page may break URLs, commenting out for now.
        # There probably should be a second run of generic extractor on unescaped webpage.
        # webpage = compat_urllib_parse_unquote(webpage)

        # Unescape squarespace embeds to be detected by generic extractor,
        # see https://github.com/ytdl-org/youtube-dl/issues/21294
        webpage = re.sub(
            r'<div[^>]+class=[^>]*?\bsqs-video-wrapper\b[^>]*>',
            lambda x: unescapeHTML(x.group(0)), webpage)

        # it's tempting to parse this further, but you would
        # have to take into account all the variations like
        #   Video Title - Site Name
        #   Site Name | Video Title
        #   Video Title - Tagline | Site Name
        # and so on and so forth; it's just not practical
        video_title = self._og_search_title(
            webpage, default=None) or self._html_extract_title(
            webpage, 'video title', default='video')

        # Try to detect age limit automatically
        age_limit = self._rta_search(webpage)
        # And then there are the jokers who advertise that they use RTA,
        # but actually don't.
        AGE_LIMIT_MARKERS = [
            r'Proudly Labeled <a href="http://www\.rtalabel\.org/" title="Restricted to Adults">RTA</a>',
        ]
        if any(re.search(marker, webpage) for marker in AGE_LIMIT_MARKERS):
            age_limit = 18

        # video uploader is domain name
        video_uploader = self._search_regex(
            r'^(?:https?://)?([^/]*)/.*', url, 'video uploader')

        video_description = self._og_search_description(webpage, default=None)
        video_thumbnail = self._og_search_thumbnail(webpage, default=None)

        info_dict.update({
            'title': video_title,
            'description': video_description,
            'thumbnail': video_thumbnail,
            'age_limit': age_limit,
        })

        waitlist = []
        self._downloader.write_debug('Looking for video embeds')

        # Look for Brightcove Legacy Studio embeds
        bc_urls = BrightcoveLegacyIE._extract_brightcove_urls(webpage)
        if bc_urls:
            entries = [{
                '_type': 'url',
                'url': smuggle_url(bc_url, {'Referer': url}),
                'ie_key': 'BrightcoveLegacy'
            } for bc_url in bc_urls]

            waitlist.append({
                '_type': 'playlist',
                'title': video_title,
                'id': video_id,
                'entries': entries,
            })

        # Look for Brightcove New Studio embeds
        bc_urls = BrightcoveNewIE._extract_urls(self, webpage)
        if bc_urls:
            waitlist.append(self.playlist_from_matches(
                bc_urls, video_id, video_title,
                getter=lambda x: smuggle_url(x, {'referrer': url}),
                ie='BrightcoveNew'))

        # Look for Nexx embeds
        nexx_urls = NexxIE._extract_urls(webpage)
        if nexx_urls:
            waitlist.append(self.playlist_from_matches(nexx_urls, video_id, video_title, ie=NexxIE.ie_key()))

        # Look for Nexx iFrame embeds
        nexx_embed_urls = NexxEmbedIE._extract_urls(webpage)
        if nexx_embed_urls:
            waitlist.append(self.playlist_from_matches(nexx_embed_urls, video_id, video_title, ie=NexxEmbedIE.ie_key()))

        # Look for ThePlatform embeds
        tp_urls = ThePlatformIE._extract_urls(webpage)
        if tp_urls:
            waitlist.append(self.playlist_from_matches(tp_urls, video_id, video_title, ie='ThePlatform'))

        arc_urls = ArcPublishingIE._extract_urls(webpage)
        if arc_urls:
            waitlist.append(self.playlist_from_matches(arc_urls, video_id, video_title, ie=ArcPublishingIE.ie_key()))

        mychannels_urls = MedialaanIE._extract_urls(webpage)
        if mychannels_urls:
            waitlist.append(self.playlist_from_matches(
                mychannels_urls, video_id, video_title, ie=MedialaanIE.ie_key()))

        # Look for embedded rtl.nl player
        matches = re.findall(
            r'<iframe[^>]+?src="((?:https?:)?//(?:(?:www|static)\.)?rtl\.nl/(?:system/videoplayer/[^"]+(?:video_)?)?embed[^"]+)"',
            webpage)
        if matches:
            waitlist.append(self.playlist_from_matches(matches, video_id, video_title, ie='RtlNl'))

        vimeo_urls = VimeoIE._extract_urls(url, webpage)
        if vimeo_urls:
            waitlist.append(self.playlist_from_matches(vimeo_urls, video_id, video_title, ie=VimeoIE.ie_key()))

        vhx_url = VHXEmbedIE._extract_url(webpage)
        if vhx_url:
            waitlist.append(self.url_result(vhx_url, VHXEmbedIE.ie_key()))

        # Invidious Instances
        # https://github.com/yt-dlp/yt-dlp/issues/195
        # https://github.com/iv-org/invidious/pull/1730
        youtube_url = self._search_regex(
            r'<link rel="alternate" href="(https://www\.youtube\.com/watch\?v=[0-9A-Za-z_-]{11})"',
            webpage, 'youtube link', default=None)
        if youtube_url:
            waitlist.append(self.url_result(youtube_url, YoutubeIE.ie_key()))

        # Look for YouTube embeds
        youtube_urls = YoutubeIE._extract_urls(webpage)
        if youtube_urls:
            waitlist.append(self.playlist_from_matches(
                youtube_urls, video_id, video_title, ie=YoutubeIE.ie_key()))

        matches = DailymotionIE._extract_urls(webpage)
        if matches:
            waitlist.append(self.playlist_from_matches(matches, video_id, video_title))

        # Look for embedded Dailymotion playlist player (#3822)
        m = re.search(
            r'<iframe[^>]+?src=(["\'])(?P<url>(?:https?:)?//(?:www\.)?dailymotion\.[a-z]{2,3}/widget/jukebox\?.+?)\1', webpage)
        if m:
            playlists = re.findall(
                r'list\[\]=/playlist/([^/]+)/', unescapeHTML(m.group('url')))
            if playlists:
                waitlist.append(self.playlist_from_matches(
                    playlists, video_id, video_title, lambda p: '//dailymotion.com/playlist/%s' % p))

        # Look for DailyMail embeds
        dailymail_urls = DailyMailIE._extract_urls(webpage)
        if dailymail_urls:
            waitlist.append(self.playlist_from_matches(
                dailymail_urls, video_id, video_title, ie=DailyMailIE.ie_key()))

        # Look for Teachable embeds, must be before Wistia
        teachable_url = TeachableIE._extract_url(webpage, url)
        if teachable_url:
            waitlist.append(self.url_result(teachable_url))

        # Look for embedded Wistia player
        wistia_urls = WistiaIE._extract_urls(webpage)
        if wistia_urls:
            playlist = self.playlist_from_matches(wistia_urls, video_id, video_title, ie=WistiaIE.ie_key())
            for entry in playlist['entries']:
                entry.update({
                    '_type': 'url_transparent',
                    'uploader': video_uploader,
                })
            waitlist.append(playlist)

        # Look for SVT player
        svt_url = SVTIE._extract_url(webpage)
        if svt_url:
            waitlist.append(self.url_result(svt_url, 'SVT'))

        # Look for Bandcamp pages with custom domain
        mobj = re.search(r'<meta property="og:url"[^>]*?content="(.*?bandcamp\.com.*?)"', webpage)
        if mobj is not None:
            burl = unescapeHTML(mobj.group(1))
            # Don't set the extractor because it can be a track url or an album
            waitlist.append(self.url_result(burl))

        # Look for embedded Vevo player
        mobj = re.search(
            r'<iframe[^>]+?src=(["\'])(?P<url>(?:https?:)?//(?:cache\.)?vevo\.com/.+?)\1', webpage)
        if mobj is not None:
            waitlist.append(self.url_result(mobj.group('url')))

        # Look for embedded Viddler player
        mobj = re.search(
            r'<(?:iframe[^>]+?src|param[^>]+?value)=(["\'])(?P<url>(?:https?:)?//(?:www\.)?viddler\.com/(?:embed|player)/.+?)\1',
            webpage)
        if mobj is not None:
            waitlist.append(self.url_result(mobj.group('url')))

        # Look for NYTimes player
        mobj = re.search(
            r'<iframe[^>]+src=(["\'])(?P<url>(?:https?:)?//graphics8\.nytimes\.com/bcvideo/[^/]+/iframe/embed\.html.+?)\1>',
            webpage)
        if mobj is not None:
            waitlist.append(self.url_result(mobj.group('url')))

        # Look for Libsyn player
        mobj = re.search(
            r'<iframe[^>]+src=(["\'])(?P<url>(?:https?:)?//html5-player\.libsyn\.com/embed/.+?)\1', webpage)
        if mobj is not None:
            waitlist.append(self.url_result(mobj.group('url')))

        # Look for Ooyala videos
        mobj = (re.search(r'player\.ooyala\.com/[^"?]+[?#][^"]*?(?:embedCode|ec)=(?P<ec>[^"&]+)', webpage)
                or re.search(r'OO\.Player\.create\([\'"].*?[\'"],\s*[\'"](?P<ec>.{32})[\'"]', webpage)
                or re.search(r'OO\.Player\.create\.apply\(\s*OO\.Player\s*,\s*op\(\s*\[\s*[\'"][^\'"]*[\'"]\s*,\s*[\'"](?P<ec>.{32})[\'"]', webpage)
                or re.search(r'SBN\.VideoLinkset\.ooyala\([\'"](?P<ec>.{32})[\'"]\)', webpage)
                or re.search(r'data-ooyala-video-id\s*=\s*[\'"](?P<ec>.{32})[\'"]', webpage))
        if mobj is not None:
            embed_token = self._search_regex(
                r'embedToken[\'"]?\s*:\s*[\'"]([^\'"]+)',
                webpage, 'ooyala embed token', default=None)
            waitlist.append(OoyalaIE._build_url_result(smuggle_url(
                mobj.group('ec'), {
                    'domain': url,
                    'embed_token': embed_token,
                })))

        # Look for multiple Ooyala embeds on SBN network websites
        mobj = re.search(r'SBN\.VideoLinkset\.entryGroup\((\[.*?\])', webpage)
        if mobj is not None:
            embeds = self._parse_json(mobj.group(1), video_id, fatal=False)
            if embeds:
                waitlist.append(self.playlist_from_matches(
                    embeds, video_id, video_title,
                    getter=lambda v: OoyalaIE._url_for_embed_code(smuggle_url(v['provider_video_id'], {'domain': url})), ie='Ooyala'))

        # Look for Aparat videos
        mobj = re.search(r'<iframe .*?src="(http://www\.aparat\.com/video/[^"]+)"', webpage)
        if mobj is not None:
            waitlist.append(self.url_result(mobj.group(1), 'Aparat'))

        # Look for MPORA videos
        mobj = re.search(r'<iframe .*?src="(http://mpora\.(?:com|de)/videos/[^"]+)"', webpage)
        if mobj is not None:
            waitlist.append(self.url_result(mobj.group(1), 'Mpora'))

        # Look for embedded Facebook player
        facebook_urls = FacebookIE._extract_urls(webpage)
        if facebook_urls:
            waitlist.append(self.playlist_from_matches(facebook_urls, video_id, video_title))

        # Look for embedded VK player
        mobj = re.search(r'<iframe[^>]+?src=(["\'])(?P<url>https?://vk\.com/video_ext\.php.+?)\1', webpage)
        if mobj is not None:
            waitlist.append(self.url_result(mobj.group('url'), 'VK'))

        # Look for embedded Odnoklassniki player
        odnoklassniki_url = OdnoklassnikiIE._extract_url(webpage)
        if odnoklassniki_url:
            waitlist.append(self.url_result(odnoklassniki_url, OdnoklassnikiIE.ie_key()))

        # Look for sibnet embedded player
        sibnet_urls = VKIE._extract_sibnet_urls(webpage)
        if sibnet_urls:
            waitlist.append(self.playlist_from_matches(sibnet_urls, video_id, video_title))

        # Look for embedded ivi player
        mobj = re.search(r'<embed[^>]+?src=(["\'])(?P<url>https?://(?:www\.)?ivi\.ru/video/player.+?)\1', webpage)
        if mobj is not None:
            waitlist.append(self.url_result(mobj.group('url'), 'Ivi'))

        # Look for embedded Huffington Post player
        mobj = re.search(
            r'<iframe[^>]+?src=(["\'])(?P<url>https?://embed\.live\.huffingtonpost\.com/.+?)\1', webpage)
        if mobj is not None:
            waitlist.append(self.url_result(mobj.group('url'), 'HuffPost'))

        # Look for embed.ly
        mobj = re.search(r'class=["\']embedly-card["\'][^>]href=["\'](?P<url>[^"\']+)', webpage)
        if mobj is not None:
            waitlist.append(self.url_result(mobj.group('url')))
        mobj = re.search(r'class=["\']embedly-embed["\'][^>]src=["\'][^"\']*url=(?P<url>[^&]+)', webpage)
        if mobj is not None:
            waitlist.append(self.url_result(compat_urllib_parse_unquote(mobj.group('url'))))

        # Look for funnyordie embed
        matches = re.findall(r'<iframe[^>]+?src="(https?://(?:www\.)?funnyordie\.com/embed/[^"]+)"', webpage)
        if matches:
            waitlist.append(self.playlist_from_matches(
                matches, video_id, video_title, getter=unescapeHTML, ie='FunnyOrDie'))

        # Look for Simplecast embeds
        simplecast_urls = SimplecastIE._extract_urls(webpage)
        if simplecast_urls:
            waitlist.append(self.playlist_from_matches(
                simplecast_urls, video_id, video_title))

        # Look for BBC iPlayer embed
        matches = re.findall(r'setPlaylist\("(https?://www\.bbc\.co\.uk/iplayer/[^/]+/[\da-z]{8})"\)', webpage)
        if matches:
            waitlist.append(self.playlist_from_matches(matches, video_id, video_title, ie='BBCCoUk'))

        # Look for embedded RUTV player
        rutv_url = RUTVIE._extract_url(webpage)
        if rutv_url:
            waitlist.append(self.url_result(rutv_url, 'RUTV'))

        # Look for embedded TVC player
        tvc_url = TVCIE._extract_url(webpage)
        if tvc_url:
            waitlist.append(self.url_result(tvc_url, 'TVC'))

        # Look for embedded SportBox player
        sportbox_urls = SportBoxIE._extract_urls(webpage)
        if sportbox_urls:
            waitlist.append(self.playlist_from_matches(sportbox_urls, video_id, video_title, ie=SportBoxIE.ie_key()))

        # Look for embedded XHamster player
        xhamster_urls = XHamsterEmbedIE._extract_urls(webpage)
        if xhamster_urls:
            waitlist.append(self.playlist_from_matches(xhamster_urls, video_id, video_title, ie='XHamsterEmbed'))

        # Look for embedded TNAFlixNetwork player
        tnaflix_urls = TNAFlixNetworkEmbedIE._extract_urls(webpage)
        if tnaflix_urls:
            waitlist.append(self.playlist_from_matches(tnaflix_urls, video_id, video_title, ie=TNAFlixNetworkEmbedIE.ie_key()))

        # Look for embedded PornHub player
        pornhub_urls = PornHubIE._extract_urls(webpage)
        if pornhub_urls:
            waitlist.append(self.playlist_from_matches(pornhub_urls, video_id, video_title, ie=PornHubIE.ie_key()))

        # Look for embedded DrTuber player
        drtuber_urls = DrTuberIE._extract_urls(webpage)
        if drtuber_urls:
            waitlist.append(self.playlist_from_matches(drtuber_urls, video_id, video_title, ie=DrTuberIE.ie_key()))

        # Look for embedded RedTube player
        redtube_urls = RedTubeIE._extract_urls(webpage)
        if redtube_urls:
            waitlist.append(self.playlist_from_matches(redtube_urls, video_id, video_title, ie=RedTubeIE.ie_key()))

        # Look for embedded Tube8 player
        tube8_urls = Tube8IE._extract_urls(webpage)
        if tube8_urls:
            waitlist.append(self.playlist_from_matches(tube8_urls, video_id, video_title, ie=Tube8IE.ie_key()))

        # Look for embedded Mofosex player
        mofosex_urls = MofosexEmbedIE._extract_urls(webpage)
        if mofosex_urls:
            waitlist.append(self.playlist_from_matches(mofosex_urls, video_id, video_title, ie=MofosexEmbedIE.ie_key()))

        # Look for embedded Spankwire player
        spankwire_urls = SpankwireIE._extract_urls(webpage)
        if spankwire_urls:
            waitlist.append(self.playlist_from_matches(spankwire_urls, video_id, video_title, ie=SpankwireIE.ie_key()))

        # Look for embedded YouPorn player
        youporn_urls = YouPornIE._extract_urls(webpage)
        if youporn_urls:
            waitlist.append(self.playlist_from_matches(youporn_urls, video_id, video_title, ie=YouPornIE.ie_key()))

        # Look for embedded Tvigle player
        mobj = re.search(
            r'<iframe[^>]+?src=(["\'])(?P<url>(?:https?:)?//cloud\.tvigle\.ru/video/.+?)\1', webpage)
        if mobj is not None:
            waitlist.append(self.url_result(mobj.group('url'), 'Tvigle'))

        # Look for embedded TED player
        mobj = re.search(
            r'<iframe[^>]+?src=(["\'])(?P<url>https?://embed(?:-ssl)?\.ted\.com/.+?)\1', webpage)
        if mobj is not None:
            waitlist.append(self.url_result(mobj.group('url'), 'TED'))

        # Look for embedded Ustream videos
        ustream_url = UstreamIE._extract_url(webpage)
        if ustream_url:
            waitlist.append(self.url_result(ustream_url, UstreamIE.ie_key()))

        # Look for embedded arte.tv player
        arte_urls = ArteTVEmbedIE._extract_urls(webpage)
        if arte_urls:
            waitlist.append(self.playlist_from_matches(arte_urls, video_id, video_title))

        # Look for embedded francetv player
        mobj = re.search(
            r'<iframe[^>]+?src=(["\'])(?P<url>(?:https?://)?embed\.francetv\.fr/\?ue=.+?)\1',
            webpage)
        if mobj is not None:
            waitlist.append(self.url_result(mobj.group('url')))

        # Look for embedded Myvi.ru player
        myvi_url = MyviIE._extract_url(webpage)
        if myvi_url:
            waitlist.append(self.url_result(myvi_url))

        # Look for embedded soundcloud player
        soundcloud_urls = SoundcloudEmbedIE._extract_urls(webpage)
        if soundcloud_urls:
            waitlist.append(self.playlist_from_matches(soundcloud_urls, video_id, video_title, getter=unescapeHTML))

        # Look for tunein player
        tunein_urls = TuneInBaseIE._extract_urls(webpage)
        if tunein_urls:
            waitlist.append(self.playlist_from_matches(tunein_urls, video_id, video_title))

        # Look for embedded mtvservices player
        mtvservices_url = MTVServicesEmbeddedIE._extract_url(webpage)
        if mtvservices_url:
            waitlist.append(self.url_result(mtvservices_url, ie='MTVServicesEmbedded'))

        # Look for embedded yahoo player
        mobj = re.search(
            r'<iframe[^>]+?src=(["\'])(?P<url>https?://(?:screen|movies)\.yahoo\.com/.+?\.html\?format=embed)\1',
            webpage)
        if mobj is not None:
            waitlist.append(self.url_result(mobj.group('url'), 'Yahoo'))

        # Look for embedded sbs.com.au player
        mobj = re.search(
            r'''(?x)
            (?:
                <meta\s+property="og:video"\s+content=|
                <iframe[^>]+?src=
            )
            (["\'])(?P<url>https?://(?:www\.)?sbs\.com\.au/ondemand/video/.+?)\1''',
            webpage)
        if mobj is not None:
            waitlist.append(self.url_result(mobj.group('url'), 'SBS'))

        # Look for embedded Cinchcast player
        mobj = re.search(
            r'<iframe[^>]+?src=(["\'])(?P<url>https?://player\.cinchcast\.com/.+?)\1',
            webpage)
        if mobj is not None:
            waitlist.append(self.url_result(mobj.group('url'), 'Cinchcast'))

        mobj = re.search(
            r'<iframe[^>]+?src=(["\'])(?P<url>https?://m(?:lb)?\.mlb\.com/shared/video/embed/embed\.html\?.+?)\1',
            webpage)
        if not mobj:
            mobj = re.search(
                r'data-video-link=["\'](?P<url>http://m\.mlb\.com/video/[^"\']+)',
                webpage)
        if mobj is not None:
            waitlist.append(self.url_result(mobj.group('url'), 'MLB'))

        mobj = re.search(
            r'<(?:iframe|script)[^>]+?src=(["\'])(?P<url>%s)\1' % CondeNastIE.EMBED_URL,
            webpage)
        if mobj is not None:
            waitlist.append(self.url_result(self._proto_relative_url(mobj.group('url'), scheme='http:'), 'CondeNast'))

        mobj = re.search(
            r'<iframe[^>]+src="(?P<url>https?://(?:new\.)?livestream\.com/[^"]+/player[^"]+)"',
            webpage)
        if mobj is not None:
            waitlist.append(self.url_result(mobj.group('url'), 'Livestream'))

        # Look for Zapiks embed
        mobj = re.search(
            r'<iframe[^>]+src="(?P<url>https?://(?:www\.)?zapiks\.fr/index\.php\?.+?)"', webpage)
        if mobj is not None:
            waitlist.append(self.url_result(mobj.group('url'), 'Zapiks'))

        # Look for Kaltura embeds
        kaltura_urls = KalturaIE._extract_urls(webpage)
        if kaltura_urls:
            waitlist.append(self.playlist_from_matches(
                kaltura_urls, video_id, video_title,
                getter=lambda x: smuggle_url(x, {'source_url': url}),
                ie=KalturaIE.ie_key()))

        # Look for EaglePlatform embeds
        eagleplatform_url = EaglePlatformIE._extract_url(webpage)
        if eagleplatform_url:
            waitlist.append(self.url_result(smuggle_url(eagleplatform_url, {'referrer': url}), EaglePlatformIE.ie_key()))

        # Look for ClipYou (uses EaglePlatform) embeds
        mobj = re.search(
            r'<iframe[^>]+src="https?://(?P<host>media\.clipyou\.ru)/index/player\?.*\brecord_id=(?P<id>\d+).*"', webpage)
        if mobj is not None:
            waitlist.append(self.url_result('eagleplatform:%(host)s:%(id)s' % mobj.groupdict(), 'EaglePlatform'))

        # Look for Pladform embeds
        pladform_url = PladformIE._extract_url(webpage)
        if pladform_url:
            waitlist.append(self.url_result(pladform_url))

        # Look for Videomore embeds
        videomore_url = VideomoreIE._extract_url(webpage)
        if videomore_url:
            waitlist.append(self.url_result(videomore_url))

        # Look for Webcaster embeds
        webcaster_url = WebcasterFeedIE._extract_url(self, webpage)
        if webcaster_url:
            waitlist.append(self.url_result(webcaster_url, ie=WebcasterFeedIE.ie_key()))

        # Look for Playwire embeds
        mobj = re.search(
            r'<script[^>]+data-config=(["\'])(?P<url>(?:https?:)?//config\.playwire\.com/.+?)\1', webpage)
        if mobj is not None:
            waitlist.append(self.url_result(mobj.group('url')))

        # Look for 5min embeds
        mobj = re.search(
            r'<meta[^>]+property="og:video"[^>]+content="https?://embed\.5min\.com/(?P<id>[0-9]+)/?', webpage)
        if mobj is not None:
            waitlist.append(self.url_result('5min:%s' % mobj.group('id'), 'FiveMin'))

        # Look for Crooks and Liars embeds
        mobj = re.search(
            r'<(?:iframe[^>]+src|param[^>]+value)=(["\'])(?P<url>(?:https?:)?//embed\.crooksandliars\.com/(?:embed|v)/.+?)\1', webpage)
        if mobj is not None:
            waitlist.append(self.url_result(mobj.group('url')))

        # Look for NBC Sports VPlayer embeds
        nbc_sports_url = NBCSportsVPlayerIE._extract_url(webpage)
        if nbc_sports_url:
            waitlist.append(self.url_result(nbc_sports_url, 'NBCSportsVPlayer'))

        # Look for NBC News embeds
        nbc_news_embed_url = re.search(
            r'<iframe[^>]+src=(["\'])(?P<url>(?:https?:)?//www\.nbcnews\.com/widget/video-embed/[^"\']+)\1', webpage)
        if nbc_news_embed_url:
            waitlist.append(self.url_result(nbc_news_embed_url.group('url'), 'NBCNews'))

        # Look for Google Drive embeds
        google_drive_url = GoogleDriveIE._extract_url(webpage)
        if google_drive_url:
            waitlist.append(self.url_result(google_drive_url, 'GoogleDrive'))

        # Look for UDN embeds
        mobj = re.search(
            r'<iframe[^>]+src="(?:https?:)?(?P<url>%s)"' % UDNEmbedIE._PROTOCOL_RELATIVE_VALID_URL, webpage)
        if mobj is not None:
            return self.url_result(
                compat_urlparse.urljoin(url, mobj.group('url')), 'UDNEmbed')

        # Look for Senate ISVP iframe
        senate_isvp_url = SenateISVPIE._search_iframe_url(webpage)
        if senate_isvp_url:
            waitlist.append(self.url_result(senate_isvp_url, 'SenateISVP'))

        # Look for Kinja embeds
        kinja_embed_urls = KinjaEmbedIE._extract_urls(webpage, url)
        if kinja_embed_urls:
            return self.playlist_from_matches(
                kinja_embed_urls, video_id, video_title)

        # Look for OnionStudios embeds
        onionstudios_url = OnionStudiosIE._extract_url(webpage)
        if onionstudios_url:
            waitlist.append(self.url_result(onionstudios_url))

        # Look for Blogger embeds
        blogger_urls = BloggerIE._extract_urls(webpage)
        if blogger_urls:
            return self.playlist_from_matches(blogger_urls, video_id, video_title, ie=BloggerIE.ie_key())

        # Look for ViewLift embeds
        viewlift_url = ViewLiftEmbedIE._extract_url(webpage)
        if viewlift_url:
            waitlist.append(self.url_result(viewlift_url))

        # Look for JWPlatform embeds
        jwplatform_urls = JWPlatformIE._extract_urls(webpage)
        if jwplatform_urls:
            waitlist.append(self.playlist_from_matches(jwplatform_urls, video_id, video_title, ie=JWPlatformIE.ie_key()))

        # Look for Digiteka embeds
        digiteka_url = DigitekaIE._extract_url(webpage)
        if digiteka_url:
            waitlist.append(self.url_result(self._proto_relative_url(digiteka_url), DigitekaIE.ie_key()))

        # Look for Arkena embeds
        arkena_url = ArkenaIE._extract_url(webpage)
        if arkena_url:
            waitlist.append(self.url_result(arkena_url, ArkenaIE.ie_key()))

        # Look for Piksel embeds
        piksel_url = PikselIE._extract_url(webpage)
        if piksel_url:
            waitlist.append(self.url_result(piksel_url, PikselIE.ie_key()))

        # Look for Limelight embeds
        limelight_urls = LimelightBaseIE._extract_urls(webpage, url)
        if limelight_urls:
            waitlist.append(self.playlist_result(
                limelight_urls, video_id, video_title, video_description))

        # Look for Anvato embeds
        anvato_urls = AnvatoIE._extract_urls(self, webpage, video_id)
        if anvato_urls:
            waitlist.append(self.playlist_result(
                anvato_urls, video_id, video_title, video_description))

        # Look for AdobeTVVideo embeds
        mobj = re.search(
            r'<iframe[^>]+src=[\'"]((?:https?:)?//video\.tv\.adobe\.com/v/\d+[^"]+)[\'"]',
            webpage)
        if mobj is not None:
            waitlist.append(self.url_result(
                self._proto_relative_url(unescapeHTML(mobj.group(1))),
                'AdobeTVVideo'))

        # Look for Vine embeds
        mobj = re.search(
            r'<iframe[^>]+src=[\'"]((?:https?:)?//(?:www\.)?vine\.co/v/[^/]+/embed/(?:simple|postcard))',
            webpage)
        if mobj is not None:
            waitlist.append(self.url_result(
                self._proto_relative_url(unescapeHTML(mobj.group(1))), 'Vine'))

        # Look for VODPlatform embeds
        mobj = re.search(
            r'<iframe[^>]+src=(["\'])(?P<url>(?:https?:)?//(?:(?:www\.)?vod-platform\.net|embed\.kwikmotion\.com)/[eE]mbed/.+?)\1',
            webpage)
        if mobj is not None:
            waitlist.append(self.url_result(
                self._proto_relative_url(unescapeHTML(mobj.group('url'))), 'VODPlatform'))

        # Look for Mangomolo embeds
        mobj = re.search(
            r'''(?x)<iframe[^>]+src=(["\'])(?P<url>(?:https?:)?//
                (?:
                    admin\.mangomolo\.com/analytics/index\.php/customers/embed|
                    player\.mangomolo\.com/v1
                )/
                (?:
                    video\?.*?\bid=(?P<video_id>\d+)|
                    (?:index|live)\?.*?\bchannelid=(?P<channel_id>(?:[A-Za-z0-9+/=]|%2B|%2F|%3D)+)
                ).+?)\1''', webpage)
        if mobj is not None:
            info = {
                '_type': 'url_transparent',
                'url': self._proto_relative_url(unescapeHTML(mobj.group('url'))),
                'title': video_title,
                'description': video_description,
                'thumbnail': video_thumbnail,
                'uploader': video_uploader,
            }
            video_id = mobj.group('video_id')
            if video_id:
                info.update({
                    'ie_key': 'MangomoloVideo',
                    'id': video_id,
                })
            else:
                info.update({
                    'ie_key': 'MangomoloLive',
                    'id': mobj.group('channel_id'),
                })
            waitlist.append(info)

        # Look for Instagram embeds
        instagram_embed_url = InstagramIE._extract_embed_url(webpage)
        if instagram_embed_url is not None:
            waitlist.append(self.url_result(
                self._proto_relative_url(instagram_embed_url), InstagramIE.ie_key()))

        # Look for 3Q SDN embeds
        threeqsdn_url = ThreeQSDNIE._extract_url(webpage)
        if threeqsdn_url:
            waitlist.append({
                '_type': 'url_transparent',
                'ie_key': ThreeQSDNIE.ie_key(),
                'url': self._proto_relative_url(threeqsdn_url),
                'title': video_title,
                'description': video_description,
                'thumbnail': video_thumbnail,
                'uploader': video_uploader,
            })

        # Look for VBOX7 embeds
        vbox7_url = Vbox7IE._extract_url(webpage)
        if vbox7_url:
            waitlist.append(self.url_result(vbox7_url, Vbox7IE.ie_key()))

        # Look for DBTV embeds
        dbtv_urls = DBTVIE._extract_urls(webpage)
        if dbtv_urls:
            waitlist.append(self.playlist_from_matches(dbtv_urls, video_id, video_title, ie=DBTVIE.ie_key()))

        # Look for Videa embeds
        videa_urls = VideaIE._extract_urls(webpage)
        if videa_urls:
            waitlist.append(self.playlist_from_matches(videa_urls, video_id, video_title, ie=VideaIE.ie_key()))

        # Look for 20 minuten embeds
        twentymin_urls = TwentyMinutenIE._extract_urls(webpage)
        if twentymin_urls:
            waitlist.append(self.playlist_from_matches(
                twentymin_urls, video_id, video_title, ie=TwentyMinutenIE.ie_key()))

        # Look for VideoPress embeds
        videopress_urls = VideoPressIE._extract_urls(webpage)
        if videopress_urls:
            waitlist.append(self.playlist_from_matches(
                videopress_urls, video_id, video_title, ie=VideoPressIE.ie_key()))

        # Look for Rutube embeds
        rutube_urls = RutubeIE._extract_urls(webpage)
        if rutube_urls:
            waitlist.append(self.playlist_from_matches(
                rutube_urls, video_id, video_title, ie=RutubeIE.ie_key()))

        # Look for WashingtonPost embeds
        wapo_urls = WashingtonPostIE._extract_urls(webpage)
        if wapo_urls:
            waitlist.append(self.playlist_from_matches(
                wapo_urls, video_id, video_title, ie=WashingtonPostIE.ie_key()))

        # Look for Mediaset embeds
        mediaset_urls = MediasetIE._extract_urls(self, webpage)
        if mediaset_urls:
            waitlist.append(self.playlist_from_matches(
                mediaset_urls, video_id, video_title, ie=MediasetIE.ie_key()))

        # Look for JOJ.sk embeds
        joj_urls = JojIE._extract_urls(webpage)
        if joj_urls:
            waitlist.append(self.playlist_from_matches(
                joj_urls, video_id, video_title, ie=JojIE.ie_key()))

        # Look for megaphone.fm embeds
        mpfn_urls = MegaphoneIE._extract_urls(webpage)
        if mpfn_urls:
            waitlist.append(self.playlist_from_matches(
                mpfn_urls, video_id, video_title, ie=MegaphoneIE.ie_key()))

        # Look for vzaar embeds
        vzaar_urls = VzaarIE._extract_urls(webpage)
        if vzaar_urls:
            waitlist.append(self.playlist_from_matches(
                vzaar_urls, video_id, video_title, ie=VzaarIE.ie_key()))

        channel9_urls = Channel9IE._extract_urls(webpage)
        if channel9_urls:
            waitlist.append(self.playlist_from_matches(
                channel9_urls, video_id, video_title, ie=Channel9IE.ie_key()))

        vshare_urls = VShareIE._extract_urls(webpage)
        if vshare_urls:
            waitlist.append(self.playlist_from_matches(
                vshare_urls, video_id, video_title, ie=VShareIE.ie_key()))

        # Look for Mediasite embeds
        mediasite_urls = MediasiteIE._extract_urls(webpage)
        if mediasite_urls:
            entries = [
                self.url_result(smuggle_url(
                    compat_urlparse.urljoin(url, mediasite_url),
                    {'UrlReferrer': url}), ie=MediasiteIE.ie_key())
                for mediasite_url in mediasite_urls]
            waitlist.append(self.playlist_result(entries, video_id, video_title))

        springboardplatform_urls = SpringboardPlatformIE._extract_urls(webpage)
        if springboardplatform_urls:
            waitlist.append(self.playlist_from_matches(
                springboardplatform_urls, video_id, video_title,
                ie=SpringboardPlatformIE.ie_key()))

        yapfiles_urls = YapFilesIE._extract_urls(webpage)
        if yapfiles_urls:
            waitlist.append(self.playlist_from_matches(
                yapfiles_urls, video_id, video_title, ie=YapFilesIE.ie_key()))

        vice_urls = ViceIE._extract_urls(webpage)
        if vice_urls:
            waitlist.append(self.playlist_from_matches(
                vice_urls, video_id, video_title, ie=ViceIE.ie_key()))

        xfileshare_urls = XFileShareIE._extract_urls(webpage)
        if xfileshare_urls:
            waitlist.append(self.playlist_from_matches(
                xfileshare_urls, video_id, video_title, ie=XFileShareIE.ie_key()))

        cloudflarestream_urls = CloudflareStreamIE._extract_urls(webpage)
        if cloudflarestream_urls:
            waitlist.append(self.playlist_from_matches(
                cloudflarestream_urls, video_id, video_title, ie=CloudflareStreamIE.ie_key()))

        peertube_urls = PeerTubeIE._extract_urls(webpage, url)
        if peertube_urls:
            waitlist.append(self.playlist_from_matches(
                peertube_urls, video_id, video_title, ie=PeerTubeIE.ie_key()))

        indavideo_urls = IndavideoEmbedIE._extract_urls(webpage)
        if indavideo_urls:
            waitlist.append(self.playlist_from_matches(
                indavideo_urls, video_id, video_title, ie=IndavideoEmbedIE.ie_key()))

        apa_urls = APAIE._extract_urls(webpage)
        if apa_urls:
            waitlist.append(self.playlist_from_matches(
                apa_urls, video_id, video_title, ie=APAIE.ie_key()))

        foxnews_urls = FoxNewsIE._extract_urls(webpage)
        if foxnews_urls:
            waitlist.append(self.playlist_from_matches(
                foxnews_urls, video_id, video_title, ie=FoxNewsIE.ie_key()))

        sharevideos_urls = [sharevideos_mobj.group('url') for sharevideos_mobj in re.finditer(
            r'<iframe[^>]+?\bsrc\s*=\s*(["\'])(?P<url>(?:https?:)?//embed\.share-videos\.se/auto/embed/\d+\?.*?\buid=\d+.*?)\1',
            webpage)]
        if sharevideos_urls:
            waitlist.append(self.playlist_from_matches(
                sharevideos_urls, video_id, video_title))

        viqeo_urls = ViqeoIE._extract_urls(webpage)
        if viqeo_urls:
            waitlist.append(self.playlist_from_matches(
                viqeo_urls, video_id, video_title, ie=ViqeoIE.ie_key()))

        expressen_urls = ExpressenIE._extract_urls(webpage)
        if expressen_urls:
            waitlist.append(self.playlist_from_matches(
                expressen_urls, video_id, video_title, ie=ExpressenIE.ie_key()))

        zype_urls = ZypeIE._extract_urls(webpage)
        if zype_urls:
            waitlist.append(self.playlist_from_matches(
                zype_urls, video_id, video_title, ie=ZypeIE.ie_key()))

        gedi_urls = GediDigitalIE._extract_urls(webpage)
        if gedi_urls:
            waitlist.append(self.playlist_from_matches(
                gedi_urls, video_id, video_title, ie=GediDigitalIE.ie_key()))

        # Look for RCS media group embeds
        rcs_urls = RCSEmbedsIE._extract_urls(webpage)
        if rcs_urls:
            waitlist.append(self.playlist_from_matches(
                rcs_urls, video_id, video_title, ie=RCSEmbedsIE.ie_key()))

        wimtv_urls = WimTVIE._extract_urls(webpage)
        if wimtv_urls:
            waitlist.append(self.playlist_from_matches(
                wimtv_urls, video_id, video_title, ie=WimTVIE.ie_key()))

        bitchute_urls = BitChuteIE._extract_urls(webpage)
        if bitchute_urls:
            waitlist.append(self.playlist_from_matches(
                bitchute_urls, video_id, video_title, ie=BitChuteIE.ie_key()))

        rumble_urls = RumbleEmbedIE._extract_urls(webpage)
        if len(rumble_urls) == 1:
            waitlist.append(self.url_result(rumble_urls[0], RumbleEmbedIE.ie_key()))
        if rumble_urls:
            waitlist.append(self.playlist_from_matches(
                rumble_urls, video_id, video_title, ie=RumbleEmbedIE.ie_key()))

        tvp_urls = TVPEmbedIE._extract_urls(webpage)
        if tvp_urls:
            waitlist.append(self.playlist_from_matches(tvp_urls, video_id, video_title, ie=TVPEmbedIE.ie_key()))

        swipevideo_urls = SwipeVideoIE._extract_urls(webpage)
        if swipevideo_urls:
            waitlist.append(self.playlist_from_matches(swipevideo_urls, video_id, video_title, ie=SwipeVideoIE.ie_key()))

        # Look for HTML5 media
        entries = self._parse_html5_media_entries(url, webpage, video_id, m3u8_id='hls')
        if entries:
            self.report_detected('HTML5 media')
            if len(entries) == 1:
                entries[0].update({
                    'id': video_id,
                    'title': video_title,
                })
            else:
                for num, entry in enumerate(entries, start=1):
                    entry.update({
                        'id': '%s-%s' % (video_id, num),
                        'title': '%s (%d)' % (video_title, num),
                    })
            for entry in entries:
                self._sort_formats(entry['formats'])
            waitlist.append(self.playlist_result(entries, video_id, video_title))

        jwplayer_data = self._find_jwplayer_data(
            webpage, video_id, transform_source=js_to_json)
        if jwplayer_data:
            if isinstance(jwplayer_data.get('playlist'), str):
                self.report_detected('JW Player playlist')
                return {
                    **info_dict,
                    '_type': 'url',
                    'ie_key': JWPlatformIE.ie_key(),
                    'url': jwplayer_data['playlist'],
                }
            try:
                info = self._parse_jwplayer_data(
                    jwplayer_data, video_id, require_title=False, base_url=url)
                self.report_detected('JW Player data')
                waitlist.append(merge_dicts(info, info_dict))
            except ExtractorError:
                # See https://github.com/ytdl-org/youtube-dl/pull/16735
                pass

        if len(waitlist) == 1:
            return waitlist[0]
        elif waitlist:
            return self.playlist_result(waitlist, video_id, video_id)

        # Video.js embed
        mobj = re.search(
            r'(?s)\bvideojs\s*\(.+?\.src\s*\(\s*((?:\[.+?\]|{.+?}))\s*\)\s*;',
            webpage)
        if mobj is not None:
            sources = self._parse_json(
                mobj.group(1), video_id, transform_source=js_to_json,
                fatal=False) or []
            if not isinstance(sources, list):
                sources = [sources]
            formats = []
            subtitles = {}
            for source in sources:
                src = source.get('src')
                if not src or not isinstance(src, compat_str):
                    continue
                src = compat_urlparse.urljoin(url, src)
                src_type = source.get('type')
                if isinstance(src_type, compat_str):
                    src_type = src_type.lower()
                ext = determine_ext(src).lower()
                if src_type == 'video/youtube':
                    return self.url_result(src, YoutubeIE.ie_key())
                if src_type == 'application/dash+xml' or ext == 'mpd':
                    fmts, subs = self._extract_mpd_formats_and_subtitles(
                        src, video_id, mpd_id='dash', fatal=False)
                    formats.extend(fmts)
                    self._merge_subtitles(subs, target=subtitles)
                elif src_type == 'application/x-mpegurl' or ext == 'm3u8':
                    fmts, subs = self._extract_m3u8_formats_and_subtitles(
                        src, video_id, 'mp4', entry_protocol='m3u8_native',
                        m3u8_id='hls', fatal=False)
                    formats.extend(fmts)
                    self._merge_subtitles(subs, target=subtitles)
                else:
                    formats.append({
                        'url': src,
                        'ext': (mimetype2ext(src_type)
                                or ext if ext in KNOWN_EXTENSIONS else 'mp4'),
                        'http_headers': {
                            'Referer': full_response.geturl(),
                        },
                    })
            if formats or subtitles:
                self.report_detected('video.js embed')
                self._sort_formats(formats)
                info_dict['formats'] = formats
                info_dict['subtitles'] = subtitles
                return info_dict

        # Looking for http://schema.org/VideoObject
        json_ld = self._search_json_ld(webpage, video_id, default={})
        if json_ld.get('url'):
            self.report_detected('JSON LD')
            if determine_ext(json_ld.get('url')) == 'm3u8':
                json_ld['formats'], json_ld['subtitles'] = self._extract_m3u8_formats_and_subtitles(
                    json_ld['url'], video_id, 'mp4')
                json_ld.pop('url')
            return merge_dicts(json_ld, info_dict)

        def check_video(vurl):
            if YoutubeIE.suitable(vurl):
                return True
            if RtmpIE.suitable(vurl):
                return True
            vpath = compat_urlparse.urlparse(vurl).path
            vext = determine_ext(vpath)
            return '.' in vpath and vext not in ('swf', 'png', 'jpg', 'srt', 'sbv', 'sub', 'vtt', 'ttml', 'js', 'xml')

        def filter_video(urls):
            return list(filter(check_video, urls))

        # Start with something easy: JW Player in SWFObject
        found = filter_video(re.findall(r'flashvars: [\'"](?:.*&)?file=(http[^\'"&]*)', webpage))
        if found:
            self.report_detected('JW Player in SFWObject')
        else:
            # Look for gorilla-vid style embedding
            found = filter_video(re.findall(r'''(?sx)
                (?:
                    jw_plugins|
                    JWPlayerOptions|
                    jwplayer\s*\(\s*["'][^'"]+["']\s*\)\s*\.setup
                )
                .*?
                ['"]?file['"]?\s*:\s*["\'](.*?)["\']''', webpage))
            if found:
                self.report_detected('JW Player embed')
        if not found:
            # Look for generic KVS player
            found = re.search(r'<script [^>]*?src="https?://.+?/kt_player\.js\?v=(?P<ver>(?P<maj_ver>\d+)(\.\d+)+)".*?>', webpage)
            if found:
                self.report_detected('KWS Player')
                if found.group('maj_ver') not in ['4', '5']:
                    self.report_warning('Untested major version (%s) in player engine--Download may fail.' % found.group('ver'))
                flashvars = re.search(r'(?ms)<script.*?>.*?var\s+flashvars\s*=\s*(\{.*?\});.*?</script>', webpage)
                flashvars = self._parse_json(flashvars.group(1), video_id, transform_source=js_to_json)

                # extract the part after the last / as the display_id from the
                # canonical URL.
                display_id = self._search_regex(
                    r'(?:<link href="https?://[^"]+/(.+?)/?" rel="canonical"\s*/?>'
                    r'|<link rel="canonical" href="https?://[^"]+/(.+?)/?"\s*/?>)',
                    webpage, 'display_id', fatal=False
                )
                title = self._html_search_regex(r'<(?:h1|title)>(?:Video: )?(.+?)</(?:h1|title)>', webpage, 'title')

                thumbnail = flashvars['preview_url']
                if thumbnail.startswith('//'):
                    protocol, _, _ = url.partition('/')
                    thumbnail = protocol + thumbnail

                formats = []
                for key in ('video_url', 'video_alt_url', 'video_alt_url2'):
                    if key in flashvars and '/get_file/' in flashvars[key]:
                        next_format = {
                            'url': self._kvs_getrealurl(flashvars[key], flashvars['license_code']),
                            'format_id': flashvars.get(key + '_text', key),
                            'ext': 'mp4',
                        }
                        height = re.search(r'%s_(\d+)p\.mp4(?:/[?].*)?$' % flashvars['video_id'], flashvars[key])
                        if height:
                            next_format['height'] = int(height.group(1))
                        else:
                            next_format['quality'] = 1
                        formats.append(next_format)
                self._sort_formats(formats)

                return {
                    'id': flashvars['video_id'],
                    'display_id': display_id,
                    'title': title,
                    'thumbnail': thumbnail,
                    'formats': formats,
                }
        if not found:
            # Broaden the search a little bit
            found = filter_video(re.findall(r'[^A-Za-z0-9]?(?:file|source)=(http[^\'"&]*)', webpage))
            if found:
                self.report_detected('video file')
        if not found:
            # Broaden the findall a little bit: JWPlayer JS loader
            found = filter_video(re.findall(
                r'[^A-Za-z0-9]?(?:file|video_url)["\']?:\s*["\'](http(?![^\'"]+\.[0-9]+[\'"])[^\'"]+)["\']', webpage))
            if found:
                self.report_detected('JW Player JS loader')
        if not found:
            # Flow player
            found = filter_video(re.findall(r'''(?xs)
                flowplayer\("[^"]+",\s*
                    \{[^}]+?\}\s*,
                    \s*\{[^}]+? ["']?clip["']?\s*:\s*\{\s*
                        ["']?url["']?\s*:\s*["']([^"']+)["']
            ''', webpage))
            if found:
                self.report_detected('Flow Player')
        if not found:
            # Cinerama player
            found = re.findall(
                r"cinerama\.embedPlayer\(\s*\'[^']+\',\s*'([^']+)'", webpage)
            if found:
                self.report_detected('Cinerama player')
        if not found:
            # Try to find twitter cards info
            # twitter:player:stream should be checked before twitter:player since
            # it is expected to contain a raw stream (see
            # https://dev.twitter.com/cards/types/player#On_twitter.com_via_desktop_browser)
            found = filter_video(re.findall(
                r'<meta (?:property|name)="twitter:player:stream" (?:content|value)="(.+?)"', webpage))
            if found:
                self.report_detected('Twitter card')
        if not found:
            # We look for Open Graph info:
            # We have to match any number spaces between elements, some sites try to align them (eg.: statigr.am)
            m_video_type = re.findall(r'<meta.*?property="og:video:type".*?content="video/(.*?)"', webpage)
            # We only look in og:video if the MIME type is a video, don't try if it's a Flash player:
            if m_video_type is not None:
                found = filter_video(re.findall(r'<meta.*?property="og:(?:video|audio)".*?content="(.*?)"', webpage))
                if found:
                    self.report_detected('Open Graph video info')
        if not found:
            REDIRECT_REGEX = r'[0-9]{,2};\s*(?:URL|url)=\'?([^\'"]+)'
            found = re.search(
                r'(?i)<meta\s+(?=(?:[a-z-]+="[^"]+"\s+)*http-equiv="refresh")'
                r'(?:[a-z-]+="[^"]+"\s+)*?content="%s' % REDIRECT_REGEX,
                webpage)
            if not found:
                # Look also in Refresh HTTP header
                refresh_header = head_response.headers.get('Refresh')
                if refresh_header:
                    # In python 2 response HTTP headers are bytestrings
                    if sys.version_info < (3, 0) and isinstance(refresh_header, str):
                        refresh_header = refresh_header.decode('iso-8859-1')
                    found = re.search(REDIRECT_REGEX, refresh_header)
            if found:
                new_url = compat_urlparse.urljoin(url, unescapeHTML(found.group(1)))
                if new_url != url:
                    self.report_following_redirect(new_url)
                    return {
                        '_type': 'url',
                        'url': new_url,
                    }
                else:
                    found = None

        if not found:
            # twitter:player is a https URL to iframe player that may or may not
            # be supported by yt-dlp thus this is checked the very last (see
            # https://dev.twitter.com/cards/types/player#On_twitter.com_via_desktop_browser)
            embed_url = self._html_search_meta('twitter:player', webpage, default=None)
            if embed_url and embed_url != url:
                self.report_detected('twitter:player iframe')
                waitlist.append(self.url_result(embed_url))

        if not found:
            raise UnsupportedError(url)

        entries = []
        for video_url in orderedSet(found):
            video_url = unescapeHTML(video_url)
            video_url = video_url.replace('\\/', '/')
            video_url = compat_urlparse.urljoin(url, video_url)
            video_id = compat_urllib_parse_unquote(os.path.basename(video_url))

            # Sometimes, jwplayer extraction will result in a YouTube URL
            if YoutubeIE.suitable(video_url):
                entries.append(self.url_result(video_url, 'Youtube'))
                continue

            # here's a fun little line of code for you:
            video_id = os.path.splitext(video_id)[0]

            entry_info_dict = {
                'id': video_id,
                'uploader': video_uploader,
                'title': video_title,
                'age_limit': age_limit,
            }

            if RtmpIE.suitable(video_url):
                entry_info_dict.update({
                    '_type': 'url_transparent',
                    'ie_key': RtmpIE.ie_key(),
                    'url': video_url,
                })
                entries.append(entry_info_dict)
                continue

            ext = determine_ext(video_url)
            if ext == 'smil':
                entry_info_dict = {**self._extract_smil_info(video_url, video_id), **entry_info_dict}
            elif ext == 'xspf':
                entries.append(self.playlist_result(self._extract_xspf_playlist(video_url, video_id), video_id))
            elif ext == 'm3u8':
                entry_info_dict['formats'], entry_info_dict['subtitles'] = self._extract_m3u8_formats_and_subtitles(video_url, video_id, ext='mp4')
            elif ext == 'mpd':
                entry_info_dict['formats'], entry_info_dict['subtitles'] = self._extract_mpd_formats_and_subtitles(video_url, video_id)
            elif ext == 'f4m':
                entry_info_dict['formats'] = self._extract_f4m_formats(video_url, video_id)
            elif re.search(r'(?i)\.(?:ism|smil)/manifest', video_url) and video_url != url:
                # Just matching .ism/manifest is not enough to be reliably sure
                # whether it's actually an ISM manifest or some other streaming
                # manifest since there are various streaming URL formats
                # possible (see [1]) as well as some other shenanigans like
                # .smil/manifest URLs that actually serve an ISM (see [2]) and
                # so on.
                # Thus the most reasonable way to solve this is to delegate
                # to generic extractor in order to look into the contents of
                # the manifest itself.
                # 1. https://azure.microsoft.com/en-us/documentation/articles/media-services-deliver-content-overview/#streaming-url-formats
                # 2. https://svs.itworkscdn.net/lbcivod/smil:itwfcdn/lbci/170976.smil/Manifest
                entry_info_dict = self.url_result(
                    smuggle_url(video_url, {'to_generic': True}),
                    GenericIE.ie_key())
            else:
                entry_info_dict['url'] = video_url

            if entry_info_dict.get('formats'):
                self._sort_formats(entry_info_dict['formats'])

            entries.append(entry_info_dict)

        if len(entries) == 1:
            return entries[0]
        else:
            for num, e in enumerate(entries, start=1):
                # 'url' results don't have a title
                if e.get('title') is not None:
                    e['title'] = '%s (%d)' % (e['title'], num)
            return {
                '_type': 'playlist',
                'entries': entries,
            }<|MERGE_RESOLUTION|>--- conflicted
+++ resolved
@@ -2338,7 +2338,6 @@
             }
         },
         {
-<<<<<<< HEAD
             # Firebase Dynamic Link
             'url': 'https://mirrativ.page.link/?link=https%3A%2F%2Fwww.mirrativ.com%2Flive%2FD8y_lZXb7tb5gdOARr7Zpw&apn=com.dena.mirrativ&ibi=com.dena.mirrativ&isi=1028944599&ius=mirrativ&st=%E3%81%9D%E3%82%89%E3%82%8A%E3%81%99&sd=%E9%9F%B3%E3%82%B2%E3%83%BC&si=https%3A%2F%2Fcdn.mirrativ.com%2Fmirrorman-prod%2Fimage%2Fuser_profile%2F31f1a71beb12cd22f515897993e549ccaa9f8c33084ce28beff58f5fad222555_share.jpeg',
             'info_dict': {},
@@ -2379,7 +2378,8 @@
             'url': 'https://www.pixiv.net/jump.php?https%3A%2F%2Fwww.youtube.com%2Fwatch%3Fv%3DMVpMUgKtds4',
             'info_dict': {},
             'add_ie': ['Youtube'],
-=======
+        },
+        {
             # KVS Player (for sites that serve kt_player.js via non-https urls)
             'url': 'http://www.camhub.world/embed/389508',
             'md5': 'fbe89af4cfb59c8fd9f34a202bb03e32',
@@ -2390,7 +2390,6 @@
                 'title': 'Syren De Mer  onlyfans_05-07-2020Have_a_happy_safe_holiday5f014e68a220979bdb8cd_source / Embed плеер',
                 'thumbnail': 'http://www.camhub.world/contents/videos_screenshots/389000/389508/preview.mp4.jpg',
             }
->>>>>>> 9980d3d2
         },
         {
             # Reddit-hosted video that will redirect and be processed by RedditIE
