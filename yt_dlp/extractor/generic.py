# coding: utf-8

from __future__ import unicode_literals

import os
import re
import sys

from .common import InfoExtractor
from .youtube import YoutubeIE
from ..compat import (
    compat_etree_fromstring,
    compat_str,
    compat_urllib_parse_unquote,
    compat_urlparse,
    compat_xml_parse_error,
    compat_parse_qs,
)
from ..utils import (
    determine_ext,
    ExtractorError,
    float_or_none,
    HEADRequest,
    int_or_none,
    is_html,
    js_to_json,
    KNOWN_EXTENSIONS,
    merge_dicts,
    mimetype2ext,
    orderedSet,
    parse_duration,
    parse_resolution,
    sanitized_Request,
    smuggle_url,
    try_get,
    unescapeHTML,
    unified_timestamp,
    unsmuggle_url,
    UnsupportedError,
    url_or_none,
    xpath_attr,
    xpath_text,
    xpath_with_ns,
)
from .commonprotocols import RtmpIE
from .brightcove import (
    BrightcoveLegacyIE,
    BrightcoveNewIE,
)
from .nexx import (
    NexxIE,
    NexxEmbedIE,
)
from .nbc import NBCSportsVPlayerIE
from .ooyala import OoyalaIE
from .rutv import RUTVIE
from .tvc import TVCIE
from .sportbox import SportBoxIE
from .myvi import MyviIE
from .condenast import CondeNastIE
from .udn import UDNEmbedIE
from .senategov import SenateISVPIE
from .svt import SVTIE
from .pornhub import PornHubIE
from .xhamster import XHamsterEmbedIE
from .tnaflix import TNAFlixNetworkEmbedIE
from .drtuber import DrTuberIE
from .redtube import RedTubeIE
from .tube8 import Tube8IE
from .mofosex import MofosexEmbedIE
from .spankwire import SpankwireIE
from .youporn import YouPornIE
from .vimeo import (
    VimeoIE,
    VHXEmbedIE,
)
from .dailymotion import DailymotionIE
from .dailymail import DailyMailIE
from .onionstudios import OnionStudiosIE
from .viewlift import ViewLiftEmbedIE
from .mtv import MTVServicesEmbeddedIE
from .pladform import PladformIE
from .videomore import VideomoreIE
from .webcaster import WebcasterFeedIE
from .googledrive import GoogleDriveIE
from .jwplatform import JWPlatformIE
from .digiteka import DigitekaIE
from .arkena import ArkenaIE
from .instagram import InstagramIE
from .threeqsdn import ThreeQSDNIE
from .theplatform import ThePlatformIE
from .kaltura import KalturaIE
from .eagleplatform import EaglePlatformIE
from .facebook import FacebookIE
from .soundcloud import SoundcloudEmbedIE
from .tunein import TuneInBaseIE
from .vbox7 import Vbox7IE
from .dbtv import DBTVIE
from .piksel import PikselIE
from .videa import VideaIE
from .twentymin import TwentyMinutenIE
from .ustream import UstreamIE
from .arte import ArteTVEmbedIE
from .videopress import VideoPressIE
from .rutube import RutubeIE
from .glomex import GlomexEmbedIE
from .megatvcom import MegaTVComEmbedIE
from .limelight import LimelightBaseIE
from .anvato import AnvatoIE
from .washingtonpost import WashingtonPostIE
from .wistia import WistiaIE
from .mediaset import MediasetIE
from .joj import JojIE
from .megaphone import MegaphoneIE
from .vzaar import VzaarIE
from .channel9 import Channel9IE
from .vshare import VShareIE
from .mediasite import MediasiteIE
from .springboardplatform import SpringboardPlatformIE
from .ted import TedEmbedIE
from .yapfiles import YapFilesIE
from .vice import ViceIE
from .xfileshare import XFileShareIE
from .cloudflarestream import CloudflareStreamIE
from .peertube import PeerTubeIE
from .teachable import TeachableIE
from .indavideo import IndavideoEmbedIE
from .apa import APAIE
from .foxnews import FoxNewsIE
from .viqeo import ViqeoIE
from .expressen import ExpressenIE
from .zype import ZypeIE
from .odnoklassniki import OdnoklassnikiIE
from .vk import VKIE
from .kinja import KinjaEmbedIE
from .gedidigital import GediDigitalIE
from .rcs import RCSEmbedsIE
from .bitchute import BitChuteIE
from .rumble import RumbleEmbedIE
from .arcpublishing import ArcPublishingIE
from .medialaan import MedialaanIE
from .simplecast import SimplecastIE
from .wimtv import WimTVIE
from .tvopengr import TVOpenGrEmbedIE
from .ertgr import ERTWebtvEmbedIE
from .tvp import TVPEmbedIE
from .swipevideo import SwipeVideoIE
from .blogger import BloggerIE
from .mainstreaming import MainStreamingIE
from .gfycat import GfycatIE


class GenericIE(InfoExtractor):
    IE_DESC = 'Generic downloader that works on some sites'
    _VALID_URL = r'.*'
    IE_NAME = 'generic'
    _TESTS = [
        # Direct link to a video
        {
            'url': 'http://media.w3.org/2010/05/sintel/trailer.mp4',
            'md5': '67d406c2bcb6af27fa886f31aa934bbe',
            'info_dict': {
                'id': 'trailer',
                'ext': 'mp4',
                'title': 'trailer',
                'upload_date': '20100513',
            }
        },
        # Direct link to media delivered compressed (until Accept-Encoding is *)
        {
            'url': 'http://calimero.tk/muzik/FictionJunction-Parallel_Hearts.flac',
            'md5': '128c42e68b13950268b648275386fc74',
            'info_dict': {
                'id': 'FictionJunction-Parallel_Hearts',
                'ext': 'flac',
                'title': 'FictionJunction-Parallel_Hearts',
                'upload_date': '20140522',
            },
            'expected_warnings': [
                'URL could be a direct video link, returning it as such.'
            ],
            'skip': 'URL invalid',
        },
        # Direct download with broken HEAD
        {
            'url': 'http://ai-radio.org:8000/radio.opus',
            'info_dict': {
                'id': 'radio',
                'ext': 'opus',
                'title': 'radio',
            },
            'params': {
                'skip_download': True,  # infinite live stream
            },
            'expected_warnings': [
                r'501.*Not Implemented',
                r'400.*Bad Request',
            ],
        },
        # Direct link with incorrect MIME type
        {
            'url': 'http://ftp.nluug.nl/video/nluug/2014-11-20_nj14/zaal-2/5_Lennart_Poettering_-_Systemd.webm',
            'md5': '4ccbebe5f36706d85221f204d7eb5913',
            'info_dict': {
                'url': 'http://ftp.nluug.nl/video/nluug/2014-11-20_nj14/zaal-2/5_Lennart_Poettering_-_Systemd.webm',
                'id': '5_Lennart_Poettering_-_Systemd',
                'ext': 'webm',
                'title': '5_Lennart_Poettering_-_Systemd',
                'upload_date': '20141120',
            },
            'expected_warnings': [
                'URL could be a direct video link, returning it as such.'
            ]
        },
        # RSS feed
        {
            'url': 'http://phihag.de/2014/youtube-dl/rss2.xml',
            'info_dict': {
                'id': 'https://phihag.de/2014/youtube-dl/rss2.xml',
                'title': 'Zero Punctuation',
                'description': 're:.*groundbreaking video review series.*'
            },
            'playlist_mincount': 11,
        },
        # RSS feed with enclosure
        {
            'url': 'http://podcastfeeds.nbcnews.com/audio/podcast/MSNBC-MADDOW-NETCAST-M4V.xml',
            'info_dict': {
                'id': 'http://podcastfeeds.nbcnews.com/nbcnews/video/podcast/MSNBC-MADDOW-NETCAST-M4V.xml',
                'title': 'MSNBC Rachel Maddow (video)',
                'description': 're:.*her unique approach to storytelling.*',
            },
            'playlist': [{
                'info_dict': {
                    'ext': 'mov',
                    'id': 'pdv_maddow_netcast_mov-12-03-2020-223726',
                    'title': 'MSNBC Rachel Maddow (video) - 12-03-2020-223726',
                    'description': 're:.*her unique approach to storytelling.*',
                    'upload_date': '20201204',
                },
            }],
        },
        # RSS feed with item with description and thumbnails
        {
            'url': 'https://anchor.fm/s/dd00e14/podcast/rss',
            'info_dict': {
                'id': 'https://anchor.fm/s/dd00e14/podcast/rss',
                'title': 're:.*100% Hydrogen.*',
                'description': 're:.*In this episode.*',
            },
            'playlist': [{
                'info_dict': {
                    'ext': 'm4a',
                    'id': 'c1c879525ce2cb640b344507e682c36d',
                    'title': 're:Hydrogen!',
                    'description': 're:.*In this episode we are going.*',
                    'timestamp': 1567977776,
                    'upload_date': '20190908',
                    'duration': 459,
                    'thumbnail': r're:^https?://.*\.jpg$',
                    'episode_number': 1,
                    'season_number': 1,
                    'age_limit': 0,
                    'season': 'Season 1',
                    'direct': True,
                    'episode': 'Episode 1',
                },
            }],
            'params': {
                'skip_download': True,
            },
        },
        # RSS feed with enclosures and unsupported link URLs
        {
            'url': 'http://www.hellointernet.fm/podcast?format=rss',
            'info_dict': {
                'id': 'http://www.hellointernet.fm/podcast?format=rss',
                'description': 'CGP Grey and Brady Haran talk about YouTube, life, work, whatever.',
                'title': 'Hello Internet',
            },
            'playlist_mincount': 100,
        },
        # RSS feed with guid
        {
            'url': 'https://www.omnycontent.com/d/playlist/a7b4f8fe-59d9-4afc-a79a-a90101378abf/bf2c1d80-3656-4449-9d00-a903004e8f84/efbff746-e7c1-463a-9d80-a903004e8f8f/podcast.rss',
            'info_dict': {
                'id': 'https://www.omnycontent.com/d/playlist/a7b4f8fe-59d9-4afc-a79a-a90101378abf/bf2c1d80-3656-4449-9d00-a903004e8f84/efbff746-e7c1-463a-9d80-a903004e8f8f/podcast.rss',
                'description': 'md5:be809a44b63b0c56fb485caf68685520',
                'title': 'The Little Red Podcast',
            },
            'playlist_mincount': 76,
        },
        # SMIL from http://videolectures.net/promogram_igor_mekjavic_eng
        {
            'url': 'http://videolectures.net/promogram_igor_mekjavic_eng/video/1/smil.xml',
            'info_dict': {
                'id': 'smil',
                'ext': 'mp4',
                'title': 'Automatics, robotics and biocybernetics',
                'description': 'md5:815fc1deb6b3a2bff99de2d5325be482',
                'upload_date': '20130627',
                'formats': 'mincount:16',
                'subtitles': 'mincount:1',
            },
            'params': {
                'force_generic_extractor': True,
                'skip_download': True,
            },
        },
        # SMIL from http://www1.wdr.de/mediathek/video/livestream/index.html
        {
            'url': 'http://metafilegenerator.de/WDR/WDR_FS/hds/hds.smil',
            'info_dict': {
                'id': 'hds',
                'ext': 'flv',
                'title': 'hds',
                'formats': 'mincount:1',
            },
            'params': {
                'skip_download': True,
            },
        },
        # SMIL from https://www.restudy.dk/video/play/id/1637
        {
            'url': 'https://www.restudy.dk/awsmedia/SmilDirectory/video_1637.xml',
            'info_dict': {
                'id': 'video_1637',
                'ext': 'flv',
                'title': 'video_1637',
                'formats': 'mincount:3',
            },
            'params': {
                'skip_download': True,
            },
        },
        # SMIL from http://adventure.howstuffworks.com/5266-cool-jobs-iditarod-musher-video.htm
        {
            'url': 'http://services.media.howstuffworks.com/videos/450221/smil-service.smil',
            'info_dict': {
                'id': 'smil-service',
                'ext': 'flv',
                'title': 'smil-service',
                'formats': 'mincount:1',
            },
            'params': {
                'skip_download': True,
            },
        },
        # SMIL from http://new.livestream.com/CoheedandCambria/WebsterHall/videos/4719370
        {
            'url': 'http://api.new.livestream.com/accounts/1570303/events/1585861/videos/4719370.smil',
            'info_dict': {
                'id': '4719370',
                'ext': 'mp4',
                'title': '571de1fd-47bc-48db-abf9-238872a58d1f',
                'formats': 'mincount:3',
            },
            'params': {
                'skip_download': True,
            },
        },
        # XSPF playlist from http://www.telegraaf.nl/tv/nieuws/binnenland/24353229/__Tikibad_ontruimd_wegens_brand__.html
        {
            'url': 'http://www.telegraaf.nl/xml/playlist/2015/8/7/mZlp2ctYIUEB.xspf',
            'info_dict': {
                'id': 'mZlp2ctYIUEB',
                'ext': 'mp4',
                'title': 'Tikibad ontruimd wegens brand',
                'description': 'md5:05ca046ff47b931f9b04855015e163a4',
                'thumbnail': r're:^https?://.*\.jpg$',
                'duration': 33,
            },
            'params': {
                'skip_download': True,
            },
        },
        # MPD from http://dash-mse-test.appspot.com/media.html
        {
            'url': 'http://yt-dash-mse-test.commondatastorage.googleapis.com/media/car-20120827-manifest.mpd',
            'md5': '4b57baab2e30d6eb3a6a09f0ba57ef53',
            'info_dict': {
                'id': 'car-20120827-manifest',
                'ext': 'mp4',
                'title': 'car-20120827-manifest',
                'formats': 'mincount:9',
                'upload_date': '20130904',
            },
        },
        # m3u8 served with Content-Type: audio/x-mpegURL; charset=utf-8
        {
            'url': 'http://once.unicornmedia.com/now/master/playlist/bb0b18ba-64f5-4b1b-a29f-0ac252f06b68/77a785f3-5188-4806-b788-0893a61634ed/93677179-2d99-4ef4-9e17-fe70d49abfbf/content.m3u8',
            'info_dict': {
                'id': 'content',
                'ext': 'mp4',
                'title': 'content',
                'formats': 'mincount:8',
            },
            'params': {
                # m3u8 downloads
                'skip_download': True,
            },
            'skip': 'video gone',
        },
        # m3u8 served with Content-Type: text/plain
        {
            'url': 'http://www.nacentapps.com/m3u8/index.m3u8',
            'info_dict': {
                'id': 'index',
                'ext': 'mp4',
                'title': 'index',
                'upload_date': '20140720',
                'formats': 'mincount:11',
            },
            'params': {
                # m3u8 downloads
                'skip_download': True,
            },
            'skip': 'video gone',
        },
        # google redirect
        {
            'url': 'http://www.google.com/url?sa=t&rct=j&q=&esrc=s&source=web&cd=1&cad=rja&ved=0CCUQtwIwAA&url=http%3A%2F%2Fwww.youtube.com%2Fwatch%3Fv%3DcmQHVoWB5FY&ei=F-sNU-LLCaXk4QT52ICQBQ&usg=AFQjCNEw4hL29zgOohLXvpJ-Bdh2bils1Q&bvm=bv.61965928,d.bGE',
            'info_dict': {
                'id': 'cmQHVoWB5FY',
                'ext': 'mp4',
                'upload_date': '20130224',
                'uploader_id': 'TheVerge',
                'description': r're:^Chris Ziegler takes a look at the\.*',
                'uploader': 'The Verge',
                'title': 'First Firefox OS phones side-by-side',
            },
            'params': {
                'skip_download': False,
            }
        },
        {
            # redirect in Refresh HTTP header
            'url': 'https://www.facebook.com/l.php?u=https%3A%2F%2Fwww.youtube.com%2Fwatch%3Fv%3DpO8h3EaFRdo&h=TAQHsoToz&enc=AZN16h-b6o4Zq9pZkCCdOLNKMN96BbGMNtcFwHSaazus4JHT_MFYkAA-WARTX2kvsCIdlAIyHZjl6d33ILIJU7Jzwk_K3mcenAXoAzBNoZDI_Q7EXGDJnIhrGkLXo_LJ_pAa2Jzbx17UHMd3jAs--6j2zaeto5w9RTn8T_1kKg3fdC5WPX9Dbb18vzH7YFX0eSJmoa6SP114rvlkw6pkS1-T&s=1',
            'info_dict': {
                'id': 'pO8h3EaFRdo',
                'ext': 'mp4',
                'title': 'Tripeo Boiler Room x Dekmantel Festival DJ Set',
                'description': 'md5:6294cc1af09c4049e0652b51a2df10d5',
                'upload_date': '20150917',
                'uploader_id': 'brtvofficial',
                'uploader': 'Boiler Room',
            },
            'params': {
                'skip_download': False,
            },
        },
        {
            'url': 'http://www.hodiho.fr/2013/02/regis-plante-sa-jeep.html',
            'md5': '85b90ccc9d73b4acd9138d3af4c27f89',
            'info_dict': {
                'id': '13601338388002',
                'ext': 'mp4',
                'uploader': 'www.hodiho.fr',
                'title': 'R\u00e9gis plante sa Jeep',
            }
        },
        # bandcamp page with custom domain
        {
            'add_ie': ['Bandcamp'],
            'url': 'http://bronyrock.com/track/the-pony-mash',
            'info_dict': {
                'id': '3235767654',
                'ext': 'mp3',
                'title': 'The Pony Mash',
                'uploader': 'M_Pallante',
            },
            'skip': 'There is a limit of 200 free downloads / month for the test song',
        },
        {
            # embedded brightcove video
            # it also tests brightcove videos that need to set the 'Referer'
            # in the http requests
            'add_ie': ['BrightcoveLegacy'],
            'url': 'http://www.bfmtv.com/video/bfmbusiness/cours-bourse/cours-bourse-l-analyse-technique-154522/',
            'info_dict': {
                'id': '2765128793001',
                'ext': 'mp4',
                'title': 'Le cours de bourse : l’analyse technique',
                'description': 'md5:7e9ad046e968cb2d1114004aba466fd9',
                'uploader': 'BFM BUSINESS',
            },
            'params': {
                'skip_download': True,
            },
        },
        {
            # embedded with itemprop embedURL and video id spelled as `idVideo`
            'add_id': ['BrightcoveLegacy'],
            'url': 'http://bfmbusiness.bfmtv.com/mediaplayer/chroniques/olivier-delamarche/',
            'info_dict': {
                'id': '5255628253001',
                'ext': 'mp4',
                'title': 'md5:37c519b1128915607601e75a87995fc0',
                'description': 'md5:37f7f888b434bb8f8cc8dbd4f7a4cf26',
                'uploader': 'BFM BUSINESS',
                'uploader_id': '876450612001',
                'timestamp': 1482255315,
                'upload_date': '20161220',
            },
            'params': {
                'skip_download': True,
            },
        },
        {
            # https://github.com/ytdl-org/youtube-dl/issues/2253
            'url': 'http://bcove.me/i6nfkrc3',
            'md5': '0ba9446db037002366bab3b3eb30c88c',
            'info_dict': {
                'id': '3101154703001',
                'ext': 'mp4',
                'title': 'Still no power',
                'uploader': 'thestar.com',
                'description': 'Mississauga resident David Farmer is still out of power as a result of the ice storm a month ago. To keep the house warm, Farmer cuts wood from his property for a wood burning stove downstairs.',
            },
            'add_ie': ['BrightcoveLegacy'],
            'skip': 'video gone',
        },
        {
            'url': 'http://www.championat.com/video/football/v/87/87499.html',
            'md5': 'fb973ecf6e4a78a67453647444222983',
            'info_dict': {
                'id': '3414141473001',
                'ext': 'mp4',
                'title': 'Видео. Удаление Дзагоева (ЦСКА)',
                'description': 'Онлайн-трансляция матча ЦСКА - "Волга"',
                'uploader': 'Championat',
            },
        },
        {
            # https://github.com/ytdl-org/youtube-dl/issues/3541
            'add_ie': ['BrightcoveLegacy'],
            'url': 'http://www.kijk.nl/sbs6/leermijvrouwenkennen/videos/jqMiXKAYan2S/aflevering-1',
            'info_dict': {
                'id': '3866516442001',
                'ext': 'mp4',
                'title': 'Leer mij vrouwen kennen: Aflevering 1',
                'description': 'Leer mij vrouwen kennen: Aflevering 1',
                'uploader': 'SBS Broadcasting',
            },
            'skip': 'Restricted to Netherlands',
            'params': {
                'skip_download': True,  # m3u8 download
            },
        },
        {
            # Brightcove video in <iframe>
            'url': 'http://www.un.org/chinese/News/story.asp?NewsID=27724',
            'md5': '36d74ef5e37c8b4a2ce92880d208b968',
            'info_dict': {
                'id': '5360463607001',
                'ext': 'mp4',
                'title': '叙利亚失明儿童在废墟上演唱《心跳》  呼吁获得正常童年生活',
                'description': '联合国儿童基金会中东和北非区域大使、作曲家扎德·迪拉尼（Zade Dirani）在3月15日叙利亚冲突爆发7周年纪念日之际发布了为叙利亚谱写的歌曲《心跳》（HEARTBEAT），为受到六年冲突影响的叙利亚儿童发出强烈呐喊，呼吁世界做出共同努力，使叙利亚儿童重新获得享有正常童年生活的权利。',
                'uploader': 'United Nations',
                'uploader_id': '1362235914001',
                'timestamp': 1489593889,
                'upload_date': '20170315',
            },
            'add_ie': ['BrightcoveLegacy'],
        },
        {
            # Brightcove with alternative playerID key
            'url': 'http://www.nature.com/nmeth/journal/v9/n7/fig_tab/nmeth.2062_SV1.html',
            'info_dict': {
                'id': 'nmeth.2062_SV1',
                'title': 'Simultaneous multiview imaging of the Drosophila syncytial blastoderm : Quantitative high-speed imaging of entire developing embryos with simultaneous multiview light-sheet microscopy : Nature Methods : Nature Research',
            },
            'playlist': [{
                'info_dict': {
                    'id': '2228375078001',
                    'ext': 'mp4',
                    'title': 'nmeth.2062-sv1',
                    'description': 'nmeth.2062-sv1',
                    'timestamp': 1363357591,
                    'upload_date': '20130315',
                    'uploader': 'Nature Publishing Group',
                    'uploader_id': '1964492299001',
                },
            }],
        },
        {
            # Brightcove with UUID in videoPlayer
            'url': 'http://www8.hp.com/cn/zh/home.html',
            'info_dict': {
                'id': '5255815316001',
                'ext': 'mp4',
                'title': 'Sprocket Video - China',
                'description': 'Sprocket Video - China',
                'uploader': 'HP-Video Gallery',
                'timestamp': 1482263210,
                'upload_date': '20161220',
                'uploader_id': '1107601872001',
            },
            'params': {
                'skip_download': True,  # m3u8 download
            },
            'skip': 'video rotates...weekly?',
        },
        {
            # Brightcove:new type [2].
            'url': 'http://www.delawaresportszone.com/video-st-thomas-more-earns-first-trip-to-basketball-semis',
            'md5': '2b35148fcf48da41c9fb4591650784f3',
            'info_dict': {
                'id': '5348741021001',
                'ext': 'mp4',
                'upload_date': '20170306',
                'uploader_id': '4191638492001',
                'timestamp': 1488769918,
                'title': 'VIDEO:  St. Thomas More earns first trip to basketball semis',

            },
        },
        {
            # Alternative brightcove <video> attributes
            'url': 'http://www.programme-tv.net/videos/extraits/81095-guillaume-canet-evoque-les-rumeurs-d-infidelite-de-marion-cotillard-avec-brad-pitt-dans-vivement-dimanche/',
            'info_dict': {
                'id': '81095-guillaume-canet-evoque-les-rumeurs-d-infidelite-de-marion-cotillard-avec-brad-pitt-dans-vivement-dimanche',
                'title': "Guillaume Canet évoque les rumeurs d'infidélité de Marion Cotillard avec Brad Pitt dans Vivement Dimanche, Extraits : toutes les vidéos avec Télé-Loisirs",
            },
            'playlist': [{
                'md5': '732d22ba3d33f2f3fc253c39f8f36523',
                'info_dict': {
                    'id': '5311302538001',
                    'ext': 'mp4',
                    'title': "Guillaume Canet évoque les rumeurs d'infidélité de Marion Cotillard avec Brad Pitt dans Vivement Dimanche",
                    'description': "Guillaume Canet évoque les rumeurs d'infidélité de Marion Cotillard avec Brad Pitt dans Vivement Dimanche (France 2, 5 février 2017)",
                    'timestamp': 1486321708,
                    'upload_date': '20170205',
                    'uploader_id': '800000640001',
                },
                'only_matching': True,
            }],
        },
        {
            # Brightcove with UUID in videoPlayer
            'url': 'http://www8.hp.com/cn/zh/home.html',
            'info_dict': {
                'id': '5255815316001',
                'ext': 'mp4',
                'title': 'Sprocket Video - China',
                'description': 'Sprocket Video - China',
                'uploader': 'HP-Video Gallery',
                'timestamp': 1482263210,
                'upload_date': '20161220',
                'uploader_id': '1107601872001',
            },
            'params': {
                'skip_download': True,  # m3u8 download
            },
        },
        # ooyala video
        {
            'url': 'http://www.rollingstone.com/music/videos/norwegian-dj-cashmere-cat-goes-spartan-on-with-me-premiere-20131219',
            'md5': '166dd577b433b4d4ebfee10b0824d8ff',
            'info_dict': {
                'id': 'BwY2RxaTrTkslxOfcan0UCf0YqyvWysJ',
                'ext': 'mp4',
                'title': '2cc213299525360.mov',  # that's what we get
                'duration': 238.231,
            },
            'add_ie': ['Ooyala'],
        },
        {
            # ooyala video embedded with http://player.ooyala.com/iframe.js
            'url': 'http://www.macrumors.com/2015/07/24/steve-jobs-the-man-in-the-machine-first-trailer/',
            'info_dict': {
                'id': 'p0MGJndjoG5SOKqO_hZJuZFPB-Tr5VgB',
                'ext': 'mp4',
                'title': '"Steve Jobs: Man in the Machine" trailer',
                'description': 'The first trailer for the Alex Gibney documentary "Steve Jobs: Man in the Machine."',
                'duration': 135.427,
            },
            'params': {
                'skip_download': True,
            },
            'skip': 'movie expired',
        },
        # ooyala video embedded with http://player.ooyala.com/static/v4/production/latest/core.min.js
        {
            'url': 'http://wnep.com/2017/07/22/steampunk-fest-comes-to-honesdale/',
            'info_dict': {
                'id': 'lwYWYxYzE6V5uJMjNGyKtwwiw9ZJD7t2',
                'ext': 'mp4',
                'title': 'Steampunk Fest Comes to Honesdale',
                'duration': 43.276,
            },
            'params': {
                'skip_download': True,
            }
        },
        # embed.ly video
        {
            'url': 'http://www.tested.com/science/weird/460206-tested-grinding-coffee-2000-frames-second/',
            'info_dict': {
                'id': '9ODmcdjQcHQ',
                'ext': 'mp4',
                'title': 'Tested: Grinding Coffee at 2000 Frames Per Second',
                'upload_date': '20140225',
                'description': 'md5:06a40fbf30b220468f1e0957c0f558ff',
                'uploader': 'Tested',
                'uploader_id': 'testedcom',
            },
            # No need to test YoutubeIE here
            'params': {
                'skip_download': True,
            },
        },
        # funnyordie embed
        {
            'url': 'http://www.theguardian.com/world/2014/mar/11/obama-zach-galifianakis-between-two-ferns',
            'info_dict': {
                'id': '18e820ec3f',
                'ext': 'mp4',
                'title': 'Between Two Ferns with Zach Galifianakis: President Barack Obama',
                'description': 'Episode 18: President Barack Obama sits down with Zach Galifianakis for his most memorable interview yet.',
            },
            # HEAD requests lead to endless 301, while GET is OK
            'expected_warnings': ['301'],
        },
        # RUTV embed
        {
            'url': 'http://www.rg.ru/2014/03/15/reg-dfo/anklav-anons.html',
            'info_dict': {
                'id': '776940',
                'ext': 'mp4',
                'title': 'Охотское море стало целиком российским',
                'description': 'md5:5ed62483b14663e2a95ebbe115eb8f43',
            },
            'params': {
                # m3u8 download
                'skip_download': True,
            },
        },
        # TVC embed
        {
            'url': 'http://sch1298sz.mskobr.ru/dou_edu/karamel_ki/filial_galleries/video/iframe_src_http_tvc_ru_video_iframe_id_55304_isplay_false_acc_video_id_channel_brand_id_11_show_episodes_episode_id_32307_frameb/',
            'info_dict': {
                'id': '55304',
                'ext': 'mp4',
                'title': 'Дошкольное воспитание',
            },
        },
        # SportBox embed
        {
            'url': 'http://www.vestifinance.ru/articles/25753',
            'info_dict': {
                'id': '25753',
                'title': 'Прямые трансляции с Форума-выставки "Госзаказ-2013"',
            },
            'playlist': [{
                'info_dict': {
                    'id': '370908',
                    'title': 'Госзаказ. День 3',
                    'ext': 'mp4',
                }
            }, {
                'info_dict': {
                    'id': '370905',
                    'title': 'Госзаказ. День 2',
                    'ext': 'mp4',
                }
            }, {
                'info_dict': {
                    'id': '370902',
                    'title': 'Госзаказ. День 1',
                    'ext': 'mp4',
                }
            }],
            'params': {
                # m3u8 download
                'skip_download': True,
            },
        },
        # Myvi.ru embed
        {
            'url': 'http://www.kinomyvi.tv/news/detail/Pervij-dublirovannij-trejler--Uzhastikov-_nOw1',
            'info_dict': {
                'id': 'f4dafcad-ff21-423d-89b5-146cfd89fa1e',
                'ext': 'mp4',
                'title': 'Ужастики, русский трейлер (2015)',
                'thumbnail': r're:^https?://.*\.jpg$',
                'duration': 153,
            }
        },
        # XHamster embed
        {
            'url': 'http://www.numisc.com/forum/showthread.php?11696-FM15-which-pumiscer-was-this-%28-vid-%29-%28-alfa-as-fuck-srx-%29&s=711f5db534502e22260dec8c5e2d66d8',
            'info_dict': {
                'id': 'showthread',
                'title': '[NSFL] [FM15] which pumiscer was this ( vid ) ( alfa as fuck srx )',
            },
            'playlist_mincount': 7,
            # This forum does not allow <iframe> syntaxes anymore
            # Now HTML tags are displayed as-is
            'skip': 'No videos on this page',
        },
        # Embedded TED video
        {
            'url': 'http://en.support.wordpress.com/videos/ted-talks/',
            'md5': '65fdff94098e4a607385a60c5177c638',
            'info_dict': {
                'id': '1969',
                'ext': 'mp4',
                'title': 'Hidden miracles of the natural world',
                'uploader': 'Louie Schwartzberg',
                'description': 'md5:8145d19d320ff3e52f28401f4c4283b9',
            }
        },
        # nowvideo embed hidden behind percent encoding
        {
            'url': 'http://www.waoanime.tv/the-super-dimension-fortress-macross-episode-1/',
            'md5': '2baf4ddd70f697d94b1c18cf796d5107',
            'info_dict': {
                'id': '06e53103ca9aa',
                'ext': 'flv',
                'title': 'Macross Episode 001  Watch Macross Episode 001 onl',
                'description': 'No description',
            },
        },
        # arte embed
        {
            'url': 'http://www.tv-replay.fr/redirection/20-03-14/x-enius-arte-10753389.html',
            'md5': '7653032cbb25bf6c80d80f217055fa43',
            'info_dict': {
                'id': '048195-004_PLUS7-F',
                'ext': 'flv',
                'title': 'X:enius',
                'description': 'md5:d5fdf32ef6613cdbfd516ae658abf168',
                'upload_date': '20140320',
            },
            'params': {
                'skip_download': 'Requires rtmpdump'
            },
            'skip': 'video gone',
        },
        # francetv embed
        {
            'url': 'http://www.tsprod.com/replay-du-concert-alcaline-de-calogero',
            'info_dict': {
                'id': 'EV_30231',
                'ext': 'mp4',
                'title': 'Alcaline, le concert avec Calogero',
                'description': 'md5:61f08036dcc8f47e9cfc33aed08ffaff',
                'upload_date': '20150226',
                'timestamp': 1424989860,
                'duration': 5400,
            },
            'params': {
                # m3u8 downloads
                'skip_download': True,
            },
            'expected_warnings': [
                'Forbidden'
            ]
        },
        # Condé Nast embed
        {
            'url': 'http://www.wired.com/2014/04/honda-asimo/',
            'md5': 'ba0dfe966fa007657bd1443ee672db0f',
            'info_dict': {
                'id': '53501be369702d3275860000',
                'ext': 'mp4',
                'title': 'Honda’s  New Asimo Robot Is More Human Than Ever',
            }
        },
        # Dailymotion embed
        {
            'url': 'http://www.spi0n.com/zap-spi0n-com-n216/',
            'md5': '441aeeb82eb72c422c7f14ec533999cd',
            'info_dict': {
                'id': 'k2mm4bCdJ6CQ2i7c8o2',
                'ext': 'mp4',
                'title': 'Le Zap de Spi0n n°216 - Zapping du Web',
                'description': 'md5:faf028e48a461b8b7fad38f1e104b119',
                'uploader': 'Spi0n',
                'uploader_id': 'xgditw',
                'upload_date': '20140425',
                'timestamp': 1398441542,
            },
            'add_ie': ['Dailymotion'],
        },
        # DailyMail embed
        {
            'url': 'http://www.bumm.sk/krimi/2017/07/05/biztonsagi-kamera-buktatta-le-az-agg-ferfit-utlegelo-apolot',
            'info_dict': {
                'id': '1495629',
                'ext': 'mp4',
                'title': 'Care worker punches elderly dementia patient in head 11 times',
                'description': 'md5:3a743dee84e57e48ec68bf67113199a5',
            },
            'add_ie': ['DailyMail'],
            'params': {
                'skip_download': True,
            },
        },
        # YouTube embed
        {
            'url': 'http://www.badzine.de/ansicht/datum/2014/06/09/so-funktioniert-die-neue-englische-badminton-liga.html',
            'info_dict': {
                'id': 'FXRb4ykk4S0',
                'ext': 'mp4',
                'title': 'The NBL Auction 2014',
                'uploader': 'BADMINTON England',
                'uploader_id': 'BADMINTONEvents',
                'upload_date': '20140603',
                'description': 'md5:9ef128a69f1e262a700ed83edb163a73',
            },
            'add_ie': ['Youtube'],
            'params': {
                'skip_download': True,
            }
        },
        # MTVServices embed
        {
            'url': 'http://www.vulture.com/2016/06/new-key-peele-sketches-released.html',
            'md5': 'ca1aef97695ef2c1d6973256a57e5252',
            'info_dict': {
                'id': '769f7ec0-0692-4d62-9b45-0d88074bffc1',
                'ext': 'mp4',
                'title': 'Key and Peele|October 10, 2012|2|203|Liam Neesons - Uncensored',
                'description': 'Two valets share their love for movie star Liam Neesons.',
                'timestamp': 1349922600,
                'upload_date': '20121011',
            },
        },
        # YouTube embed via <data-embed-url="">
        {
            'url': 'https://play.google.com/store/apps/details?id=com.gameloft.android.ANMP.GloftA8HM',
            'info_dict': {
                'id': '4vAffPZIT44',
                'ext': 'mp4',
                'title': 'Asphalt 8: Airborne - Update - Welcome to Dubai!',
                'uploader': 'Gameloft',
                'uploader_id': 'gameloft',
                'upload_date': '20140828',
                'description': 'md5:c80da9ed3d83ae6d1876c834de03e1c4',
            },
            'params': {
                'skip_download': True,
            }
        },
        # YouTube <object> embed
        {
            'url': 'http://www.improbable.com/2017/04/03/untrained-modern-youths-and-ancient-masters-in-selfie-portraits/',
            'md5': '516718101ec834f74318df76259fb3cc',
            'info_dict': {
                'id': 'msN87y-iEx0',
                'ext': 'webm',
                'title': 'Feynman: Mirrors FUN TO IMAGINE 6',
                'upload_date': '20080526',
                'description': 'md5:0ffc78ea3f01b2e2c247d5f8d1d3c18d',
                'uploader': 'Christopher Sykes',
                'uploader_id': 'ChristopherJSykes',
            },
            'add_ie': ['Youtube'],
        },
        # Camtasia studio
        {
            'url': 'http://www.ll.mit.edu/workshops/education/videocourses/antennas/lecture1/video/',
            'playlist': [{
                'md5': '0c5e352edabf715d762b0ad4e6d9ee67',
                'info_dict': {
                    'id': 'Fenn-AA_PA_Radar_Course_Lecture_1c_Final',
                    'title': 'Fenn-AA_PA_Radar_Course_Lecture_1c_Final - video1',
                    'ext': 'flv',
                    'duration': 2235.90,
                }
            }, {
                'md5': '10e4bb3aaca9fd630e273ff92d9f3c63',
                'info_dict': {
                    'id': 'Fenn-AA_PA_Radar_Course_Lecture_1c_Final_PIP',
                    'title': 'Fenn-AA_PA_Radar_Course_Lecture_1c_Final - pip',
                    'ext': 'flv',
                    'duration': 2235.93,
                }
            }],
            'info_dict': {
                'title': 'Fenn-AA_PA_Radar_Course_Lecture_1c_Final',
            }
        },
        # Flowplayer
        {
            'url': 'http://www.handjobhub.com/video/busty-blonde-siri-tit-fuck-while-wank-6313.html',
            'md5': '9d65602bf31c6e20014319c7d07fba27',
            'info_dict': {
                'id': '5123ea6d5e5a7',
                'ext': 'mp4',
                'age_limit': 18,
                'uploader': 'www.handjobhub.com',
                'title': 'Busty Blonde Siri Tit Fuck While Wank at HandjobHub.com',
            }
        },
        # Multiple brightcove videos
        # https://github.com/ytdl-org/youtube-dl/issues/2283
        {
            'url': 'http://www.newyorker.com/online/blogs/newsdesk/2014/01/always-never-nuclear-command-and-control.html',
            'info_dict': {
                'id': 'always-never',
                'title': 'Always / Never - The New Yorker',
            },
            'playlist_count': 3,
            'params': {
                'extract_flat': False,
                'skip_download': True,
            }
        },
        # MLB embed
        {
            'url': 'http://umpire-empire.com/index.php/topic/58125-laz-decides-no-thats-low/',
            'md5': '96f09a37e44da40dd083e12d9a683327',
            'info_dict': {
                'id': '33322633',
                'ext': 'mp4',
                'title': 'Ump changes call to ball',
                'description': 'md5:71c11215384298a172a6dcb4c2e20685',
                'duration': 48,
                'timestamp': 1401537900,
                'upload_date': '20140531',
                'thumbnail': r're:^https?://.*\.jpg$',
            },
        },
        # Wistia embed
        {
            'url': 'http://study.com/academy/lesson/north-american-exploration-failed-colonies-of-spain-france-england.html#lesson',
            'md5': '1953f3a698ab51cfc948ed3992a0b7ff',
            'info_dict': {
                'id': '6e2wtrbdaf',
                'ext': 'mov',
                'title': 'paywall_north-american-exploration-failed-colonies-of-spain-france-england',
                'description': 'a Paywall Videos video from Remilon',
                'duration': 644.072,
                'uploader': 'study.com',
                'timestamp': 1459678540,
                'upload_date': '20160403',
                'filesize': 24687186,
            },
        },
        {
            'url': 'http://thoughtworks.wistia.com/medias/uxjb0lwrcz',
            'md5': 'baf49c2baa8a7de5f3fc145a8506dcd4',
            'info_dict': {
                'id': 'uxjb0lwrcz',
                'ext': 'mp4',
                'title': 'Conversation about Hexagonal Rails Part 1',
                'description': 'a Martin Fowler video from ThoughtWorks',
                'duration': 1715.0,
                'uploader': 'thoughtworks.wistia.com',
                'timestamp': 1401832161,
                'upload_date': '20140603',
            },
        },
        # Wistia standard embed (async)
        {
            'url': 'https://www.getdrip.com/university/brennan-dunn-drip-workshop/',
            'info_dict': {
                'id': '807fafadvk',
                'ext': 'mp4',
                'title': 'Drip Brennan Dunn Workshop',
                'description': 'a JV Webinars video from getdrip-1',
                'duration': 4986.95,
                'timestamp': 1463607249,
                'upload_date': '20160518',
            },
            'params': {
                'skip_download': True,
            }
        },
        # Soundcloud embed
        {
            'url': 'http://nakedsecurity.sophos.com/2014/10/29/sscc-171-are-you-sure-that-1234-is-a-bad-password-podcast/',
            'info_dict': {
                'id': '174391317',
                'ext': 'mp3',
                'description': 'md5:ff867d6b555488ad3c52572bb33d432c',
                'uploader': 'Sophos Security',
                'title': 'Chet Chat 171 - Oct 29, 2014',
                'upload_date': '20141029',
            }
        },
        # Soundcloud multiple embeds
        {
            'url': 'http://www.guitarplayer.com/lessons/1014/legato-workout-one-hour-to-more-fluid-performance---tab/52809',
            'info_dict': {
                'id': '52809',
                'title': 'Guitar Essentials: Legato Workout—One-Hour to Fluid Performance  | TAB + AUDIO',
            },
            'playlist_mincount': 7,
        },
        # TuneIn station embed
        {
            'url': 'http://radiocnrv.com/promouvoir-radio-cnrv/',
            'info_dict': {
                'id': '204146',
                'ext': 'mp3',
                'title': 'CNRV',
                'location': 'Paris, France',
                'is_live': True,
            },
            'params': {
                # Live stream
                'skip_download': True,
            },
        },
        # Livestream embed
        {
            'url': 'http://www.esa.int/Our_Activities/Space_Science/Rosetta/Philae_comet_touch-down_webcast',
            'info_dict': {
                'id': '67864563',
                'ext': 'flv',
                'upload_date': '20141112',
                'title': 'Rosetta #CometLanding webcast HL 10',
            }
        },
        # Another Livestream embed, without 'new.' in URL
        {
            'url': 'https://www.freespeech.org/',
            'info_dict': {
                'id': '123537347',
                'ext': 'mp4',
                'title': 're:^FSTV [0-9]{4}-[0-9]{2}-[0-9]{2} [0-9]{2}:[0-9]{2}$',
            },
            'params': {
                # Live stream
                'skip_download': True,
            },
        },
        # LazyYT
        {
            'url': 'https://skiplagged.com/',
            'info_dict': {
                'id': 'skiplagged',
                'title': 'Skiplagged: The smart way to find cheap flights',
            },
            'playlist_mincount': 1,
            'add_ie': ['Youtube'],
        },
        # Cinchcast embed
        {
            'url': 'http://undergroundwellness.com/podcasts/306-5-steps-to-permanent-gut-healing/',
            'info_dict': {
                'id': '7141703',
                'ext': 'mp3',
                'upload_date': '20141126',
                'title': 'Jack Tips: 5 Steps to Permanent Gut Healing',
            }
        },
        # Cinerama player
        {
            'url': 'http://www.abc.net.au/7.30/content/2015/s4164797.htm',
            'info_dict': {
                'id': '730m_DandD_1901_512k',
                'ext': 'mp4',
                'uploader': 'www.abc.net.au',
                'title': 'Game of Thrones with dice - Dungeons and Dragons fantasy role-playing game gets new life - 19/01/2015',
            }
        },
        # embedded viddler video
        {
            'url': 'http://deadspin.com/i-cant-stop-watching-john-wall-chop-the-nuggets-with-th-1681801597',
            'info_dict': {
                'id': '4d03aad9',
                'ext': 'mp4',
                'uploader': 'deadspin',
                'title': 'WALL-TO-GORTAT',
                'timestamp': 1422285291,
                'upload_date': '20150126',
            },
            'add_ie': ['Viddler'],
        },
        # Libsyn embed
        {
            'url': 'http://thedailyshow.cc.com/podcast/episodetwelve',
            'info_dict': {
                'id': '3377616',
                'ext': 'mp3',
                'title': "The Daily Show Podcast without Jon Stewart - Episode 12: Bassem Youssef: Egypt's Jon Stewart",
                'description': 'md5:601cb790edd05908957dae8aaa866465',
                'upload_date': '20150220',
            },
            'skip': 'All The Daily Show URLs now redirect to http://www.cc.com/shows/',
        },
        # jwplayer YouTube
        {
            'url': 'http://media.nationalarchives.gov.uk/index.php/webinar-using-discovery-national-archives-online-catalogue/',
            'info_dict': {
                'id': 'Mrj4DVp2zeA',
                'ext': 'mp4',
                'upload_date': '20150212',
                'uploader': 'The National Archives UK',
                'description': 'md5:8078af856dca76edc42910b61273dbbf',
                'uploader_id': 'NationalArchives08',
                'title': 'Webinar: Using Discovery, The National Archives’ online catalogue',
            },
        },
        # jwplayer rtmp
        {
            'url': 'http://www.suffolk.edu/sjc/live.php',
            'info_dict': {
                'id': 'live',
                'ext': 'flv',
                'title': 'Massachusetts Supreme Judicial Court Oral Arguments',
                'uploader': 'www.suffolk.edu',
            },
            'params': {
                'skip_download': True,
            },
            'skip': 'Only has video a few mornings per month, see http://www.suffolk.edu/sjc/',
        },
        # jwplayer with only the json URL
        {
            'url': 'https://www.hollywoodreporter.com/news/general-news/dunkirk-team-reveals-what-christopher-nolan-said-oscar-win-meet-your-oscar-winner-1092454',
            'info_dict': {
                'id': 'TljWkvWH',
                'ext': 'mp4',
                'upload_date': '20180306',
                'title': 'md5:91eb1862f6526415214f62c00b453936',
                'description': 'md5:73048ae50ae953da10549d1d2fe9b3aa',
                'timestamp': 1520367225,
            },
            'params': {
                'skip_download': True,
            },
        },
        # Complex jwplayer
        {
            'url': 'http://www.indiedb.com/games/king-machine/videos',
            'info_dict': {
                'id': 'videos',
                'ext': 'mp4',
                'title': 'king machine trailer 1',
                'description': 'Browse King Machine videos & audio for sweet media. Your eyes will thank you.',
                'thumbnail': r're:^https?://.*\.jpg$',
            },
        },
        {
            # JWPlayer config passed as variable
            'url': 'http://www.txxx.com/videos/3326530/ariele/',
            'info_dict': {
                'id': '3326530_hq',
                'ext': 'mp4',
                'title': 'ARIELE | Tube Cup',
                'uploader': 'www.txxx.com',
                'age_limit': 18,
            },
            'params': {
                'skip_download': True,
            }
        },
        {
            # JWPlatform iframe
            'url': 'https://www.covermagazine.co.uk/feature/2465255/business-protection-involved',
            'info_dict': {
                'id': 'AG26UQXM',
                'ext': 'mp4',
                'upload_date': '20160719',
                'timestamp': 468923808,
                'title': '2016_05_18 Cover L&G Business Protection V1 FINAL.mp4',
            },
            'add_ie': [JWPlatformIE.ie_key()],
        },
        {
            # Video.js embed, multiple formats
            'url': 'http://ortcam.com/solidworks-урок-6-настройка-чертежа_33f9b7351.html',
            'info_dict': {
                'id': 'yygqldloqIk',
                'ext': 'mp4',
                'title': 'SolidWorks. Урок 6 Настройка чертежа',
                'description': 'md5:baf95267792646afdbf030e4d06b2ab3',
                'upload_date': '20130314',
                'uploader': 'PROстое3D',
                'uploader_id': 'PROstoe3D',
            },
            'params': {
                'skip_download': True,
            },
        },
        {
            # Video.js embed, single format
            'url': 'https://www.vooplayer.com/v3/watch/watch.php?v=NzgwNTg=',
            'info_dict': {
                'id': 'watch',
                'ext': 'mp4',
                'title': 'Step 1 -  Good Foundation',
                'description': 'md5:d1e7ff33a29fc3eb1673d6c270d344f4',
            },
            'params': {
                'skip_download': True,
            },
        },
        # rtl.nl embed
        {
            'url': 'http://www.rtlnieuws.nl/nieuws/buitenland/aanslagen-kopenhagen',
            'playlist_mincount': 5,
            'info_dict': {
                'id': 'aanslagen-kopenhagen',
                'title': 'Aanslagen Kopenhagen',
            }
        },
        # Zapiks embed
        {
            'url': 'http://www.skipass.com/news/116090-bon-appetit-s5ep3-baqueira-mi-cor.html',
            'info_dict': {
                'id': '118046',
                'ext': 'mp4',
                'title': 'EP3S5 - Bon Appétit - Baqueira Mi Corazon !',
            }
        },
        # Kaltura embed (different embed code)
        {
            'url': 'http://www.premierchristianradio.com/Shows/Saturday/Unbelievable/Conference-Videos/Os-Guinness-Is-It-Fools-Talk-Unbelievable-Conference-2014',
            'info_dict': {
                'id': '1_a52wc67y',
                'ext': 'flv',
                'upload_date': '20150127',
                'uploader_id': 'PremierMedia',
                'timestamp': int,
                'title': 'Os Guinness // Is It Fools Talk? // Unbelievable? Conference 2014',
            },
        },
        # Kaltura embed with single quotes
        {
            'url': 'http://fod.infobase.com/p_ViewPlaylist.aspx?AssignmentID=NUN8ZY',
            'info_dict': {
                'id': '0_izeg5utt',
                'ext': 'mp4',
                'title': '35871',
                'timestamp': 1355743100,
                'upload_date': '20121217',
                'uploader_id': 'cplapp@learn360.com',
            },
            'add_ie': ['Kaltura'],
        },
        {
            # Kaltura embedded via quoted entry_id
            'url': 'https://www.oreilly.com/ideas/my-cloud-makes-pretty-pictures',
            'info_dict': {
                'id': '0_utuok90b',
                'ext': 'mp4',
                'title': '06_matthew_brender_raj_dutt',
                'timestamp': 1466638791,
                'upload_date': '20160622',
            },
            'add_ie': ['Kaltura'],
            'expected_warnings': [
                'Could not send HEAD request'
            ],
            'params': {
                'skip_download': True,
            }
        },
        {
            # Kaltura embedded, some fileExt broken (#11480)
            'url': 'http://www.cornell.edu/video/nima-arkani-hamed-standard-models-of-particle-physics',
            'info_dict': {
                'id': '1_sgtvehim',
                'ext': 'mp4',
                'title': 'Our "Standard Models" of particle physics and cosmology',
                'description': 'md5:67ea74807b8c4fea92a6f38d6d323861',
                'timestamp': 1321158993,
                'upload_date': '20111113',
                'uploader_id': 'kps1',
            },
            'add_ie': ['Kaltura'],
        },
        {
            # Kaltura iframe embed
            'url': 'http://www.gsd.harvard.edu/event/i-m-pei-a-centennial-celebration/',
            'md5': 'ae5ace8eb09dc1a35d03b579a9c2cc44',
            'info_dict': {
                'id': '0_f2cfbpwy',
                'ext': 'mp4',
                'title': 'I. M. Pei: A Centennial Celebration',
                'description': 'md5:1db8f40c69edc46ca180ba30c567f37c',
                'upload_date': '20170403',
                'uploader_id': 'batchUser',
                'timestamp': 1491232186,
            },
            'add_ie': ['Kaltura'],
        },
        {
            # Kaltura iframe embed, more sophisticated
            'url': 'http://www.cns.nyu.edu/~eero/math-tools/Videos/lecture-05sep2017.html',
            'info_dict': {
                'id': '1_9gzouybz',
                'ext': 'mp4',
                'title': 'lecture-05sep2017',
                'description': 'md5:40f347d91fd4ba047e511c5321064b49',
                'upload_date': '20170913',
                'uploader_id': 'eps2',
                'timestamp': 1505340777,
            },
            'params': {
                'skip_download': True,
            },
            'add_ie': ['Kaltura'],
        },
        {
            # meta twitter:player
            'url': 'http://thechive.com/2017/12/08/all-i-want-for-christmas-is-more-twerk/',
            'info_dict': {
                'id': '0_01b42zps',
                'ext': 'mp4',
                'title': 'Main Twerk (Video)',
                'upload_date': '20171208',
                'uploader_id': 'sebastian.salinas@thechive.com',
                'timestamp': 1512713057,
            },
            'params': {
                'skip_download': True,
            },
            'add_ie': ['Kaltura'],
        },
        # referrer protected EaglePlatform embed
        {
            'url': 'https://tvrain.ru/lite/teleshow/kak_vse_nachinalos/namin-418921/',
            'info_dict': {
                'id': '582306',
                'ext': 'mp4',
                'title': 'Стас Намин: «Мы нарушили девственность Кремля»',
                'thumbnail': r're:^https?://.*\.jpg$',
                'duration': 3382,
                'view_count': int,
            },
            'params': {
                'skip_download': True,
            },
        },
        # ClipYou (EaglePlatform) embed (custom URL)
        {
            'url': 'http://muz-tv.ru/play/7129/',
            # Not checking MD5 as sometimes the direct HTTP link results in 404 and HLS is used
            'info_dict': {
                'id': '12820',
                'ext': 'mp4',
                'title': "'O Sole Mio",
                'thumbnail': r're:^https?://.*\.jpg$',
                'duration': 216,
                'view_count': int,
            },
            'params': {
                'skip_download': True,
            },
            'skip': 'This video is unavailable.',
        },
        # Pladform embed
        {
            'url': 'http://muz-tv.ru/kinozal/view/7400/',
            'info_dict': {
                'id': '100183293',
                'ext': 'mp4',
                'title': 'Тайны перевала Дятлова • 1 серия 2 часть',
                'description': 'Документальный сериал-расследование одной из самых жутких тайн ХХ века',
                'thumbnail': r're:^https?://.*\.jpg$',
                'duration': 694,
                'age_limit': 0,
            },
            'skip': 'HTTP Error 404: Not Found',
        },
        # Playwire embed
        {
            'url': 'http://www.cinemablend.com/new/First-Joe-Dirt-2-Trailer-Teaser-Stupid-Greatness-70874.html',
            'info_dict': {
                'id': '3519514',
                'ext': 'mp4',
                'title': 'Joe Dirt 2 Beautiful Loser Teaser Trailer',
                'thumbnail': r're:^https?://.*\.png$',
                'duration': 45.115,
            },
        },
        # Crooks and Liars embed
        {
            'url': 'http://crooksandliars.com/2015/04/fox-friends-says-protecting-atheists',
            'info_dict': {
                'id': '8RUoRhRi',
                'ext': 'mp4',
                'title': "Fox & Friends Says Protecting Atheists From Discrimination Is Anti-Christian!",
                'description': 'md5:e1a46ad1650e3a5ec7196d432799127f',
                'timestamp': 1428207000,
                'upload_date': '20150405',
                'uploader': 'Heather',
            },
        },
        # Crooks and Liars external embed
        {
            'url': 'http://theothermccain.com/2010/02/02/video-proves-that-bill-kristol-has-been-watching-glenn-beck/comment-page-1/',
            'info_dict': {
                'id': 'MTE3MjUtMzQ2MzA',
                'ext': 'mp4',
                'title': 'md5:5e3662a81a4014d24c250d76d41a08d5',
                'description': 'md5:9b8e9542d6c3c5de42d6451b7d780cec',
                'timestamp': 1265032391,
                'upload_date': '20100201',
                'uploader': 'Heather',
            },
        },
        # NBC Sports vplayer embed
        {
            'url': 'http://www.riderfans.com/forum/showthread.php?121827-Freeman&s=e98fa1ea6dc08e886b1678d35212494a',
            'info_dict': {
                'id': 'ln7x1qSThw4k',
                'ext': 'flv',
                'title': "PFT Live: New leader in the 'new-look' defense",
                'description': 'md5:65a19b4bbfb3b0c0c5768bed1dfad74e',
                'uploader': 'NBCU-SPORTS',
                'upload_date': '20140107',
                'timestamp': 1389118457,
            },
            'skip': 'Invalid Page URL',
        },
        # NBC News embed
        {
            'url': 'http://www.vulture.com/2016/06/letterman-couldnt-care-less-about-late-night.html',
            'md5': '1aa589c675898ae6d37a17913cf68d66',
            'info_dict': {
                'id': 'x_dtl_oa_LettermanliftPR_160608',
                'ext': 'mp4',
                'title': 'David Letterman: A Preview',
                'description': 'A preview of Tom Brokaw\'s interview with David Letterman as part of the On Assignment series powered by Dateline. Airs Sunday June 12 at 7/6c.',
                'upload_date': '20160609',
                'timestamp': 1465431544,
                'uploader': 'NBCU-NEWS',
            },
        },
        # UDN embed
        {
            'url': 'https://video.udn.com/news/300346',
            'md5': 'fd2060e988c326991037b9aff9df21a6',
            'info_dict': {
                'id': '300346',
                'ext': 'mp4',
                'title': '中一中男師變性 全校師生力挺',
                'thumbnail': r're:^https?://.*\.jpg$',
            },
            'params': {
                # m3u8 download
                'skip_download': True,
            },
            'expected_warnings': ['Failed to parse JSON Expecting value'],
        },
        # Brightcove URL in single quotes
        {
            'url': 'http://www.sportsnet.ca/baseball/mlb/sn-presents-russell-martin-world-citizen/',
            'md5': '4ae374f1f8b91c889c4b9203c8c752af',
            'info_dict': {
                'id': '4255764656001',
                'ext': 'mp4',
                'title': 'SN Presents: Russell Martin, World Citizen',
                'description': 'To understand why he was the Toronto Blue Jays’ top off-season priority is to appreciate his background and upbringing in Montreal, where he first developed his baseball skills. Written and narrated by Stephen Brunt.',
                'uploader': 'Rogers Sportsnet',
                'uploader_id': '1704050871',
                'upload_date': '20150525',
                'timestamp': 1432570283,
            },
        },
        # Kinja embed
        {
            'url': 'http://www.clickhole.com/video/dont-understand-bitcoin-man-will-mumble-explanatio-2537',
            'info_dict': {
                'id': '106351',
                'ext': 'mp4',
                'title': 'Don’t Understand Bitcoin? This Man Will Mumble An Explanation At You',
                'description': 'Migrated from OnionStudios',
                'thumbnail': r're:^https?://.*\.jpe?g$',
                'uploader': 'clickhole',
                'upload_date': '20150527',
                'timestamp': 1432744860,
            }
        },
        # SnagFilms embed
        {
            'url': 'http://whilewewatch.blogspot.ru/2012/06/whilewewatch-whilewewatch-gripping.html',
            'info_dict': {
                'id': '74849a00-85a9-11e1-9660-123139220831',
                'ext': 'mp4',
                'title': '#whilewewatch',
            }
        },
        # AdobeTVVideo embed
        {
            'url': 'https://helpx.adobe.com/acrobat/how-to/new-experience-acrobat-dc.html?set=acrobat--get-started--essential-beginners',
            'md5': '43662b577c018ad707a63766462b1e87',
            'info_dict': {
                'id': '2456',
                'ext': 'mp4',
                'title': 'New experience with Acrobat DC',
                'description': 'New experience with Acrobat DC',
                'duration': 248.667,
            },
        },
        # BrightcoveInPageEmbed embed
        {
            'url': 'http://www.geekandsundry.com/tabletop-bonus-wils-final-thoughts-on-dread/',
            'info_dict': {
                'id': '4238694884001',
                'ext': 'flv',
                'title': 'Tabletop: Dread, Last Thoughts',
                'description': 'Tabletop: Dread, Last Thoughts',
                'duration': 51690,
            },
        },
        # Brightcove embed, with no valid 'renditions' but valid 'IOSRenditions'
        # This video can't be played in browsers if Flash disabled and UA set to iPhone, which is actually a false alarm
        {
            'url': 'https://dl.dropboxusercontent.com/u/29092637/interview.html',
            'info_dict': {
                'id': '4785848093001',
                'ext': 'mp4',
                'title': 'The Cardinal Pell Interview',
                'description': 'Sky News Contributor Andrew Bolt interviews George Pell in Rome, following the Cardinal\'s evidence before the Royal Commission into Child Abuse. ',
                'uploader': 'GlobeCast Australia - GlobeStream',
                'uploader_id': '2733773828001',
                'upload_date': '20160304',
                'timestamp': 1457083087,
            },
            'params': {
                # m3u8 downloads
                'skip_download': True,
            },
        },
        {
            # Brightcove embed with whitespace around attribute names
            'url': 'http://www.stack.com/video/3167554373001/learn-to-hit-open-three-pointers-with-damian-lillard-s-baseline-drift-drill',
            'info_dict': {
                'id': '3167554373001',
                'ext': 'mp4',
                'title': "Learn to Hit Open Three-Pointers With Damian Lillard's Baseline Drift Drill",
                'description': 'md5:57bacb0e0f29349de4972bfda3191713',
                'uploader_id': '1079349493',
                'upload_date': '20140207',
                'timestamp': 1391810548,
            },
            'params': {
                'skip_download': True,
            },
        },
        # Another form of arte.tv embed
        {
            'url': 'http://www.tv-replay.fr/redirection/09-04-16/arte-reportage-arte-11508975.html',
            'md5': '850bfe45417ddf221288c88a0cffe2e2',
            'info_dict': {
                'id': '030273-562_PLUS7-F',
                'ext': 'mp4',
                'title': 'ARTE Reportage - Nulle part, en France',
                'description': 'md5:e3a0e8868ed7303ed509b9e3af2b870d',
                'upload_date': '20160409',
            },
        },
        # Duplicated embedded video URLs
        {
            'url': 'http://www.hudl.com/athlete/2538180/highlights/149298443',
            'info_dict': {
                'id': '149298443_480_16c25b74_2',
                'ext': 'mp4',
                'title': 'vs. Blue Orange Spring Game',
                'uploader': 'www.hudl.com',
            },
        },
        # twitter:player:stream embed
        {
            'url': 'http://www.rtl.be/info/video/589263.aspx?CategoryID=288',
            'info_dict': {
                'id': 'master',
                'ext': 'mp4',
                'title': 'Une nouvelle espèce de dinosaure découverte en Argentine',
                'uploader': 'www.rtl.be',
            },
            'params': {
                # m3u8 downloads
                'skip_download': True,
            },
        },
        # twitter:player embed
        {
            'url': 'http://www.theatlantic.com/video/index/484130/what-do-black-holes-sound-like/',
            'md5': 'a3e0df96369831de324f0778e126653c',
            'info_dict': {
                'id': '4909620399001',
                'ext': 'mp4',
                'title': 'What Do Black Holes Sound Like?',
                'description': 'what do black holes sound like',
                'upload_date': '20160524',
                'uploader_id': '29913724001',
                'timestamp': 1464107587,
                'uploader': 'TheAtlantic',
            },
            'add_ie': ['BrightcoveLegacy'],
        },
        # Facebook <iframe> embed
        {
            'url': 'https://www.hostblogger.de/blog/archives/6181-Auto-jagt-Betonmischer.html',
            'md5': 'fbcde74f534176ecb015849146dd3aee',
            'info_dict': {
                'id': '599637780109885',
                'ext': 'mp4',
                'title': 'Facebook video #599637780109885',
            },
        },
        # Facebook <iframe> embed, plugin video
        {
            'url': 'http://5pillarsuk.com/2017/06/07/tariq-ramadan-disagrees-with-pr-exercise-by-imams-refusing-funeral-prayers-for-london-attackers/',
            'info_dict': {
                'id': '1754168231264132',
                'ext': 'mp4',
                'title': 'About the Imams and Religious leaders refusing to perform funeral prayers for...',
                'uploader': 'Tariq Ramadan (official)',
                'timestamp': 1496758379,
                'upload_date': '20170606',
            },
            'params': {
                'skip_download': True,
            },
        },
        # Facebook API embed
        {
            'url': 'http://www.lothype.com/blue-stars-2016-preview-standstill-full-show/',
            'md5': 'a47372ee61b39a7b90287094d447d94e',
            'info_dict': {
                'id': '10153467542406923',
                'ext': 'mp4',
                'title': 'Facebook video #10153467542406923',
            },
        },
        # Wordpress "YouTube Video Importer" plugin
        {
            'url': 'http://www.lothype.com/blue-devils-drumline-stanford-lot-2016/',
            'md5': 'd16797741b560b485194eddda8121b48',
            'info_dict': {
                'id': 'HNTXWDXV9Is',
                'ext': 'mp4',
                'title': 'Blue Devils Drumline Stanford lot 2016',
                'upload_date': '20160627',
                'uploader_id': 'GENOCIDE8GENERAL10',
                'uploader': 'cylus cyrus',
            },
        },
        {
            # video stored on custom kaltura server
            'url': 'http://www.expansion.com/multimedia/videos.html?media=EQcM30NHIPv',
            'md5': '537617d06e64dfed891fa1593c4b30cc',
            'info_dict': {
                'id': '0_1iotm5bh',
                'ext': 'mp4',
                'title': 'Elecciones británicas: 5 lecciones para Rajoy',
                'description': 'md5:435a89d68b9760b92ce67ed227055f16',
                'uploader_id': 'videos.expansion@el-mundo.net',
                'upload_date': '20150429',
                'timestamp': 1430303472,
            },
            'add_ie': ['Kaltura'],
        },
        {
            # multiple kaltura embeds, nsfw
            'url': 'https://www.quartier-rouge.be/prive/femmes/kamila-avec-video-jaime-sadomie.html',
            'info_dict': {
                'id': 'kamila-avec-video-jaime-sadomie',
                'title': "Kamila avec vídeo “J'aime sadomie”",
            },
            'playlist_count': 8,
        },
        {
            # Non-standard Vimeo embed
            'url': 'https://openclassrooms.com/courses/understanding-the-web',
            'md5': '64d86f1c7d369afd9a78b38cbb88d80a',
            'info_dict': {
                'id': '148867247',
                'ext': 'mp4',
                'title': 'Understanding the web - Teaser',
                'description': 'This is "Understanding the web - Teaser" by openclassrooms on Vimeo, the home for high quality videos and the people who love them.',
                'upload_date': '20151214',
                'uploader': 'OpenClassrooms',
                'uploader_id': 'openclassrooms',
            },
            'add_ie': ['Vimeo'],
        },
        {
            # generic vimeo embed that requires original URL passed as Referer
            'url': 'http://racing4everyone.eu/2016/07/30/formula-1-2016-round12-germany/',
            'only_matching': True,
        },
        {
            'url': 'https://support.arkena.com/display/PLAY/Ways+to+embed+your+video',
            'md5': 'b96f2f71b359a8ecd05ce4e1daa72365',
            'info_dict': {
                'id': 'b41dda37-d8e7-4d3f-b1b5-9a9db578bdfe',
                'ext': 'mp4',
                'title': 'Big Buck Bunny',
                'description': 'Royalty free test video',
                'timestamp': 1432816365,
                'upload_date': '20150528',
                'is_live': False,
            },
            'params': {
                'skip_download': True,
            },
            'add_ie': [ArkenaIE.ie_key()],
        },
        {
            'url': 'http://nova.bg/news/view/2016/08/16/156543/%D0%BD%D0%B0-%D0%BA%D0%BE%D1%81%D1%8A%D0%BC-%D0%BE%D1%82-%D0%B2%D0%B7%D1%80%D0%B8%D0%B2-%D0%BE%D1%82%D1%86%D0%B5%D0%BF%D0%B8%D1%85%D0%B0-%D1%86%D1%8F%D0%BB-%D0%BA%D0%B2%D0%B0%D1%80%D1%82%D0%B0%D0%BB-%D0%B7%D0%B0%D1%80%D0%B0%D0%B4%D0%B8-%D0%B8%D0%B7%D1%82%D0%B8%D1%87%D0%B0%D0%BD%D0%B5-%D0%BD%D0%B0-%D0%B3%D0%B0%D0%B7-%D0%B2-%D0%BF%D0%BB%D0%BE%D0%B2%D0%B4%D0%B8%D0%B2/',
            'info_dict': {
                'id': '1c7141f46c',
                'ext': 'mp4',
                'title': 'НА КОСЪМ ОТ ВЗРИВ: Изтичане на газ на бензиностанция в Пловдив',
            },
            'params': {
                'skip_download': True,
            },
            'add_ie': [Vbox7IE.ie_key()],
        },
        {
            # DBTV embeds
            'url': 'http://www.dagbladet.no/2016/02/23/nyheter/nordlys/ski/troms/ver/43254897/',
            'info_dict': {
                'id': '43254897',
                'title': 'Etter ett års planlegging, klaffet endelig alt: - Jeg måtte ta en liten dans',
            },
            'playlist_mincount': 3,
        },
        {
            # Videa embeds
            'url': 'http://forum.dvdtalk.com/movie-talk/623756-deleted-magic-star-wars-ot-deleted-alt-scenes-docu-style.html',
            'info_dict': {
                'id': '623756-deleted-magic-star-wars-ot-deleted-alt-scenes-docu-style',
                'title': 'Deleted Magic - Star Wars: OT Deleted / Alt. Scenes Docu. Style - DVD Talk Forum',
            },
            'playlist_mincount': 2,
        },
        {
            # 20 minuten embed
            'url': 'http://www.20min.ch/schweiz/news/story/So-kommen-Sie-bei-Eis-und-Schnee-sicher-an-27032552',
            'info_dict': {
                'id': '523629',
                'ext': 'mp4',
                'title': 'So kommen Sie bei Eis und Schnee sicher an',
                'description': 'md5:117c212f64b25e3d95747e5276863f7d',
            },
            'params': {
                'skip_download': True,
            },
            'add_ie': [TwentyMinutenIE.ie_key()],
        },
        {
            # VideoPress embed
            'url': 'https://en.support.wordpress.com/videopress/',
            'info_dict': {
                'id': 'OcobLTqC',
                'ext': 'm4v',
                'title': 'IMG_5786',
                'timestamp': 1435711927,
                'upload_date': '20150701',
            },
            'params': {
                'skip_download': True,
            },
            'add_ie': [VideoPressIE.ie_key()],
        },
        {
            # Rutube embed
            'url': 'http://magazzino.friday.ru/videos/vipuski/kazan-2',
            'info_dict': {
                'id': '9b3d5bee0a8740bf70dfd29d3ea43541',
                'ext': 'flv',
                'title': 'Магаззино: Казань 2',
                'description': 'md5:99bccdfac2269f0e8fdbc4bbc9db184a',
                'uploader': 'Магаззино',
                'upload_date': '20170228',
                'uploader_id': '996642',
            },
            'params': {
                'skip_download': True,
            },
            'add_ie': [RutubeIE.ie_key()],
        },
        {
            # glomex:embed
            'url': 'https://www.skai.gr/news/world/iatrikos-syllogos-tourkias-to-turkovac-aplo-dialyma-erntogan-eiste-apateones-kai-pseytes',
            'info_dict': {
                'id': 'v-ch2nkhcirwc9-sf',
                'ext': 'mp4',
                'title': 'md5:786e1e24e06c55993cee965ef853a0c1',
                'description': 'md5:8b517a61d577efe7e36fde72fd535995',
                'timestamp': 1641885019,
                'upload_date': '20220111',
                'duration': 460000,
                'thumbnail': 'https://i3thumbs.glomex.com/dC1idjJwdndiMjRzeGwvMjAyMi8wMS8xMS8wNy8xMF8zNV82MWRkMmQ2YmU5ZTgyLmpwZw==/profile:player-960x540',
            },
        },
        {
            # megatvcom:embed
            'url': 'https://www.in.gr/2021/12/18/greece/apokalypsi-mega-poios-parelave-tin-ereyna-tsiodra-ek-merous-tis-kyvernisis-o-prothypourgos-telika-gnorize/',
            'info_dict': {
                'id': 'apokalypsi-mega-poios-parelave-tin-ereyna-tsiodra-ek-merous-tis-kyvernisis-o-prothypourgos-telika-gnorize',
                'title': 'md5:5e569cf996ec111057c2764ec272848f',
            },
            'playlist': [{
                'md5': '1afa26064ff00ccb91617957dbc73dc1',
                'info_dict': {
                    'ext': 'mp4',
                    'id': '564916',
                    'display_id': 'md5:6cdf22d3a2e7bacb274b7295089a1770',
                    'title': 'md5:33b9dd39584685b62873043670eb52a6',
                    'description': 'md5:c1db7310f390518ac36dd69d947ef1a1',
                    'timestamp': 1639753145,
                    'upload_date': '20211217',
                    'thumbnail': 'https://www.megatv.com/wp-content/uploads/2021/12/prezerakos-1024x597.jpg',
                },
            }, {
                'md5': '4a1c220695f1ef865a8b7966a53e2474',
                'info_dict': {
                    'ext': 'mp4',
                    'id': '564905',
                    'display_id': 'md5:ead15695e485e649aed2b81ebd699b88',
                    'title': 'md5:2b71fd54249a3ca34609fe39ae31c47b',
                    'description': 'md5:c42e12f638d0a97d6de4508e2c4df982',
                    'timestamp': 1639753047,
                    'upload_date': '20211217',
                    'thumbnail': 'https://www.megatv.com/wp-content/uploads/2021/12/tsiodras-mitsotakis-1024x545.jpg',
                },
            }]
        },
        {
            'url': 'https://www.ertnews.gr/video/manolis-goyalles-o-anthropos-piso-apo-ti-diadiktyaki-vasilopita/',
            'info_dict': {
                'id': '2022/tv/news-themata-ianouarios/20220114-apotis6-gouales-pita.mp4',
                'ext': 'mp4',
                'title': 'md5:df64f5b61c06d0e9556c0cdd5cf14464',
                'thumbnail': 'https://www.ert.gr/themata/photos/2021/20220114-apotis6-gouales-pita.jpg',
            },
        },
        {
            # ThePlatform embedded with whitespaces in URLs
            'url': 'http://www.golfchannel.com/topics/shows/golftalkcentral.htm',
            'only_matching': True,
        },
        {
            # Senate ISVP iframe https
            'url': 'https://www.hsgac.senate.gov/hearings/canadas-fast-track-refugee-plan-unanswered-questions-and-implications-for-us-national-security',
            'md5': 'fb8c70b0b515e5037981a2492099aab8',
            'info_dict': {
                'id': 'govtaff020316',
                'ext': 'mp4',
                'title': 'Integrated Senate Video Player',
            },
            'add_ie': [SenateISVPIE.ie_key()],
        },
        {
            # Limelight embeds (1 channel embed + 4 media embeds)
            'url': 'http://www.sedona.com/FacilitatorTraining2017',
            'info_dict': {
                'id': 'FacilitatorTraining2017',
                'title': 'Facilitator Training 2017',
            },
            'playlist_mincount': 5,
        },
        {
            # Limelight embed (LimelightPlayerUtil.embed)
            'url': 'https://tv5.ca/videos?v=xuu8qowr291ri',
            'info_dict': {
                'id': '95d035dc5c8a401588e9c0e6bd1e9c92',
                'ext': 'mp4',
                'title': '07448641',
                'timestamp': 1499890639,
                'upload_date': '20170712',
            },
            'params': {
                'skip_download': True,
            },
            'add_ie': ['LimelightMedia'],
        },
        {
            'url': 'http://kron4.com/2017/04/28/standoff-with-walnut-creek-murder-suspect-ends-with-arrest/',
            'info_dict': {
                'id': 'standoff-with-walnut-creek-murder-suspect-ends-with-arrest',
                'title': 'Standoff with Walnut Creek murder suspect ends',
                'description': 'md5:3ccc48a60fc9441eeccfc9c469ebf788',
            },
            'playlist_mincount': 4,
        },
        {
            # WashingtonPost embed
            'url': 'http://www.vanityfair.com/hollywood/2017/04/donald-trump-tv-pitches',
            'info_dict': {
                'id': '8caf6e88-d0ec-11e5-90d3-34c2c42653ac',
                'ext': 'mp4',
                'title': "No one has seen the drama series based on Trump's life \u2014 until now",
                'description': 'Donald Trump wanted a weekly TV drama based on his life. It never aired. But The Washington Post recently obtained a scene from the pilot script — and enlisted actors.',
                'timestamp': 1455216756,
                'uploader': 'The Washington Post',
                'upload_date': '20160211',
            },
            'add_ie': [WashingtonPostIE.ie_key()],
        },
        {
            # Mediaset embed
            'url': 'http://www.tgcom24.mediaset.it/politica/serracchiani-voglio-vivere-in-una-societa-aperta-reazioni-sproporzionate-_3071354-201702a.shtml',
            'info_dict': {
                'id': '720642',
                'ext': 'mp4',
                'title': 'Serracchiani: "Voglio vivere in una società aperta, con tutela del patto di fiducia"',
            },
            'params': {
                'skip_download': True,
            },
            'add_ie': [MediasetIE.ie_key()],
        },
        {
            # JOJ.sk embeds
            'url': 'https://www.noviny.sk/slovensko/238543-slovenskom-sa-prehnala-vlna-silnych-burok',
            'info_dict': {
                'id': '238543-slovenskom-sa-prehnala-vlna-silnych-burok',
                'title': 'Slovenskom sa prehnala vlna silných búrok',
            },
            'playlist_mincount': 5,
            'add_ie': [JojIE.ie_key()],
        },
        {
            # AMP embed (see https://www.ampproject.org/docs/reference/components/amp-video)
            'url': 'https://tvrain.ru/amp/418921/',
            'md5': 'cc00413936695987e8de148b67d14f1d',
            'info_dict': {
                'id': '418921',
                'ext': 'mp4',
                'title': 'Стас Намин: «Мы нарушили девственность Кремля»',
            },
        },
        {
            # vzaar embed
            'url': 'http://help.vzaar.com/article/165-embedding-video',
            'md5': '7e3919d9d2620b89e3e00bec7fe8c9d4',
            'info_dict': {
                'id': '8707641',
                'ext': 'mp4',
                'title': 'Building A Business Online: Principal Chairs Q & A',
            },
        },
        {
            # multiple HTML5 videos on one page
            'url': 'https://www.paragon-software.com/home/rk-free/keyscenarios.html',
            'info_dict': {
                'id': 'keyscenarios',
                'title': 'Rescue Kit 14 Free Edition - Getting started',
            },
            'playlist_count': 4,
        },
        {
            # vshare embed
            'url': 'https://youtube-dl-demo.neocities.org/vshare.html',
            'md5': '17b39f55b5497ae8b59f5fbce8e35886',
            'info_dict': {
                'id': '0f64ce6',
                'title': 'vl14062007715967',
                'ext': 'mp4',
            }
        },
        {
            'url': 'http://www.heidelberg-laureate-forum.org/blog/video/lecture-friday-september-23-2016-sir-c-antony-r-hoare/',
            'md5': 'aecd089f55b1cb5a59032cb049d3a356',
            'info_dict': {
                'id': '90227f51a80c4d8f86c345a7fa62bd9a1d',
                'ext': 'mp4',
                'title': 'Lecture: Friday, September 23, 2016 - Sir Tony Hoare',
                'description': 'md5:5a51db84a62def7b7054df2ade403c6c',
                'timestamp': 1474354800,
                'upload_date': '20160920',
            }
        },
        {
            'url': 'http://www.kidzworld.com/article/30935-trolls-the-beat-goes-on-interview-skylar-astin-and-amanda-leighton',
            'info_dict': {
                'id': '1731611',
                'ext': 'mp4',
                'title': 'Official Trailer | TROLLS: THE BEAT GOES ON!',
                'description': 'md5:eb5f23826a027ba95277d105f248b825',
                'timestamp': 1516100691,
                'upload_date': '20180116',
            },
            'params': {
                'skip_download': True,
            },
            'add_ie': [SpringboardPlatformIE.ie_key()],
        },
        {
            'url': 'https://www.yapfiles.ru/show/1872528/690b05d3054d2dbe1e69523aa21bb3b1.mp4.html',
            'info_dict': {
                'id': 'vMDE4NzI1Mjgt690b',
                'ext': 'mp4',
                'title': 'Котята',
            },
            'add_ie': [YapFilesIE.ie_key()],
            'params': {
                'skip_download': True,
            },
        },
        {
            # CloudflareStream embed
            'url': 'https://www.cloudflare.com/products/cloudflare-stream/',
            'info_dict': {
                'id': '31c9291ab41fac05471db4e73aa11717',
                'ext': 'mp4',
                'title': '31c9291ab41fac05471db4e73aa11717',
            },
            'add_ie': [CloudflareStreamIE.ie_key()],
            'params': {
                'skip_download': True,
            },
        },
        {
            # PeerTube embed
            'url': 'https://joinpeertube.org/fr/home/',
            'info_dict': {
                'id': 'home',
                'title': 'Reprenez le contrôle de vos vidéos ! #JoinPeertube',
            },
            'playlist_count': 2,
        },
        {
            # Indavideo embed
            'url': 'https://streetkitchen.hu/receptek/igy_kell_otthon_hamburgert_sutni/',
            'info_dict': {
                'id': '1693903',
                'ext': 'mp4',
                'title': 'Így kell otthon hamburgert sütni',
                'description': 'md5:f5a730ecf900a5c852e1e00540bbb0f7',
                'timestamp': 1426330212,
                'upload_date': '20150314',
                'uploader': 'StreetKitchen',
                'uploader_id': '546363',
            },
            'add_ie': [IndavideoEmbedIE.ie_key()],
            'params': {
                'skip_download': True,
            },
        },
        {
            # APA embed via JWPlatform embed
            'url': 'http://www.vol.at/blue-man-group/5593454',
            'info_dict': {
                'id': 'jjv85FdZ',
                'ext': 'mp4',
                'title': '"Blau ist mysteriös": Die Blue Man Group im Interview',
                'description': 'md5:d41d8cd98f00b204e9800998ecf8427e',
                'thumbnail': r're:^https?://.*\.jpg$',
                'duration': 254,
                'timestamp': 1519211149,
                'upload_date': '20180221',
            },
            'params': {
                'skip_download': True,
            },
        },
        {
            # Viqeo embeds
            'url': 'https://viqeo.tv/',
            'info_dict': {
                'id': 'viqeo',
                'title': 'All-new video platform',
            },
            'playlist_count': 6,
        },
        {
            # Squarespace video embed, 2019-08-28
            'url': 'http://ootboxford.com',
            'info_dict': {
                'id': 'Tc7b_JGdZfw',
                'title': 'Out of the Blue, at Childish Things 10',
                'ext': 'mp4',
                'description': 'md5:a83d0026666cf5ee970f8bd1cfd69c7f',
                'uploader_id': 'helendouglashouse',
                'uploader': 'Helen & Douglas House',
                'upload_date': '20140328',
            },
            'params': {
                'skip_download': True,
            },
        },
        # {
        #     # Zype embed
        #     'url': 'https://www.cookscountry.com/episode/554-smoky-barbecue-favorites',
        #     'info_dict': {
        #         'id': '5b400b834b32992a310622b9',
        #         'ext': 'mp4',
        #         'title': 'Smoky Barbecue Favorites',
        #         'thumbnail': r're:^https?://.*\.jpe?g',
        #         'description': 'md5:5ff01e76316bd8d46508af26dc86023b',
        #         'upload_date': '20170909',
        #         'timestamp': 1504915200,
        #     },
        #     'add_ie': [ZypeIE.ie_key()],
        #     'params': {
        #         'skip_download': True,
        #     },
        # },
        {
            # videojs embed
            'url': 'https://video.sibnet.ru/shell.php?videoid=3422904',
            'info_dict': {
                'id': 'shell',
                'ext': 'mp4',
                'title': 'Доставщик пиццы спросил разрешения сыграть на фортепиано',
                'description': 'md5:89209cdc587dab1e4a090453dbaa2cb1',
                'thumbnail': r're:^https?://.*\.jpg$',
            },
            'params': {
                'skip_download': True,
            },
            'expected_warnings': ['Failed to download MPD manifest'],
        },
        {
            # DailyMotion embed with DM.player
            'url': 'https://www.beinsports.com/us/copa-del-rey/video/the-locker-room-valencia-beat-barca-in-copa/1203804',
            'info_dict': {
                'id': 'k6aKkGHd9FJs4mtJN39',
                'ext': 'mp4',
                'title': 'The Locker Room: Valencia Beat Barca In Copa del Rey Final',
                'description': 'This video is private.',
                'uploader_id': 'x1jf30l',
                'uploader': 'beIN SPORTS USA',
                'upload_date': '20190528',
                'timestamp': 1559062971,
            },
            'params': {
                'skip_download': True,
            },
        },
        {
            # tvopengr:embed
            'url': 'https://www.ethnos.gr/World/article/190604/hparosiaxekinoynoisynomiliessthgeneyhmethskiatoypolemoypanoapothnoykrania',
            'md5': 'eb0c3995d0a6f18f6538c8e057865d7d',
            'info_dict': {
                'id': '101119',
                'ext': 'mp4',
                'display_id': 'oikarpoitondiapragmateyseonhparosias',
                'title': 'md5:b979f4d640c568617d6547035528a149',
                'description': 'md5:e54fc1977c7159b01cc11cd7d9d85550',
                'timestamp': 1641772800,
                'upload_date': '20220110',
                'thumbnail': 'https://opentv-static.siliconweb.com/imgHandler/1920/70bc39fa-895b-4918-a364-c39d2135fc6d.jpg',

            }
        },
        {
            # blogger embed
            'url': 'https://blog.tomeuvizoso.net/2019/01/a-panfrost-milestone.html',
            'md5': 'f1bc19b6ea1b0fd1d81e84ca9ec467ac',
            'info_dict': {
                'id': 'BLOGGER-video-3c740e3a49197e16-796',
                'ext': 'mp4',
                'title': 'Blogger',
                'thumbnail': r're:^https?://.*',
            },
        },
        # {
        #     # TODO: find another test
        #     # http://schema.org/VideoObject
        #     'url': 'https://flipagram.com/f/nyvTSJMKId',
        #     'md5': '888dcf08b7ea671381f00fab74692755',
        #     'info_dict': {
        #         'id': 'nyvTSJMKId',
        #         'ext': 'mp4',
        #         'title': 'Flipagram by sjuria101 featuring Midnight Memories by One Direction',
        #         'description': '#love for cats.',
        #         'timestamp': 1461244995,
        #         'upload_date': '20160421',
        #     },
        #     'params': {
        #         'force_generic_extractor': True,
        #     },
        # },
        {
            # VHX Embed
            'url': 'https://demo.vhx.tv/category-c/videos/file-example-mp4-480-1-5mg-copy',
            'info_dict': {
                'id': '858208',
                'ext': 'mp4',
                'title': 'Untitled',
                'uploader_id': 'user80538407',
                'uploader': 'OTT Videos',
            },
        },
        {
            # ArcPublishing PoWa video player
            'url': 'https://www.adn.com/politics/2020/11/02/video-senate-candidates-campaign-in-anchorage-on-eve-of-election-day/',
            'md5': 'b03b2fac8680e1e5a7cc81a5c27e71b3',
            'info_dict': {
                'id': '8c99cb6e-b29c-4bc9-9173-7bf9979225ab',
                'ext': 'mp4',
                'title': 'Senate candidates wave to voters on Anchorage streets',
                'description': 'md5:91f51a6511f090617353dc720318b20e',
                'timestamp': 1604378735,
                'upload_date': '20201103',
                'duration': 1581,
            },
        },
        {
            # MyChannels SDK embed
            # https://www.24kitchen.nl/populair/deskundige-dit-waarom-sommigen-gevoelig-zijn-voor-voedselallergieen
            'url': 'https://www.demorgen.be/nieuws/burgemeester-rotterdam-richt-zich-in-videoboodschap-tot-relschoppers-voelt-het-goed~b0bcfd741/',
            'md5': '90c0699c37006ef18e198c032d81739c',
            'info_dict': {
                'id': '194165',
                'ext': 'mp4',
                'title': 'Burgemeester Aboutaleb spreekt relschoppers toe',
                'timestamp': 1611740340,
                'upload_date': '20210127',
                'duration': 159,
            },
        },
        {
            # Simplecast player embed
            'url': 'https://www.bio.org/podcast',
            'info_dict': {
                'id': 'podcast',
                'title': 'I AM BIO Podcast | BIO',
            },
            'playlist_mincount': 52,
        },
        {
            # Sibnet embed (https://help.sibnet.ru/?sibnet_video_embed)
            'url': 'https://phpbb3.x-tk.ru/bbcode-video-sibnet-t24.html',
            'only_matching': True,
        }, {
            # WimTv embed player
            'url': 'http://www.msmotor.tv/wearefmi-pt-2-2021/',
            'info_dict': {
                'id': 'wearefmi-pt-2-2021',
                'title': '#WEAREFMI – PT.2 – 2021 – MsMotorTV',
            },
            'playlist_count': 1,
        }, {
            # KVS Player
            'url': 'https://www.kvs-demo.com/videos/105/kelis-4th-of-july/',
            'info_dict': {
                'id': '105',
                'display_id': 'kelis-4th-of-july',
                'ext': 'mp4',
                'title': 'Kelis - 4th Of July',
                'thumbnail': 'https://kvs-demo.com/contents/videos_screenshots/0/105/preview.jpg',
            },
            'params': {
                'skip_download': True,
            },
        }, {
            # KVS Player
            'url': 'https://www.kvs-demo.com/embed/105/',
            'info_dict': {
                'id': '105',
                'display_id': 'kelis-4th-of-july',
                'ext': 'mp4',
                'title': 'Kelis - 4th Of July / Embed Player',
                'thumbnail': 'https://kvs-demo.com/contents/videos_screenshots/0/105/preview.jpg',
            },
            'params': {
                'skip_download': True,
            },
        }, {
            # KVS Player
            'url': 'https://thisvid.com/videos/french-boy-pantsed/',
            'md5': '3397979512c682f6b85b3b04989df224',
            'info_dict': {
                'id': '2400174',
                'display_id': 'french-boy-pantsed',
                'ext': 'mp4',
                'title': 'French Boy Pantsed - ThisVid.com',
                'thumbnail': 'https://media.thisvid.com/contents/videos_screenshots/2400000/2400174/preview.mp4.jpg',
            }
        }, {
            # KVS Player
            'url': 'https://thisvid.com/embed/2400174/',
            'md5': '3397979512c682f6b85b3b04989df224',
            'info_dict': {
                'id': '2400174',
                'display_id': 'french-boy-pantsed',
                'ext': 'mp4',
                'title': 'French Boy Pantsed - ThisVid.com',
                'thumbnail': 'https://media.thisvid.com/contents/videos_screenshots/2400000/2400174/preview.mp4.jpg',
            }
        }, {
            # KVS Player
            'url': 'https://youix.com/video/leningrad-zoj/',
            'md5': '94f96ba95706dc3880812b27b7d8a2b8',
            'info_dict': {
                'id': '18485',
                'display_id': 'leningrad-zoj',
                'ext': 'mp4',
                'title': 'Клип: Ленинград - ЗОЖ скачать, смотреть онлайн | Youix.com',
                'thumbnail': 'https://youix.com/contents/videos_screenshots/18000/18485/preview_480x320_youix_com.mp4.jpg',
            }
        }, {
            # KVS Player
            'url': 'https://youix.com/embed/18485',
            'md5': '94f96ba95706dc3880812b27b7d8a2b8',
            'info_dict': {
                'id': '18485',
                'display_id': 'leningrad-zoj',
                'ext': 'mp4',
                'title': 'Ленинград - ЗОЖ',
                'thumbnail': 'https://youix.com/contents/videos_screenshots/18000/18485/preview_480x320_youix_com.mp4.jpg',
            }
        }, {
            # KVS Player
            'url': 'https://bogmedia.org/videos/21217/40-nochey-40-nights-2016/',
            'md5': '94166bdb26b4cb1fb9214319a629fc51',
            'info_dict': {
                'id': '21217',
                'display_id': '40-nochey-40-nights-2016',
                'ext': 'mp4',
                'title': '40 ночей (2016) - BogMedia.org',
                'thumbnail': 'https://bogmedia.org/contents/videos_screenshots/21000/21217/preview_480p.mp4.jpg',
            }
        },
        {
            # Firebase Dynamic Link
            'url': 'https://mirrativ.page.link/?link=https%3A%2F%2Fwww.mirrativ.com%2Flive%2FD8y_lZXb7tb5gdOARr7Zpw&apn=com.dena.mirrativ&ibi=com.dena.mirrativ&isi=1028944599&ius=mirrativ&st=%E3%81%9D%E3%82%89%E3%82%8A%E3%81%99&sd=%E9%9F%B3%E3%82%B2%E3%83%BC&si=https%3A%2F%2Fcdn.mirrativ.com%2Fmirrorman-prod%2Fimage%2Fuser_profile%2F31f1a71beb12cd22f515897993e549ccaa9f8c33084ce28beff58f5fad222555_share.jpeg',
            'info_dict': {},
            'add_ie': ['Mirrativ'],
        },
        {
            # 5ch.net redirect
            'url': 'https://jump.5ch.net?https://www.youtube.com/watch?v=XCmzSSlZQ0w',
            'info_dict': {},
            'add_ie': ['Youtube'],
        },
        {
            # URL prefixed by view-source:
            'url': 'view-source:https://www.youtube.com/watch?v=XCmzSSlZQ0w',
            'info_dict': {},
            'add_ie': ['Youtube'],
        },
        {
            # URL starting with invalid (but fixable) scheme
            'url': 'tps://www.youtube.com/watch?v=MVpMUgKtds4',
            'info_dict': {},
            'add_ie': ['Youtube'],
        },
        {
            # another URL starting with invalid (but fixable) scheme
            'url': 'ttp://www.youtube.com/watch?v=MVpMUgKtds4',
            'info_dict': {},
            'add_ie': ['Youtube'],
        },
        {
            # Pixiv jump URL (1)
            'url': 'https://www.pixiv.net/jump.php?url=https%3A%2F%2Fwww.youtube.com%2Fwatch%3Fv%3DMVpMUgKtds4',
            'info_dict': {},
            'add_ie': ['Youtube'],
        },
        {
            # Pixiv jump URL (2)
            'url': 'https://www.pixiv.net/jump.php?https%3A%2F%2Fwww.youtube.com%2Fwatch%3Fv%3DMVpMUgKtds4',
            'info_dict': {},
            'add_ie': ['Youtube'],
        },
        {
            # KVS Player (for sites that serve kt_player.js via non-https urls)
            'url': 'http://www.camhub.world/embed/389508',
            'md5': 'fbe89af4cfb59c8fd9f34a202bb03e32',
            'info_dict': {
                'id': '389508',
                'display_id': 'syren-de-mer-onlyfans-05-07-2020have-a-happy-safe-holiday5f014e68a220979bdb8cd-source',
                'ext': 'mp4',
                'title': 'Syren De Mer  onlyfans_05-07-2020Have_a_happy_safe_holiday5f014e68a220979bdb8cd_source / Embed плеер',
                'thumbnail': 'http://www.camhub.world/contents/videos_screenshots/389000/389508/preview.mp4.jpg',
            }
        },
        {
            # Reddit-hosted video that will redirect and be processed by RedditIE
            # Redirects to https://www.reddit.com/r/videos/comments/6rrwyj/that_small_heart_attack/
            'url': 'https://v.redd.it/zv89llsvexdz',
            'md5': '87f5f02f6c1582654146f830f21f8662',
            'info_dict': {
                'id': 'zv89llsvexdz',
                'ext': 'mp4',
                'timestamp': 1501941939.0,
                'title': 'That small heart attack.',
                'upload_date': '20170805',
                'uploader': 'Antw87'
            }
        },
        {
            # 1080p Reddit-hosted video that will redirect and be processed by RedditIE
            'url': 'https://v.redd.it/33hgok7dfbz71/',
            'md5': '7a1d587940242c9bb3bd6eb320b39258',
            'info_dict': {
                'id': '33hgok7dfbz71',
                'ext': 'mp4',
                'title': "The game Didn't want me to Knife that Guy I guess",
                'uploader': 'paraf1ve',
                'timestamp': 1636788683.0,
                'upload_date': '20211113'
            }
        },
        {
            # MainStreaming player
            'url': 'https://www.lactv.it/2021/10/03/lac-news24-la-settimana-03-10-2021/',
            'info_dict': {
                'id': 'EUlZfGWkGpOd',
                'title': 'La Settimana ',
                'description': '03 Ottobre ore 02:00',
                'ext': 'mp4',
                'live_status': 'not_live',
                'thumbnail': r're:https?://[A-Za-z0-9-]*\.msvdn.net/image/\w+/poster',
                'duration': 1512
            }
        },
        {
            # Multiple gfycat iframe embeds
            'url': 'https://www.gezip.net/bbs/board.php?bo_table=entertaine&wr_id=613422',
            'info_dict': {
                'title': '재이, 윤, 세은 황금 드레스를 입고 빛난다',
                'id': 'board'
            },
            'playlist_count': 8,
        },
        {
            # Multiple gfycat gifs (direct links)
            'url': 'https://www.gezip.net/bbs/board.php?bo_table=entertaine&wr_id=612199',
            'info_dict': {
                'title': '옳게 된 크롭 니트 스테이씨 아이사',
                'id': 'board'
            },
            'playlist_count': 6
        },
        {
            # Multiple gfycat embeds, with uppercase "IFR" in urls
            'url': 'https://kkzz.kr/?vid=2295',
            'info_dict': {
                'title': '지방시 앰버서더 에스파 카리나 움짤',
                'id': '?vid=2295'
            },
            'playlist_count': 9
        }
    ]

    _CORRUPTED_SCHEME_CONVERSION_TABLE = {
        # HTTP protocol
        'htp': 'http',
        'htps': 'https',
        'ttp': 'http',
        'ttps': 'https',
        'tp': 'http',
        'tps': 'https',
        'hxp': 'http',
        'hxps': 'https',
        'hxxp': 'http',
        'hxxps': 'https',
    }

    def report_following_redirect(self, new_url):
        """Report information extraction."""
        self._downloader.to_screen('[redirect] Following redirect to %s' % new_url)

    def report_detected(self, name):
        self._downloader.write_debug(f'Identified a {name}')

    def _extract_rss(self, url, video_id, doc):
        playlist_title = doc.find('./channel/title').text
        playlist_desc_el = doc.find('./channel/description')
        playlist_desc = None if playlist_desc_el is None else playlist_desc_el.text

        NS_MAP = {
            'itunes': 'http://www.itunes.com/dtds/podcast-1.0.dtd',
        }

        entries = []
        for it in doc.findall('./channel/item'):
            next_url = None
            enclosure_nodes = it.findall('./enclosure')
            for e in enclosure_nodes:
                next_url = e.attrib.get('url')
                if next_url:
                    break

            if not next_url:
                next_url = xpath_text(it, 'link', fatal=False)

            if not next_url:
                continue

            if it.find('guid').text is not None:
                next_url = smuggle_url(next_url, {'force_videoid': it.find('guid').text})

            def itunes(key):
                return xpath_text(
                    it, xpath_with_ns('./itunes:%s' % key, NS_MAP),
                    default=None)

            duration = itunes('duration')
            explicit = (itunes('explicit') or '').lower()
            if explicit in ('true', 'yes'):
                age_limit = 18
            elif explicit in ('false', 'no'):
                age_limit = 0
            else:
                age_limit = None

            entries.append({
                '_type': 'url_transparent',
                'url': next_url,
                'title': it.find('title').text,
                'description': xpath_text(it, 'description', default=None),
                'timestamp': unified_timestamp(
                    xpath_text(it, 'pubDate', default=None)),
                'duration': int_or_none(duration) or parse_duration(duration),
                'thumbnail': url_or_none(xpath_attr(it, xpath_with_ns('./itunes:image', NS_MAP), 'href')),
                'episode': itunes('title'),
                'episode_number': int_or_none(itunes('episode')),
                'season_number': int_or_none(itunes('season')),
                'age_limit': age_limit,
            })

        return {
            '_type': 'playlist',
            'id': url,
            'title': playlist_title,
            'description': playlist_desc,
            'entries': entries,
        }

    def _extract_camtasia(self, url, video_id, webpage):
        """ Returns None if no camtasia video can be found. """

        camtasia_cfg = self._search_regex(
            r'fo\.addVariable\(\s*"csConfigFile",\s*"([^"]+)"\s*\);',
            webpage, 'camtasia configuration file', default=None)
        if camtasia_cfg is None:
            return None

        title = self._html_search_meta('DC.title', webpage, fatal=True)

        camtasia_url = compat_urlparse.urljoin(url, camtasia_cfg)
        camtasia_cfg = self._download_xml(
            camtasia_url, video_id,
            note='Downloading camtasia configuration',
            errnote='Failed to download camtasia configuration')
        fileset_node = camtasia_cfg.find('./playlist/array/fileset')

        entries = []
        for n in fileset_node.getchildren():
            url_n = n.find('./uri')
            if url_n is None:
                continue

            entries.append({
                'id': os.path.splitext(url_n.text.rpartition('/')[2])[0],
                'title': '%s - %s' % (title, n.tag),
                'url': compat_urlparse.urljoin(url, url_n.text),
                'duration': float_or_none(n.find('./duration').text),
            })

        return {
            '_type': 'playlist',
            'entries': entries,
            'title': title,
        }

    def _kvs_getrealurl(self, video_url, license_code):
        if not video_url.startswith('function/0/'):
            return video_url  # not obfuscated

        url_path, _, url_query = video_url.partition('?')
        urlparts = url_path.split('/')[2:]
        license = self._kvs_getlicensetoken(license_code)
        newmagic = urlparts[5][:32]

        for o in range(len(newmagic) - 1, -1, -1):
            new = ''
            l = (o + sum([int(n) for n in license[o:]])) % 32

            for i in range(0, len(newmagic)):
                if i == o:
                    new += newmagic[l]
                elif i == l:
                    new += newmagic[o]
                else:
                    new += newmagic[i]
            newmagic = new

        urlparts[5] = newmagic + urlparts[5][32:]
        return '/'.join(urlparts) + '?' + url_query

    def _kvs_getlicensetoken(self, license):
        modlicense = license.replace('$', '').replace('0', '1')
        center = int(len(modlicense) / 2)
        fronthalf = int(modlicense[:center + 1])
        backhalf = int(modlicense[center:])

        modlicense = str(4 * abs(fronthalf - backhalf))
        retval = ''
        for o in range(0, center + 1):
            for i in range(1, 5):
                retval += str((int(license[o + i]) + int(modlicense[o])) % 10)
        return retval

    def _real_extract(self, url):
        if url.startswith('//'):
            return self.url_result(self.http_scheme() + url)
        mobj = re.match(r'^view-source:(.+)$', url)
        if mobj:
            self._downloader.report_warning('URL is pasted with "view-source:" prepended')
            return self.url_result(mobj.group(1))

        parsed_url = compat_urlparse.urlparse(url)
        if not parsed_url.scheme:
            default_search = self.get_param('default_search')
            if default_search is None:
                default_search = 'fixup_error'

            if default_search in ('auto', 'auto_warning', 'fixup_error'):
                if re.match(r'^[^\s/]+\.[^\s/]+/', url):
                    self.report_warning('The url doesn\'t specify the protocol, trying with http')
                    return self.url_result('http://' + url)
                elif default_search != 'fixup_error':
                    if default_search == 'auto_warning':
                        if re.match(r'^(?:url|URL)$', url):
                            raise ExtractorError(
                                'Invalid URL:  %r . Call yt-dlp like this:  yt-dlp -v "https://www.youtube.com/watch?v=BaW_jenozKc"  ' % url,
                                expected=True)
                        else:
                            self.report_warning(
                                'Falling back to youtube search for  %s . Set --default-search "auto" to suppress this warning.' % url)
                    return self.url_result('ytsearch:' + url)

            if default_search in ('error', 'fixup_error'):
                raise ExtractorError(
                    '%r is not a valid URL. '
                    'Set --default-search "ytsearch" (or run  yt-dlp "ytsearch:%s" ) to search YouTube'
                    % (url, url), expected=True)
            else:
                if ':' not in default_search:
                    default_search += ':'
                return self.url_result(default_search + url)
        elif parsed_url.scheme.lower() in self._CORRUPTED_SCHEME_CONVERSION_TABLE:
            new_scheme = self._CORRUPTED_SCHEME_CONVERSION_TABLE[parsed_url.scheme.lower()]
            self.report_warning('scheme seems corrupted, correcting to %s' % new_scheme)
            fixed_urlp = parsed_url._replace(scheme=new_scheme)
            fixed_url = compat_urlparse.urlunparse(fixed_urlp)
            return self.url_result(fixed_url)

        host = parsed_url.netloc
        path = parsed_url.path
        if ':' in host:
            host = host[:host.index(':')]
        if host[:4] == 'www.':
            host = host[4:]
        # japan BBS redirect
        if host in ('pinktower.com', 'jump.5ch.net', 'jump.megabbs.info'):
            return self.url_result(compat_urllib_parse_unquote(parsed_url.query))
        # Pixiv redirect (usually requires referer to jump)
        if host in ('pixiv.net', 'www.pixiv.net') and path == '/jump.php':
            # Following URLs are valid and acceptable:
            # 1. https://www.pixiv.net/jump.php?url=URL_HERE (found in profile page)
            # 2. https://www.pixiv.net/jump.php?URL_HERE (found in description in artwork page)
            # I think I previously saw Pixiv jump URLs with mutation, but I can't find it anymore
            link = try_get(
                parsed_url.query,
                (lambda x: compat_parse_qs(x)['url'][0],
                 lambda x: compat_urllib_parse_unquote(x)),
                compat_str)
            if link:
                return self.url_result(link)
        # twpf.jp redirect
        if host == 'twpf.jp' and path == '/home/jump':
            link = try_get(compat_parse_qs(parsed_url.query), lambda qs: qs['p'][0], compat_str)
            if link:
                return self.url_result(link)
        # Firebase Dynamic Link
        # https://firebase.google.com/docs/dynamic-links/create-manually
        if host.endswith('.page.link'):
            link = try_get(compat_parse_qs(parsed_url.query), lambda qs: qs['link'][0], compat_str)
            if link:
                return self.url_result(link)

        url, smuggled_data = unsmuggle_url(url)
        force_videoid = None
        is_intentional = smuggled_data and smuggled_data.get('to_generic')
        if smuggled_data and 'force_videoid' in smuggled_data:
            force_videoid = smuggled_data['force_videoid']
            video_id = force_videoid
        else:
            video_id = self._generic_id(url)

        self.to_screen('%s: Requesting header' % video_id)

        head_req = HEADRequest(url)
        head_response = self._request_webpage(
            head_req, video_id,
            note=False, errnote='Could not send HEAD request to %s' % url,
            fatal=False)

        if head_response is not False:
            # Check for redirect
            new_url = head_response.geturl()
            if url != new_url:
                self.report_following_redirect(new_url)
                if force_videoid:
                    new_url = smuggle_url(
                        new_url, {'force_videoid': force_videoid})
                return self.url_result(new_url)

        full_response = None
        if head_response is False:
            request = sanitized_Request(url)
            request.add_header('Accept-Encoding', '*')
            full_response = self._request_webpage(request, video_id)
            head_response = full_response

        info_dict = {
            'id': video_id,
            'title': self._generic_title(url),
            'timestamp': unified_timestamp(head_response.headers.get('Last-Modified'))
        }

        # Check for direct link to a video
        content_type = head_response.headers.get('Content-Type', '').lower()
        m = re.match(r'^(?P<type>audio|video|application(?=/(?:ogg$|(?:vnd\.apple\.|x-)?mpegurl)))/(?P<format_id>[^;\s]+)', content_type)
        if m:
            self.report_detected('direct video link')
            format_id = compat_str(m.group('format_id'))
            subtitles = {}
            if format_id.endswith('mpegurl'):
                formats, subtitles = self._extract_m3u8_formats_and_subtitles(url, video_id, 'mp4')
            elif format_id.endswith('mpd') or format_id.endswith('dash+xml'):
                formats, subtitles = self._extract_mpd_formats_and_subtitles(url, video_id)
            elif format_id == 'f4m':
                formats = self._extract_f4m_formats(url, video_id)
            else:
                formats = [{
                    'format_id': format_id,
                    'url': url,
                    'vcodec': 'none' if m.group('type') == 'audio' else None
                }]
                info_dict['direct'] = True
            self._sort_formats(formats)
            info_dict['formats'] = formats
            info_dict['subtitles'] = subtitles
            return info_dict

        if not self.get_param('test', False) and not is_intentional:
            force = self.get_param('force_generic_extractor', False)
            self.report_warning(
                '%s on generic information extractor.' % ('Forcing' if force else 'Falling back'))

        if not full_response:
            request = sanitized_Request(url)
            # Some webservers may serve compressed content of rather big size (e.g. gzipped flac)
            # making it impossible to download only chunk of the file (yet we need only 512kB to
            # test whether it's HTML or not). According to yt-dlp default Accept-Encoding
            # that will always result in downloading the whole file that is not desirable.
            # Therefore for extraction pass we have to override Accept-Encoding to any in order
            # to accept raw bytes and being able to download only a chunk.
            # It may probably better to solve this by checking Content-Type for application/octet-stream
            # after HEAD request finishes, but not sure if we can rely on this.
            request.add_header('Accept-Encoding', '*')
            full_response = self._request_webpage(request, video_id)

        first_bytes = full_response.read(512)

        # Is it an M3U playlist?
        if first_bytes.startswith(b'#EXTM3U'):
            self.report_detected('M3U playlist')
            info_dict['formats'], info_dict['subtitles'] = self._extract_m3u8_formats_and_subtitles(url, video_id, 'mp4')
            self._sort_formats(info_dict['formats'])
            return info_dict

        # Maybe it's a direct link to a video?
        # Be careful not to download the whole thing!
        if not is_html(first_bytes):
            self.report_warning(
                'URL could be a direct video link, returning it as such.')
            info_dict.update({
                'direct': True,
                'url': url,
            })
            return info_dict

        webpage = self._webpage_read_content(
            full_response, url, video_id, prefix=first_bytes)

        if '<title>DPG Media Privacy Gate</title>' in webpage:
            webpage = self._download_webpage(url, video_id)

        # Test if the URL is for self-hosted instances
        if not is_intentional:
            from ..extractor import gen_selfhosted_extractor_classes
            _ie = next((ie for ie in gen_selfhosted_extractor_classes()
                        if ie._is_probe_enabled(self._downloader) and ie._probe_selfhosted_service(self, url, host, webpage)), None)
            if _ie:
                return self.url_result(url, ie=_ie.ie_key())

        self.report_extraction(video_id)

        # Is it an RSS feed, a SMIL file, an XSPF playlist or a MPD manifest?
        try:
            try:
                doc = compat_etree_fromstring(webpage)
            except compat_xml_parse_error:
                doc = compat_etree_fromstring(webpage.encode('utf-8'))
            if doc.tag == 'rss':
                self.report_detected('RSS feed')
                return self._extract_rss(url, video_id, doc)
            elif doc.tag == 'SmoothStreamingMedia':
                info_dict['formats'], info_dict['subtitles'] = self._parse_ism_formats_and_subtitles(doc, url)
                self.report_detected('ISM manifest')
                self._sort_formats(info_dict['formats'])
                return info_dict
            elif re.match(r'^(?:{[^}]+})?smil$', doc.tag):
                smil = self._parse_smil(doc, url, video_id)
                self.report_detected('SMIL file')
                self._sort_formats(smil['formats'])
                return smil
            elif doc.tag == '{http://xspf.org/ns/0/}playlist':
                self.report_detected('XSPF playlist')
                return self.playlist_result(
                    self._parse_xspf(
                        doc, video_id, xspf_url=url,
                        xspf_base_url=full_response.geturl()),
                    video_id)
            elif re.match(r'(?i)^(?:{[^}]+})?MPD$', doc.tag):
                info_dict['formats'], info_dict['subtitles'] = self._parse_mpd_formats_and_subtitles(
                    doc,
                    mpd_base_url=full_response.geturl().rpartition('/')[0],
                    mpd_url=url)
                self.report_detected('DASH manifest')
                self._sort_formats(info_dict['formats'])
                return info_dict
            elif re.match(r'^{http://ns\.adobe\.com/f4m/[12]\.0}manifest$', doc.tag):
                info_dict['formats'] = self._parse_f4m_formats(doc, url, video_id)
                self.report_detected('F4M manifest')
                self._sort_formats(info_dict['formats'])
                return info_dict
        except compat_xml_parse_error:
            pass

        # Is it a Camtasia project?
        camtasia_res = self._extract_camtasia(url, video_id, webpage)
        if camtasia_res is not None:
            self.report_detected('Camtasia video')
            return camtasia_res

        # Sometimes embedded video player is hidden behind percent encoding
        # (e.g. https://github.com/ytdl-org/youtube-dl/issues/2448)
        # Unescaping the whole page allows to handle those cases in a generic way
        # FIXME: unescaping the whole page may break URLs, commenting out for now.
        # There probably should be a second run of generic extractor on unescaped webpage.
        # webpage = compat_urllib_parse_unquote(webpage)

        # Unescape squarespace embeds to be detected by generic extractor,
        # see https://github.com/ytdl-org/youtube-dl/issues/21294
        webpage = re.sub(
            r'<div[^>]+class=[^>]*?\bsqs-video-wrapper\b[^>]*>',
            lambda x: unescapeHTML(x.group(0)), webpage)

        # it's tempting to parse this further, but you would
        # have to take into account all the variations like
        #   Video Title - Site Name
        #   Site Name | Video Title
        #   Video Title - Tagline | Site Name
        # and so on and so forth; it's just not practical
        video_title = self._og_search_title(
            webpage, default=None) or self._html_extract_title(
            webpage, 'video title', default='video')

        # Try to detect age limit automatically
        age_limit = self._rta_search(webpage)
        # And then there are the jokers who advertise that they use RTA,
        # but actually don't.
        AGE_LIMIT_MARKERS = [
            r'Proudly Labeled <a href="http://www\.rtalabel\.org/" title="Restricted to Adults">RTA</a>',
        ]
        if any(re.search(marker, webpage) for marker in AGE_LIMIT_MARKERS):
            age_limit = 18

        # video uploader is domain name
        video_uploader = self._search_regex(
            r'^(?:https?://)?([^/]*)/.*', url, 'video uploader')

        video_description = self._og_search_description(webpage, default=None)
        video_thumbnail = self._og_search_thumbnail(webpage, default=None)

        info_dict.update({
            'title': video_title,
            'description': video_description,
            'thumbnail': video_thumbnail,
            'age_limit': age_limit,
        })

        waitlist = []
        self._downloader.write_debug('Looking for video embeds')

        # Look for Brightcove Legacy Studio embeds
        bc_urls = BrightcoveLegacyIE._extract_brightcove_urls(webpage)
        if bc_urls:
            entries = [{
                '_type': 'url',
                'url': smuggle_url(bc_url, {'Referer': url}),
                'ie_key': 'BrightcoveLegacy'
            } for bc_url in bc_urls]

            waitlist.append({
                '_type': 'playlist',
                'title': video_title,
                'id': video_id,
                'entries': entries,
            })

        # Look for Brightcove New Studio embeds
        bc_urls = BrightcoveNewIE._extract_urls(self, webpage)
        if bc_urls:
            waitlist.append(self.playlist_from_matches(
                bc_urls, video_id, video_title,
                getter=lambda x: smuggle_url(x, {'referrer': url}),
                ie='BrightcoveNew'))

        # Look for Nexx embeds
        nexx_urls = NexxIE._extract_urls(webpage)
        if nexx_urls:
            waitlist.append(self.playlist_from_matches(nexx_urls, video_id, video_title, ie=NexxIE.ie_key()))

        # Look for Nexx iFrame embeds
        nexx_embed_urls = NexxEmbedIE._extract_urls(webpage)
        if nexx_embed_urls:
            waitlist.append(self.playlist_from_matches(nexx_embed_urls, video_id, video_title, ie=NexxEmbedIE.ie_key()))

        # Look for ThePlatform embeds
        tp_urls = ThePlatformIE._extract_urls(webpage)
        if tp_urls:
            waitlist.append(self.playlist_from_matches(tp_urls, video_id, video_title, ie='ThePlatform'))

        arc_urls = ArcPublishingIE._extract_urls(webpage)
        if arc_urls:
            waitlist.append(self.playlist_from_matches(arc_urls, video_id, video_title, ie=ArcPublishingIE.ie_key()))

        mychannels_urls = MedialaanIE._extract_urls(webpage)
        if mychannels_urls:
            waitlist.append(self.playlist_from_matches(
                mychannels_urls, video_id, video_title, ie=MedialaanIE.ie_key()))

        # Look for embedded rtl.nl player
        matches = re.findall(
            r'<iframe[^>]+?src="((?:https?:)?//(?:(?:www|static)\.)?rtl\.nl/(?:system/videoplayer/[^"]+(?:video_)?)?embed[^"]+)"',
            webpage)
        if matches:
            waitlist.append(self.playlist_from_matches(matches, video_id, video_title, ie='RtlNl'))

        vimeo_urls = VimeoIE._extract_urls(url, webpage)
        if vimeo_urls:
            waitlist.append(self.playlist_from_matches(vimeo_urls, video_id, video_title, ie=VimeoIE.ie_key()))

        vhx_url = VHXEmbedIE._extract_url(webpage)
        if vhx_url:
            waitlist.append(self.url_result(vhx_url, VHXEmbedIE.ie_key()))

        # Invidious Instances
        # https://github.com/yt-dlp/yt-dlp/issues/195
        # https://github.com/iv-org/invidious/pull/1730
        youtube_url = self._search_regex(
            r'<link rel="alternate" href="(https://www\.youtube\.com/watch\?v=[0-9A-Za-z_-]{11})"',
            webpage, 'youtube link', default=None)
        if youtube_url:
            waitlist.append(self.url_result(youtube_url, YoutubeIE.ie_key()))

        # Look for YouTube embeds
        youtube_urls = YoutubeIE._extract_urls(webpage)
        if youtube_urls:
            waitlist.append(self.playlist_from_matches(
                youtube_urls, video_id, video_title, ie=YoutubeIE.ie_key()))

        matches = DailymotionIE._extract_urls(webpage)
        if matches:
            waitlist.append(self.playlist_from_matches(matches, video_id, video_title))

        # Look for embedded Dailymotion playlist player (#3822)
        m = re.search(
            r'<iframe[^>]+?src=(["\'])(?P<url>(?:https?:)?//(?:www\.)?dailymotion\.[a-z]{2,3}/widget/jukebox\?.+?)\1', webpage)
        if m:
            playlists = re.findall(
                r'list\[\]=/playlist/([^/]+)/', unescapeHTML(m.group('url')))
            if playlists:
                waitlist.append(self.playlist_from_matches(
                    playlists, video_id, video_title, lambda p: '//dailymotion.com/playlist/%s' % p))

        # Look for DailyMail embeds
        dailymail_urls = DailyMailIE._extract_urls(webpage)
        if dailymail_urls:
            waitlist.append(self.playlist_from_matches(
                dailymail_urls, video_id, video_title, ie=DailyMailIE.ie_key()))

        # Look for Teachable embeds, must be before Wistia
        teachable_url = TeachableIE._extract_url(webpage, url)
        if teachable_url:
            waitlist.append(self.url_result(teachable_url))

        # Look for embedded Wistia player
        wistia_urls = WistiaIE._extract_urls(webpage)
        if wistia_urls:
            playlist = self.playlist_from_matches(wistia_urls, video_id, video_title, ie=WistiaIE.ie_key())
            for entry in playlist['entries']:
                entry.update({
                    '_type': 'url_transparent',
                    'uploader': video_uploader,
                })
            waitlist.append(playlist)

        # Look for SVT player
        svt_url = SVTIE._extract_url(webpage)
        if svt_url:
            waitlist.append(self.url_result(svt_url, 'SVT'))

        # Look for Bandcamp pages with custom domain
        mobj = re.search(r'<meta property="og:url"[^>]*?content="(.*?bandcamp\.com.*?)"', webpage)
        if mobj is not None:
            burl = unescapeHTML(mobj.group(1))
            # Don't set the extractor because it can be a track url or an album
            waitlist.append(self.url_result(burl))

        # Look for embedded Vevo player
        mobj = re.search(
            r'<iframe[^>]+?src=(["\'])(?P<url>(?:https?:)?//(?:cache\.)?vevo\.com/.+?)\1', webpage)
        if mobj is not None:
            waitlist.append(self.url_result(mobj.group('url')))

        # Look for embedded Viddler player
        mobj = re.search(
            r'<(?:iframe[^>]+?src|param[^>]+?value)=(["\'])(?P<url>(?:https?:)?//(?:www\.)?viddler\.com/(?:embed|player)/.+?)\1',
            webpage)
        if mobj is not None:
            waitlist.append(self.url_result(mobj.group('url')))

        # Look for NYTimes player
        mobj = re.search(
            r'<iframe[^>]+src=(["\'])(?P<url>(?:https?:)?//graphics8\.nytimes\.com/bcvideo/[^/]+/iframe/embed\.html.+?)\1>',
            webpage)
        if mobj is not None:
            waitlist.append(self.url_result(mobj.group('url')))

        # Look for Libsyn player
        mobj = re.search(
            r'<iframe[^>]+src=(["\'])(?P<url>(?:https?:)?//html5-player\.libsyn\.com/embed/.+?)\1', webpage)
        if mobj is not None:
            waitlist.append(self.url_result(mobj.group('url')))

        # Look for Ooyala videos
        mobj = (re.search(r'player\.ooyala\.com/[^"?]+[?#][^"]*?(?:embedCode|ec)=(?P<ec>[^"&]+)', webpage)
                or re.search(r'OO\.Player\.create\([\'"].*?[\'"],\s*[\'"](?P<ec>.{32})[\'"]', webpage)
                or re.search(r'OO\.Player\.create\.apply\(\s*OO\.Player\s*,\s*op\(\s*\[\s*[\'"][^\'"]*[\'"]\s*,\s*[\'"](?P<ec>.{32})[\'"]', webpage)
                or re.search(r'SBN\.VideoLinkset\.ooyala\([\'"](?P<ec>.{32})[\'"]\)', webpage)
                or re.search(r'data-ooyala-video-id\s*=\s*[\'"](?P<ec>.{32})[\'"]', webpage))
        if mobj is not None:
            embed_token = self._search_regex(
                r'embedToken[\'"]?\s*:\s*[\'"]([^\'"]+)',
                webpage, 'ooyala embed token', default=None)
            waitlist.append(OoyalaIE._build_url_result(smuggle_url(
                mobj.group('ec'), {
                    'domain': url,
                    'embed_token': embed_token,
                })))

        # Look for multiple Ooyala embeds on SBN network websites
        mobj = re.search(r'SBN\.VideoLinkset\.entryGroup\((\[.*?\])', webpage)
        if mobj is not None:
            embeds = self._parse_json(mobj.group(1), video_id, fatal=False)
            if embeds:
                waitlist.append(self.playlist_from_matches(
                    embeds, video_id, video_title,
                    getter=lambda v: OoyalaIE._url_for_embed_code(smuggle_url(v['provider_video_id'], {'domain': url})), ie='Ooyala'))

        # Look for Aparat videos
        mobj = re.search(r'<iframe .*?src="(http://www\.aparat\.com/video/[^"]+)"', webpage)
        if mobj is not None:
            waitlist.append(self.url_result(mobj.group(1), 'Aparat'))

        # Look for MPORA videos
        mobj = re.search(r'<iframe .*?src="(http://mpora\.(?:com|de)/videos/[^"]+)"', webpage)
        if mobj is not None:
            waitlist.append(self.url_result(mobj.group(1), 'Mpora'))

        # Look for embedded Facebook player
        facebook_urls = FacebookIE._extract_urls(webpage)
        if facebook_urls:
            waitlist.append(self.playlist_from_matches(facebook_urls, video_id, video_title))

        # Look for embedded VK player
        mobj = re.search(r'<iframe[^>]+?src=(["\'])(?P<url>https?://vk\.com/video_ext\.php.+?)\1', webpage)
        if mobj is not None:
            waitlist.append(self.url_result(mobj.group('url'), 'VK'))

        # Look for embedded Odnoklassniki player
        odnoklassniki_url = OdnoklassnikiIE._extract_url(webpage)
        if odnoklassniki_url:
            waitlist.append(self.url_result(odnoklassniki_url, OdnoklassnikiIE.ie_key()))

        # Look for sibnet embedded player
        sibnet_urls = VKIE._extract_sibnet_urls(webpage)
        if sibnet_urls:
            waitlist.append(self.playlist_from_matches(sibnet_urls, video_id, video_title))

        # Look for embedded ivi player
        mobj = re.search(r'<embed[^>]+?src=(["\'])(?P<url>https?://(?:www\.)?ivi\.ru/video/player.+?)\1', webpage)
        if mobj is not None:
            waitlist.append(self.url_result(mobj.group('url'), 'Ivi'))

        # Look for embedded Huffington Post player
        mobj = re.search(
            r'<iframe[^>]+?src=(["\'])(?P<url>https?://embed\.live\.huffingtonpost\.com/.+?)\1', webpage)
        if mobj is not None:
            waitlist.append(self.url_result(mobj.group('url'), 'HuffPost'))

        # Look for embed.ly
        mobj = re.search(r'class=["\']embedly-card["\'][^>]href=["\'](?P<url>[^"\']+)', webpage)
        if mobj is not None:
            waitlist.append(self.url_result(mobj.group('url')))
        mobj = re.search(r'class=["\']embedly-embed["\'][^>]src=["\'][^"\']*url=(?P<url>[^&]+)', webpage)
        if mobj is not None:
            waitlist.append(self.url_result(compat_urllib_parse_unquote(mobj.group('url'))))

        # Look for funnyordie embed
        matches = re.findall(r'<iframe[^>]+?src="(https?://(?:www\.)?funnyordie\.com/embed/[^"]+)"', webpage)
        if matches:
            waitlist.append(self.playlist_from_matches(
                matches, video_id, video_title, getter=unescapeHTML, ie='FunnyOrDie'))

        # Look for Simplecast embeds
        simplecast_urls = SimplecastIE._extract_urls(webpage)
        if simplecast_urls:
            waitlist.append(self.playlist_from_matches(
                simplecast_urls, video_id, video_title))

        # Look for BBC iPlayer embed
        matches = re.findall(r'setPlaylist\("(https?://www\.bbc\.co\.uk/iplayer/[^/]+/[\da-z]{8})"\)', webpage)
        if matches:
            waitlist.append(self.playlist_from_matches(matches, video_id, video_title, ie='BBCCoUk'))

        # Look for embedded RUTV player
        rutv_url = RUTVIE._extract_url(webpage)
        if rutv_url:
            waitlist.append(self.url_result(rutv_url, 'RUTV'))

        # Look for embedded TVC player
        tvc_url = TVCIE._extract_url(webpage)
        if tvc_url:
            waitlist.append(self.url_result(tvc_url, 'TVC'))

        # Look for embedded SportBox player
        sportbox_urls = SportBoxIE._extract_urls(webpage)
        if sportbox_urls:
            waitlist.append(self.playlist_from_matches(sportbox_urls, video_id, video_title, ie=SportBoxIE.ie_key()))

        # Look for embedded XHamster player
        xhamster_urls = XHamsterEmbedIE._extract_urls(webpage)
        if xhamster_urls:
            waitlist.append(self.playlist_from_matches(xhamster_urls, video_id, video_title, ie='XHamsterEmbed'))

        # Look for embedded TNAFlixNetwork player
        tnaflix_urls = TNAFlixNetworkEmbedIE._extract_urls(webpage)
        if tnaflix_urls:
            waitlist.append(self.playlist_from_matches(tnaflix_urls, video_id, video_title, ie=TNAFlixNetworkEmbedIE.ie_key()))

        # Look for embedded PornHub player
        pornhub_urls = PornHubIE._extract_urls(webpage)
        if pornhub_urls:
            waitlist.append(self.playlist_from_matches(pornhub_urls, video_id, video_title, ie=PornHubIE.ie_key()))

        # Look for embedded DrTuber player
        drtuber_urls = DrTuberIE._extract_urls(webpage)
        if drtuber_urls:
            waitlist.append(self.playlist_from_matches(drtuber_urls, video_id, video_title, ie=DrTuberIE.ie_key()))

        # Look for embedded RedTube player
        redtube_urls = RedTubeIE._extract_urls(webpage)
        if redtube_urls:
            waitlist.append(self.playlist_from_matches(redtube_urls, video_id, video_title, ie=RedTubeIE.ie_key()))

        # Look for embedded Tube8 player
        tube8_urls = Tube8IE._extract_urls(webpage)
        if tube8_urls:
            waitlist.append(self.playlist_from_matches(tube8_urls, video_id, video_title, ie=Tube8IE.ie_key()))

        # Look for embedded Mofosex player
        mofosex_urls = MofosexEmbedIE._extract_urls(webpage)
        if mofosex_urls:
            waitlist.append(self.playlist_from_matches(mofosex_urls, video_id, video_title, ie=MofosexEmbedIE.ie_key()))

        # Look for embedded Spankwire player
        spankwire_urls = SpankwireIE._extract_urls(webpage)
        if spankwire_urls:
            waitlist.append(self.playlist_from_matches(spankwire_urls, video_id, video_title, ie=SpankwireIE.ie_key()))

        # Look for embedded YouPorn player
        youporn_urls = YouPornIE._extract_urls(webpage)
        if youporn_urls:
            waitlist.append(self.playlist_from_matches(youporn_urls, video_id, video_title, ie=YouPornIE.ie_key()))

        # Look for embedded Tvigle player
        mobj = re.search(
            r'<iframe[^>]+?src=(["\'])(?P<url>(?:https?:)?//cloud\.tvigle\.ru/video/.+?)\1', webpage)
        if mobj is not None:
            waitlist.append(self.url_result(mobj.group('url'), 'Tvigle'))

        # Look for embedded TED player
        ted_urls = TedEmbedIE._extract_urls(webpage)
        if ted_urls:
            waitlist.append(self.playlist_from_matches(ted_urls, video_id, video_title, ie=TedEmbedIE.ie_key()))

        # Look for embedded Ustream videos
        ustream_url = UstreamIE._extract_url(webpage)
        if ustream_url:
            waitlist.append(self.url_result(ustream_url, UstreamIE.ie_key()))

        # Look for embedded arte.tv player
        arte_urls = ArteTVEmbedIE._extract_urls(webpage)
        if arte_urls:
            waitlist.append(self.playlist_from_matches(arte_urls, video_id, video_title))

        # Look for embedded francetv player
        mobj = re.search(
            r'<iframe[^>]+?src=(["\'])(?P<url>(?:https?://)?embed\.francetv\.fr/\?ue=.+?)\1',
            webpage)
        if mobj is not None:
            waitlist.append(self.url_result(mobj.group('url')))

        # Look for embedded Myvi.ru player
        myvi_url = MyviIE._extract_url(webpage)
        if myvi_url:
            waitlist.append(self.url_result(myvi_url))

        # Look for embedded soundcloud player
        soundcloud_urls = SoundcloudEmbedIE._extract_urls(webpage)
        if soundcloud_urls:
            waitlist.append(self.playlist_from_matches(soundcloud_urls, video_id, video_title, getter=unescapeHTML))

        # Look for tunein player
        tunein_urls = TuneInBaseIE._extract_urls(webpage)
        if tunein_urls:
            waitlist.append(self.playlist_from_matches(tunein_urls, video_id, video_title))

        # Look for embedded mtvservices player
        mtvservices_url = MTVServicesEmbeddedIE._extract_url(webpage)
        if mtvservices_url:
            waitlist.append(self.url_result(mtvservices_url, ie='MTVServicesEmbedded'))

        # Look for embedded yahoo player
        mobj = re.search(
            r'<iframe[^>]+?src=(["\'])(?P<url>https?://(?:screen|movies)\.yahoo\.com/.+?\.html\?format=embed)\1',
            webpage)
        if mobj is not None:
            waitlist.append(self.url_result(mobj.group('url'), 'Yahoo'))

        # Look for embedded sbs.com.au player
        mobj = re.search(
            r'''(?x)
            (?:
                <meta\s+property="og:video"\s+content=|
                <iframe[^>]+?src=
            )
            (["\'])(?P<url>https?://(?:www\.)?sbs\.com\.au/ondemand/video/.+?)\1''',
            webpage)
        if mobj is not None:
            waitlist.append(self.url_result(mobj.group('url'), 'SBS'))

        # Look for embedded Cinchcast player
        mobj = re.search(
            r'<iframe[^>]+?src=(["\'])(?P<url>https?://player\.cinchcast\.com/.+?)\1',
            webpage)
        if mobj is not None:
            waitlist.append(self.url_result(mobj.group('url'), 'Cinchcast'))

        mobj = re.search(
            r'<iframe[^>]+?src=(["\'])(?P<url>https?://m(?:lb)?\.mlb\.com/shared/video/embed/embed\.html\?.+?)\1',
            webpage)
        if not mobj:
            mobj = re.search(
                r'data-video-link=["\'](?P<url>http://m\.mlb\.com/video/[^"\']+)',
                webpage)
        if mobj is not None:
            waitlist.append(self.url_result(mobj.group('url'), 'MLB'))

        mobj = re.search(
            r'<(?:iframe|script)[^>]+?src=(["\'])(?P<url>%s)\1' % CondeNastIE.EMBED_URL,
            webpage)
        if mobj is not None:
            waitlist.append(self.url_result(self._proto_relative_url(mobj.group('url'), scheme='http:'), 'CondeNast'))

        mobj = re.search(
            r'<iframe[^>]+src="(?P<url>https?://(?:new\.)?livestream\.com/[^"]+/player[^"]+)"',
            webpage)
        if mobj is not None:
            waitlist.append(self.url_result(mobj.group('url'), 'Livestream'))

        # Look for Zapiks embed
        mobj = re.search(
            r'<iframe[^>]+src="(?P<url>https?://(?:www\.)?zapiks\.fr/index\.php\?.+?)"', webpage)
        if mobj is not None:
            waitlist.append(self.url_result(mobj.group('url'), 'Zapiks'))

        # Look for Kaltura embeds
        kaltura_urls = KalturaIE._extract_urls(webpage)
        if kaltura_urls:
            waitlist.append(self.playlist_from_matches(
                kaltura_urls, video_id, video_title,
                getter=lambda x: smuggle_url(x, {'source_url': url}),
                ie=KalturaIE.ie_key()))

        # Look for EaglePlatform embeds
        eagleplatform_url = EaglePlatformIE._extract_url(webpage)
        if eagleplatform_url:
            waitlist.append(self.url_result(smuggle_url(eagleplatform_url, {'referrer': url}), EaglePlatformIE.ie_key()))

        # Look for ClipYou (uses EaglePlatform) embeds
        mobj = re.search(
            r'<iframe[^>]+src="https?://(?P<host>media\.clipyou\.ru)/index/player\?.*\brecord_id=(?P<id>\d+).*"', webpage)
        if mobj is not None:
            waitlist.append(self.url_result('eagleplatform:%(host)s:%(id)s' % mobj.groupdict(), 'EaglePlatform'))

        # Look for Pladform embeds
        pladform_url = PladformIE._extract_url(webpage)
        if pladform_url:
            waitlist.append(self.url_result(pladform_url))

        # Look for Videomore embeds
        videomore_url = VideomoreIE._extract_url(webpage)
        if videomore_url:
            waitlist.append(self.url_result(videomore_url))

        # Look for Webcaster embeds
        webcaster_url = WebcasterFeedIE._extract_url(self, webpage)
        if webcaster_url:
            waitlist.append(self.url_result(webcaster_url, ie=WebcasterFeedIE.ie_key()))

        # Look for Playwire embeds
        mobj = re.search(
            r'<script[^>]+data-config=(["\'])(?P<url>(?:https?:)?//config\.playwire\.com/.+?)\1', webpage)
        if mobj is not None:
            waitlist.append(self.url_result(mobj.group('url')))

<<<<<<< HEAD
        # Look for 5min embeds
        mobj = re.search(
            r'<meta[^>]+property="og:video"[^>]+content="https?://embed\.5min\.com/(?P<id>[0-9]+)/?', webpage)
        if mobj is not None:
            waitlist.append(self.url_result('5min:%s' % mobj.group('id'), 'FiveMin'))

=======
>>>>>>> 2068a603
        # Look for Crooks and Liars embeds
        mobj = re.search(
            r'<(?:iframe[^>]+src|param[^>]+value)=(["\'])(?P<url>(?:https?:)?//embed\.crooksandliars\.com/(?:embed|v)/.+?)\1', webpage)
        if mobj is not None:
            waitlist.append(self.url_result(mobj.group('url')))

        # Look for NBC Sports VPlayer embeds
        nbc_sports_url = NBCSportsVPlayerIE._extract_url(webpage)
        if nbc_sports_url:
            waitlist.append(self.url_result(nbc_sports_url, 'NBCSportsVPlayer'))

        # Look for NBC News embeds
        nbc_news_embed_url = re.search(
            r'<iframe[^>]+src=(["\'])(?P<url>(?:https?:)?//www\.nbcnews\.com/widget/video-embed/[^"\']+)\1', webpage)
        if nbc_news_embed_url:
            waitlist.append(self.url_result(nbc_news_embed_url.group('url'), 'NBCNews'))

        # Look for Google Drive embeds
        google_drive_url = GoogleDriveIE._extract_url(webpage)
        if google_drive_url:
            waitlist.append(self.url_result(google_drive_url, 'GoogleDrive'))

        # Look for UDN embeds
        mobj = re.search(
            r'<iframe[^>]+src="(?:https?:)?(?P<url>%s)"' % UDNEmbedIE._PROTOCOL_RELATIVE_VALID_URL, webpage)
        if mobj is not None:
            return self.url_result(
                compat_urlparse.urljoin(url, mobj.group('url')), 'UDNEmbed')

        # Look for Senate ISVP iframe
        senate_isvp_url = SenateISVPIE._search_iframe_url(webpage)
        if senate_isvp_url:
            waitlist.append(self.url_result(senate_isvp_url, 'SenateISVP'))

        # Look for Kinja embeds
        kinja_embed_urls = KinjaEmbedIE._extract_urls(webpage, url)
        if kinja_embed_urls:
            return self.playlist_from_matches(
                kinja_embed_urls, video_id, video_title)

        # Look for OnionStudios embeds
        onionstudios_url = OnionStudiosIE._extract_url(webpage)
        if onionstudios_url:
            waitlist.append(self.url_result(onionstudios_url))

        # Look for Blogger embeds
        blogger_urls = BloggerIE._extract_urls(webpage)
        if blogger_urls:
            return self.playlist_from_matches(blogger_urls, video_id, video_title, ie=BloggerIE.ie_key())

        # Look for ViewLift embeds
        viewlift_url = ViewLiftEmbedIE._extract_url(webpage)
        if viewlift_url:
            waitlist.append(self.url_result(viewlift_url))

        # Look for JWPlatform embeds
        jwplatform_urls = JWPlatformIE._extract_urls(webpage)
        if jwplatform_urls:
            waitlist.append(self.playlist_from_matches(jwplatform_urls, video_id, video_title, ie=JWPlatformIE.ie_key()))

        # Look for Digiteka embeds
        digiteka_url = DigitekaIE._extract_url(webpage)
        if digiteka_url:
            waitlist.append(self.url_result(self._proto_relative_url(digiteka_url), DigitekaIE.ie_key()))

        # Look for Arkena embeds
        arkena_url = ArkenaIE._extract_url(webpage)
        if arkena_url:
            waitlist.append(self.url_result(arkena_url, ArkenaIE.ie_key()))

        # Look for Piksel embeds
        piksel_url = PikselIE._extract_url(webpage)
        if piksel_url:
            waitlist.append(self.url_result(piksel_url, PikselIE.ie_key()))

        # Look for Limelight embeds
        limelight_urls = LimelightBaseIE._extract_urls(webpage, url)
        if limelight_urls:
            waitlist.append(self.playlist_result(
                limelight_urls, video_id, video_title, video_description))

        # Look for Anvato embeds
        anvato_urls = AnvatoIE._extract_urls(self, webpage, video_id)
        if anvato_urls:
            waitlist.append(self.playlist_result(
                anvato_urls, video_id, video_title, video_description))

        # Look for AdobeTVVideo embeds
        mobj = re.search(
            r'<iframe[^>]+src=[\'"]((?:https?:)?//video\.tv\.adobe\.com/v/\d+[^"]+)[\'"]',
            webpage)
        if mobj is not None:
            waitlist.append(self.url_result(
                self._proto_relative_url(unescapeHTML(mobj.group(1))),
                'AdobeTVVideo'))

        # Look for Vine embeds
        mobj = re.search(
            r'<iframe[^>]+src=[\'"]((?:https?:)?//(?:www\.)?vine\.co/v/[^/]+/embed/(?:simple|postcard))',
            webpage)
        if mobj is not None:
            waitlist.append(self.url_result(
                self._proto_relative_url(unescapeHTML(mobj.group(1))), 'Vine'))

        # Look for VODPlatform embeds
        mobj = re.search(
            r'<iframe[^>]+src=(["\'])(?P<url>(?:https?:)?//(?:(?:www\.)?vod-platform\.net|embed\.kwikmotion\.com)/[eE]mbed/.+?)\1',
            webpage)
        if mobj is not None:
            waitlist.append(self.url_result(
                self._proto_relative_url(unescapeHTML(mobj.group('url'))), 'VODPlatform'))

        # Look for Mangomolo embeds
        mobj = re.search(
            r'''(?x)<iframe[^>]+src=(["\'])(?P<url>(?:https?:)?//
                (?:
                    admin\.mangomolo\.com/analytics/index\.php/customers/embed|
                    player\.mangomolo\.com/v1
                )/
                (?:
                    video\?.*?\bid=(?P<video_id>\d+)|
                    (?:index|live)\?.*?\bchannelid=(?P<channel_id>(?:[A-Za-z0-9+/=]|%2B|%2F|%3D)+)
                ).+?)\1''', webpage)
        if mobj is not None:
            info = {
                '_type': 'url_transparent',
                'url': self._proto_relative_url(unescapeHTML(mobj.group('url'))),
                'title': video_title,
                'description': video_description,
                'thumbnail': video_thumbnail,
                'uploader': video_uploader,
            }
            video_id = mobj.group('video_id')
            if video_id:
                info.update({
                    'ie_key': 'MangomoloVideo',
                    'id': video_id,
                })
            else:
                info.update({
                    'ie_key': 'MangomoloLive',
                    'id': mobj.group('channel_id'),
                })
            waitlist.append(info)

        # Look for Instagram embeds
        instagram_embed_url = InstagramIE._extract_embed_url(webpage)
        if instagram_embed_url is not None:
            waitlist.append(self.url_result(
                self._proto_relative_url(instagram_embed_url), InstagramIE.ie_key()))

        # Look for 3Q SDN embeds
        threeqsdn_url = ThreeQSDNIE._extract_url(webpage)
        if threeqsdn_url:
            waitlist.append({
                '_type': 'url_transparent',
                'ie_key': ThreeQSDNIE.ie_key(),
                'url': self._proto_relative_url(threeqsdn_url),
                'title': video_title,
                'description': video_description,
                'thumbnail': video_thumbnail,
                'uploader': video_uploader,
            })

        # Look for VBOX7 embeds
        vbox7_url = Vbox7IE._extract_url(webpage)
        if vbox7_url:
            waitlist.append(self.url_result(vbox7_url, Vbox7IE.ie_key()))

        # Look for DBTV embeds
        dbtv_urls = DBTVIE._extract_urls(webpage)
        if dbtv_urls:
            waitlist.append(self.playlist_from_matches(dbtv_urls, video_id, video_title, ie=DBTVIE.ie_key()))

        # Look for Videa embeds
        videa_urls = VideaIE._extract_urls(webpage)
        if videa_urls:
            waitlist.append(self.playlist_from_matches(videa_urls, video_id, video_title, ie=VideaIE.ie_key()))

        # Look for 20 minuten embeds
        twentymin_urls = TwentyMinutenIE._extract_urls(webpage)
        if twentymin_urls:
            waitlist.append(self.playlist_from_matches(
                twentymin_urls, video_id, video_title, ie=TwentyMinutenIE.ie_key()))

        # Look for VideoPress embeds
        videopress_urls = VideoPressIE._extract_urls(webpage)
        if videopress_urls:
            waitlist.append(self.playlist_from_matches(
                videopress_urls, video_id, video_title, ie=VideoPressIE.ie_key()))

        # Look for Rutube embeds
        rutube_urls = RutubeIE._extract_urls(webpage)
        if rutube_urls:
            waitlist.append(self.playlist_from_matches(
                rutube_urls, video_id, video_title, ie=RutubeIE.ie_key()))

        # Look for Glomex embeds
        glomex_urls = list(GlomexEmbedIE._extract_urls(webpage, url))
        if glomex_urls:
            return self.playlist_from_matches(
                glomex_urls, video_id, video_title, ie=GlomexEmbedIE.ie_key())

        # Look for megatv.com embeds
        megatvcom_urls = list(MegaTVComEmbedIE._extract_urls(webpage))
        if megatvcom_urls:
            return self.playlist_from_matches(
                megatvcom_urls, video_id, video_title, ie=MegaTVComEmbedIE.ie_key())

        # Look for WashingtonPost embeds
        wapo_urls = WashingtonPostIE._extract_urls(webpage)
        if wapo_urls:
            waitlist.append(self.playlist_from_matches(
                wapo_urls, video_id, video_title, ie=WashingtonPostIE.ie_key()))

        # Look for Mediaset embeds
        mediaset_urls = MediasetIE._extract_urls(self, webpage)
        if mediaset_urls:
            waitlist.append(self.playlist_from_matches(
                mediaset_urls, video_id, video_title, ie=MediasetIE.ie_key()))

        # Look for JOJ.sk embeds
        joj_urls = JojIE._extract_urls(webpage)
        if joj_urls:
            waitlist.append(self.playlist_from_matches(
                joj_urls, video_id, video_title, ie=JojIE.ie_key()))

        # Look for megaphone.fm embeds
        mpfn_urls = MegaphoneIE._extract_urls(webpage)
        if mpfn_urls:
            waitlist.append(self.playlist_from_matches(
                mpfn_urls, video_id, video_title, ie=MegaphoneIE.ie_key()))

        # Look for vzaar embeds
        vzaar_urls = VzaarIE._extract_urls(webpage)
        if vzaar_urls:
            waitlist.append(self.playlist_from_matches(
                vzaar_urls, video_id, video_title, ie=VzaarIE.ie_key()))

        channel9_urls = Channel9IE._extract_urls(webpage)
        if channel9_urls:
            waitlist.append(self.playlist_from_matches(
                channel9_urls, video_id, video_title, ie=Channel9IE.ie_key()))

        vshare_urls = VShareIE._extract_urls(webpage)
        if vshare_urls:
            waitlist.append(self.playlist_from_matches(
                vshare_urls, video_id, video_title, ie=VShareIE.ie_key()))

        # Look for Mediasite embeds
        mediasite_urls = MediasiteIE._extract_urls(webpage)
        if mediasite_urls:
            entries = [
                self.url_result(smuggle_url(
                    compat_urlparse.urljoin(url, mediasite_url),
                    {'UrlReferrer': url}), ie=MediasiteIE.ie_key())
                for mediasite_url in mediasite_urls]
            waitlist.append(self.playlist_result(entries, video_id, video_title))

        springboardplatform_urls = SpringboardPlatformIE._extract_urls(webpage)
        if springboardplatform_urls:
            waitlist.append(self.playlist_from_matches(
                springboardplatform_urls, video_id, video_title,
                ie=SpringboardPlatformIE.ie_key()))

        yapfiles_urls = YapFilesIE._extract_urls(webpage)
        if yapfiles_urls:
            waitlist.append(self.playlist_from_matches(
                yapfiles_urls, video_id, video_title, ie=YapFilesIE.ie_key()))

        vice_urls = ViceIE._extract_urls(webpage)
        if vice_urls:
            waitlist.append(self.playlist_from_matches(
                vice_urls, video_id, video_title, ie=ViceIE.ie_key()))

        xfileshare_urls = XFileShareIE._extract_urls(webpage)
        if xfileshare_urls:
            waitlist.append(self.playlist_from_matches(
                xfileshare_urls, video_id, video_title, ie=XFileShareIE.ie_key()))

        cloudflarestream_urls = CloudflareStreamIE._extract_urls(webpage)
        if cloudflarestream_urls:
            waitlist.append(self.playlist_from_matches(
                cloudflarestream_urls, video_id, video_title, ie=CloudflareStreamIE.ie_key()))

        peertube_urls = PeerTubeIE._extract_urls(webpage, url)
        if peertube_urls:
            waitlist.append(self.playlist_from_matches(
                peertube_urls, video_id, video_title, ie=PeerTubeIE.ie_key()))

        indavideo_urls = IndavideoEmbedIE._extract_urls(webpage)
        if indavideo_urls:
            waitlist.append(self.playlist_from_matches(
                indavideo_urls, video_id, video_title, ie=IndavideoEmbedIE.ie_key()))

        apa_urls = APAIE._extract_urls(webpage)
        if apa_urls:
            waitlist.append(self.playlist_from_matches(
                apa_urls, video_id, video_title, ie=APAIE.ie_key()))

        foxnews_urls = FoxNewsIE._extract_urls(webpage)
        if foxnews_urls:
            waitlist.append(self.playlist_from_matches(
                foxnews_urls, video_id, video_title, ie=FoxNewsIE.ie_key()))

        sharevideos_urls = [sharevideos_mobj.group('url') for sharevideos_mobj in re.finditer(
            r'<iframe[^>]+?\bsrc\s*=\s*(["\'])(?P<url>(?:https?:)?//embed\.share-videos\.se/auto/embed/\d+\?.*?\buid=\d+.*?)\1',
            webpage)]
        if sharevideos_urls:
            waitlist.append(self.playlist_from_matches(
                sharevideos_urls, video_id, video_title))

        viqeo_urls = ViqeoIE._extract_urls(webpage)
        if viqeo_urls:
            waitlist.append(self.playlist_from_matches(
                viqeo_urls, video_id, video_title, ie=ViqeoIE.ie_key()))

        expressen_urls = ExpressenIE._extract_urls(webpage)
        if expressen_urls:
            waitlist.append(self.playlist_from_matches(
                expressen_urls, video_id, video_title, ie=ExpressenIE.ie_key()))

        zype_urls = ZypeIE._extract_urls(webpage)
        if zype_urls:
            waitlist.append(self.playlist_from_matches(
                zype_urls, video_id, video_title, ie=ZypeIE.ie_key()))

        gedi_urls = GediDigitalIE._extract_urls(webpage)
        if gedi_urls:
            waitlist.append(self.playlist_from_matches(
                gedi_urls, video_id, video_title, ie=GediDigitalIE.ie_key()))

        # Look for RCS media group embeds
        rcs_urls = RCSEmbedsIE._extract_urls(webpage)
        if rcs_urls:
            waitlist.append(self.playlist_from_matches(
                rcs_urls, video_id, video_title, ie=RCSEmbedsIE.ie_key()))

        wimtv_urls = WimTVIE._extract_urls(webpage)
        if wimtv_urls:
            waitlist.append(self.playlist_from_matches(
                wimtv_urls, video_id, video_title, ie=WimTVIE.ie_key()))

        bitchute_urls = BitChuteIE._extract_urls(webpage)
        if bitchute_urls:
            waitlist.append(self.playlist_from_matches(
                bitchute_urls, video_id, video_title, ie=BitChuteIE.ie_key()))

        rumble_urls = RumbleEmbedIE._extract_urls(webpage)
        if len(rumble_urls) == 1:
            waitlist.append(self.url_result(rumble_urls[0], RumbleEmbedIE.ie_key()))
        if rumble_urls:
            waitlist.append(self.playlist_from_matches(
                rumble_urls, video_id, video_title, ie=RumbleEmbedIE.ie_key()))

        # Look for (tvopen|ethnos).gr embeds
        tvopengr_urls = list(TVOpenGrEmbedIE._extract_urls(webpage))
        if tvopengr_urls:
            return self.playlist_from_matches(tvopengr_urls, video_id, video_title, ie=TVOpenGrEmbedIE.ie_key())

        # Look for ert.gr webtv embeds
        ertwebtv_urls = list(ERTWebtvEmbedIE._extract_urls(webpage))
        if len(ertwebtv_urls) == 1:
            return self.url_result(self._proto_relative_url(ertwebtv_urls[0]), video_title=video_title, url_transparent=True)
        elif ertwebtv_urls:
            return self.playlist_from_matches(ertwebtv_urls, video_id, video_title, ie=ERTWebtvEmbedIE.ie_key())

        tvp_urls = TVPEmbedIE._extract_urls(webpage)
        if tvp_urls:
            waitlist.append(self.playlist_from_matches(tvp_urls, video_id, video_title, ie=TVPEmbedIE.ie_key()))

        swipevideo_urls = SwipeVideoIE._extract_urls(webpage)
        if swipevideo_urls:
            waitlist.append(self.playlist_from_matches(swipevideo_urls, video_id, video_title, ie=SwipeVideoIE.ie_key()))

        # Look for MainStreaming embeds
        mainstreaming_urls = MainStreamingIE._extract_urls(webpage)
        if mainstreaming_urls:
            return self.playlist_from_matches(mainstreaming_urls, video_id, video_title, ie=MainStreamingIE.ie_key())

        # Look for Gfycat Embeds
        gfycat_urls = GfycatIE._extract_urls(webpage)
        if gfycat_urls:
            return self.playlist_from_matches(gfycat_urls, video_id, video_title, ie=GfycatIE.ie_key())

        # Look for HTML5 media
        entries = self._parse_html5_media_entries(url, webpage, video_id, m3u8_id='hls')
        if entries:
            self.report_detected('HTML5 media')
            if len(entries) == 1:
                entries[0].update({
                    'id': video_id,
                    'title': video_title,
                })
            else:
                for num, entry in enumerate(entries, start=1):
                    entry.update({
                        'id': '%s-%s' % (video_id, num),
                        'title': '%s (%d)' % (video_title, num),
                    })
            for entry in entries:
                self._sort_formats(entry['formats'])
            waitlist.append(self.playlist_result(entries, video_id, video_title))

        jwplayer_data = self._find_jwplayer_data(
            webpage, video_id, transform_source=js_to_json)
        if jwplayer_data:
            if isinstance(jwplayer_data.get('playlist'), str):
                self.report_detected('JW Player playlist')
                return {
                    **info_dict,
                    '_type': 'url',
                    'ie_key': JWPlatformIE.ie_key(),
                    'url': jwplayer_data['playlist'],
                }
            try:
                info = self._parse_jwplayer_data(
                    jwplayer_data, video_id, require_title=False, base_url=url)
                self.report_detected('JW Player data')
                waitlist.append(merge_dicts(info, info_dict))
            except ExtractorError:
                # See https://github.com/ytdl-org/youtube-dl/pull/16735
                pass

        if len(waitlist) == 1:
            return waitlist[0]
        elif waitlist:
            return self.playlist_result(waitlist, video_id, video_id)

        # Video.js embed
        mobj = re.search(
            r'(?s)\bvideojs\s*\(.+?\.src\s*\(\s*((?:\[.+?\]|{.+?}))\s*\)\s*;',
            webpage)
        if mobj is not None:
            sources = self._parse_json(
                mobj.group(1), video_id, transform_source=js_to_json,
                fatal=False) or []
            if not isinstance(sources, list):
                sources = [sources]
            formats = []
            subtitles = {}
            for source in sources:
                src = source.get('src')
                if not src or not isinstance(src, compat_str):
                    continue
                src = compat_urlparse.urljoin(url, src)
                src_type = source.get('type')
                if isinstance(src_type, compat_str):
                    src_type = src_type.lower()
                ext = determine_ext(src).lower()
                if src_type == 'video/youtube':
                    return self.url_result(src, YoutubeIE.ie_key())
                if src_type == 'application/dash+xml' or ext == 'mpd':
                    fmts, subs = self._extract_mpd_formats_and_subtitles(
                        src, video_id, mpd_id='dash', fatal=False)
                    formats.extend(fmts)
                    self._merge_subtitles(subs, target=subtitles)
                elif src_type == 'application/x-mpegurl' or ext == 'm3u8':
                    fmts, subs = self._extract_m3u8_formats_and_subtitles(
                        src, video_id, 'mp4', entry_protocol='m3u8_native',
                        m3u8_id='hls', fatal=False)
                    formats.extend(fmts)
                    self._merge_subtitles(subs, target=subtitles)
                else:
                    formats.append({
                        'url': src,
                        'ext': (mimetype2ext(src_type)
                                or ext if ext in KNOWN_EXTENSIONS else 'mp4'),
                        'http_headers': {
                            'Referer': full_response.geturl(),
                        },
                    })
            if formats or subtitles:
                self.report_detected('video.js embed')
                self._sort_formats(formats)
                info_dict['formats'] = formats
                info_dict['subtitles'] = subtitles
                return info_dict

        # Looking for http://schema.org/VideoObject
        json_ld = self._search_json_ld(webpage, video_id, default={})
        if json_ld.get('url') not in (url, None):
            self.report_detected('JSON LD')
            if determine_ext(json_ld['url']) == 'm3u8':
                json_ld['formats'], json_ld['subtitles'] = self._extract_m3u8_formats_and_subtitles(
                    json_ld['url'], video_id, 'mp4')
                json_ld.pop('url')
                self._sort_formats(json_ld['formats'])
            else:
                json_ld['_type'] = 'url_transparent'
                json_ld['url'] = smuggle_url(json_ld['url'], {'force_videoid': video_id, 'to_generic': True})
            return merge_dicts(json_ld, info_dict)

        def check_video(vurl):
            if YoutubeIE.suitable(vurl):
                return True
            if RtmpIE.suitable(vurl):
                return True
            vpath = compat_urlparse.urlparse(vurl).path
            vext = determine_ext(vpath)
            return '.' in vpath and vext not in ('swf', 'png', 'jpg', 'srt', 'sbv', 'sub', 'vtt', 'ttml', 'js', 'xml')

        def filter_video(urls):
            return list(filter(check_video, urls))

        # Start with something easy: JW Player in SWFObject
        found = filter_video(re.findall(r'flashvars: [\'"](?:.*&)?file=(http[^\'"&]*)', webpage))
        if found:
            self.report_detected('JW Player in SFWObject')
        else:
            # Look for gorilla-vid style embedding
            found = filter_video(re.findall(r'''(?sx)
                (?:
                    jw_plugins|
                    JWPlayerOptions|
                    jwplayer\s*\(\s*["'][^'"]+["']\s*\)\s*\.setup
                )
                .*?
                ['"]?file['"]?\s*:\s*["\'](.*?)["\']''', webpage))
            if found:
                self.report_detected('JW Player embed')
        if not found:
            # Look for generic KVS player
            found = re.search(r'<script [^>]*?src="https?://.+?/kt_player\.js\?v=(?P<ver>(?P<maj_ver>\d+)(\.\d+)+)".*?>', webpage)
            if found:
                self.report_detected('KWS Player')
                if found.group('maj_ver') not in ['4', '5']:
                    self.report_warning('Untested major version (%s) in player engine--Download may fail.' % found.group('ver'))
                flashvars = re.search(r'(?ms)<script.*?>.*?var\s+flashvars\s*=\s*(\{.*?\});.*?</script>', webpage)
                flashvars = self._parse_json(flashvars.group(1), video_id, transform_source=js_to_json)

                # extract the part after the last / as the display_id from the
                # canonical URL.
                display_id = self._search_regex(
                    r'(?:<link href="https?://[^"]+/(.+?)/?" rel="canonical"\s*/?>'
                    r'|<link rel="canonical" href="https?://[^"]+/(.+?)/?"\s*/?>)',
                    webpage, 'display_id', fatal=False
                )
                title = self._html_search_regex(r'<(?:h1|title)>(?:Video: )?(.+?)</(?:h1|title)>', webpage, 'title')

                thumbnail = flashvars['preview_url']
                if thumbnail.startswith('//'):
                    protocol, _, _ = url.partition('/')
                    thumbnail = protocol + thumbnail

                url_keys = list(filter(re.compile(r'video_url|video_alt_url\d*').fullmatch, flashvars.keys()))
                formats = []
                for key in url_keys:
                    if '/get_file/' not in flashvars[key]:
                        continue
                    format_id = flashvars.get(f'{key}_text', key)
                    formats.append({
                        'url': self._kvs_getrealurl(flashvars[key], flashvars['license_code']),
                        'format_id': format_id,
                        'ext': 'mp4',
                        **(parse_resolution(format_id) or parse_resolution(flashvars[key]))
                    })
                    if not formats[-1].get('height'):
                        formats[-1]['quality'] = 1

                self._sort_formats(formats)

                return {
                    'id': flashvars['video_id'],
                    'display_id': display_id,
                    'title': title,
                    'thumbnail': thumbnail,
                    'formats': formats,
                }
        if not found:
            # Broaden the search a little bit
            found = filter_video(re.findall(r'[^A-Za-z0-9]?(?:file|source)=(http[^\'"&]*)', webpage))
            if found:
                self.report_detected('video file')
        if not found:
            # Broaden the findall a little bit: JWPlayer JS loader
            found = filter_video(re.findall(
                r'[^A-Za-z0-9]?(?:file|video_url)["\']?:\s*["\'](http(?![^\'"]+\.[0-9]+[\'"])[^\'"]+)["\']', webpage))
            if found:
                self.report_detected('JW Player JS loader')
        if not found:
            # Flow player
            found = filter_video(re.findall(r'''(?xs)
                flowplayer\("[^"]+",\s*
                    \{[^}]+?\}\s*,
                    \s*\{[^}]+? ["']?clip["']?\s*:\s*\{\s*
                        ["']?url["']?\s*:\s*["']([^"']+)["']
            ''', webpage))
            if found:
                self.report_detected('Flow Player')
        if not found:
            # Cinerama player
            found = re.findall(
                r"cinerama\.embedPlayer\(\s*\'[^']+\',\s*'([^']+)'", webpage)
            if found:
                self.report_detected('Cinerama player')
        if not found:
            # Try to find twitter cards info
            # twitter:player:stream should be checked before twitter:player since
            # it is expected to contain a raw stream (see
            # https://dev.twitter.com/cards/types/player#On_twitter.com_via_desktop_browser)
            found = filter_video(re.findall(
                r'<meta (?:property|name)="twitter:player:stream" (?:content|value)="(.+?)"', webpage))
            if found:
                self.report_detected('Twitter card')
        if not found:
            # We look for Open Graph info:
            # We have to match any number spaces between elements, some sites try to align them (eg.: statigr.am)
            m_video_type = re.findall(r'<meta.*?property="og:video:type".*?content="video/(.*?)"', webpage)
            # We only look in og:video if the MIME type is a video, don't try if it's a Flash player:
            if m_video_type is not None:
                found = filter_video(re.findall(r'<meta.*?property="og:(?:video|audio)".*?content="(.*?)"', webpage))
                if found:
                    self.report_detected('Open Graph video info')
        if not found:
            REDIRECT_REGEX = r'[0-9]{,2};\s*(?:URL|url)=\'?([^\'"]+)'
            found = re.search(
                r'(?i)<meta\s+(?=(?:[a-z-]+="[^"]+"\s+)*http-equiv="refresh")'
                r'(?:[a-z-]+="[^"]+"\s+)*?content="%s' % REDIRECT_REGEX,
                webpage)
            if not found:
                # Look also in Refresh HTTP header
                refresh_header = head_response.headers.get('Refresh')
                if refresh_header:
                    # In python 2 response HTTP headers are bytestrings
                    if sys.version_info < (3, 0) and isinstance(refresh_header, str):
                        refresh_header = refresh_header.decode('iso-8859-1')
                    found = re.search(REDIRECT_REGEX, refresh_header)
            if found:
                new_url = compat_urlparse.urljoin(url, unescapeHTML(found.group(1)))
                if new_url != url:
                    self.report_following_redirect(new_url)
                    return {
                        '_type': 'url',
                        'url': new_url,
                    }
                else:
                    found = None

        if not found:
            # twitter:player is a https URL to iframe player that may or may not
            # be supported by yt-dlp thus this is checked the very last (see
            # https://dev.twitter.com/cards/types/player#On_twitter.com_via_desktop_browser)
            embed_url = self._html_search_meta('twitter:player', webpage, default=None)
            if embed_url and embed_url != url:
                self.report_detected('twitter:player iframe')
                waitlist.append(self.url_result(embed_url))

        if not found:
            raise UnsupportedError(url)

        entries = []
        for video_url in orderedSet(found):
            video_url = unescapeHTML(video_url)
            video_url = video_url.replace('\\/', '/')
            video_url = compat_urlparse.urljoin(url, video_url)
            video_id = compat_urllib_parse_unquote(os.path.basename(video_url))

            # Sometimes, jwplayer extraction will result in a YouTube URL
            if YoutubeIE.suitable(video_url):
                entries.append(self.url_result(video_url, 'Youtube'))
                continue

            # here's a fun little line of code for you:
            video_id = os.path.splitext(video_id)[0]

            entry_info_dict = {
                'id': video_id,
                'uploader': video_uploader,
                'title': video_title,
                'age_limit': age_limit,
            }

            if RtmpIE.suitable(video_url):
                entry_info_dict.update({
                    '_type': 'url_transparent',
                    'ie_key': RtmpIE.ie_key(),
                    'url': video_url,
                })
                entries.append(entry_info_dict)
                continue

            ext = determine_ext(video_url)
            if ext == 'smil':
                entry_info_dict = {**self._extract_smil_info(video_url, video_id), **entry_info_dict}
            elif ext == 'xspf':
                entries.append(self.playlist_result(self._extract_xspf_playlist(video_url, video_id), video_id))
            elif ext == 'm3u8':
                entry_info_dict['formats'], entry_info_dict['subtitles'] = self._extract_m3u8_formats_and_subtitles(video_url, video_id, ext='mp4')
            elif ext == 'mpd':
                entry_info_dict['formats'], entry_info_dict['subtitles'] = self._extract_mpd_formats_and_subtitles(video_url, video_id)
            elif ext == 'f4m':
                entry_info_dict['formats'] = self._extract_f4m_formats(video_url, video_id)
            elif re.search(r'(?i)\.(?:ism|smil)/manifest', video_url) and video_url != url:
                # Just matching .ism/manifest is not enough to be reliably sure
                # whether it's actually an ISM manifest or some other streaming
                # manifest since there are various streaming URL formats
                # possible (see [1]) as well as some other shenanigans like
                # .smil/manifest URLs that actually serve an ISM (see [2]) and
                # so on.
                # Thus the most reasonable way to solve this is to delegate
                # to generic extractor in order to look into the contents of
                # the manifest itself.
                # 1. https://azure.microsoft.com/en-us/documentation/articles/media-services-deliver-content-overview/#streaming-url-formats
                # 2. https://svs.itworkscdn.net/lbcivod/smil:itwfcdn/lbci/170976.smil/Manifest
                entry_info_dict = self.url_result(
                    smuggle_url(video_url, {'to_generic': True}),
                    GenericIE.ie_key())
            else:
                entry_info_dict['url'] = video_url

            if entry_info_dict.get('formats'):
                self._sort_formats(entry_info_dict['formats'])

            entries.append(entry_info_dict)

        if len(entries) == 1:
            return entries[0]
        else:
            for num, e in enumerate(entries, start=1):
                # 'url' results don't have a title
                if e.get('title') is not None:
                    e['title'] = '%s (%d)' % (e['title'], num)
            return {
                '_type': 'playlist',
                'entries': entries,
            }<|MERGE_RESOLUTION|>--- conflicted
+++ resolved
@@ -3436,15 +3436,6 @@
         if mobj is not None:
             waitlist.append(self.url_result(mobj.group('url')))
 
-<<<<<<< HEAD
-        # Look for 5min embeds
-        mobj = re.search(
-            r'<meta[^>]+property="og:video"[^>]+content="https?://embed\.5min\.com/(?P<id>[0-9]+)/?', webpage)
-        if mobj is not None:
-            waitlist.append(self.url_result('5min:%s' % mobj.group('id'), 'FiveMin'))
-
-=======
->>>>>>> 2068a603
         # Look for Crooks and Liars embeds
         mobj = re.search(
             r'<(?:iframe[^>]+src|param[^>]+value)=(["\'])(?P<url>(?:https?:)?//embed\.crooksandliars\.com/(?:embed|v)/.+?)\1', webpage)
@@ -3471,8 +3462,8 @@
         mobj = re.search(
             r'<iframe[^>]+src="(?:https?:)?(?P<url>%s)"' % UDNEmbedIE._PROTOCOL_RELATIVE_VALID_URL, webpage)
         if mobj is not None:
-            return self.url_result(
-                compat_urlparse.urljoin(url, mobj.group('url')), 'UDNEmbed')
+            waitlist.append(self.url_result(
+                compat_urlparse.urljoin(url, mobj.group('url')), 'UDNEmbed'))
 
         # Look for Senate ISVP iframe
         senate_isvp_url = SenateISVPIE._search_iframe_url(webpage)
@@ -3482,8 +3473,8 @@
         # Look for Kinja embeds
         kinja_embed_urls = KinjaEmbedIE._extract_urls(webpage, url)
         if kinja_embed_urls:
-            return self.playlist_from_matches(
-                kinja_embed_urls, video_id, video_title)
+            waitlist.append(self.playlist_from_matches(
+                kinja_embed_urls, video_id, video_title))
 
         # Look for OnionStudios embeds
         onionstudios_url = OnionStudiosIE._extract_url(webpage)
