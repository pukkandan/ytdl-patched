# coding: utf-8

from __future__ import unicode_literals

import os
import re
import sys

from .common import InfoExtractor
from .youtube import YoutubeIE
from ..compat import (
    compat_etree_fromstring,
    compat_str,
    compat_urllib_parse_unquote,
    compat_urlparse,
    compat_xml_parse_error,
    compat_parse_qs,
)
from ..utils import (
    determine_ext,
    ExtractorError,
    float_or_none,
    HEADRequest,
    int_or_none,
    is_html,
    js_to_json,
    KNOWN_EXTENSIONS,
    merge_dicts,
    mimetype2ext,
    orderedSet,
    parse_duration,
    sanitized_Request,
    smuggle_url,
    try_get,
    unescapeHTML,
    unified_timestamp,
    unsmuggle_url,
    UnsupportedError,
    url_or_none,
    xpath_attr,
    xpath_text,
    xpath_with_ns,
)
from .commonprotocols import RtmpIE
from .brightcove import (
    BrightcoveLegacyIE,
    BrightcoveNewIE,
)
from .nexx import (
    NexxIE,
    NexxEmbedIE,
)
from .nbc import NBCSportsVPlayerIE
from .ooyala import OoyalaIE
from .rutv import RUTVIE
from .tvc import TVCIE
from .sportbox import SportBoxIE
from .myvi import MyviIE
from .condenast import CondeNastIE
from .udn import UDNEmbedIE
from .senateisvp import SenateISVPIE
from .svt import SVTIE
from .pornhub import PornHubIE
from .xhamster import XHamsterEmbedIE
from .tnaflix import TNAFlixNetworkEmbedIE
from .drtuber import DrTuberIE
from .redtube import RedTubeIE
from .tube8 import Tube8IE
from .mofosex import MofosexEmbedIE
from .spankwire import SpankwireIE
from .youporn import YouPornIE
from .vimeo import (
    VimeoIE,
    VHXEmbedIE,
)
from .dailymotion import DailymotionIE
from .dailymail import DailyMailIE
from .onionstudios import OnionStudiosIE
from .viewlift import ViewLiftEmbedIE
from .mtv import MTVServicesEmbeddedIE
from .pladform import PladformIE
from .videomore import VideomoreIE
from .webcaster import WebcasterFeedIE
from .googledrive import GoogleDriveIE
from .jwplatform import JWPlatformIE
from .digiteka import DigitekaIE
from .arkena import ArkenaIE
from .instagram import InstagramIE
from .threeqsdn import ThreeQSDNIE
from .theplatform import ThePlatformIE
from .kaltura import KalturaIE
from .eagleplatform import EaglePlatformIE
from .facebook import FacebookIE
from .soundcloud import SoundcloudEmbedIE
from .tunein import TuneInBaseIE
from .vbox7 import Vbox7IE
from .dbtv import DBTVIE
from .piksel import PikselIE
from .videa import VideaIE
from .twentymin import TwentyMinutenIE
from .ustream import UstreamIE
from .arte import ArteTVEmbedIE
from .videopress import VideoPressIE
from .rutube import RutubeIE
from .limelight import LimelightBaseIE
from .anvato import AnvatoIE
from .washingtonpost import WashingtonPostIE
from .wistia import WistiaIE
from .mediaset import MediasetIE
from .joj import JojIE
from .megaphone import MegaphoneIE
from .vzaar import VzaarIE
from .channel9 import Channel9IE
from .vshare import VShareIE
from .mediasite import MediasiteIE
from .springboardplatform import SpringboardPlatformIE
from .yapfiles import YapFilesIE
from .vice import ViceIE
from .xfileshare import XFileShareIE
from .cloudflarestream import CloudflareStreamIE
from .peertube import PeerTubeIE
from .teachable import TeachableIE
from .indavideo import IndavideoEmbedIE
from .apa import APAIE
from .foxnews import FoxNewsIE
from .viqeo import ViqeoIE
from .expressen import ExpressenIE
from .zype import ZypeIE
from .odnoklassniki import OdnoklassnikiIE
from .vk import VKIE
from .kinja import KinjaEmbedIE
from .gedidigital import GediDigitalIE
from .rcs import RCSEmbedsIE
from .bitchute import BitChuteIE
from .rumble import RumbleEmbedIE
from .arcpublishing import ArcPublishingIE
from .medialaan import MedialaanIE
from .simplecast import SimplecastIE
from .wimtv import WimTVIE
from .tvp import TVPEmbedIE


class GenericIE(InfoExtractor):
    IE_DESC = 'Generic downloader that works on some sites'
    _VALID_URL = r'.*'
    IE_NAME = 'generic'
    _TESTS = [
        # Direct link to a video
        {
            'url': 'http://media.w3.org/2010/05/sintel/trailer.mp4',
            'md5': '67d406c2bcb6af27fa886f31aa934bbe',
            'info_dict': {
                'id': 'trailer',
                'ext': 'mp4',
                'title': 'trailer',
                'upload_date': '20100513',
            }
        },
        # Direct link to media delivered compressed (until Accept-Encoding is *)
        {
            'url': 'http://calimero.tk/muzik/FictionJunction-Parallel_Hearts.flac',
            'md5': '128c42e68b13950268b648275386fc74',
            'info_dict': {
                'id': 'FictionJunction-Parallel_Hearts',
                'ext': 'flac',
                'title': 'FictionJunction-Parallel_Hearts',
                'upload_date': '20140522',
            },
            'expected_warnings': [
                'URL could be a direct video link, returning it as such.'
            ],
            'skip': 'URL invalid',
        },
        # Direct download with broken HEAD
        {
            'url': 'http://ai-radio.org:8000/radio.opus',
            'info_dict': {
                'id': 'radio',
                'ext': 'opus',
                'title': 'radio',
            },
            'params': {
                'skip_download': True,  # infinite live stream
            },
            'expected_warnings': [
                r'501.*Not Implemented',
                r'400.*Bad Request',
            ],
        },
        # Direct link with incorrect MIME type
        {
            'url': 'http://ftp.nluug.nl/video/nluug/2014-11-20_nj14/zaal-2/5_Lennart_Poettering_-_Systemd.webm',
            'md5': '4ccbebe5f36706d85221f204d7eb5913',
            'info_dict': {
                'url': 'http://ftp.nluug.nl/video/nluug/2014-11-20_nj14/zaal-2/5_Lennart_Poettering_-_Systemd.webm',
                'id': '5_Lennart_Poettering_-_Systemd',
                'ext': 'webm',
                'title': '5_Lennart_Poettering_-_Systemd',
                'upload_date': '20141120',
            },
            'expected_warnings': [
                'URL could be a direct video link, returning it as such.'
            ]
        },
        # RSS feed
        {
            'url': 'http://phihag.de/2014/youtube-dl/rss2.xml',
            'info_dict': {
                'id': 'http://phihag.de/2014/youtube-dl/rss2.xml',
                'title': 'Zero Punctuation',
                'description': 're:.*groundbreaking video review series.*'
            },
            'playlist_mincount': 11,
        },
        # RSS feed with enclosure
        {
            'url': 'http://podcastfeeds.nbcnews.com/audio/podcast/MSNBC-MADDOW-NETCAST-M4V.xml',
            'info_dict': {
                'id': 'http://podcastfeeds.nbcnews.com/nbcnews/video/podcast/MSNBC-MADDOW-NETCAST-M4V.xml',
                'title': 'MSNBC Rachel Maddow (video)',
                'description': 're:.*her unique approach to storytelling.*',
            },
            'playlist': [{
                'info_dict': {
                    'ext': 'mov',
                    'id': 'pdv_maddow_netcast_mov-12-03-2020-223726',
                    'title': 'MSNBC Rachel Maddow (video) - 12-03-2020-223726',
                    'description': 're:.*her unique approach to storytelling.*',
                    'upload_date': '20201204',
                },
            }],
        },
        # RSS feed with item with description and thumbnails
        {
            'url': 'https://anchor.fm/s/dd00e14/podcast/rss',
            'info_dict': {
                'id': 'https://anchor.fm/s/dd00e14/podcast/rss',
                'title': 're:.*100% Hydrogen.*',
                'description': 're:.*In this episode.*',
            },
            'playlist': [{
                'info_dict': {
                    'ext': 'm4a',
                    'id': 'c1c879525ce2cb640b344507e682c36d',
                    'title': 're:Hydrogen!',
                    'description': 're:.*In this episode we are going.*',
                    'timestamp': 1567977776,
                    'upload_date': '20190908',
                    'duration': 459,
                    'thumbnail': r're:^https?://.*\.jpg$',
                    'episode_number': 1,
                    'season_number': 1,
                    'age_limit': 0,
                },
            }],
            'params': {
                'skip_download': True,
            },
        },
        # RSS feed with enclosures and unsupported link URLs
        {
            'url': 'http://www.hellointernet.fm/podcast?format=rss',
            'info_dict': {
                'id': 'http://www.hellointernet.fm/podcast?format=rss',
                'description': 'CGP Grey and Brady Haran talk about YouTube, life, work, whatever.',
                'title': 'Hello Internet',
            },
            'playlist_mincount': 100,
        },
        # SMIL from http://videolectures.net/promogram_igor_mekjavic_eng
        {
            'url': 'http://videolectures.net/promogram_igor_mekjavic_eng/video/1/smil.xml',
            'info_dict': {
                'id': 'smil',
                'ext': 'mp4',
                'title': 'Automatics, robotics and biocybernetics',
                'description': 'md5:815fc1deb6b3a2bff99de2d5325be482',
                'upload_date': '20130627',
                'formats': 'mincount:16',
                'subtitles': 'mincount:1',
            },
            'params': {
                'force_generic_extractor': True,
                'skip_download': True,
            },
        },
        # SMIL from http://www1.wdr.de/mediathek/video/livestream/index.html
        {
            'url': 'http://metafilegenerator.de/WDR/WDR_FS/hds/hds.smil',
            'info_dict': {
                'id': 'hds',
                'ext': 'flv',
                'title': 'hds',
                'formats': 'mincount:1',
            },
            'params': {
                'skip_download': True,
            },
        },
        # SMIL from https://www.restudy.dk/video/play/id/1637
        {
            'url': 'https://www.restudy.dk/awsmedia/SmilDirectory/video_1637.xml',
            'info_dict': {
                'id': 'video_1637',
                'ext': 'flv',
                'title': 'video_1637',
                'formats': 'mincount:3',
            },
            'params': {
                'skip_download': True,
            },
        },
        # SMIL from http://adventure.howstuffworks.com/5266-cool-jobs-iditarod-musher-video.htm
        {
            'url': 'http://services.media.howstuffworks.com/videos/450221/smil-service.smil',
            'info_dict': {
                'id': 'smil-service',
                'ext': 'flv',
                'title': 'smil-service',
                'formats': 'mincount:1',
            },
            'params': {
                'skip_download': True,
            },
        },
        # SMIL from http://new.livestream.com/CoheedandCambria/WebsterHall/videos/4719370
        {
            'url': 'http://api.new.livestream.com/accounts/1570303/events/1585861/videos/4719370.smil',
            'info_dict': {
                'id': '4719370',
                'ext': 'mp4',
                'title': '571de1fd-47bc-48db-abf9-238872a58d1f',
                'formats': 'mincount:3',
            },
            'params': {
                'skip_download': True,
            },
        },
        # XSPF playlist from http://www.telegraaf.nl/tv/nieuws/binnenland/24353229/__Tikibad_ontruimd_wegens_brand__.html
        {
            'url': 'http://www.telegraaf.nl/xml/playlist/2015/8/7/mZlp2ctYIUEB.xspf',
            'info_dict': {
                'id': 'mZlp2ctYIUEB',
                'ext': 'mp4',
                'title': 'Tikibad ontruimd wegens brand',
                'description': 'md5:05ca046ff47b931f9b04855015e163a4',
                'thumbnail': r're:^https?://.*\.jpg$',
                'duration': 33,
            },
            'params': {
                'skip_download': True,
            },
        },
        # MPD from http://dash-mse-test.appspot.com/media.html
        {
            'url': 'http://yt-dash-mse-test.commondatastorage.googleapis.com/media/car-20120827-manifest.mpd',
            'md5': '4b57baab2e30d6eb3a6a09f0ba57ef53',
            'info_dict': {
                'id': 'car-20120827-manifest',
                'ext': 'mp4',
                'title': 'car-20120827-manifest',
                'formats': 'mincount:9',
                'upload_date': '20130904',
            },
        },
        # m3u8 served with Content-Type: audio/x-mpegURL; charset=utf-8
        {
            'url': 'http://once.unicornmedia.com/now/master/playlist/bb0b18ba-64f5-4b1b-a29f-0ac252f06b68/77a785f3-5188-4806-b788-0893a61634ed/93677179-2d99-4ef4-9e17-fe70d49abfbf/content.m3u8',
            'info_dict': {
                'id': 'content',
                'ext': 'mp4',
                'title': 'content',
                'formats': 'mincount:8',
            },
            'params': {
                # m3u8 downloads
                'skip_download': True,
            },
            'skip': 'video gone',
        },
        # m3u8 served with Content-Type: text/plain
        {
            'url': 'http://www.nacentapps.com/m3u8/index.m3u8',
            'info_dict': {
                'id': 'index',
                'ext': 'mp4',
                'title': 'index',
                'upload_date': '20140720',
                'formats': 'mincount:11',
            },
            'params': {
                # m3u8 downloads
                'skip_download': True,
            },
            'skip': 'video gone',
        },
        # google redirect
        {
            'url': 'http://www.google.com/url?sa=t&rct=j&q=&esrc=s&source=web&cd=1&cad=rja&ved=0CCUQtwIwAA&url=http%3A%2F%2Fwww.youtube.com%2Fwatch%3Fv%3DcmQHVoWB5FY&ei=F-sNU-LLCaXk4QT52ICQBQ&usg=AFQjCNEw4hL29zgOohLXvpJ-Bdh2bils1Q&bvm=bv.61965928,d.bGE',
            'info_dict': {
                'id': 'cmQHVoWB5FY',
                'ext': 'mp4',
                'upload_date': '20130224',
                'uploader_id': 'TheVerge',
                'description': r're:^Chris Ziegler takes a look at the\.*',
                'uploader': 'The Verge',
                'title': 'First Firefox OS phones side-by-side',
            },
            'params': {
                'skip_download': False,
            }
        },
        {
            # redirect in Refresh HTTP header
            'url': 'https://www.facebook.com/l.php?u=https%3A%2F%2Fwww.youtube.com%2Fwatch%3Fv%3DpO8h3EaFRdo&h=TAQHsoToz&enc=AZN16h-b6o4Zq9pZkCCdOLNKMN96BbGMNtcFwHSaazus4JHT_MFYkAA-WARTX2kvsCIdlAIyHZjl6d33ILIJU7Jzwk_K3mcenAXoAzBNoZDI_Q7EXGDJnIhrGkLXo_LJ_pAa2Jzbx17UHMd3jAs--6j2zaeto5w9RTn8T_1kKg3fdC5WPX9Dbb18vzH7YFX0eSJmoa6SP114rvlkw6pkS1-T&s=1',
            'info_dict': {
                'id': 'pO8h3EaFRdo',
                'ext': 'mp4',
                'title': 'Tripeo Boiler Room x Dekmantel Festival DJ Set',
                'description': 'md5:6294cc1af09c4049e0652b51a2df10d5',
                'upload_date': '20150917',
                'uploader_id': 'brtvofficial',
                'uploader': 'Boiler Room',
            },
            'params': {
                'skip_download': False,
            },
        },
        {
            'url': 'http://www.hodiho.fr/2013/02/regis-plante-sa-jeep.html',
            'md5': '85b90ccc9d73b4acd9138d3af4c27f89',
            'info_dict': {
                'id': '13601338388002',
                'ext': 'mp4',
                'uploader': 'www.hodiho.fr',
                'title': 'R\u00e9gis plante sa Jeep',
            }
        },
        # bandcamp page with custom domain
        {
            'add_ie': ['Bandcamp'],
            'url': 'http://bronyrock.com/track/the-pony-mash',
            'info_dict': {
                'id': '3235767654',
                'ext': 'mp3',
                'title': 'The Pony Mash',
                'uploader': 'M_Pallante',
            },
            'skip': 'There is a limit of 200 free downloads / month for the test song',
        },
        {
            # embedded brightcove video
            # it also tests brightcove videos that need to set the 'Referer'
            # in the http requests
            'add_ie': ['BrightcoveLegacy'],
            'url': 'http://www.bfmtv.com/video/bfmbusiness/cours-bourse/cours-bourse-l-analyse-technique-154522/',
            'info_dict': {
                'id': '2765128793001',
                'ext': 'mp4',
                'title': 'Le cours de bourse : l’analyse technique',
                'description': 'md5:7e9ad046e968cb2d1114004aba466fd9',
                'uploader': 'BFM BUSINESS',
            },
            'params': {
                'skip_download': True,
            },
        },
        {
            # embedded with itemprop embedURL and video id spelled as `idVideo`
            'add_id': ['BrightcoveLegacy'],
            'url': 'http://bfmbusiness.bfmtv.com/mediaplayer/chroniques/olivier-delamarche/',
            'info_dict': {
                'id': '5255628253001',
                'ext': 'mp4',
                'title': 'md5:37c519b1128915607601e75a87995fc0',
                'description': 'md5:37f7f888b434bb8f8cc8dbd4f7a4cf26',
                'uploader': 'BFM BUSINESS',
                'uploader_id': '876450612001',
                'timestamp': 1482255315,
                'upload_date': '20161220',
            },
            'params': {
                'skip_download': True,
            },
        },
        {
            # https://github.com/ytdl-org/youtube-dl/issues/2253
            'url': 'http://bcove.me/i6nfkrc3',
            'md5': '0ba9446db037002366bab3b3eb30c88c',
            'info_dict': {
                'id': '3101154703001',
                'ext': 'mp4',
                'title': 'Still no power',
                'uploader': 'thestar.com',
                'description': 'Mississauga resident David Farmer is still out of power as a result of the ice storm a month ago. To keep the house warm, Farmer cuts wood from his property for a wood burning stove downstairs.',
            },
            'add_ie': ['BrightcoveLegacy'],
            'skip': 'video gone',
        },
        {
            'url': 'http://www.championat.com/video/football/v/87/87499.html',
            'md5': 'fb973ecf6e4a78a67453647444222983',
            'info_dict': {
                'id': '3414141473001',
                'ext': 'mp4',
                'title': 'Видео. Удаление Дзагоева (ЦСКА)',
                'description': 'Онлайн-трансляция матча ЦСКА - "Волга"',
                'uploader': 'Championat',
            },
        },
        {
            # https://github.com/ytdl-org/youtube-dl/issues/3541
            'add_ie': ['BrightcoveLegacy'],
            'url': 'http://www.kijk.nl/sbs6/leermijvrouwenkennen/videos/jqMiXKAYan2S/aflevering-1',
            'info_dict': {
                'id': '3866516442001',
                'ext': 'mp4',
                'title': 'Leer mij vrouwen kennen: Aflevering 1',
                'description': 'Leer mij vrouwen kennen: Aflevering 1',
                'uploader': 'SBS Broadcasting',
            },
            'skip': 'Restricted to Netherlands',
            'params': {
                'skip_download': True,  # m3u8 download
            },
        },
        {
            # Brightcove video in <iframe>
            'url': 'http://www.un.org/chinese/News/story.asp?NewsID=27724',
            'md5': '36d74ef5e37c8b4a2ce92880d208b968',
            'info_dict': {
                'id': '5360463607001',
                'ext': 'mp4',
                'title': '叙利亚失明儿童在废墟上演唱《心跳》  呼吁获得正常童年生活',
                'description': '联合国儿童基金会中东和北非区域大使、作曲家扎德·迪拉尼（Zade Dirani）在3月15日叙利亚冲突爆发7周年纪念日之际发布了为叙利亚谱写的歌曲《心跳》（HEARTBEAT），为受到六年冲突影响的叙利亚儿童发出强烈呐喊，呼吁世界做出共同努力，使叙利亚儿童重新获得享有正常童年生活的权利。',
                'uploader': 'United Nations',
                'uploader_id': '1362235914001',
                'timestamp': 1489593889,
                'upload_date': '20170315',
            },
            'add_ie': ['BrightcoveLegacy'],
        },
        {
            # Brightcove with alternative playerID key
            'url': 'http://www.nature.com/nmeth/journal/v9/n7/fig_tab/nmeth.2062_SV1.html',
            'info_dict': {
                'id': 'nmeth.2062_SV1',
                'title': 'Simultaneous multiview imaging of the Drosophila syncytial blastoderm : Quantitative high-speed imaging of entire developing embryos with simultaneous multiview light-sheet microscopy : Nature Methods : Nature Research',
            },
            'playlist': [{
                'info_dict': {
                    'id': '2228375078001',
                    'ext': 'mp4',
                    'title': 'nmeth.2062-sv1',
                    'description': 'nmeth.2062-sv1',
                    'timestamp': 1363357591,
                    'upload_date': '20130315',
                    'uploader': 'Nature Publishing Group',
                    'uploader_id': '1964492299001',
                },
            }],
        },
        {
            # Brightcove with UUID in videoPlayer
            'url': 'http://www8.hp.com/cn/zh/home.html',
            'info_dict': {
                'id': '5255815316001',
                'ext': 'mp4',
                'title': 'Sprocket Video - China',
                'description': 'Sprocket Video - China',
                'uploader': 'HP-Video Gallery',
                'timestamp': 1482263210,
                'upload_date': '20161220',
                'uploader_id': '1107601872001',
            },
            'params': {
                'skip_download': True,  # m3u8 download
            },
            'skip': 'video rotates...weekly?',
        },
        {
            # Brightcove:new type [2].
            'url': 'http://www.delawaresportszone.com/video-st-thomas-more-earns-first-trip-to-basketball-semis',
            'md5': '2b35148fcf48da41c9fb4591650784f3',
            'info_dict': {
                'id': '5348741021001',
                'ext': 'mp4',
                'upload_date': '20170306',
                'uploader_id': '4191638492001',
                'timestamp': 1488769918,
                'title': 'VIDEO:  St. Thomas More earns first trip to basketball semis',

            },
        },
        {
            # Alternative brightcove <video> attributes
            'url': 'http://www.programme-tv.net/videos/extraits/81095-guillaume-canet-evoque-les-rumeurs-d-infidelite-de-marion-cotillard-avec-brad-pitt-dans-vivement-dimanche/',
            'info_dict': {
                'id': '81095-guillaume-canet-evoque-les-rumeurs-d-infidelite-de-marion-cotillard-avec-brad-pitt-dans-vivement-dimanche',
                'title': "Guillaume Canet évoque les rumeurs d'infidélité de Marion Cotillard avec Brad Pitt dans Vivement Dimanche, Extraits : toutes les vidéos avec Télé-Loisirs",
            },
            'playlist': [{
                'md5': '732d22ba3d33f2f3fc253c39f8f36523',
                'info_dict': {
                    'id': '5311302538001',
                    'ext': 'mp4',
                    'title': "Guillaume Canet évoque les rumeurs d'infidélité de Marion Cotillard avec Brad Pitt dans Vivement Dimanche",
                    'description': "Guillaume Canet évoque les rumeurs d'infidélité de Marion Cotillard avec Brad Pitt dans Vivement Dimanche (France 2, 5 février 2017)",
                    'timestamp': 1486321708,
                    'upload_date': '20170205',
                    'uploader_id': '800000640001',
                },
                'only_matching': True,
            }],
        },
        {
            # Brightcove with UUID in videoPlayer
            'url': 'http://www8.hp.com/cn/zh/home.html',
            'info_dict': {
                'id': '5255815316001',
                'ext': 'mp4',
                'title': 'Sprocket Video - China',
                'description': 'Sprocket Video - China',
                'uploader': 'HP-Video Gallery',
                'timestamp': 1482263210,
                'upload_date': '20161220',
                'uploader_id': '1107601872001',
            },
            'params': {
                'skip_download': True,  # m3u8 download
            },
        },
        # ooyala video
        {
            'url': 'http://www.rollingstone.com/music/videos/norwegian-dj-cashmere-cat-goes-spartan-on-with-me-premiere-20131219',
            'md5': '166dd577b433b4d4ebfee10b0824d8ff',
            'info_dict': {
                'id': 'BwY2RxaTrTkslxOfcan0UCf0YqyvWysJ',
                'ext': 'mp4',
                'title': '2cc213299525360.mov',  # that's what we get
                'duration': 238.231,
            },
            'add_ie': ['Ooyala'],
        },
        {
            # ooyala video embedded with http://player.ooyala.com/iframe.js
            'url': 'http://www.macrumors.com/2015/07/24/steve-jobs-the-man-in-the-machine-first-trailer/',
            'info_dict': {
                'id': 'p0MGJndjoG5SOKqO_hZJuZFPB-Tr5VgB',
                'ext': 'mp4',
                'title': '"Steve Jobs: Man in the Machine" trailer',
                'description': 'The first trailer for the Alex Gibney documentary "Steve Jobs: Man in the Machine."',
                'duration': 135.427,
            },
            'params': {
                'skip_download': True,
            },
            'skip': 'movie expired',
        },
        # ooyala video embedded with http://player.ooyala.com/static/v4/production/latest/core.min.js
        {
            'url': 'http://wnep.com/2017/07/22/steampunk-fest-comes-to-honesdale/',
            'info_dict': {
                'id': 'lwYWYxYzE6V5uJMjNGyKtwwiw9ZJD7t2',
                'ext': 'mp4',
                'title': 'Steampunk Fest Comes to Honesdale',
                'duration': 43.276,
            },
            'params': {
                'skip_download': True,
            }
        },
        # embed.ly video
        {
            'url': 'http://www.tested.com/science/weird/460206-tested-grinding-coffee-2000-frames-second/',
            'info_dict': {
                'id': '9ODmcdjQcHQ',
                'ext': 'mp4',
                'title': 'Tested: Grinding Coffee at 2000 Frames Per Second',
                'upload_date': '20140225',
                'description': 'md5:06a40fbf30b220468f1e0957c0f558ff',
                'uploader': 'Tested',
                'uploader_id': 'testedcom',
            },
            # No need to test YoutubeIE here
            'params': {
                'skip_download': True,
            },
        },
        # funnyordie embed
        {
            'url': 'http://www.theguardian.com/world/2014/mar/11/obama-zach-galifianakis-between-two-ferns',
            'info_dict': {
                'id': '18e820ec3f',
                'ext': 'mp4',
                'title': 'Between Two Ferns with Zach Galifianakis: President Barack Obama',
                'description': 'Episode 18: President Barack Obama sits down with Zach Galifianakis for his most memorable interview yet.',
            },
            # HEAD requests lead to endless 301, while GET is OK
            'expected_warnings': ['301'],
        },
        # RUTV embed
        {
            'url': 'http://www.rg.ru/2014/03/15/reg-dfo/anklav-anons.html',
            'info_dict': {
                'id': '776940',
                'ext': 'mp4',
                'title': 'Охотское море стало целиком российским',
                'description': 'md5:5ed62483b14663e2a95ebbe115eb8f43',
            },
            'params': {
                # m3u8 download
                'skip_download': True,
            },
        },
        # TVC embed
        {
            'url': 'http://sch1298sz.mskobr.ru/dou_edu/karamel_ki/filial_galleries/video/iframe_src_http_tvc_ru_video_iframe_id_55304_isplay_false_acc_video_id_channel_brand_id_11_show_episodes_episode_id_32307_frameb/',
            'info_dict': {
                'id': '55304',
                'ext': 'mp4',
                'title': 'Дошкольное воспитание',
            },
        },
        # SportBox embed
        {
            'url': 'http://www.vestifinance.ru/articles/25753',
            'info_dict': {
                'id': '25753',
                'title': 'Прямые трансляции с Форума-выставки "Госзаказ-2013"',
            },
            'playlist': [{
                'info_dict': {
                    'id': '370908',
                    'title': 'Госзаказ. День 3',
                    'ext': 'mp4',
                }
            }, {
                'info_dict': {
                    'id': '370905',
                    'title': 'Госзаказ. День 2',
                    'ext': 'mp4',
                }
            }, {
                'info_dict': {
                    'id': '370902',
                    'title': 'Госзаказ. День 1',
                    'ext': 'mp4',
                }
            }],
            'params': {
                # m3u8 download
                'skip_download': True,
            },
        },
        # Myvi.ru embed
        {
            'url': 'http://www.kinomyvi.tv/news/detail/Pervij-dublirovannij-trejler--Uzhastikov-_nOw1',
            'info_dict': {
                'id': 'f4dafcad-ff21-423d-89b5-146cfd89fa1e',
                'ext': 'mp4',
                'title': 'Ужастики, русский трейлер (2015)',
                'thumbnail': r're:^https?://.*\.jpg$',
                'duration': 153,
            }
        },
        # XHamster embed
        {
            'url': 'http://www.numisc.com/forum/showthread.php?11696-FM15-which-pumiscer-was-this-%28-vid-%29-%28-alfa-as-fuck-srx-%29&s=711f5db534502e22260dec8c5e2d66d8',
            'info_dict': {
                'id': 'showthread',
                'title': '[NSFL] [FM15] which pumiscer was this ( vid ) ( alfa as fuck srx )',
            },
            'playlist_mincount': 7,
            # This forum does not allow <iframe> syntaxes anymore
            # Now HTML tags are displayed as-is
            'skip': 'No videos on this page',
        },
        # Embedded TED video
        {
            'url': 'http://en.support.wordpress.com/videos/ted-talks/',
            'md5': '65fdff94098e4a607385a60c5177c638',
            'info_dict': {
                'id': '1969',
                'ext': 'mp4',
                'title': 'Hidden miracles of the natural world',
                'uploader': 'Louie Schwartzberg',
                'description': 'md5:8145d19d320ff3e52f28401f4c4283b9',
            }
        },
        # nowvideo embed hidden behind percent encoding
        {
            'url': 'http://www.waoanime.tv/the-super-dimension-fortress-macross-episode-1/',
            'md5': '2baf4ddd70f697d94b1c18cf796d5107',
            'info_dict': {
                'id': '06e53103ca9aa',
                'ext': 'flv',
                'title': 'Macross Episode 001  Watch Macross Episode 001 onl',
                'description': 'No description',
            },
        },
        # arte embed
        {
            'url': 'http://www.tv-replay.fr/redirection/20-03-14/x-enius-arte-10753389.html',
            'md5': '7653032cbb25bf6c80d80f217055fa43',
            'info_dict': {
                'id': '048195-004_PLUS7-F',
                'ext': 'flv',
                'title': 'X:enius',
                'description': 'md5:d5fdf32ef6613cdbfd516ae658abf168',
                'upload_date': '20140320',
            },
            'params': {
                'skip_download': 'Requires rtmpdump'
            },
            'skip': 'video gone',
        },
        # francetv embed
        {
            'url': 'http://www.tsprod.com/replay-du-concert-alcaline-de-calogero',
            'info_dict': {
                'id': 'EV_30231',
                'ext': 'mp4',
                'title': 'Alcaline, le concert avec Calogero',
                'description': 'md5:61f08036dcc8f47e9cfc33aed08ffaff',
                'upload_date': '20150226',
                'timestamp': 1424989860,
                'duration': 5400,
            },
            'params': {
                # m3u8 downloads
                'skip_download': True,
            },
            'expected_warnings': [
                'Forbidden'
            ]
        },
        # Condé Nast embed
        {
            'url': 'http://www.wired.com/2014/04/honda-asimo/',
            'md5': 'ba0dfe966fa007657bd1443ee672db0f',
            'info_dict': {
                'id': '53501be369702d3275860000',
                'ext': 'mp4',
                'title': 'Honda’s  New Asimo Robot Is More Human Than Ever',
            }
        },
        # Dailymotion embed
        {
            'url': 'http://www.spi0n.com/zap-spi0n-com-n216/',
            'md5': '441aeeb82eb72c422c7f14ec533999cd',
            'info_dict': {
                'id': 'k2mm4bCdJ6CQ2i7c8o2',
                'ext': 'mp4',
                'title': 'Le Zap de Spi0n n°216 - Zapping du Web',
                'description': 'md5:faf028e48a461b8b7fad38f1e104b119',
                'uploader': 'Spi0n',
                'uploader_id': 'xgditw',
                'upload_date': '20140425',
                'timestamp': 1398441542,
            },
            'add_ie': ['Dailymotion'],
        },
        # DailyMail embed
        {
            'url': 'http://www.bumm.sk/krimi/2017/07/05/biztonsagi-kamera-buktatta-le-az-agg-ferfit-utlegelo-apolot',
            'info_dict': {
                'id': '1495629',
                'ext': 'mp4',
                'title': 'Care worker punches elderly dementia patient in head 11 times',
                'description': 'md5:3a743dee84e57e48ec68bf67113199a5',
            },
            'add_ie': ['DailyMail'],
            'params': {
                'skip_download': True,
            },
        },
        # YouTube embed
        {
            'url': 'http://www.badzine.de/ansicht/datum/2014/06/09/so-funktioniert-die-neue-englische-badminton-liga.html',
            'info_dict': {
                'id': 'FXRb4ykk4S0',
                'ext': 'mp4',
                'title': 'The NBL Auction 2014',
                'uploader': 'BADMINTON England',
                'uploader_id': 'BADMINTONEvents',
                'upload_date': '20140603',
                'description': 'md5:9ef128a69f1e262a700ed83edb163a73',
            },
            'add_ie': ['Youtube'],
            'params': {
                'skip_download': True,
            }
        },
        # MTVServices embed
        {
            'url': 'http://www.vulture.com/2016/06/new-key-peele-sketches-released.html',
            'md5': 'ca1aef97695ef2c1d6973256a57e5252',
            'info_dict': {
                'id': '769f7ec0-0692-4d62-9b45-0d88074bffc1',
                'ext': 'mp4',
                'title': 'Key and Peele|October 10, 2012|2|203|Liam Neesons - Uncensored',
                'description': 'Two valets share their love for movie star Liam Neesons.',
                'timestamp': 1349922600,
                'upload_date': '20121011',
            },
        },
        # YouTube embed via <data-embed-url="">
        {
            'url': 'https://play.google.com/store/apps/details?id=com.gameloft.android.ANMP.GloftA8HM',
            'info_dict': {
                'id': '4vAffPZIT44',
                'ext': 'mp4',
                'title': 'Asphalt 8: Airborne - Update - Welcome to Dubai!',
                'uploader': 'Gameloft',
                'uploader_id': 'gameloft',
                'upload_date': '20140828',
                'description': 'md5:c80da9ed3d83ae6d1876c834de03e1c4',
            },
            'params': {
                'skip_download': True,
            }
        },
        # YouTube <object> embed
        {
            'url': 'http://www.improbable.com/2017/04/03/untrained-modern-youths-and-ancient-masters-in-selfie-portraits/',
            'md5': '516718101ec834f74318df76259fb3cc',
            'info_dict': {
                'id': 'msN87y-iEx0',
                'ext': 'webm',
                'title': 'Feynman: Mirrors FUN TO IMAGINE 6',
                'upload_date': '20080526',
                'description': 'md5:0ffc78ea3f01b2e2c247d5f8d1d3c18d',
                'uploader': 'Christopher Sykes',
                'uploader_id': 'ChristopherJSykes',
            },
            'add_ie': ['Youtube'],
        },
        # Camtasia studio
        {
            'url': 'http://www.ll.mit.edu/workshops/education/videocourses/antennas/lecture1/video/',
            'playlist': [{
                'md5': '0c5e352edabf715d762b0ad4e6d9ee67',
                'info_dict': {
                    'id': 'Fenn-AA_PA_Radar_Course_Lecture_1c_Final',
                    'title': 'Fenn-AA_PA_Radar_Course_Lecture_1c_Final - video1',
                    'ext': 'flv',
                    'duration': 2235.90,
                }
            }, {
                'md5': '10e4bb3aaca9fd630e273ff92d9f3c63',
                'info_dict': {
                    'id': 'Fenn-AA_PA_Radar_Course_Lecture_1c_Final_PIP',
                    'title': 'Fenn-AA_PA_Radar_Course_Lecture_1c_Final - pip',
                    'ext': 'flv',
                    'duration': 2235.93,
                }
            }],
            'info_dict': {
                'title': 'Fenn-AA_PA_Radar_Course_Lecture_1c_Final',
            }
        },
        # Flowplayer
        {
            'url': 'http://www.handjobhub.com/video/busty-blonde-siri-tit-fuck-while-wank-6313.html',
            'md5': '9d65602bf31c6e20014319c7d07fba27',
            'info_dict': {
                'id': '5123ea6d5e5a7',
                'ext': 'mp4',
                'age_limit': 18,
                'uploader': 'www.handjobhub.com',
                'title': 'Busty Blonde Siri Tit Fuck While Wank at HandjobHub.com',
            }
        },
        # Multiple brightcove videos
        # https://github.com/ytdl-org/youtube-dl/issues/2283
        {
            'url': 'http://www.newyorker.com/online/blogs/newsdesk/2014/01/always-never-nuclear-command-and-control.html',
            'info_dict': {
                'id': 'always-never',
                'title': 'Always / Never - The New Yorker',
            },
            'playlist_count': 3,
            'params': {
                'extract_flat': False,
                'skip_download': True,
            }
        },
        # MLB embed
        {
            'url': 'http://umpire-empire.com/index.php/topic/58125-laz-decides-no-thats-low/',
            'md5': '96f09a37e44da40dd083e12d9a683327',
            'info_dict': {
                'id': '33322633',
                'ext': 'mp4',
                'title': 'Ump changes call to ball',
                'description': 'md5:71c11215384298a172a6dcb4c2e20685',
                'duration': 48,
                'timestamp': 1401537900,
                'upload_date': '20140531',
                'thumbnail': r're:^https?://.*\.jpg$',
            },
        },
        # Wistia embed
        {
            'url': 'http://study.com/academy/lesson/north-american-exploration-failed-colonies-of-spain-france-england.html#lesson',
            'md5': '1953f3a698ab51cfc948ed3992a0b7ff',
            'info_dict': {
                'id': '6e2wtrbdaf',
                'ext': 'mov',
                'title': 'paywall_north-american-exploration-failed-colonies-of-spain-france-england',
                'description': 'a Paywall Videos video from Remilon',
                'duration': 644.072,
                'uploader': 'study.com',
                'timestamp': 1459678540,
                'upload_date': '20160403',
                'filesize': 24687186,
            },
        },
        {
            'url': 'http://thoughtworks.wistia.com/medias/uxjb0lwrcz',
            'md5': 'baf49c2baa8a7de5f3fc145a8506dcd4',
            'info_dict': {
                'id': 'uxjb0lwrcz',
                'ext': 'mp4',
                'title': 'Conversation about Hexagonal Rails Part 1',
                'description': 'a Martin Fowler video from ThoughtWorks',
                'duration': 1715.0,
                'uploader': 'thoughtworks.wistia.com',
                'timestamp': 1401832161,
                'upload_date': '20140603',
            },
        },
        # Wistia standard embed (async)
        {
            'url': 'https://www.getdrip.com/university/brennan-dunn-drip-workshop/',
            'info_dict': {
                'id': '807fafadvk',
                'ext': 'mp4',
                'title': 'Drip Brennan Dunn Workshop',
                'description': 'a JV Webinars video from getdrip-1',
                'duration': 4986.95,
                'timestamp': 1463607249,
                'upload_date': '20160518',
            },
            'params': {
                'skip_download': True,
            }
        },
        # Soundcloud embed
        {
            'url': 'http://nakedsecurity.sophos.com/2014/10/29/sscc-171-are-you-sure-that-1234-is-a-bad-password-podcast/',
            'info_dict': {
                'id': '174391317',
                'ext': 'mp3',
                'description': 'md5:ff867d6b555488ad3c52572bb33d432c',
                'uploader': 'Sophos Security',
                'title': 'Chet Chat 171 - Oct 29, 2014',
                'upload_date': '20141029',
            }
        },
        # Soundcloud multiple embeds
        {
            'url': 'http://www.guitarplayer.com/lessons/1014/legato-workout-one-hour-to-more-fluid-performance---tab/52809',
            'info_dict': {
                'id': '52809',
                'title': 'Guitar Essentials: Legato Workout—One-Hour to Fluid Performance  | TAB + AUDIO',
            },
            'playlist_mincount': 7,
        },
        # TuneIn station embed
        {
            'url': 'http://radiocnrv.com/promouvoir-radio-cnrv/',
            'info_dict': {
                'id': '204146',
                'ext': 'mp3',
                'title': 'CNRV',
                'location': 'Paris, France',
                'is_live': True,
            },
            'params': {
                # Live stream
                'skip_download': True,
            },
        },
        # Livestream embed
        {
            'url': 'http://www.esa.int/Our_Activities/Space_Science/Rosetta/Philae_comet_touch-down_webcast',
            'info_dict': {
                'id': '67864563',
                'ext': 'flv',
                'upload_date': '20141112',
                'title': 'Rosetta #CometLanding webcast HL 10',
            }
        },
        # Another Livestream embed, without 'new.' in URL
        {
            'url': 'https://www.freespeech.org/',
            'info_dict': {
                'id': '123537347',
                'ext': 'mp4',
                'title': 're:^FSTV [0-9]{4}-[0-9]{2}-[0-9]{2} [0-9]{2}:[0-9]{2}$',
            },
            'params': {
                # Live stream
                'skip_download': True,
            },
        },
        # LazyYT
        {
            'url': 'https://skiplagged.com/',
            'info_dict': {
                'id': 'skiplagged',
                'title': 'Skiplagged: The smart way to find cheap flights',
            },
            'playlist_mincount': 1,
            'add_ie': ['Youtube'],
        },
        # Cinchcast embed
        {
            'url': 'http://undergroundwellness.com/podcasts/306-5-steps-to-permanent-gut-healing/',
            'info_dict': {
                'id': '7141703',
                'ext': 'mp3',
                'upload_date': '20141126',
                'title': 'Jack Tips: 5 Steps to Permanent Gut Healing',
            }
        },
        # Cinerama player
        {
            'url': 'http://www.abc.net.au/7.30/content/2015/s4164797.htm',
            'info_dict': {
                'id': '730m_DandD_1901_512k',
                'ext': 'mp4',
                'uploader': 'www.abc.net.au',
                'title': 'Game of Thrones with dice - Dungeons and Dragons fantasy role-playing game gets new life - 19/01/2015',
            }
        },
        # embedded viddler video
        {
            'url': 'http://deadspin.com/i-cant-stop-watching-john-wall-chop-the-nuggets-with-th-1681801597',
            'info_dict': {
                'id': '4d03aad9',
                'ext': 'mp4',
                'uploader': 'deadspin',
                'title': 'WALL-TO-GORTAT',
                'timestamp': 1422285291,
                'upload_date': '20150126',
            },
            'add_ie': ['Viddler'],
        },
        # Libsyn embed
        {
            'url': 'http://thedailyshow.cc.com/podcast/episodetwelve',
            'info_dict': {
                'id': '3377616',
                'ext': 'mp3',
                'title': "The Daily Show Podcast without Jon Stewart - Episode 12: Bassem Youssef: Egypt's Jon Stewart",
                'description': 'md5:601cb790edd05908957dae8aaa866465',
                'upload_date': '20150220',
            },
            'skip': 'All The Daily Show URLs now redirect to http://www.cc.com/shows/',
        },
        # jwplayer YouTube
        {
            'url': 'http://media.nationalarchives.gov.uk/index.php/webinar-using-discovery-national-archives-online-catalogue/',
            'info_dict': {
                'id': 'Mrj4DVp2zeA',
                'ext': 'mp4',
                'upload_date': '20150212',
                'uploader': 'The National Archives UK',
                'description': 'md5:8078af856dca76edc42910b61273dbbf',
                'uploader_id': 'NationalArchives08',
                'title': 'Webinar: Using Discovery, The National Archives’ online catalogue',
            },
        },
        # jwplayer rtmp
        {
            'url': 'http://www.suffolk.edu/sjc/live.php',
            'info_dict': {
                'id': 'live',
                'ext': 'flv',
                'title': 'Massachusetts Supreme Judicial Court Oral Arguments',
                'uploader': 'www.suffolk.edu',
            },
            'params': {
                'skip_download': True,
            },
            'skip': 'Only has video a few mornings per month, see http://www.suffolk.edu/sjc/',
        },
        # jwplayer with only the json URL
        {
            'url': 'https://www.hollywoodreporter.com/news/general-news/dunkirk-team-reveals-what-christopher-nolan-said-oscar-win-meet-your-oscar-winner-1092454',
            'info_dict': {
                'id': 'TljWkvWH',
                'ext': 'mp4',
                'upload_date': '20180306',
                'title': 'md5:91eb1862f6526415214f62c00b453936',
                'description': 'md5:73048ae50ae953da10549d1d2fe9b3aa',
                'timestamp': 1520367225,
            },
            'params': {
                'skip_download': True,
            },
        },
        # Complex jwplayer
        {
            'url': 'http://www.indiedb.com/games/king-machine/videos',
            'info_dict': {
                'id': 'videos',
                'ext': 'mp4',
                'title': 'king machine trailer 1',
                'description': 'Browse King Machine videos & audio for sweet media. Your eyes will thank you.',
                'thumbnail': r're:^https?://.*\.jpg$',
            },
        },
        {
            # JWPlayer config passed as variable
            'url': 'http://www.txxx.com/videos/3326530/ariele/',
            'info_dict': {
                'id': '3326530_hq',
                'ext': 'mp4',
                'title': 'ARIELE | Tube Cup',
                'uploader': 'www.txxx.com',
                'age_limit': 18,
            },
            'params': {
                'skip_download': True,
            }
        },
        {
            # JWPlatform iframe
            'url': 'https://www.covermagazine.co.uk/feature/2465255/business-protection-involved',
            'info_dict': {
                'id': 'AG26UQXM',
                'ext': 'mp4',
                'upload_date': '20160719',
                'timestamp': 468923808,
                'title': '2016_05_18 Cover L&G Business Protection V1 FINAL.mp4',
            },
            'add_ie': [JWPlatformIE.ie_key()],
        },
        {
            # Video.js embed, multiple formats
            'url': 'http://ortcam.com/solidworks-урок-6-настройка-чертежа_33f9b7351.html',
            'info_dict': {
                'id': 'yygqldloqIk',
                'ext': 'mp4',
                'title': 'SolidWorks. Урок 6 Настройка чертежа',
                'description': 'md5:baf95267792646afdbf030e4d06b2ab3',
                'upload_date': '20130314',
                'uploader': 'PROстое3D',
                'uploader_id': 'PROstoe3D',
            },
            'params': {
                'skip_download': True,
            },
        },
        {
            # Video.js embed, single format
            'url': 'https://www.vooplayer.com/v3/watch/watch.php?v=NzgwNTg=',
            'info_dict': {
                'id': 'watch',
                'ext': 'mp4',
                'title': 'Step 1 -  Good Foundation',
                'description': 'md5:d1e7ff33a29fc3eb1673d6c270d344f4',
            },
            'params': {
                'skip_download': True,
            },
        },
        # rtl.nl embed
        {
            'url': 'http://www.rtlnieuws.nl/nieuws/buitenland/aanslagen-kopenhagen',
            'playlist_mincount': 5,
            'info_dict': {
                'id': 'aanslagen-kopenhagen',
                'title': 'Aanslagen Kopenhagen',
            }
        },
        # Zapiks embed
        {
            'url': 'http://www.skipass.com/news/116090-bon-appetit-s5ep3-baqueira-mi-cor.html',
            'info_dict': {
                'id': '118046',
                'ext': 'mp4',
                'title': 'EP3S5 - Bon Appétit - Baqueira Mi Corazon !',
            }
        },
        # Kaltura embed (different embed code)
        {
            'url': 'http://www.premierchristianradio.com/Shows/Saturday/Unbelievable/Conference-Videos/Os-Guinness-Is-It-Fools-Talk-Unbelievable-Conference-2014',
            'info_dict': {
                'id': '1_a52wc67y',
                'ext': 'flv',
                'upload_date': '20150127',
                'uploader_id': 'PremierMedia',
                'timestamp': int,
                'title': 'Os Guinness // Is It Fools Talk? // Unbelievable? Conference 2014',
            },
        },
        # Kaltura embed with single quotes
        {
            'url': 'http://fod.infobase.com/p_ViewPlaylist.aspx?AssignmentID=NUN8ZY',
            'info_dict': {
                'id': '0_izeg5utt',
                'ext': 'mp4',
                'title': '35871',
                'timestamp': 1355743100,
                'upload_date': '20121217',
                'uploader_id': 'cplapp@learn360.com',
            },
            'add_ie': ['Kaltura'],
        },
        {
            # Kaltura embedded via quoted entry_id
            'url': 'https://www.oreilly.com/ideas/my-cloud-makes-pretty-pictures',
            'info_dict': {
                'id': '0_utuok90b',
                'ext': 'mp4',
                'title': '06_matthew_brender_raj_dutt',
                'timestamp': 1466638791,
                'upload_date': '20160622',
            },
            'add_ie': ['Kaltura'],
            'expected_warnings': [
                'Could not send HEAD request'
            ],
            'params': {
                'skip_download': True,
            }
        },
        {
            # Kaltura embedded, some fileExt broken (#11480)
            'url': 'http://www.cornell.edu/video/nima-arkani-hamed-standard-models-of-particle-physics',
            'info_dict': {
                'id': '1_sgtvehim',
                'ext': 'mp4',
                'title': 'Our "Standard Models" of particle physics and cosmology',
                'description': 'md5:67ea74807b8c4fea92a6f38d6d323861',
                'timestamp': 1321158993,
                'upload_date': '20111113',
                'uploader_id': 'kps1',
            },
            'add_ie': ['Kaltura'],
        },
        {
            # Kaltura iframe embed
            'url': 'http://www.gsd.harvard.edu/event/i-m-pei-a-centennial-celebration/',
            'md5': 'ae5ace8eb09dc1a35d03b579a9c2cc44',
            'info_dict': {
                'id': '0_f2cfbpwy',
                'ext': 'mp4',
                'title': 'I. M. Pei: A Centennial Celebration',
                'description': 'md5:1db8f40c69edc46ca180ba30c567f37c',
                'upload_date': '20170403',
                'uploader_id': 'batchUser',
                'timestamp': 1491232186,
            },
            'add_ie': ['Kaltura'],
        },
        {
            # Kaltura iframe embed, more sophisticated
            'url': 'http://www.cns.nyu.edu/~eero/math-tools/Videos/lecture-05sep2017.html',
            'info_dict': {
                'id': '1_9gzouybz',
                'ext': 'mp4',
                'title': 'lecture-05sep2017',
                'description': 'md5:40f347d91fd4ba047e511c5321064b49',
                'upload_date': '20170913',
                'uploader_id': 'eps2',
                'timestamp': 1505340777,
            },
            'params': {
                'skip_download': True,
            },
            'add_ie': ['Kaltura'],
        },
        {
            # meta twitter:player
            'url': 'http://thechive.com/2017/12/08/all-i-want-for-christmas-is-more-twerk/',
            'info_dict': {
                'id': '0_01b42zps',
                'ext': 'mp4',
                'title': 'Main Twerk (Video)',
                'upload_date': '20171208',
                'uploader_id': 'sebastian.salinas@thechive.com',
                'timestamp': 1512713057,
            },
            'params': {
                'skip_download': True,
            },
            'add_ie': ['Kaltura'],
        },
        # referrer protected EaglePlatform embed
        {
            'url': 'https://tvrain.ru/lite/teleshow/kak_vse_nachinalos/namin-418921/',
            'info_dict': {
                'id': '582306',
                'ext': 'mp4',
                'title': 'Стас Намин: «Мы нарушили девственность Кремля»',
                'thumbnail': r're:^https?://.*\.jpg$',
                'duration': 3382,
                'view_count': int,
            },
            'params': {
                'skip_download': True,
            },
        },
        # ClipYou (EaglePlatform) embed (custom URL)
        {
            'url': 'http://muz-tv.ru/play/7129/',
            # Not checking MD5 as sometimes the direct HTTP link results in 404 and HLS is used
            'info_dict': {
                'id': '12820',
                'ext': 'mp4',
                'title': "'O Sole Mio",
                'thumbnail': r're:^https?://.*\.jpg$',
                'duration': 216,
                'view_count': int,
            },
            'params': {
                'skip_download': True,
            },
            'skip': 'This video is unavailable.',
        },
        # Pladform embed
        {
            'url': 'http://muz-tv.ru/kinozal/view/7400/',
            'info_dict': {
                'id': '100183293',
                'ext': 'mp4',
                'title': 'Тайны перевала Дятлова • 1 серия 2 часть',
                'description': 'Документальный сериал-расследование одной из самых жутких тайн ХХ века',
                'thumbnail': r're:^https?://.*\.jpg$',
                'duration': 694,
                'age_limit': 0,
            },
            'skip': 'HTTP Error 404: Not Found',
        },
        # Playwire embed
        {
            'url': 'http://www.cinemablend.com/new/First-Joe-Dirt-2-Trailer-Teaser-Stupid-Greatness-70874.html',
            'info_dict': {
                'id': '3519514',
                'ext': 'mp4',
                'title': 'Joe Dirt 2 Beautiful Loser Teaser Trailer',
                'thumbnail': r're:^https?://.*\.png$',
                'duration': 45.115,
            },
        },
        # 5min embed
        {
            'url': 'http://techcrunch.com/video/facebook-creates-on-this-day-crunch-report/518726732/',
            'md5': '4c6f127a30736b59b3e2c19234ee2bf7',
            'info_dict': {
                'id': '518726732',
                'ext': 'mp4',
                'title': 'Facebook Creates "On This Day" | Crunch Report',
                'description': 'Amazon updates Fire TV line, Tesla\'s Model X spotted in the wild',
                'timestamp': 1427237531,
                'uploader': 'Crunch Report',
                'upload_date': '20150324',
            },
            'params': {
                # m3u8 download
                'skip_download': True,
            },
        },
        # Crooks and Liars embed
        {
            'url': 'http://crooksandliars.com/2015/04/fox-friends-says-protecting-atheists',
            'info_dict': {
                'id': '8RUoRhRi',
                'ext': 'mp4',
                'title': "Fox & Friends Says Protecting Atheists From Discrimination Is Anti-Christian!",
                'description': 'md5:e1a46ad1650e3a5ec7196d432799127f',
                'timestamp': 1428207000,
                'upload_date': '20150405',
                'uploader': 'Heather',
            },
        },
        # Crooks and Liars external embed
        {
            'url': 'http://theothermccain.com/2010/02/02/video-proves-that-bill-kristol-has-been-watching-glenn-beck/comment-page-1/',
            'info_dict': {
                'id': 'MTE3MjUtMzQ2MzA',
                'ext': 'mp4',
                'title': 'md5:5e3662a81a4014d24c250d76d41a08d5',
                'description': 'md5:9b8e9542d6c3c5de42d6451b7d780cec',
                'timestamp': 1265032391,
                'upload_date': '20100201',
                'uploader': 'Heather',
            },
        },
        # NBC Sports vplayer embed
        {
            'url': 'http://www.riderfans.com/forum/showthread.php?121827-Freeman&s=e98fa1ea6dc08e886b1678d35212494a',
            'info_dict': {
                'id': 'ln7x1qSThw4k',
                'ext': 'flv',
                'title': "PFT Live: New leader in the 'new-look' defense",
                'description': 'md5:65a19b4bbfb3b0c0c5768bed1dfad74e',
                'uploader': 'NBCU-SPORTS',
                'upload_date': '20140107',
                'timestamp': 1389118457,
            },
            'skip': 'Invalid Page URL',
        },
        # NBC News embed
        {
            'url': 'http://www.vulture.com/2016/06/letterman-couldnt-care-less-about-late-night.html',
            'md5': '1aa589c675898ae6d37a17913cf68d66',
            'info_dict': {
                'id': 'x_dtl_oa_LettermanliftPR_160608',
                'ext': 'mp4',
                'title': 'David Letterman: A Preview',
                'description': 'A preview of Tom Brokaw\'s interview with David Letterman as part of the On Assignment series powered by Dateline. Airs Sunday June 12 at 7/6c.',
                'upload_date': '20160609',
                'timestamp': 1465431544,
                'uploader': 'NBCU-NEWS',
            },
        },
        # UDN embed
        {
            'url': 'https://video.udn.com/news/300346',
            'md5': 'fd2060e988c326991037b9aff9df21a6',
            'info_dict': {
                'id': '300346',
                'ext': 'mp4',
                'title': '中一中男師變性 全校師生力挺',
                'thumbnail': r're:^https?://.*\.jpg$',
            },
            'params': {
                # m3u8 download
                'skip_download': True,
            },
            'expected_warnings': ['Failed to parse JSON Expecting value'],
        },
        # Brightcove URL in single quotes
        {
            'url': 'http://www.sportsnet.ca/baseball/mlb/sn-presents-russell-martin-world-citizen/',
            'md5': '4ae374f1f8b91c889c4b9203c8c752af',
            'info_dict': {
                'id': '4255764656001',
                'ext': 'mp4',
                'title': 'SN Presents: Russell Martin, World Citizen',
                'description': 'To understand why he was the Toronto Blue Jays’ top off-season priority is to appreciate his background and upbringing in Montreal, where he first developed his baseball skills. Written and narrated by Stephen Brunt.',
                'uploader': 'Rogers Sportsnet',
                'uploader_id': '1704050871',
                'upload_date': '20150525',
                'timestamp': 1432570283,
            },
        },
        # Kinja embed
        {
            'url': 'http://www.clickhole.com/video/dont-understand-bitcoin-man-will-mumble-explanatio-2537',
            'info_dict': {
                'id': '106351',
                'ext': 'mp4',
                'title': 'Don’t Understand Bitcoin? This Man Will Mumble An Explanation At You',
                'description': 'Migrated from OnionStudios',
                'thumbnail': r're:^https?://.*\.jpe?g$',
                'uploader': 'clickhole',
                'upload_date': '20150527',
                'timestamp': 1432744860,
            }
        },
        # SnagFilms embed
        {
            'url': 'http://whilewewatch.blogspot.ru/2012/06/whilewewatch-whilewewatch-gripping.html',
            'info_dict': {
                'id': '74849a00-85a9-11e1-9660-123139220831',
                'ext': 'mp4',
                'title': '#whilewewatch',
            }
        },
        # AdobeTVVideo embed
        {
            'url': 'https://helpx.adobe.com/acrobat/how-to/new-experience-acrobat-dc.html?set=acrobat--get-started--essential-beginners',
            'md5': '43662b577c018ad707a63766462b1e87',
            'info_dict': {
                'id': '2456',
                'ext': 'mp4',
                'title': 'New experience with Acrobat DC',
                'description': 'New experience with Acrobat DC',
                'duration': 248.667,
            },
        },
        # BrightcoveInPageEmbed embed
        {
            'url': 'http://www.geekandsundry.com/tabletop-bonus-wils-final-thoughts-on-dread/',
            'info_dict': {
                'id': '4238694884001',
                'ext': 'flv',
                'title': 'Tabletop: Dread, Last Thoughts',
                'description': 'Tabletop: Dread, Last Thoughts',
                'duration': 51690,
            },
        },
        # Brightcove embed, with no valid 'renditions' but valid 'IOSRenditions'
        # This video can't be played in browsers if Flash disabled and UA set to iPhone, which is actually a false alarm
        {
            'url': 'https://dl.dropboxusercontent.com/u/29092637/interview.html',
            'info_dict': {
                'id': '4785848093001',
                'ext': 'mp4',
                'title': 'The Cardinal Pell Interview',
                'description': 'Sky News Contributor Andrew Bolt interviews George Pell in Rome, following the Cardinal\'s evidence before the Royal Commission into Child Abuse. ',
                'uploader': 'GlobeCast Australia - GlobeStream',
                'uploader_id': '2733773828001',
                'upload_date': '20160304',
                'timestamp': 1457083087,
            },
            'params': {
                # m3u8 downloads
                'skip_download': True,
            },
        },
        {
            # Brightcove embed with whitespace around attribute names
            'url': 'http://www.stack.com/video/3167554373001/learn-to-hit-open-three-pointers-with-damian-lillard-s-baseline-drift-drill',
            'info_dict': {
                'id': '3167554373001',
                'ext': 'mp4',
                'title': "Learn to Hit Open Three-Pointers With Damian Lillard's Baseline Drift Drill",
                'description': 'md5:57bacb0e0f29349de4972bfda3191713',
                'uploader_id': '1079349493',
                'upload_date': '20140207',
                'timestamp': 1391810548,
            },
            'params': {
                'skip_download': True,
            },
        },
        # Another form of arte.tv embed
        {
            'url': 'http://www.tv-replay.fr/redirection/09-04-16/arte-reportage-arte-11508975.html',
            'md5': '850bfe45417ddf221288c88a0cffe2e2',
            'info_dict': {
                'id': '030273-562_PLUS7-F',
                'ext': 'mp4',
                'title': 'ARTE Reportage - Nulle part, en France',
                'description': 'md5:e3a0e8868ed7303ed509b9e3af2b870d',
                'upload_date': '20160409',
            },
        },
        # Duplicated embedded video URLs
        {
            'url': 'http://www.hudl.com/athlete/2538180/highlights/149298443',
            'info_dict': {
                'id': '149298443_480_16c25b74_2',
                'ext': 'mp4',
                'title': 'vs. Blue Orange Spring Game',
                'uploader': 'www.hudl.com',
            },
        },
        # twitter:player:stream embed
        {
            'url': 'http://www.rtl.be/info/video/589263.aspx?CategoryID=288',
            'info_dict': {
                'id': 'master',
                'ext': 'mp4',
                'title': 'Une nouvelle espèce de dinosaure découverte en Argentine',
                'uploader': 'www.rtl.be',
            },
            'params': {
                # m3u8 downloads
                'skip_download': True,
            },
        },
        # twitter:player embed
        {
            'url': 'http://www.theatlantic.com/video/index/484130/what-do-black-holes-sound-like/',
            'md5': 'a3e0df96369831de324f0778e126653c',
            'info_dict': {
                'id': '4909620399001',
                'ext': 'mp4',
                'title': 'What Do Black Holes Sound Like?',
                'description': 'what do black holes sound like',
                'upload_date': '20160524',
                'uploader_id': '29913724001',
                'timestamp': 1464107587,
                'uploader': 'TheAtlantic',
            },
            'add_ie': ['BrightcoveLegacy'],
        },
        # Facebook <iframe> embed
        {
            'url': 'https://www.hostblogger.de/blog/archives/6181-Auto-jagt-Betonmischer.html',
            'md5': 'fbcde74f534176ecb015849146dd3aee',
            'info_dict': {
                'id': '599637780109885',
                'ext': 'mp4',
                'title': 'Facebook video #599637780109885',
            },
        },
        # Facebook <iframe> embed, plugin video
        {
            'url': 'http://5pillarsuk.com/2017/06/07/tariq-ramadan-disagrees-with-pr-exercise-by-imams-refusing-funeral-prayers-for-london-attackers/',
            'info_dict': {
                'id': '1754168231264132',
                'ext': 'mp4',
                'title': 'About the Imams and Religious leaders refusing to perform funeral prayers for...',
                'uploader': 'Tariq Ramadan (official)',
                'timestamp': 1496758379,
                'upload_date': '20170606',
            },
            'params': {
                'skip_download': True,
            },
        },
        # Facebook API embed
        {
            'url': 'http://www.lothype.com/blue-stars-2016-preview-standstill-full-show/',
            'md5': 'a47372ee61b39a7b90287094d447d94e',
            'info_dict': {
                'id': '10153467542406923',
                'ext': 'mp4',
                'title': 'Facebook video #10153467542406923',
            },
        },
        # Wordpress "YouTube Video Importer" plugin
        {
            'url': 'http://www.lothype.com/blue-devils-drumline-stanford-lot-2016/',
            'md5': 'd16797741b560b485194eddda8121b48',
            'info_dict': {
                'id': 'HNTXWDXV9Is',
                'ext': 'mp4',
                'title': 'Blue Devils Drumline Stanford lot 2016',
                'upload_date': '20160627',
                'uploader_id': 'GENOCIDE8GENERAL10',
                'uploader': 'cylus cyrus',
            },
        },
        {
            # video stored on custom kaltura server
            'url': 'http://www.expansion.com/multimedia/videos.html?media=EQcM30NHIPv',
            'md5': '537617d06e64dfed891fa1593c4b30cc',
            'info_dict': {
                'id': '0_1iotm5bh',
                'ext': 'mp4',
                'title': 'Elecciones británicas: 5 lecciones para Rajoy',
                'description': 'md5:435a89d68b9760b92ce67ed227055f16',
                'uploader_id': 'videos.expansion@el-mundo.net',
                'upload_date': '20150429',
                'timestamp': 1430303472,
            },
            'add_ie': ['Kaltura'],
        },
        {
            # multiple kaltura embeds, nsfw
            'url': 'https://www.quartier-rouge.be/prive/femmes/kamila-avec-video-jaime-sadomie.html',
            'info_dict': {
                'id': 'kamila-avec-video-jaime-sadomie',
                'title': "Kamila avec vídeo “J'aime sadomie”",
            },
            'playlist_count': 8,
        },
        {
            # Non-standard Vimeo embed
            'url': 'https://openclassrooms.com/courses/understanding-the-web',
            'md5': '64d86f1c7d369afd9a78b38cbb88d80a',
            'info_dict': {
                'id': '148867247',
                'ext': 'mp4',
                'title': 'Understanding the web - Teaser',
                'description': 'This is "Understanding the web - Teaser" by openclassrooms on Vimeo, the home for high quality videos and the people who love them.',
                'upload_date': '20151214',
                'uploader': 'OpenClassrooms',
                'uploader_id': 'openclassrooms',
            },
            'add_ie': ['Vimeo'],
        },
        {
            # generic vimeo embed that requires original URL passed as Referer
            'url': 'http://racing4everyone.eu/2016/07/30/formula-1-2016-round12-germany/',
            'only_matching': True,
        },
        {
            'url': 'https://support.arkena.com/display/PLAY/Ways+to+embed+your+video',
            'md5': 'b96f2f71b359a8ecd05ce4e1daa72365',
            'info_dict': {
                'id': 'b41dda37-d8e7-4d3f-b1b5-9a9db578bdfe',
                'ext': 'mp4',
                'title': 'Big Buck Bunny',
                'description': 'Royalty free test video',
                'timestamp': 1432816365,
                'upload_date': '20150528',
                'is_live': False,
            },
            'params': {
                'skip_download': True,
            },
            'add_ie': [ArkenaIE.ie_key()],
        },
        {
            'url': 'http://nova.bg/news/view/2016/08/16/156543/%D0%BD%D0%B0-%D0%BA%D0%BE%D1%81%D1%8A%D0%BC-%D0%BE%D1%82-%D0%B2%D0%B7%D1%80%D0%B8%D0%B2-%D0%BE%D1%82%D1%86%D0%B5%D0%BF%D0%B8%D1%85%D0%B0-%D1%86%D1%8F%D0%BB-%D0%BA%D0%B2%D0%B0%D1%80%D1%82%D0%B0%D0%BB-%D0%B7%D0%B0%D1%80%D0%B0%D0%B4%D0%B8-%D0%B8%D0%B7%D1%82%D0%B8%D1%87%D0%B0%D0%BD%D0%B5-%D0%BD%D0%B0-%D0%B3%D0%B0%D0%B7-%D0%B2-%D0%BF%D0%BB%D0%BE%D0%B2%D0%B4%D0%B8%D0%B2/',
            'info_dict': {
                'id': '1c7141f46c',
                'ext': 'mp4',
                'title': 'НА КОСЪМ ОТ ВЗРИВ: Изтичане на газ на бензиностанция в Пловдив',
            },
            'params': {
                'skip_download': True,
            },
            'add_ie': [Vbox7IE.ie_key()],
        },
        {
            # DBTV embeds
            'url': 'http://www.dagbladet.no/2016/02/23/nyheter/nordlys/ski/troms/ver/43254897/',
            'info_dict': {
                'id': '43254897',
                'title': 'Etter ett års planlegging, klaffet endelig alt: - Jeg måtte ta en liten dans',
            },
            'playlist_mincount': 3,
        },
        {
            # Videa embeds
            'url': 'http://forum.dvdtalk.com/movie-talk/623756-deleted-magic-star-wars-ot-deleted-alt-scenes-docu-style.html',
            'info_dict': {
                'id': '623756-deleted-magic-star-wars-ot-deleted-alt-scenes-docu-style',
                'title': 'Deleted Magic - Star Wars: OT Deleted / Alt. Scenes Docu. Style - DVD Talk Forum',
            },
            'playlist_mincount': 2,
        },
        {
            # 20 minuten embed
            'url': 'http://www.20min.ch/schweiz/news/story/So-kommen-Sie-bei-Eis-und-Schnee-sicher-an-27032552',
            'info_dict': {
                'id': '523629',
                'ext': 'mp4',
                'title': 'So kommen Sie bei Eis und Schnee sicher an',
                'description': 'md5:117c212f64b25e3d95747e5276863f7d',
            },
            'params': {
                'skip_download': True,
            },
            'add_ie': [TwentyMinutenIE.ie_key()],
        },
        {
            # VideoPress embed
            'url': 'https://en.support.wordpress.com/videopress/',
            'info_dict': {
                'id': 'OcobLTqC',
                'ext': 'm4v',
                'title': 'IMG_5786',
                'timestamp': 1435711927,
                'upload_date': '20150701',
            },
            'params': {
                'skip_download': True,
            },
            'add_ie': [VideoPressIE.ie_key()],
        },
        {
            # Rutube embed
            'url': 'http://magazzino.friday.ru/videos/vipuski/kazan-2',
            'info_dict': {
                'id': '9b3d5bee0a8740bf70dfd29d3ea43541',
                'ext': 'flv',
                'title': 'Магаззино: Казань 2',
                'description': 'md5:99bccdfac2269f0e8fdbc4bbc9db184a',
                'uploader': 'Магаззино',
                'upload_date': '20170228',
                'uploader_id': '996642',
            },
            'params': {
                'skip_download': True,
            },
            'add_ie': [RutubeIE.ie_key()],
        },
        {
            # ThePlatform embedded with whitespaces in URLs
            'url': 'http://www.golfchannel.com/topics/shows/golftalkcentral.htm',
            'only_matching': True,
        },
        {
            # Senate ISVP iframe https
            'url': 'https://www.hsgac.senate.gov/hearings/canadas-fast-track-refugee-plan-unanswered-questions-and-implications-for-us-national-security',
            'md5': 'fb8c70b0b515e5037981a2492099aab8',
            'info_dict': {
                'id': 'govtaff020316',
                'ext': 'mp4',
                'title': 'Integrated Senate Video Player',
            },
            'add_ie': [SenateISVPIE.ie_key()],
        },
        {
            # Limelight embeds (1 channel embed + 4 media embeds)
            'url': 'http://www.sedona.com/FacilitatorTraining2017',
            'info_dict': {
                'id': 'FacilitatorTraining2017',
                'title': 'Facilitator Training 2017',
            },
            'playlist_mincount': 5,
        },
        {
            # Limelight embed (LimelightPlayerUtil.embed)
            'url': 'https://tv5.ca/videos?v=xuu8qowr291ri',
            'info_dict': {
                'id': '95d035dc5c8a401588e9c0e6bd1e9c92',
                'ext': 'mp4',
                'title': '07448641',
                'timestamp': 1499890639,
                'upload_date': '20170712',
            },
            'params': {
                'skip_download': True,
            },
            'add_ie': ['LimelightMedia'],
        },
        {
            'url': 'http://kron4.com/2017/04/28/standoff-with-walnut-creek-murder-suspect-ends-with-arrest/',
            'info_dict': {
                'id': 'standoff-with-walnut-creek-murder-suspect-ends-with-arrest',
                'title': 'Standoff with Walnut Creek murder suspect ends',
                'description': 'md5:3ccc48a60fc9441eeccfc9c469ebf788',
            },
            'playlist_mincount': 4,
        },
        {
            # WashingtonPost embed
            'url': 'http://www.vanityfair.com/hollywood/2017/04/donald-trump-tv-pitches',
            'info_dict': {
                'id': '8caf6e88-d0ec-11e5-90d3-34c2c42653ac',
                'ext': 'mp4',
                'title': "No one has seen the drama series based on Trump's life \u2014 until now",
                'description': 'Donald Trump wanted a weekly TV drama based on his life. It never aired. But The Washington Post recently obtained a scene from the pilot script — and enlisted actors.',
                'timestamp': 1455216756,
                'uploader': 'The Washington Post',
                'upload_date': '20160211',
            },
            'add_ie': [WashingtonPostIE.ie_key()],
        },
        {
            # Mediaset embed
            'url': 'http://www.tgcom24.mediaset.it/politica/serracchiani-voglio-vivere-in-una-societa-aperta-reazioni-sproporzionate-_3071354-201702a.shtml',
            'info_dict': {
                'id': '720642',
                'ext': 'mp4',
                'title': 'Serracchiani: "Voglio vivere in una società aperta, con tutela del patto di fiducia"',
            },
            'params': {
                'skip_download': True,
            },
            'add_ie': [MediasetIE.ie_key()],
        },
        {
            # JOJ.sk embeds
            'url': 'https://www.noviny.sk/slovensko/238543-slovenskom-sa-prehnala-vlna-silnych-burok',
            'info_dict': {
                'id': '238543-slovenskom-sa-prehnala-vlna-silnych-burok',
                'title': 'Slovenskom sa prehnala vlna silných búrok',
            },
            'playlist_mincount': 5,
            'add_ie': [JojIE.ie_key()],
        },
        {
            # AMP embed (see https://www.ampproject.org/docs/reference/components/amp-video)
            'url': 'https://tvrain.ru/amp/418921/',
            'md5': 'cc00413936695987e8de148b67d14f1d',
            'info_dict': {
                'id': '418921',
                'ext': 'mp4',
                'title': 'Стас Намин: «Мы нарушили девственность Кремля»',
            },
        },
        {
            # vzaar embed
            'url': 'http://help.vzaar.com/article/165-embedding-video',
            'md5': '7e3919d9d2620b89e3e00bec7fe8c9d4',
            'info_dict': {
                'id': '8707641',
                'ext': 'mp4',
                'title': 'Building A Business Online: Principal Chairs Q & A',
            },
        },
        {
            # multiple HTML5 videos on one page
            'url': 'https://www.paragon-software.com/home/rk-free/keyscenarios.html',
            'info_dict': {
                'id': 'keyscenarios',
                'title': 'Rescue Kit 14 Free Edition - Getting started',
            },
            'playlist_count': 4,
        },
        {
            # vshare embed
            'url': 'https://youtube-dl-demo.neocities.org/vshare.html',
            'md5': '17b39f55b5497ae8b59f5fbce8e35886',
            'info_dict': {
                'id': '0f64ce6',
                'title': 'vl14062007715967',
                'ext': 'mp4',
            }
        },
        {
            'url': 'http://www.heidelberg-laureate-forum.org/blog/video/lecture-friday-september-23-2016-sir-c-antony-r-hoare/',
            'md5': 'aecd089f55b1cb5a59032cb049d3a356',
            'info_dict': {
                'id': '90227f51a80c4d8f86c345a7fa62bd9a1d',
                'ext': 'mp4',
                'title': 'Lecture: Friday, September 23, 2016 - Sir Tony Hoare',
                'description': 'md5:5a51db84a62def7b7054df2ade403c6c',
                'timestamp': 1474354800,
                'upload_date': '20160920',
            }
        },
        {
            'url': 'http://www.kidzworld.com/article/30935-trolls-the-beat-goes-on-interview-skylar-astin-and-amanda-leighton',
            'info_dict': {
                'id': '1731611',
                'ext': 'mp4',
                'title': 'Official Trailer | TROLLS: THE BEAT GOES ON!',
                'description': 'md5:eb5f23826a027ba95277d105f248b825',
                'timestamp': 1516100691,
                'upload_date': '20180116',
            },
            'params': {
                'skip_download': True,
            },
            'add_ie': [SpringboardPlatformIE.ie_key()],
        },
        {
            'url': 'https://www.yapfiles.ru/show/1872528/690b05d3054d2dbe1e69523aa21bb3b1.mp4.html',
            'info_dict': {
                'id': 'vMDE4NzI1Mjgt690b',
                'ext': 'mp4',
                'title': 'Котята',
            },
            'add_ie': [YapFilesIE.ie_key()],
            'params': {
                'skip_download': True,
            },
        },
        {
            # CloudflareStream embed
            'url': 'https://www.cloudflare.com/products/cloudflare-stream/',
            'info_dict': {
                'id': '31c9291ab41fac05471db4e73aa11717',
                'ext': 'mp4',
                'title': '31c9291ab41fac05471db4e73aa11717',
            },
            'add_ie': [CloudflareStreamIE.ie_key()],
            'params': {
                'skip_download': True,
            },
        },
        {
            # PeerTube embed
            'url': 'https://joinpeertube.org/fr/home/',
            'info_dict': {
                'id': 'home',
                'title': 'Reprenez le contrôle de vos vidéos ! #JoinPeertube',
            },
            'playlist_count': 2,
        },
        {
            # Indavideo embed
            'url': 'https://streetkitchen.hu/receptek/igy_kell_otthon_hamburgert_sutni/',
            'info_dict': {
                'id': '1693903',
                'ext': 'mp4',
                'title': 'Így kell otthon hamburgert sütni',
                'description': 'md5:f5a730ecf900a5c852e1e00540bbb0f7',
                'timestamp': 1426330212,
                'upload_date': '20150314',
                'uploader': 'StreetKitchen',
                'uploader_id': '546363',
            },
            'add_ie': [IndavideoEmbedIE.ie_key()],
            'params': {
                'skip_download': True,
            },
        },
        {
            # APA embed via JWPlatform embed
            'url': 'http://www.vol.at/blue-man-group/5593454',
            'info_dict': {
                'id': 'jjv85FdZ',
                'ext': 'mp4',
                'title': '"Blau ist mysteriös": Die Blue Man Group im Interview',
                'description': 'md5:d41d8cd98f00b204e9800998ecf8427e',
                'thumbnail': r're:^https?://.*\.jpg$',
                'duration': 254,
                'timestamp': 1519211149,
                'upload_date': '20180221',
            },
            'params': {
                'skip_download': True,
            },
        },
        {
            # Viqeo embeds
            'url': 'https://viqeo.tv/',
            'info_dict': {
                'id': 'viqeo',
                'title': 'All-new video platform',
            },
            'playlist_count': 6,
        },
        {
            # Squarespace video embed, 2019-08-28
            'url': 'http://ootboxford.com',
            'info_dict': {
                'id': 'Tc7b_JGdZfw',
                'title': 'Out of the Blue, at Childish Things 10',
                'ext': 'mp4',
                'description': 'md5:a83d0026666cf5ee970f8bd1cfd69c7f',
                'uploader_id': 'helendouglashouse',
                'uploader': 'Helen & Douglas House',
                'upload_date': '20140328',
            },
            'params': {
                'skip_download': True,
            },
        },
        # {
        #     # Zype embed
        #     'url': 'https://www.cookscountry.com/episode/554-smoky-barbecue-favorites',
        #     'info_dict': {
        #         'id': '5b400b834b32992a310622b9',
        #         'ext': 'mp4',
        #         'title': 'Smoky Barbecue Favorites',
        #         'thumbnail': r're:^https?://.*\.jpe?g',
        #         'description': 'md5:5ff01e76316bd8d46508af26dc86023b',
        #         'upload_date': '20170909',
        #         'timestamp': 1504915200,
        #     },
        #     'add_ie': [ZypeIE.ie_key()],
        #     'params': {
        #         'skip_download': True,
        #     },
        # },
        {
            # videojs embed
            'url': 'https://video.sibnet.ru/shell.php?videoid=3422904',
            'info_dict': {
                'id': 'shell',
                'ext': 'mp4',
                'title': 'Доставщик пиццы спросил разрешения сыграть на фортепиано',
                'description': 'md5:89209cdc587dab1e4a090453dbaa2cb1',
                'thumbnail': r're:^https?://.*\.jpg$',
            },
            'params': {
                'skip_download': True,
            },
            'expected_warnings': ['Failed to download MPD manifest'],
        },
        {
            # DailyMotion embed with DM.player
            'url': 'https://www.beinsports.com/us/copa-del-rey/video/the-locker-room-valencia-beat-barca-in-copa/1203804',
            'info_dict': {
                'id': 'k6aKkGHd9FJs4mtJN39',
                'ext': 'mp4',
                'title': 'The Locker Room: Valencia Beat Barca In Copa del Rey Final',
                'description': 'This video is private.',
                'uploader_id': 'x1jf30l',
                'uploader': 'beIN SPORTS USA',
                'upload_date': '20190528',
                'timestamp': 1559062971,
            },
            'params': {
                'skip_download': True,
            },
        },
        # {
        #     # TODO: find another test
        #     # http://schema.org/VideoObject
        #     'url': 'https://flipagram.com/f/nyvTSJMKId',
        #     'md5': '888dcf08b7ea671381f00fab74692755',
        #     'info_dict': {
        #         'id': 'nyvTSJMKId',
        #         'ext': 'mp4',
        #         'title': 'Flipagram by sjuria101 featuring Midnight Memories by One Direction',
        #         'description': '#love for cats.',
        #         'timestamp': 1461244995,
        #         'upload_date': '20160421',
        #     },
        #     'params': {
        #         'force_generic_extractor': True,
        #     },
        # },
        {
            # VHX Embed
            'url': 'https://demo.vhx.tv/category-c/videos/file-example-mp4-480-1-5mg-copy',
            'info_dict': {
                'id': '858208',
                'ext': 'mp4',
                'title': 'Untitled',
                'uploader_id': 'user80538407',
                'uploader': 'OTT Videos',
            },
        },
        {
            # ArcPublishing PoWa video player
            'url': 'https://www.adn.com/politics/2020/11/02/video-senate-candidates-campaign-in-anchorage-on-eve-of-election-day/',
            'md5': 'b03b2fac8680e1e5a7cc81a5c27e71b3',
            'info_dict': {
                'id': '8c99cb6e-b29c-4bc9-9173-7bf9979225ab',
                'ext': 'mp4',
                'title': 'Senate candidates wave to voters on Anchorage streets',
                'description': 'md5:91f51a6511f090617353dc720318b20e',
                'timestamp': 1604378735,
                'upload_date': '20201103',
                'duration': 1581,
            },
        },
        {
            # MyChannels SDK embed
            # https://www.24kitchen.nl/populair/deskundige-dit-waarom-sommigen-gevoelig-zijn-voor-voedselallergieen
            'url': 'https://www.demorgen.be/nieuws/burgemeester-rotterdam-richt-zich-in-videoboodschap-tot-relschoppers-voelt-het-goed~b0bcfd741/',
            'md5': '90c0699c37006ef18e198c032d81739c',
            'info_dict': {
                'id': '194165',
                'ext': 'mp4',
                'title': 'Burgemeester Aboutaleb spreekt relschoppers toe',
                'timestamp': 1611740340,
                'upload_date': '20210127',
                'duration': 159,
            },
        },
        {
            # Simplecast player embed
            'url': 'https://www.bio.org/podcast',
            'info_dict': {
                'id': 'podcast',
                'title': 'I AM BIO Podcast | BIO',
            },
            'playlist_mincount': 52,
        },
        {
            # Sibnet embed (https://help.sibnet.ru/?sibnet_video_embed)
            'url': 'https://phpbb3.x-tk.ru/bbcode-video-sibnet-t24.html',
            'only_matching': True,
        }, {
            # WimTv embed player
            'url': 'http://www.msmotor.tv/wearefmi-pt-2-2021/',
            'info_dict': {
                'id': 'wearefmi-pt-2-2021',
                'title': '#WEAREFMI – PT.2 – 2021 – MsMotorTV',
            },
            'playlist_count': 1,
        }, {
            # KVS Player
            'url': 'https://www.kvs-demo.com/videos/105/kelis-4th-of-july/',
            'info_dict': {
                'id': '105',
                'display_id': 'kelis-4th-of-july',
                'ext': 'mp4',
                'title': 'Kelis - 4th Of July',
                'thumbnail': 'https://kvs-demo.com/contents/videos_screenshots/0/105/preview.jpg',
            },
            'params': {
                'skip_download': True,
            },
        }, {
            # KVS Player
            'url': 'https://www.kvs-demo.com/embed/105/',
            'info_dict': {
                'id': '105',
                'display_id': 'kelis-4th-of-july',
                'ext': 'mp4',
                'title': 'Kelis - 4th Of July / Embed Player',
                'thumbnail': 'https://kvs-demo.com/contents/videos_screenshots/0/105/preview.jpg',
            },
            'params': {
                'skip_download': True,
            },
        }, {
            # KVS Player
            'url': 'https://thisvid.com/videos/french-boy-pantsed/',
            'md5': '3397979512c682f6b85b3b04989df224',
            'info_dict': {
                'id': '2400174',
                'display_id': 'french-boy-pantsed',
                'ext': 'mp4',
                'title': 'French Boy Pantsed - ThisVid.com',
                'thumbnail': 'https://media.thisvid.com/contents/videos_screenshots/2400000/2400174/preview.mp4.jpg',
            }
        }, {
            # KVS Player
            'url': 'https://thisvid.com/embed/2400174/',
            'md5': '3397979512c682f6b85b3b04989df224',
            'info_dict': {
                'id': '2400174',
                'display_id': 'french-boy-pantsed',
                'ext': 'mp4',
                'title': 'French Boy Pantsed - ThisVid.com',
                'thumbnail': 'https://media.thisvid.com/contents/videos_screenshots/2400000/2400174/preview.mp4.jpg',
            }
        }, {
            # KVS Player
            'url': 'https://youix.com/video/leningrad-zoj/',
            'md5': '94f96ba95706dc3880812b27b7d8a2b8',
            'info_dict': {
                'id': '18485',
                'display_id': 'leningrad-zoj',
                'ext': 'mp4',
                'title': 'Клип: Ленинград - ЗОЖ скачать, смотреть онлайн | Youix.com',
                'thumbnail': 'https://youix.com/contents/videos_screenshots/18000/18485/preview_480x320_youix_com.mp4.jpg',
            }
        }, {
            # KVS Player
            'url': 'https://youix.com/embed/18485',
            'md5': '94f96ba95706dc3880812b27b7d8a2b8',
            'info_dict': {
                'id': '18485',
                'display_id': 'leningrad-zoj',
                'ext': 'mp4',
                'title': 'Ленинград - ЗОЖ',
                'thumbnail': 'https://youix.com/contents/videos_screenshots/18000/18485/preview_480x320_youix_com.mp4.jpg',
            }
        }, {
            # KVS Player
            'url': 'https://bogmedia.org/videos/21217/40-nochey-40-nights-2016/',
            'md5': '94166bdb26b4cb1fb9214319a629fc51',
            'info_dict': {
                'id': '21217',
                'display_id': '40-nochey-40-nights-2016',
                'ext': 'mp4',
                'title': '40 ночей (2016) - BogMedia.org',
                'thumbnail': 'https://bogmedia.org/contents/videos_screenshots/21000/21217/preview_480p.mp4.jpg',
            }
        },
        {
            # Firebase Dynamic Link
            'url': 'https://mirrativ.page.link/?link=https%3A%2F%2Fwww.mirrativ.com%2Flive%2FD8y_lZXb7tb5gdOARr7Zpw&apn=com.dena.mirrativ&ibi=com.dena.mirrativ&isi=1028944599&ius=mirrativ&st=%E3%81%9D%E3%82%89%E3%82%8A%E3%81%99&sd=%E9%9F%B3%E3%82%B2%E3%83%BC&si=https%3A%2F%2Fcdn.mirrativ.com%2Fmirrorman-prod%2Fimage%2Fuser_profile%2F31f1a71beb12cd22f515897993e549ccaa9f8c33084ce28beff58f5fad222555_share.jpeg',
            'info_dict': {},
            'add_ie': ['Mirrativ'],
        },
        {
            # 5ch.net redirect
            'url': 'https://jump.5ch.net?https://www.youtube.com/watch?v=XCmzSSlZQ0w',
            'info_dict': {},
            'add_ie': ['Youtube'],
        },
        {
            # URL prefixed by view-source:
            'url': 'view-source:https://www.youtube.com/watch?v=XCmzSSlZQ0w',
            'info_dict': {},
            'add_ie': ['Youtube'],
        },
        {
            # URL starting with invalid (but fixable) scheme
            'url': 'tps://www.youtube.com/watch?v=MVpMUgKtds4',
            'info_dict': {},
            'add_ie': ['Youtube'],
        },
        {
            # another URL starting with invalid (but fixable) scheme
            'url': 'ttp://www.youtube.com/watch?v=MVpMUgKtds4',
            'info_dict': {},
            'add_ie': ['Youtube'],
        },
        {
            # Pixiv jump URL (1)
            'url': 'https://www.pixiv.net/jump.php?url=https%3A%2F%2Fwww.youtube.com%2Fwatch%3Fv%3DMVpMUgKtds4',
            'info_dict': {},
            'add_ie': ['Youtube'],
        },
        {
            # Pixiv jump URL (2)
            'url': 'https://www.pixiv.net/jump.php?https%3A%2F%2Fwww.youtube.com%2Fwatch%3Fv%3DMVpMUgKtds4',
            'info_dict': {},
            'add_ie': ['Youtube'],
        },
    ]

    _CORRUPTED_SCHEME_CONVERSION_TABLE = {
        # HTTP protocol
        'htp': 'http',
        'htps': 'https',
        'ttp': 'http',
        'ttps': 'https',
        'tp': 'http',
        'tps': 'https',
        'hxp': 'http',
        'hxps': 'https',
        'hxxp': 'http',
        'hxxps': 'https',
    }

    def report_following_redirect(self, new_url):
        """Report information extraction."""
        self._downloader.to_screen('[redirect] Following redirect to %s' % new_url)

    def report_detected(self, name):
        self._downloader.write_debug(f'Identified a {name}')

    def _extract_rss(self, url, video_id, doc):
        playlist_title = doc.find('./channel/title').text
        playlist_desc_el = doc.find('./channel/description')
        playlist_desc = None if playlist_desc_el is None else playlist_desc_el.text

        NS_MAP = {
            'itunes': 'http://www.itunes.com/dtds/podcast-1.0.dtd',
        }

        entries = []
        for it in doc.findall('./channel/item'):
            next_url = None
            enclosure_nodes = it.findall('./enclosure')
            for e in enclosure_nodes:
                next_url = e.attrib.get('url')
                if next_url:
                    break

            if not next_url:
                next_url = xpath_text(it, 'link', fatal=False)

            if not next_url:
                continue

            def itunes(key):
                return xpath_text(
                    it, xpath_with_ns('./itunes:%s' % key, NS_MAP),
                    default=None)

            duration = itunes('duration')
            explicit = (itunes('explicit') or '').lower()
            if explicit in ('true', 'yes'):
                age_limit = 18
            elif explicit in ('false', 'no'):
                age_limit = 0
            else:
                age_limit = None

            entries.append({
                '_type': 'url_transparent',
                'url': next_url,
                'title': it.find('title').text,
                'description': xpath_text(it, 'description', default=None),
                'timestamp': unified_timestamp(
                    xpath_text(it, 'pubDate', default=None)),
                'duration': int_or_none(duration) or parse_duration(duration),
                'thumbnail': url_or_none(xpath_attr(it, xpath_with_ns('./itunes:image', NS_MAP), 'href')),
                'episode': itunes('title'),
                'episode_number': int_or_none(itunes('episode')),
                'season_number': int_or_none(itunes('season')),
                'age_limit': age_limit,
            })

        return {
            '_type': 'playlist',
            'id': url,
            'title': playlist_title,
            'description': playlist_desc,
            'entries': entries,
        }

    def _extract_camtasia(self, url, video_id, webpage):
        """ Returns None if no camtasia video can be found. """

        camtasia_cfg = self._search_regex(
            r'fo\.addVariable\(\s*"csConfigFile",\s*"([^"]+)"\s*\);',
            webpage, 'camtasia configuration file', default=None)
        if camtasia_cfg is None:
            return None

        title = self._html_search_meta('DC.title', webpage, fatal=True)

        camtasia_url = compat_urlparse.urljoin(url, camtasia_cfg)
        camtasia_cfg = self._download_xml(
            camtasia_url, video_id,
            note='Downloading camtasia configuration',
            errnote='Failed to download camtasia configuration')
        fileset_node = camtasia_cfg.find('./playlist/array/fileset')

        entries = []
        for n in fileset_node.getchildren():
            url_n = n.find('./uri')
            if url_n is None:
                continue

            entries.append({
                'id': os.path.splitext(url_n.text.rpartition('/')[2])[0],
                'title': '%s - %s' % (title, n.tag),
                'url': compat_urlparse.urljoin(url, url_n.text),
                'duration': float_or_none(n.find('./duration').text),
            })

        return {
            '_type': 'playlist',
            'entries': entries,
            'title': title,
        }

    def _kvs_getrealurl(self, video_url, license_code):
        if not video_url.startswith('function/0/'):
            return video_url  # not obfuscated

        url_path, _, url_query = video_url.partition('?')
        urlparts = url_path.split('/')[2:]
        license = self._kvs_getlicensetoken(license_code)
        newmagic = urlparts[5][:32]

        for o in range(len(newmagic) - 1, -1, -1):
            new = ''
            l = (o + sum([int(n) for n in license[o:]])) % 32

            for i in range(0, len(newmagic)):
                if i == o:
                    new += newmagic[l]
                elif i == l:
                    new += newmagic[o]
                else:
                    new += newmagic[i]
            newmagic = new

        urlparts[5] = newmagic + urlparts[5][32:]
        return '/'.join(urlparts) + '?' + url_query

    def _kvs_getlicensetoken(self, license):
        modlicense = license.replace('$', '').replace('0', '1')
        center = int(len(modlicense) / 2)
        fronthalf = int(modlicense[:center + 1])
        backhalf = int(modlicense[center:])

        modlicense = str(4 * abs(fronthalf - backhalf))
        retval = ''
        for o in range(0, center + 1):
            for i in range(1, 5):
                retval += str((int(license[o + i]) + int(modlicense[o])) % 10)
        return retval

    def _real_extract(self, url):
        if url.startswith('//'):
            return self.url_result(self.http_scheme() + url)
        mobj = re.match(r'^view-source:(.+)$', url)
        if mobj:
            self._downloader.report_warning('URL is pasted with "view-source:" appended')
            return self.url_result(mobj.group(1))

        parsed_url = compat_urlparse.urlparse(url)
        if not parsed_url.scheme:
            default_search = self.get_param('default_search')
            if default_search is None:
                default_search = 'fixup_error'

            if default_search in ('auto', 'auto_warning', 'fixup_error'):
                if re.match(r'^[^\s/]+\.[^\s/]+/', url):
                    self.report_warning('The url doesn\'t specify the protocol, trying with http')
                    return self.url_result('http://' + url)
                elif default_search != 'fixup_error':
                    if default_search == 'auto_warning':
                        if re.match(r'^(?:url|URL)$', url):
                            raise ExtractorError(
                                'Invalid URL:  %r . Call yt-dlp like this:  yt-dlp -v "https://www.youtube.com/watch?v=BaW_jenozKc"  ' % url,
                                expected=True)
                        else:
                            self.report_warning(
                                'Falling back to youtube search for  %s . Set --default-search "auto" to suppress this warning.' % url)
                    return self.url_result('ytsearch:' + url)

            if default_search in ('error', 'fixup_error'):
                raise ExtractorError(
                    '%r is not a valid URL. '
                    'Set --default-search "ytsearch" (or run  yt-dlp "ytsearch:%s" ) to search YouTube'
                    % (url, url), expected=True)
            else:
                if ':' not in default_search:
                    default_search += ':'
                return self.url_result(default_search + url)
        elif parsed_url.scheme.lower() in self._CORRUPTED_SCHEME_CONVERSION_TABLE:
            new_scheme = self._CORRUPTED_SCHEME_CONVERSION_TABLE[parsed_url.scheme.lower()]
            self.report_warning('scheme seems corrupted, correcting to %s' % new_scheme)
            fixed_urlp = parsed_url._replace(scheme=new_scheme)
            fixed_url = compat_urlparse.urlunparse(fixed_urlp)
            return self.url_result(fixed_url)

        host = parsed_url.netloc
        path = parsed_url.path
        if ':' in host:
            host = host[:host.index(':')]
        if host[:4] == 'www.':
            host = host[4:]
        # japan BBS redirect
        if host in ('pinktower.com', 'jump.5ch.net', 'jump.megabbs.info'):
            return self.url_result(compat_urllib_parse_unquote(parsed_url.query))
        # Pixiv redirect (usually requires referer to jump)
        if host in ('pixiv.net', 'www.pixiv.net') and path == '/jump.php':
            # Following URLs are valid and acceptable:
            # 1. https://www.pixiv.net/jump.php?url=URL_HERE (found in profile page)
            # 2. https://www.pixiv.net/jump.php?URL_HERE (found in description in artwork page)
            # I think I previously saw Pixiv jump URLs with mutation, but I can't find it anymore
            link = try_get(
                parsed_url.query,
                (lambda x: compat_parse_qs(x)['url'][0],
                 lambda x: compat_urllib_parse_unquote(x)),
                compat_str)
            if link:
                return self.url_result(link)
        # twpf.jp redirect
        if host == 'twpf.jp' and path == '/home/jump':
            link = try_get(compat_parse_qs(parsed_url.query), lambda qs: qs['p'][0], compat_str)
            if link:
                return self.url_result(link)
        # Firebase Dynamic Link
        # https://firebase.google.com/docs/dynamic-links/create-manually
        if host.endswith('.page.link'):
            link = try_get(compat_parse_qs(parsed_url.query), lambda qs: qs['link'][0], compat_str)
            if link:
                return self.url_result(link)

        url, smuggled_data = unsmuggle_url(url)
        force_videoid = None
        is_intentional = smuggled_data and smuggled_data.get('to_generic')
        if smuggled_data and 'force_videoid' in smuggled_data:
            force_videoid = smuggled_data['force_videoid']
            video_id = force_videoid
        else:
            video_id = self._generic_id(url)

        # Test if the URL is for self-hosted instances
        if not is_intentional:
            from ..extractor import gen_selfhosted_extractor_classes
            _ie = next((ie for ie in gen_selfhosted_extractor_classes()
                        if ie._is_probe_enabled(self._downloader) and ie._probe_selfhosted_service(self, url, host)), None)
            if _ie:
                return self.url_result(url, ie=_ie.ie_key())

        self.to_screen('%s: Requesting header' % video_id)

        head_req = HEADRequest(url)
        head_response = self._request_webpage(
            head_req, video_id,
            note=False, errnote='Could not send HEAD request to %s' % url,
            fatal=False)

        if head_response is not False:
            # Check for redirect
            new_url = head_response.geturl()
            if url != new_url:
                self.report_following_redirect(new_url)
                if force_videoid:
                    new_url = smuggle_url(
                        new_url, {'force_videoid': force_videoid})
                return self.url_result(new_url)

        full_response = None
        if head_response is False:
            request = sanitized_Request(url)
            request.add_header('Accept-Encoding', '*')
            full_response = self._request_webpage(request, video_id)
            head_response = full_response

        info_dict = {
            'id': video_id,
            'title': self._generic_title(url),
            'timestamp': unified_timestamp(head_response.headers.get('Last-Modified'))
        }

        # Check for direct link to a video
        content_type = head_response.headers.get('Content-Type', '').lower()
        m = re.match(r'^(?P<type>audio|video|application(?=/(?:ogg$|(?:vnd\.apple\.|x-)?mpegurl)))/(?P<format_id>[^;\s]+)', content_type)
        if m:
            self.report_detected('direct video link')
            format_id = compat_str(m.group('format_id'))
            subtitles = {}
            if format_id.endswith('mpegurl'):
                formats, subtitles = self._extract_m3u8_formats_and_subtitles(url, video_id, 'mp4')
            elif format_id == 'f4m':
                formats = self._extract_f4m_formats(url, video_id)
            else:
                formats = [{
                    'format_id': format_id,
                    'url': url,
                    'vcodec': 'none' if m.group('type') == 'audio' else None
                }]
                info_dict['direct'] = True
            self._sort_formats(formats)
            info_dict['formats'] = formats
            info_dict['subtitles'] = subtitles
            return info_dict

        if not self.get_param('test', False) and not is_intentional:
            force = self.get_param('force_generic_extractor', False)
            self.report_warning(
                '%s on generic information extractor.' % ('Forcing' if force else 'Falling back'))

        if not full_response:
            request = sanitized_Request(url)
            # Some webservers may serve compressed content of rather big size (e.g. gzipped flac)
            # making it impossible to download only chunk of the file (yet we need only 512kB to
            # test whether it's HTML or not). According to yt-dlp default Accept-Encoding
            # that will always result in downloading the whole file that is not desirable.
            # Therefore for extraction pass we have to override Accept-Encoding to any in order
            # to accept raw bytes and being able to download only a chunk.
            # It may probably better to solve this by checking Content-Type for application/octet-stream
            # after HEAD request finishes, but not sure if we can rely on this.
            request.add_header('Accept-Encoding', '*')
            full_response = self._request_webpage(request, video_id)

        first_bytes = full_response.read(512)

        # Is it an M3U playlist?
        if first_bytes.startswith(b'#EXTM3U'):
            self.report_detected('M3U playlist')
            info_dict['formats'], info_dict['subtitles'] = self._extract_m3u8_formats_and_subtitles(url, video_id, 'mp4')
            self._sort_formats(info_dict['formats'])
            return info_dict

        # Maybe it's a direct link to a video?
        # Be careful not to download the whole thing!
        if not is_html(first_bytes):
            self.report_warning(
                'URL could be a direct video link, returning it as such.')
            info_dict.update({
                'direct': True,
                'url': url,
            })
            return info_dict

        webpage = self._webpage_read_content(
            full_response, url, video_id, prefix=first_bytes)

        if '<title>DPG Media Privacy Gate</title>' in webpage:
            webpage = self._download_webpage(url, video_id)

        self.report_extraction(video_id)

        # Is it an RSS feed, a SMIL file, an XSPF playlist or a MPD manifest?
        try:
            try:
                doc = compat_etree_fromstring(webpage)
            except compat_xml_parse_error:
                doc = compat_etree_fromstring(webpage.encode('utf-8'))
            if doc.tag == 'rss':
                self.report_detected('RSS feed')
                return self._extract_rss(url, video_id, doc)
            elif doc.tag == 'SmoothStreamingMedia':
                info_dict['formats'], info_dict['subtitles'] = self._parse_ism_formats_and_subtitles(doc, url)
                self.report_detected('ISM manifest')
                self._sort_formats(info_dict['formats'])
                return info_dict
            elif re.match(r'^(?:{[^}]+})?smil$', doc.tag):
                smil = self._parse_smil(doc, url, video_id)
                self.report_detected('SMIL file')
                self._sort_formats(smil['formats'])
                return smil
            elif doc.tag == '{http://xspf.org/ns/0/}playlist':
                self.report_detected('XSPF playlist')
                return self.playlist_result(
                    self._parse_xspf(
                        doc, video_id, xspf_url=url,
                        xspf_base_url=full_response.geturl()),
                    video_id)
            elif re.match(r'(?i)^(?:{[^}]+})?MPD$', doc.tag):
                info_dict['formats'], info_dict['subtitles'] = self._parse_mpd_formats_and_subtitles(
                    doc,
                    mpd_base_url=full_response.geturl().rpartition('/')[0],
                    mpd_url=url)
                self.report_detected('DASH manifest')
                self._sort_formats(info_dict['formats'])
                return info_dict
            elif re.match(r'^{http://ns\.adobe\.com/f4m/[12]\.0}manifest$', doc.tag):
                info_dict['formats'] = self._parse_f4m_formats(doc, url, video_id)
                self.report_detected('F4M manifest')
                self._sort_formats(info_dict['formats'])
                return info_dict
        except compat_xml_parse_error:
            pass

        # Is it a Camtasia project?
        camtasia_res = self._extract_camtasia(url, video_id, webpage)
        if camtasia_res is not None:
            self.report_detected('Camtasia video')
            return camtasia_res

        # Sometimes embedded video player is hidden behind percent encoding
        # (e.g. https://github.com/ytdl-org/youtube-dl/issues/2448)
        # Unescaping the whole page allows to handle those cases in a generic way
        # FIXME: unescaping the whole page may break URLs, commenting out for now.
        # There probably should be a second run of generic extractor on unescaped webpage.
        # webpage = compat_urllib_parse_unquote(webpage)

        # Unescape squarespace embeds to be detected by generic extractor,
        # see https://github.com/ytdl-org/youtube-dl/issues/21294
        webpage = re.sub(
            r'<div[^>]+class=[^>]*?\bsqs-video-wrapper\b[^>]*>',
            lambda x: unescapeHTML(x.group(0)), webpage)

        # it's tempting to parse this further, but you would
        # have to take into account all the variations like
        #   Video Title - Site Name
        #   Site Name | Video Title
        #   Video Title - Tagline | Site Name
        # and so on and so forth; it's just not practical
        video_title = self._og_search_title(
            webpage, default=None) or self._html_extract_title(
            webpage, 'video title', default='video')

        # Try to detect age limit automatically
        age_limit = self._rta_search(webpage)
        # And then there are the jokers who advertise that they use RTA,
        # but actually don't.
        AGE_LIMIT_MARKERS = [
            r'Proudly Labeled <a href="http://www\.rtalabel\.org/" title="Restricted to Adults">RTA</a>',
        ]
        if any(re.search(marker, webpage) for marker in AGE_LIMIT_MARKERS):
            age_limit = 18

        # video uploader is domain name
        video_uploader = self._search_regex(
            r'^(?:https?://)?([^/]*)/.*', url, 'video uploader')

        video_description = self._og_search_description(webpage, default=None)
        video_thumbnail = self._og_search_thumbnail(webpage, default=None)

        info_dict.update({
            'title': video_title,
            'description': video_description,
            'thumbnail': video_thumbnail,
            'age_limit': age_limit,
        })

<<<<<<< HEAD
        waitlist = []
=======
        self._downloader.write_debug('Looking for video embeds')
>>>>>>> 2e9a445b

        # Look for Brightcove Legacy Studio embeds
        bc_urls = BrightcoveLegacyIE._extract_brightcove_urls(webpage)
        if bc_urls:
            entries = [{
                '_type': 'url',
                'url': smuggle_url(bc_url, {'Referer': url}),
                'ie_key': 'BrightcoveLegacy'
            } for bc_url in bc_urls]

            waitlist.append({
                '_type': 'playlist',
                'title': video_title,
                'id': video_id,
                'entries': entries,
            })

        # Look for Brightcove New Studio embeds
        bc_urls = BrightcoveNewIE._extract_urls(self, webpage)
        if bc_urls:
            waitlist.append(self.playlist_from_matches(
                bc_urls, video_id, video_title,
                getter=lambda x: smuggle_url(x, {'referrer': url}),
                ie='BrightcoveNew'))

        # Look for Nexx embeds
        nexx_urls = NexxIE._extract_urls(webpage)
        if nexx_urls:
            waitlist.append(self.playlist_from_matches(nexx_urls, video_id, video_title, ie=NexxIE.ie_key()))

        # Look for Nexx iFrame embeds
        nexx_embed_urls = NexxEmbedIE._extract_urls(webpage)
        if nexx_embed_urls:
            waitlist.append(self.playlist_from_matches(nexx_embed_urls, video_id, video_title, ie=NexxEmbedIE.ie_key()))

        # Look for ThePlatform embeds
        tp_urls = ThePlatformIE._extract_urls(webpage)
        if tp_urls:
            waitlist.append(self.playlist_from_matches(tp_urls, video_id, video_title, ie='ThePlatform'))

        arc_urls = ArcPublishingIE._extract_urls(webpage)
        if arc_urls:
            waitlist.append(self.playlist_from_matches(arc_urls, video_id, video_title, ie=ArcPublishingIE.ie_key()))

        mychannels_urls = MedialaanIE._extract_urls(webpage)
        if mychannels_urls:
            waitlist.append(self.playlist_from_matches(
                mychannels_urls, video_id, video_title, ie=MedialaanIE.ie_key()))

        # Look for embedded rtl.nl player
        matches = re.findall(
            r'<iframe[^>]+?src="((?:https?:)?//(?:(?:www|static)\.)?rtl\.nl/(?:system/videoplayer/[^"]+(?:video_)?)?embed[^"]+)"',
            webpage)
        if matches:
            waitlist.append(self.playlist_from_matches(matches, video_id, video_title, ie='RtlNl'))

        vimeo_urls = VimeoIE._extract_urls(url, webpage)
        if vimeo_urls:
            waitlist.append(self.playlist_from_matches(vimeo_urls, video_id, video_title, ie=VimeoIE.ie_key()))

        vhx_url = VHXEmbedIE._extract_url(webpage)
        if vhx_url:
            waitlist.append(self.url_result(vhx_url, VHXEmbedIE.ie_key()))

        # Invidious Instances
        # https://github.com/yt-dlp/yt-dlp/issues/195
        # https://github.com/iv-org/invidious/pull/1730
        youtube_url = self._search_regex(
            r'<link rel="alternate" href="(https://www\.youtube\.com/watch\?v=[0-9A-Za-z_-]{11})"',
            webpage, 'youtube link', default=None)
        if youtube_url:
            waitlist.append(self.url_result(youtube_url, YoutubeIE.ie_key()))

        # Look for YouTube embeds
        youtube_urls = YoutubeIE._extract_urls(webpage)
        if youtube_urls:
            waitlist.append(self.playlist_from_matches(
                youtube_urls, video_id, video_title, ie=YoutubeIE.ie_key()))

        matches = DailymotionIE._extract_urls(webpage)
        if matches:
            waitlist.append(self.playlist_from_matches(matches, video_id, video_title))

        # Look for embedded Dailymotion playlist player (#3822)
        m = re.search(
            r'<iframe[^>]+?src=(["\'])(?P<url>(?:https?:)?//(?:www\.)?dailymotion\.[a-z]{2,3}/widget/jukebox\?.+?)\1', webpage)
        if m:
            playlists = re.findall(
                r'list\[\]=/playlist/([^/]+)/', unescapeHTML(m.group('url')))
            if playlists:
                waitlist.append(self.playlist_from_matches(
                    playlists, video_id, video_title, lambda p: '//dailymotion.com/playlist/%s' % p))

        # Look for DailyMail embeds
        dailymail_urls = DailyMailIE._extract_urls(webpage)
        if dailymail_urls:
            waitlist.append(self.playlist_from_matches(
                dailymail_urls, video_id, video_title, ie=DailyMailIE.ie_key()))

        # Look for Teachable embeds, must be before Wistia
        teachable_url = TeachableIE._extract_url(webpage, url)
        if teachable_url:
            waitlist.append(self.url_result(teachable_url))

        # Look for embedded Wistia player
        wistia_urls = WistiaIE._extract_urls(webpage)
        if wistia_urls:
            playlist = self.playlist_from_matches(wistia_urls, video_id, video_title, ie=WistiaIE.ie_key())
            for entry in playlist['entries']:
                entry.update({
                    '_type': 'url_transparent',
                    'uploader': video_uploader,
                })
            waitlist.append(playlist)

        # Look for SVT player
        svt_url = SVTIE._extract_url(webpage)
        if svt_url:
            waitlist.append(self.url_result(svt_url, 'SVT'))

        # Look for Bandcamp pages with custom domain
        mobj = re.search(r'<meta property="og:url"[^>]*?content="(.*?bandcamp\.com.*?)"', webpage)
        if mobj is not None:
            burl = unescapeHTML(mobj.group(1))
            # Don't set the extractor because it can be a track url or an album
            waitlist.append(self.url_result(burl))

        # Look for embedded Vevo player
        mobj = re.search(
            r'<iframe[^>]+?src=(["\'])(?P<url>(?:https?:)?//(?:cache\.)?vevo\.com/.+?)\1', webpage)
        if mobj is not None:
            waitlist.append(self.url_result(mobj.group('url')))

        # Look for embedded Viddler player
        mobj = re.search(
            r'<(?:iframe[^>]+?src|param[^>]+?value)=(["\'])(?P<url>(?:https?:)?//(?:www\.)?viddler\.com/(?:embed|player)/.+?)\1',
            webpage)
        if mobj is not None:
            waitlist.append(self.url_result(mobj.group('url')))

        # Look for NYTimes player
        mobj = re.search(
            r'<iframe[^>]+src=(["\'])(?P<url>(?:https?:)?//graphics8\.nytimes\.com/bcvideo/[^/]+/iframe/embed\.html.+?)\1>',
            webpage)
        if mobj is not None:
            waitlist.append(self.url_result(mobj.group('url')))

        # Look for Libsyn player
        mobj = re.search(
            r'<iframe[^>]+src=(["\'])(?P<url>(?:https?:)?//html5-player\.libsyn\.com/embed/.+?)\1', webpage)
        if mobj is not None:
            waitlist.append(self.url_result(mobj.group('url')))

        # Look for Ooyala videos
        mobj = (re.search(r'player\.ooyala\.com/[^"?]+[?#][^"]*?(?:embedCode|ec)=(?P<ec>[^"&]+)', webpage)
                or re.search(r'OO\.Player\.create\([\'"].*?[\'"],\s*[\'"](?P<ec>.{32})[\'"]', webpage)
                or re.search(r'OO\.Player\.create\.apply\(\s*OO\.Player\s*,\s*op\(\s*\[\s*[\'"][^\'"]*[\'"]\s*,\s*[\'"](?P<ec>.{32})[\'"]', webpage)
                or re.search(r'SBN\.VideoLinkset\.ooyala\([\'"](?P<ec>.{32})[\'"]\)', webpage)
                or re.search(r'data-ooyala-video-id\s*=\s*[\'"](?P<ec>.{32})[\'"]', webpage))
        if mobj is not None:
            embed_token = self._search_regex(
                r'embedToken[\'"]?\s*:\s*[\'"]([^\'"]+)',
                webpage, 'ooyala embed token', default=None)
            waitlist.append(OoyalaIE._build_url_result(smuggle_url(
                mobj.group('ec'), {
                    'domain': url,
                    'embed_token': embed_token,
                })))

        # Look for multiple Ooyala embeds on SBN network websites
        mobj = re.search(r'SBN\.VideoLinkset\.entryGroup\((\[.*?\])', webpage)
        if mobj is not None:
            embeds = self._parse_json(mobj.group(1), video_id, fatal=False)
            if embeds:
                waitlist.append(self.playlist_from_matches(
                    embeds, video_id, video_title,
                    getter=lambda v: OoyalaIE._url_for_embed_code(smuggle_url(v['provider_video_id'], {'domain': url})), ie='Ooyala'))

        # Look for Aparat videos
        mobj = re.search(r'<iframe .*?src="(http://www\.aparat\.com/video/[^"]+)"', webpage)
        if mobj is not None:
            waitlist.append(self.url_result(mobj.group(1), 'Aparat'))

        # Look for MPORA videos
        mobj = re.search(r'<iframe .*?src="(http://mpora\.(?:com|de)/videos/[^"]+)"', webpage)
        if mobj is not None:
            waitlist.append(self.url_result(mobj.group(1), 'Mpora'))

        # Look for embedded Facebook player
        facebook_urls = FacebookIE._extract_urls(webpage)
        if facebook_urls:
            waitlist.append(self.playlist_from_matches(facebook_urls, video_id, video_title))

        # Look for embedded VK player
        mobj = re.search(r'<iframe[^>]+?src=(["\'])(?P<url>https?://vk\.com/video_ext\.php.+?)\1', webpage)
        if mobj is not None:
            waitlist.append(self.url_result(mobj.group('url'), 'VK'))

        # Look for embedded Odnoklassniki player
        odnoklassniki_url = OdnoklassnikiIE._extract_url(webpage)
        if odnoklassniki_url:
            waitlist.append(self.url_result(odnoklassniki_url, OdnoklassnikiIE.ie_key()))

        # Look for sibnet embedded player
        sibnet_urls = VKIE._extract_sibnet_urls(webpage)
        if sibnet_urls:
            waitlist.append(self.playlist_from_matches(sibnet_urls, video_id, video_title))

        # Look for embedded ivi player
        mobj = re.search(r'<embed[^>]+?src=(["\'])(?P<url>https?://(?:www\.)?ivi\.ru/video/player.+?)\1', webpage)
        if mobj is not None:
            waitlist.append(self.url_result(mobj.group('url'), 'Ivi'))

        # Look for embedded Huffington Post player
        mobj = re.search(
            r'<iframe[^>]+?src=(["\'])(?P<url>https?://embed\.live\.huffingtonpost\.com/.+?)\1', webpage)
        if mobj is not None:
            waitlist.append(self.url_result(mobj.group('url'), 'HuffPost'))

        # Look for embed.ly
        mobj = re.search(r'class=["\']embedly-card["\'][^>]href=["\'](?P<url>[^"\']+)', webpage)
        if mobj is not None:
            waitlist.append(self.url_result(mobj.group('url')))
        mobj = re.search(r'class=["\']embedly-embed["\'][^>]src=["\'][^"\']*url=(?P<url>[^&]+)', webpage)
        if mobj is not None:
            waitlist.append(self.url_result(compat_urllib_parse_unquote(mobj.group('url'))))

        # Look for funnyordie embed
        matches = re.findall(r'<iframe[^>]+?src="(https?://(?:www\.)?funnyordie\.com/embed/[^"]+)"', webpage)
        if matches:
            waitlist.append(self.playlist_from_matches(
                matches, video_id, video_title, getter=unescapeHTML, ie='FunnyOrDie'))

        # Look for Simplecast embeds
        simplecast_urls = SimplecastIE._extract_urls(webpage)
        if simplecast_urls:
            waitlist.append(self.playlist_from_matches(
                simplecast_urls, video_id, video_title))

        # Look for BBC iPlayer embed
        matches = re.findall(r'setPlaylist\("(https?://www\.bbc\.co\.uk/iplayer/[^/]+/[\da-z]{8})"\)', webpage)
        if matches:
            waitlist.append(self.playlist_from_matches(matches, video_id, video_title, ie='BBCCoUk'))

        # Look for embedded RUTV player
        rutv_url = RUTVIE._extract_url(webpage)
        if rutv_url:
            waitlist.append(self.url_result(rutv_url, 'RUTV'))

        # Look for embedded TVC player
        tvc_url = TVCIE._extract_url(webpage)
        if tvc_url:
            waitlist.append(self.url_result(tvc_url, 'TVC'))

        # Look for embedded SportBox player
        sportbox_urls = SportBoxIE._extract_urls(webpage)
        if sportbox_urls:
            waitlist.append(self.playlist_from_matches(sportbox_urls, video_id, video_title, ie=SportBoxIE.ie_key()))

        # Look for embedded XHamster player
        xhamster_urls = XHamsterEmbedIE._extract_urls(webpage)
        if xhamster_urls:
            waitlist.append(self.playlist_from_matches(xhamster_urls, video_id, video_title, ie='XHamsterEmbed'))

        # Look for embedded TNAFlixNetwork player
        tnaflix_urls = TNAFlixNetworkEmbedIE._extract_urls(webpage)
        if tnaflix_urls:
            waitlist.append(self.playlist_from_matches(tnaflix_urls, video_id, video_title, ie=TNAFlixNetworkEmbedIE.ie_key()))

        # Look for embedded PornHub player
        pornhub_urls = PornHubIE._extract_urls(webpage)
        if pornhub_urls:
            waitlist.append(self.playlist_from_matches(pornhub_urls, video_id, video_title, ie=PornHubIE.ie_key()))

        # Look for embedded DrTuber player
        drtuber_urls = DrTuberIE._extract_urls(webpage)
        if drtuber_urls:
            waitlist.append(self.playlist_from_matches(drtuber_urls, video_id, video_title, ie=DrTuberIE.ie_key()))

        # Look for embedded RedTube player
        redtube_urls = RedTubeIE._extract_urls(webpage)
        if redtube_urls:
            waitlist.append(self.playlist_from_matches(redtube_urls, video_id, video_title, ie=RedTubeIE.ie_key()))

        # Look for embedded Tube8 player
        tube8_urls = Tube8IE._extract_urls(webpage)
        if tube8_urls:
            waitlist.append(self.playlist_from_matches(tube8_urls, video_id, video_title, ie=Tube8IE.ie_key()))

        # Look for embedded Mofosex player
        mofosex_urls = MofosexEmbedIE._extract_urls(webpage)
        if mofosex_urls:
            waitlist.append(self.playlist_from_matches(mofosex_urls, video_id, video_title, ie=MofosexEmbedIE.ie_key()))

        # Look for embedded Spankwire player
        spankwire_urls = SpankwireIE._extract_urls(webpage)
        if spankwire_urls:
            waitlist.append(self.playlist_from_matches(spankwire_urls, video_id, video_title, ie=SpankwireIE.ie_key()))

        # Look for embedded YouPorn player
        youporn_urls = YouPornIE._extract_urls(webpage)
        if youporn_urls:
            waitlist.append(self.playlist_from_matches(youporn_urls, video_id, video_title, ie=YouPornIE.ie_key()))

        # Look for embedded Tvigle player
        mobj = re.search(
            r'<iframe[^>]+?src=(["\'])(?P<url>(?:https?:)?//cloud\.tvigle\.ru/video/.+?)\1', webpage)
        if mobj is not None:
            waitlist.append(self.url_result(mobj.group('url'), 'Tvigle'))

        # Look for embedded TED player
        mobj = re.search(
            r'<iframe[^>]+?src=(["\'])(?P<url>https?://embed(?:-ssl)?\.ted\.com/.+?)\1', webpage)
        if mobj is not None:
            waitlist.append(self.url_result(mobj.group('url'), 'TED'))

        # Look for embedded Ustream videos
        ustream_url = UstreamIE._extract_url(webpage)
        if ustream_url:
            waitlist.append(self.url_result(ustream_url, UstreamIE.ie_key()))

        # Look for embedded arte.tv player
        arte_urls = ArteTVEmbedIE._extract_urls(webpage)
        if arte_urls:
            waitlist.append(self.playlist_from_matches(arte_urls, video_id, video_title))

        # Look for embedded francetv player
        mobj = re.search(
            r'<iframe[^>]+?src=(["\'])(?P<url>(?:https?://)?embed\.francetv\.fr/\?ue=.+?)\1',
            webpage)
        if mobj is not None:
            waitlist.append(self.url_result(mobj.group('url')))

        # Look for embedded Myvi.ru player
        myvi_url = MyviIE._extract_url(webpage)
        if myvi_url:
            waitlist.append(self.url_result(myvi_url))

        # Look for embedded soundcloud player
        soundcloud_urls = SoundcloudEmbedIE._extract_urls(webpage)
        if soundcloud_urls:
            waitlist.append(self.playlist_from_matches(soundcloud_urls, video_id, video_title, getter=unescapeHTML))

        # Look for tunein player
        tunein_urls = TuneInBaseIE._extract_urls(webpage)
        if tunein_urls:
            waitlist.append(self.playlist_from_matches(tunein_urls, video_id, video_title))

        # Look for embedded mtvservices player
        mtvservices_url = MTVServicesEmbeddedIE._extract_url(webpage)
        if mtvservices_url:
            waitlist.append(self.url_result(mtvservices_url, ie='MTVServicesEmbedded'))

        # Look for embedded yahoo player
        mobj = re.search(
            r'<iframe[^>]+?src=(["\'])(?P<url>https?://(?:screen|movies)\.yahoo\.com/.+?\.html\?format=embed)\1',
            webpage)
        if mobj is not None:
            waitlist.append(self.url_result(mobj.group('url'), 'Yahoo'))

        # Look for embedded sbs.com.au player
        mobj = re.search(
            r'''(?x)
            (?:
                <meta\s+property="og:video"\s+content=|
                <iframe[^>]+?src=
            )
            (["\'])(?P<url>https?://(?:www\.)?sbs\.com\.au/ondemand/video/.+?)\1''',
            webpage)
        if mobj is not None:
            waitlist.append(self.url_result(mobj.group('url'), 'SBS'))

        # Look for embedded Cinchcast player
        mobj = re.search(
            r'<iframe[^>]+?src=(["\'])(?P<url>https?://player\.cinchcast\.com/.+?)\1',
            webpage)
        if mobj is not None:
            waitlist.append(self.url_result(mobj.group('url'), 'Cinchcast'))

        mobj = re.search(
            r'<iframe[^>]+?src=(["\'])(?P<url>https?://m(?:lb)?\.mlb\.com/shared/video/embed/embed\.html\?.+?)\1',
            webpage)
        if not mobj:
            mobj = re.search(
                r'data-video-link=["\'](?P<url>http://m\.mlb\.com/video/[^"\']+)',
                webpage)
        if mobj is not None:
            waitlist.append(self.url_result(mobj.group('url'), 'MLB'))

        mobj = re.search(
            r'<(?:iframe|script)[^>]+?src=(["\'])(?P<url>%s)\1' % CondeNastIE.EMBED_URL,
            webpage)
        if mobj is not None:
            waitlist.append(self.url_result(self._proto_relative_url(mobj.group('url'), scheme='http:'), 'CondeNast'))

        mobj = re.search(
            r'<iframe[^>]+src="(?P<url>https?://(?:new\.)?livestream\.com/[^"]+/player[^"]+)"',
            webpage)
        if mobj is not None:
            waitlist.append(self.url_result(mobj.group('url'), 'Livestream'))

        # Look for Zapiks embed
        mobj = re.search(
            r'<iframe[^>]+src="(?P<url>https?://(?:www\.)?zapiks\.fr/index\.php\?.+?)"', webpage)
        if mobj is not None:
            waitlist.append(self.url_result(mobj.group('url'), 'Zapiks'))

        # Look for Kaltura embeds
        kaltura_urls = KalturaIE._extract_urls(webpage)
        if kaltura_urls:
            waitlist.append(self.playlist_from_matches(
                kaltura_urls, video_id, video_title,
                getter=lambda x: smuggle_url(x, {'source_url': url}),
                ie=KalturaIE.ie_key()))

        # Look for EaglePlatform embeds
        eagleplatform_url = EaglePlatformIE._extract_url(webpage)
        if eagleplatform_url:
            waitlist.append(self.url_result(smuggle_url(eagleplatform_url, {'referrer': url}), EaglePlatformIE.ie_key()))

        # Look for ClipYou (uses EaglePlatform) embeds
        mobj = re.search(
            r'<iframe[^>]+src="https?://(?P<host>media\.clipyou\.ru)/index/player\?.*\brecord_id=(?P<id>\d+).*"', webpage)
        if mobj is not None:
            waitlist.append(self.url_result('eagleplatform:%(host)s:%(id)s' % mobj.groupdict(), 'EaglePlatform'))

        # Look for Pladform embeds
        pladform_url = PladformIE._extract_url(webpage)
        if pladform_url:
            waitlist.append(self.url_result(pladform_url))

        # Look for Videomore embeds
        videomore_url = VideomoreIE._extract_url(webpage)
        if videomore_url:
            waitlist.append(self.url_result(videomore_url))

        # Look for Webcaster embeds
        webcaster_url = WebcasterFeedIE._extract_url(self, webpage)
        if webcaster_url:
            waitlist.append(self.url_result(webcaster_url, ie=WebcasterFeedIE.ie_key()))

        # Look for Playwire embeds
        mobj = re.search(
            r'<script[^>]+data-config=(["\'])(?P<url>(?:https?:)?//config\.playwire\.com/.+?)\1', webpage)
        if mobj is not None:
            waitlist.append(self.url_result(mobj.group('url')))

        # Look for 5min embeds
        mobj = re.search(
            r'<meta[^>]+property="og:video"[^>]+content="https?://embed\.5min\.com/(?P<id>[0-9]+)/?', webpage)
        if mobj is not None:
            waitlist.append(self.url_result('5min:%s' % mobj.group('id'), 'FiveMin'))

        # Look for Crooks and Liars embeds
        mobj = re.search(
            r'<(?:iframe[^>]+src|param[^>]+value)=(["\'])(?P<url>(?:https?:)?//embed\.crooksandliars\.com/(?:embed|v)/.+?)\1', webpage)
        if mobj is not None:
            waitlist.append(self.url_result(mobj.group('url')))

        # Look for NBC Sports VPlayer embeds
        nbc_sports_url = NBCSportsVPlayerIE._extract_url(webpage)
        if nbc_sports_url:
            waitlist.append(self.url_result(nbc_sports_url, 'NBCSportsVPlayer'))

        # Look for NBC News embeds
        nbc_news_embed_url = re.search(
            r'<iframe[^>]+src=(["\'])(?P<url>(?:https?:)?//www\.nbcnews\.com/widget/video-embed/[^"\']+)\1', webpage)
        if nbc_news_embed_url:
            waitlist.append(self.url_result(nbc_news_embed_url.group('url'), 'NBCNews'))

        # Look for Google Drive embeds
        google_drive_url = GoogleDriveIE._extract_url(webpage)
        if google_drive_url:
            waitlist.append(self.url_result(google_drive_url, 'GoogleDrive'))

        # Look for UDN embeds
        mobj = re.search(
            r'<iframe[^>]+src="(?:https?:)?(?P<url>%s)"' % UDNEmbedIE._PROTOCOL_RELATIVE_VALID_URL, webpage)
        if mobj is not None:
            return self.url_result(
                compat_urlparse.urljoin(url, mobj.group('url')), 'UDNEmbed')

        # Look for Senate ISVP iframe
        senate_isvp_url = SenateISVPIE._search_iframe_url(webpage)
        if senate_isvp_url:
            waitlist.append(self.url_result(senate_isvp_url, 'SenateISVP'))

        # Look for Kinja embeds
        kinja_embed_urls = KinjaEmbedIE._extract_urls(webpage, url)
        if kinja_embed_urls:
            return self.playlist_from_matches(
                kinja_embed_urls, video_id, video_title)

        # Look for OnionStudios embeds
        onionstudios_url = OnionStudiosIE._extract_url(webpage)
        if onionstudios_url:
            waitlist.append(self.url_result(onionstudios_url))

        # Look for ViewLift embeds
        viewlift_url = ViewLiftEmbedIE._extract_url(webpage)
        if viewlift_url:
            waitlist.append(self.url_result(viewlift_url))

        # Look for JWPlatform embeds
        jwplatform_urls = JWPlatformIE._extract_urls(webpage)
        if jwplatform_urls:
            waitlist.append(self.playlist_from_matches(jwplatform_urls, video_id, video_title, ie=JWPlatformIE.ie_key()))

        # Look for Digiteka embeds
        digiteka_url = DigitekaIE._extract_url(webpage)
        if digiteka_url:
            waitlist.append(self.url_result(self._proto_relative_url(digiteka_url), DigitekaIE.ie_key()))

        # Look for Arkena embeds
        arkena_url = ArkenaIE._extract_url(webpage)
        if arkena_url:
            waitlist.append(self.url_result(arkena_url, ArkenaIE.ie_key()))

        # Look for Piksel embeds
        piksel_url = PikselIE._extract_url(webpage)
        if piksel_url:
            waitlist.append(self.url_result(piksel_url, PikselIE.ie_key()))

        # Look for Limelight embeds
        limelight_urls = LimelightBaseIE._extract_urls(webpage, url)
        if limelight_urls:
            waitlist.append(self.playlist_result(
                limelight_urls, video_id, video_title, video_description))

        # Look for Anvato embeds
        anvato_urls = AnvatoIE._extract_urls(self, webpage, video_id)
        if anvato_urls:
            waitlist.append(self.playlist_result(
                anvato_urls, video_id, video_title, video_description))

        # Look for AdobeTVVideo embeds
        mobj = re.search(
            r'<iframe[^>]+src=[\'"]((?:https?:)?//video\.tv\.adobe\.com/v/\d+[^"]+)[\'"]',
            webpage)
        if mobj is not None:
            waitlist.append(self.url_result(
                self._proto_relative_url(unescapeHTML(mobj.group(1))),
                'AdobeTVVideo'))

        # Look for Vine embeds
        mobj = re.search(
            r'<iframe[^>]+src=[\'"]((?:https?:)?//(?:www\.)?vine\.co/v/[^/]+/embed/(?:simple|postcard))',
            webpage)
        if mobj is not None:
            waitlist.append(self.url_result(
                self._proto_relative_url(unescapeHTML(mobj.group(1))), 'Vine'))

        # Look for VODPlatform embeds
        mobj = re.search(
            r'<iframe[^>]+src=(["\'])(?P<url>(?:https?:)?//(?:(?:www\.)?vod-platform\.net|embed\.kwikmotion\.com)/[eE]mbed/.+?)\1',
            webpage)
        if mobj is not None:
            waitlist.append(self.url_result(
                self._proto_relative_url(unescapeHTML(mobj.group('url'))), 'VODPlatform'))

        # Look for Mangomolo embeds
        mobj = re.search(
            r'''(?x)<iframe[^>]+src=(["\'])(?P<url>(?:https?:)?//
                (?:
                    admin\.mangomolo\.com/analytics/index\.php/customers/embed|
                    player\.mangomolo\.com/v1
                )/
                (?:
                    video\?.*?\bid=(?P<video_id>\d+)|
                    (?:index|live)\?.*?\bchannelid=(?P<channel_id>(?:[A-Za-z0-9+/=]|%2B|%2F|%3D)+)
                ).+?)\1''', webpage)
        if mobj is not None:
            info = {
                '_type': 'url_transparent',
                'url': self._proto_relative_url(unescapeHTML(mobj.group('url'))),
                'title': video_title,
                'description': video_description,
                'thumbnail': video_thumbnail,
                'uploader': video_uploader,
            }
            video_id = mobj.group('video_id')
            if video_id:
                info.update({
                    'ie_key': 'MangomoloVideo',
                    'id': video_id,
                })
            else:
                info.update({
                    'ie_key': 'MangomoloLive',
                    'id': mobj.group('channel_id'),
                })
            waitlist.append(info)

        # Look for Instagram embeds
        instagram_embed_url = InstagramIE._extract_embed_url(webpage)
        if instagram_embed_url is not None:
            waitlist.append(self.url_result(
                self._proto_relative_url(instagram_embed_url), InstagramIE.ie_key()))

        # Look for 3Q SDN embeds
        threeqsdn_url = ThreeQSDNIE._extract_url(webpage)
        if threeqsdn_url:
            waitlist.append({
                '_type': 'url_transparent',
                'ie_key': ThreeQSDNIE.ie_key(),
                'url': self._proto_relative_url(threeqsdn_url),
                'title': video_title,
                'description': video_description,
                'thumbnail': video_thumbnail,
                'uploader': video_uploader,
            })

        # Look for VBOX7 embeds
        vbox7_url = Vbox7IE._extract_url(webpage)
        if vbox7_url:
            waitlist.append(self.url_result(vbox7_url, Vbox7IE.ie_key()))

        # Look for DBTV embeds
        dbtv_urls = DBTVIE._extract_urls(webpage)
        if dbtv_urls:
            waitlist.append(self.playlist_from_matches(dbtv_urls, video_id, video_title, ie=DBTVIE.ie_key()))

        # Look for Videa embeds
        videa_urls = VideaIE._extract_urls(webpage)
        if videa_urls:
            waitlist.append(self.playlist_from_matches(videa_urls, video_id, video_title, ie=VideaIE.ie_key()))

        # Look for 20 minuten embeds
        twentymin_urls = TwentyMinutenIE._extract_urls(webpage)
        if twentymin_urls:
            waitlist.append(self.playlist_from_matches(
                twentymin_urls, video_id, video_title, ie=TwentyMinutenIE.ie_key()))

        # Look for VideoPress embeds
        videopress_urls = VideoPressIE._extract_urls(webpage)
        if videopress_urls:
            waitlist.append(self.playlist_from_matches(
                videopress_urls, video_id, video_title, ie=VideoPressIE.ie_key()))

        # Look for Rutube embeds
        rutube_urls = RutubeIE._extract_urls(webpage)
        if rutube_urls:
            waitlist.append(self.playlist_from_matches(
                rutube_urls, video_id, video_title, ie=RutubeIE.ie_key()))

        # Look for WashingtonPost embeds
        wapo_urls = WashingtonPostIE._extract_urls(webpage)
        if wapo_urls:
            waitlist.append(self.playlist_from_matches(
                wapo_urls, video_id, video_title, ie=WashingtonPostIE.ie_key()))

        # Look for Mediaset embeds
        mediaset_urls = MediasetIE._extract_urls(self, webpage)
        if mediaset_urls:
            waitlist.append(self.playlist_from_matches(
                mediaset_urls, video_id, video_title, ie=MediasetIE.ie_key()))

        # Look for JOJ.sk embeds
        joj_urls = JojIE._extract_urls(webpage)
        if joj_urls:
            waitlist.append(self.playlist_from_matches(
                joj_urls, video_id, video_title, ie=JojIE.ie_key()))

        # Look for megaphone.fm embeds
        mpfn_urls = MegaphoneIE._extract_urls(webpage)
        if mpfn_urls:
            waitlist.append(self.playlist_from_matches(
                mpfn_urls, video_id, video_title, ie=MegaphoneIE.ie_key()))

        # Look for vzaar embeds
        vzaar_urls = VzaarIE._extract_urls(webpage)
        if vzaar_urls:
            waitlist.append(self.playlist_from_matches(
                vzaar_urls, video_id, video_title, ie=VzaarIE.ie_key()))

        channel9_urls = Channel9IE._extract_urls(webpage)
        if channel9_urls:
            waitlist.append(self.playlist_from_matches(
                channel9_urls, video_id, video_title, ie=Channel9IE.ie_key()))

        vshare_urls = VShareIE._extract_urls(webpage)
        if vshare_urls:
            waitlist.append(self.playlist_from_matches(
                vshare_urls, video_id, video_title, ie=VShareIE.ie_key()))

        # Look for Mediasite embeds
        mediasite_urls = MediasiteIE._extract_urls(webpage)
        if mediasite_urls:
            entries = [
                self.url_result(smuggle_url(
                    compat_urlparse.urljoin(url, mediasite_url),
                    {'UrlReferrer': url}), ie=MediasiteIE.ie_key())
                for mediasite_url in mediasite_urls]
            waitlist.append(self.playlist_result(entries, video_id, video_title))

        springboardplatform_urls = SpringboardPlatformIE._extract_urls(webpage)
        if springboardplatform_urls:
            waitlist.append(self.playlist_from_matches(
                springboardplatform_urls, video_id, video_title,
                ie=SpringboardPlatformIE.ie_key()))

        yapfiles_urls = YapFilesIE._extract_urls(webpage)
        if yapfiles_urls:
            waitlist.append(self.playlist_from_matches(
                yapfiles_urls, video_id, video_title, ie=YapFilesIE.ie_key()))

        vice_urls = ViceIE._extract_urls(webpage)
        if vice_urls:
            waitlist.append(self.playlist_from_matches(
                vice_urls, video_id, video_title, ie=ViceIE.ie_key()))

        xfileshare_urls = XFileShareIE._extract_urls(webpage)
        if xfileshare_urls:
            waitlist.append(self.playlist_from_matches(
                xfileshare_urls, video_id, video_title, ie=XFileShareIE.ie_key()))

        cloudflarestream_urls = CloudflareStreamIE._extract_urls(webpage)
        if cloudflarestream_urls:
            waitlist.append(self.playlist_from_matches(
                cloudflarestream_urls, video_id, video_title, ie=CloudflareStreamIE.ie_key()))

        peertube_urls = PeerTubeIE._extract_urls(webpage, url)
        if peertube_urls:
            waitlist.append(self.playlist_from_matches(
                peertube_urls, video_id, video_title, ie=PeerTubeIE.ie_key()))

        indavideo_urls = IndavideoEmbedIE._extract_urls(webpage)
        if indavideo_urls:
            waitlist.append(self.playlist_from_matches(
                indavideo_urls, video_id, video_title, ie=IndavideoEmbedIE.ie_key()))

        apa_urls = APAIE._extract_urls(webpage)
        if apa_urls:
            waitlist.append(self.playlist_from_matches(
                apa_urls, video_id, video_title, ie=APAIE.ie_key()))

        foxnews_urls = FoxNewsIE._extract_urls(webpage)
        if foxnews_urls:
            waitlist.append(self.playlist_from_matches(
                foxnews_urls, video_id, video_title, ie=FoxNewsIE.ie_key()))

        sharevideos_urls = [sharevideos_mobj.group('url') for sharevideos_mobj in re.finditer(
            r'<iframe[^>]+?\bsrc\s*=\s*(["\'])(?P<url>(?:https?:)?//embed\.share-videos\.se/auto/embed/\d+\?.*?\buid=\d+.*?)\1',
            webpage)]
        if sharevideos_urls:
            waitlist.append(self.playlist_from_matches(
                sharevideos_urls, video_id, video_title))

        viqeo_urls = ViqeoIE._extract_urls(webpage)
        if viqeo_urls:
            waitlist.append(self.playlist_from_matches(
                viqeo_urls, video_id, video_title, ie=ViqeoIE.ie_key()))

        expressen_urls = ExpressenIE._extract_urls(webpage)
        if expressen_urls:
            waitlist.append(self.playlist_from_matches(
                expressen_urls, video_id, video_title, ie=ExpressenIE.ie_key()))

        zype_urls = ZypeIE._extract_urls(webpage)
        if zype_urls:
            waitlist.append(self.playlist_from_matches(
                zype_urls, video_id, video_title, ie=ZypeIE.ie_key()))

        gedi_urls = GediDigitalIE._extract_urls(webpage)
        if gedi_urls:
            waitlist.append(self.playlist_from_matches(
                gedi_urls, video_id, video_title, ie=GediDigitalIE.ie_key()))

        # Look for RCS media group embeds
        rcs_urls = RCSEmbedsIE._extract_urls(webpage)
        if rcs_urls:
            waitlist.append(self.playlist_from_matches(
                rcs_urls, video_id, video_title, ie=RCSEmbedsIE.ie_key()))

        wimtv_urls = WimTVIE._extract_urls(webpage)
        if wimtv_urls:
            waitlist.append(self.playlist_from_matches(
                wimtv_urls, video_id, video_title, ie=WimTVIE.ie_key()))

        bitchute_urls = BitChuteIE._extract_urls(webpage)
        if bitchute_urls:
            waitlist.append(self.playlist_from_matches(
                bitchute_urls, video_id, video_title, ie=BitChuteIE.ie_key()))

        rumble_urls = RumbleEmbedIE._extract_urls(webpage)
        if len(rumble_urls) == 1:
            waitlist.append(self.url_result(rumble_urls[0], RumbleEmbedIE.ie_key()))
        if rumble_urls:
            waitlist.append(self.playlist_from_matches(
                rumble_urls, video_id, video_title, ie=RumbleEmbedIE.ie_key()))

        tvp_urls = TVPEmbedIE._extract_urls(webpage)
        if tvp_urls:
            return self.playlist_from_matches(tvp_urls, video_id, video_title, ie=TVPEmbedIE.ie_key())

        # Look for HTML5 media
        entries = self._parse_html5_media_entries(url, webpage, video_id, m3u8_id='hls')
        if entries:
            self.report_detected('HTML5 media')
            if len(entries) == 1:
                entries[0].update({
                    'id': video_id,
                    'title': video_title,
                })
            else:
                for num, entry in enumerate(entries, start=1):
                    entry.update({
                        'id': '%s-%s' % (video_id, num),
                        'title': '%s (%d)' % (video_title, num),
                    })
            for entry in entries:
                self._sort_formats(entry['formats'])
            waitlist.append(self.playlist_result(entries, video_id, video_title))

        jwplayer_data = self._find_jwplayer_data(
            webpage, video_id, transform_source=js_to_json)
        if jwplayer_data:
            if isinstance(jwplayer_data.get('playlist'), str):
                self.report_detected('JW Player playlist')
                return {
                    **info_dict,
                    '_type': 'url',
                    'ie_key': JWPlatformIE.ie_key(),
                    'url': jwplayer_data['playlist'],
                }
            try:
                info = self._parse_jwplayer_data(
                    jwplayer_data, video_id, require_title=False, base_url=url)
<<<<<<< HEAD
                waitlist.append(merge_dicts(info, info_dict))
=======
                self.report_detected('JW Player data')
                return merge_dicts(info, info_dict)
>>>>>>> 2e9a445b
            except ExtractorError:
                # See https://github.com/ytdl-org/youtube-dl/pull/16735
                pass

        if len(waitlist) == 1:
            return waitlist[0]
        elif waitlist:
            return self.playlist_result(waitlist, video_id, video_id)

        # Video.js embed
        mobj = re.search(
            r'(?s)\bvideojs\s*\(.+?\.src\s*\(\s*((?:\[.+?\]|{.+?}))\s*\)\s*;',
            webpage)
        if mobj is not None:
            sources = self._parse_json(
                mobj.group(1), video_id, transform_source=js_to_json,
                fatal=False) or []
            if not isinstance(sources, list):
                sources = [sources]
            formats = []
            subtitles = {}
            for source in sources:
                src = source.get('src')
                if not src or not isinstance(src, compat_str):
                    continue
                src = compat_urlparse.urljoin(url, src)
                src_type = source.get('type')
                if isinstance(src_type, compat_str):
                    src_type = src_type.lower()
                ext = determine_ext(src).lower()
                if src_type == 'video/youtube':
                    return self.url_result(src, YoutubeIE.ie_key())
                if src_type == 'application/dash+xml' or ext == 'mpd':
                    fmts, subs = self._extract_mpd_formats_and_subtitles(
                        src, video_id, mpd_id='dash', fatal=False)
                    formats.extend(fmts)
                    self._merge_subtitles(subs, target=subtitles)
                elif src_type == 'application/x-mpegurl' or ext == 'm3u8':
                    fmts, subs = self._extract_m3u8_formats_and_subtitles(
                        src, video_id, 'mp4', entry_protocol='m3u8_native',
                        m3u8_id='hls', fatal=False)
                    formats.extend(fmts)
                    self._merge_subtitles(subs, target=subtitles)
                else:
                    formats.append({
                        'url': src,
                        'ext': (mimetype2ext(src_type)
                                or ext if ext in KNOWN_EXTENSIONS else 'mp4'),
                        'http_headers': {
                            'Referer': full_response.geturl(),
                        },
                    })
            if formats or subtitles:
                self.report_detected('video.js embed')
                self._sort_formats(formats)
                info_dict['formats'] = formats
                info_dict['subtitles'] = subtitles
                return info_dict

        # Looking for http://schema.org/VideoObject
        json_ld = self._search_json_ld(webpage, video_id, default={})
        if json_ld.get('url'):
            self.report_detected('JSON LD')
            return merge_dicts(json_ld, info_dict)

        def check_video(vurl):
            if YoutubeIE.suitable(vurl):
                return True
            if RtmpIE.suitable(vurl):
                return True
            vpath = compat_urlparse.urlparse(vurl).path
            vext = determine_ext(vpath)
            return '.' in vpath and vext not in ('swf', 'png', 'jpg', 'srt', 'sbv', 'sub', 'vtt', 'ttml', 'js', 'xml')

        def filter_video(urls):
            return list(filter(check_video, urls))

        # Start with something easy: JW Player in SWFObject
        found = filter_video(re.findall(r'flashvars: [\'"](?:.*&)?file=(http[^\'"&]*)', webpage))
        if found:
            self.report_detected('JW Player in SFWObject')
        else:
            # Look for gorilla-vid style embedding
            found = filter_video(re.findall(r'''(?sx)
                (?:
                    jw_plugins|
                    JWPlayerOptions|
                    jwplayer\s*\(\s*["'][^'"]+["']\s*\)\s*\.setup
                )
                .*?
                ['"]?file['"]?\s*:\s*["\'](.*?)["\']''', webpage))
            if found:
                self.report_detected('JW Player embed')
        if not found:
            # Look for generic KVS player
            found = re.search(r'<script [^>]*?src="https://.+?/kt_player\.js\?v=(?P<ver>(?P<maj_ver>\d+)(\.\d+)+)".*?>', webpage)
            if found:
                self.report_detected('KWS Player')
                if found.group('maj_ver') not in ['4', '5']:
                    self.report_warning('Untested major version (%s) in player engine--Download may fail.' % found.group('ver'))
                flashvars = re.search(r'(?ms)<script.*?>.*?var\s+flashvars\s*=\s*(\{.*?\});.*?</script>', webpage)
                flashvars = self._parse_json(flashvars.group(1), video_id, transform_source=js_to_json)

                # extract the part after the last / as the display_id from the
                # canonical URL.
                display_id = self._search_regex(
                    r'(?:<link href="https?://[^"]+/(.+?)/?" rel="canonical"\s*/?>'
                    r'|<link rel="canonical" href="https?://[^"]+/(.+?)/?"\s*/?>)',
                    webpage, 'display_id', fatal=False
                )
                title = self._html_search_regex(r'<(?:h1|title)>(?:Video: )?(.+?)</(?:h1|title)>', webpage, 'title')

                thumbnail = flashvars['preview_url']
                if thumbnail.startswith('//'):
                    protocol, _, _ = url.partition('/')
                    thumbnail = protocol + thumbnail

                formats = []
                for key in ('video_url', 'video_alt_url', 'video_alt_url2'):
                    if key in flashvars and '/get_file/' in flashvars[key]:
                        next_format = {
                            'url': self._kvs_getrealurl(flashvars[key], flashvars['license_code']),
                            'format_id': flashvars.get(key + '_text', key),
                            'ext': 'mp4',
                        }
                        height = re.search(r'%s_(\d+)p\.mp4(?:/[?].*)?$' % flashvars['video_id'], flashvars[key])
                        if height:
                            next_format['height'] = int(height.group(1))
                        else:
                            next_format['quality'] = 1
                        formats.append(next_format)
                self._sort_formats(formats)

                return {
                    'id': flashvars['video_id'],
                    'display_id': display_id,
                    'title': title,
                    'thumbnail': thumbnail,
                    'formats': formats,
                }
        if not found:
            # Broaden the search a little bit
            found = filter_video(re.findall(r'[^A-Za-z0-9]?(?:file|source)=(http[^\'"&]*)', webpage))
            if found:
                self.report_detected('video file')
        if not found:
            # Broaden the findall a little bit: JWPlayer JS loader
            found = filter_video(re.findall(
                r'[^A-Za-z0-9]?(?:file|video_url)["\']?:\s*["\'](http(?![^\'"]+\.[0-9]+[\'"])[^\'"]+)["\']', webpage))
            if found:
                self.report_detected('JW Player JS loader')
        if not found:
            # Flow player
            found = filter_video(re.findall(r'''(?xs)
                flowplayer\("[^"]+",\s*
                    \{[^}]+?\}\s*,
                    \s*\{[^}]+? ["']?clip["']?\s*:\s*\{\s*
                        ["']?url["']?\s*:\s*["']([^"']+)["']
            ''', webpage))
            if found:
                self.report_detected('Flow Player')
        if not found:
            # Cinerama player
            found = re.findall(
                r"cinerama\.embedPlayer\(\s*\'[^']+\',\s*'([^']+)'", webpage)
            if found:
                self.report_detected('Cinerama player')
        if not found:
            # Try to find twitter cards info
            # twitter:player:stream should be checked before twitter:player since
            # it is expected to contain a raw stream (see
            # https://dev.twitter.com/cards/types/player#On_twitter.com_via_desktop_browser)
            found = filter_video(re.findall(
                r'<meta (?:property|name)="twitter:player:stream" (?:content|value)="(.+?)"', webpage))
            if found:
                self.report_detected('Twitter card')
        if not found:
            # We look for Open Graph info:
            # We have to match any number spaces between elements, some sites try to align them (eg.: statigr.am)
            m_video_type = re.findall(r'<meta.*?property="og:video:type".*?content="video/(.*?)"', webpage)
            # We only look in og:video if the MIME type is a video, don't try if it's a Flash player:
            if m_video_type is not None:
                found = filter_video(re.findall(r'<meta.*?property="og:(?:video|audio)".*?content="(.*?)"', webpage))
                if found:
                    self.report_detected('Open Graph video info')
        if not found:
            REDIRECT_REGEX = r'[0-9]{,2};\s*(?:URL|url)=\'?([^\'"]+)'
            found = re.search(
                r'(?i)<meta\s+(?=(?:[a-z-]+="[^"]+"\s+)*http-equiv="refresh")'
                r'(?:[a-z-]+="[^"]+"\s+)*?content="%s' % REDIRECT_REGEX,
                webpage)
            if not found:
                # Look also in Refresh HTTP header
                refresh_header = head_response.headers.get('Refresh')
                if refresh_header:
                    # In python 2 response HTTP headers are bytestrings
                    if sys.version_info < (3, 0) and isinstance(refresh_header, str):
                        refresh_header = refresh_header.decode('iso-8859-1')
                    found = re.search(REDIRECT_REGEX, refresh_header)
            if found:
                new_url = compat_urlparse.urljoin(url, unescapeHTML(found.group(1)))
                if new_url != url:
                    self.report_following_redirect(new_url)
                    return {
                        '_type': 'url',
                        'url': new_url,
                    }
                else:
                    found = None

        if not found:
            # twitter:player is a https URL to iframe player that may or may not
            # be supported by yt-dlp thus this is checked the very last (see
            # https://dev.twitter.com/cards/types/player#On_twitter.com_via_desktop_browser)
            embed_url = self._html_search_meta('twitter:player', webpage, default=None)
            if embed_url and embed_url != url:
<<<<<<< HEAD
                waitlist.append(self.url_result(embed_url))
=======
                self.report_detected('twitter:player iframe')
                return self.url_result(embed_url)
>>>>>>> 2e9a445b

        if not found:
            raise UnsupportedError(url)

        entries = []
        for video_url in orderedSet(found):
            video_url = unescapeHTML(video_url)
            video_url = video_url.replace('\\/', '/')
            video_url = compat_urlparse.urljoin(url, video_url)
            video_id = compat_urllib_parse_unquote(os.path.basename(video_url))

            # Sometimes, jwplayer extraction will result in a YouTube URL
            if YoutubeIE.suitable(video_url):
                entries.append(self.url_result(video_url, 'Youtube'))
                continue

            # here's a fun little line of code for you:
            video_id = os.path.splitext(video_id)[0]

            entry_info_dict = {
                'id': video_id,
                'uploader': video_uploader,
                'title': video_title,
                'age_limit': age_limit,
            }

            if RtmpIE.suitable(video_url):
                entry_info_dict.update({
                    '_type': 'url_transparent',
                    'ie_key': RtmpIE.ie_key(),
                    'url': video_url,
                })
                entries.append(entry_info_dict)
                continue

            ext = determine_ext(video_url)
            if ext == 'smil':
                entry_info_dict = {**self._extract_smil_info(video_url, video_id), **entry_info_dict}
            elif ext == 'xspf':
                entries.append(self.playlist_result(self._extract_xspf_playlist(video_url, video_id), video_id))
            elif ext == 'm3u8':
                entry_info_dict['formats'], entry_info_dict['subtitles'] = self._extract_m3u8_formats_and_subtitles(video_url, video_id, ext='mp4')
            elif ext == 'mpd':
                entry_info_dict['formats'], entry_info_dict['subtitles'] = self._extract_mpd_formats_and_subtitles(video_url, video_id)
            elif ext == 'f4m':
                entry_info_dict['formats'] = self._extract_f4m_formats(video_url, video_id)
            elif re.search(r'(?i)\.(?:ism|smil)/manifest', video_url) and video_url != url:
                # Just matching .ism/manifest is not enough to be reliably sure
                # whether it's actually an ISM manifest or some other streaming
                # manifest since there are various streaming URL formats
                # possible (see [1]) as well as some other shenanigans like
                # .smil/manifest URLs that actually serve an ISM (see [2]) and
                # so on.
                # Thus the most reasonable way to solve this is to delegate
                # to generic extractor in order to look into the contents of
                # the manifest itself.
                # 1. https://azure.microsoft.com/en-us/documentation/articles/media-services-deliver-content-overview/#streaming-url-formats
                # 2. https://svs.itworkscdn.net/lbcivod/smil:itwfcdn/lbci/170976.smil/Manifest
                entry_info_dict = self.url_result(
                    smuggle_url(video_url, {'to_generic': True}),
                    GenericIE.ie_key())
            else:
                entry_info_dict['url'] = video_url

            if entry_info_dict.get('formats'):
                self._sort_formats(entry_info_dict['formats'])

            entries.append(entry_info_dict)

        if len(entries) == 1:
            return entries[0]
        else:
            for num, e in enumerate(entries, start=1):
                # 'url' results don't have a title
                if e.get('title') is not None:
                    e['title'] = '%s (%d)' % (e['title'], num)
            return {
                '_type': 'playlist',
                'entries': entries,
            }<|MERGE_RESOLUTION|>--- conflicted
+++ resolved
@@ -2816,11 +2816,8 @@
             'age_limit': age_limit,
         })
 
-<<<<<<< HEAD
         waitlist = []
-=======
         self._downloader.write_debug('Looking for video embeds')
->>>>>>> 2e9a445b
 
         # Look for Brightcove Legacy Studio embeds
         bc_urls = BrightcoveLegacyIE._extract_brightcove_urls(webpage)
@@ -3649,12 +3646,8 @@
             try:
                 info = self._parse_jwplayer_data(
                     jwplayer_data, video_id, require_title=False, base_url=url)
-<<<<<<< HEAD
+                self.report_detected('JW Player data')
                 waitlist.append(merge_dicts(info, info_dict))
-=======
-                self.report_detected('JW Player data')
-                return merge_dicts(info, info_dict)
->>>>>>> 2e9a445b
             except ExtractorError:
                 # See https://github.com/ytdl-org/youtube-dl/pull/16735
                 pass
@@ -3871,12 +3864,8 @@
             # https://dev.twitter.com/cards/types/player#On_twitter.com_via_desktop_browser)
             embed_url = self._html_search_meta('twitter:player', webpage, default=None)
             if embed_url and embed_url != url:
-<<<<<<< HEAD
+                self.report_detected('twitter:player iframe')
                 waitlist.append(self.url_result(embed_url))
-=======
-                self.report_detected('twitter:player iframe')
-                return self.url_result(embed_url)
->>>>>>> 2e9a445b
 
         if not found:
             raise UnsupportedError(url)
