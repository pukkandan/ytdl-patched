import os
import re
import xml.etree.ElementTree

from .ant1newsgr import Ant1NewsGrEmbedIE
from .anvato import AnvatoIE
from .apa import APAIE
from .arcpublishing import ArcPublishingIE
from .arkena import ArkenaIE
from .arte import ArteTVEmbedIE
from .bitchute import BitChuteIE
from .blogger import BloggerIE
from .brightcove import BrightcoveLegacyIE, BrightcoveNewIE
from .channel9 import Channel9IE
from .cloudflarestream import CloudflareStreamIE
from .common import InfoExtractor
from .commonprotocols import RtmpIE
from .condenast import CondeNastIE
from .dailymail import DailyMailIE
from .dailymotion import DailymotionIE
from .dbtv import DBTVIE
from .digiteka import DigitekaIE
from .drtuber import DrTuberIE
from .eagleplatform import EaglePlatformIE
from .ertgr import ERTWebtvEmbedIE
from .expressen import ExpressenIE
from .facebook import FacebookIE
from .foxnews import FoxNewsIE
from .gedidigital import GediDigitalIE
from .gfycat import GfycatIE
from .glomex import GlomexEmbedIE
from .googledrive import GoogleDriveIE
from .indavideo import IndavideoEmbedIE
from .instagram import InstagramIE
from .joj import JojIE
from .jwplatform import JWPlatformIE
from .kaltura import KalturaIE
from .kinja import KinjaEmbedIE
from .limelight import LimelightBaseIE
from .mainstreaming import MainStreamingIE
from .medialaan import MedialaanIE
from .mediaset import MediasetIE
from .mediasite import MediasiteIE
from .megaphone import MegaphoneIE
from .megatvcom import MegaTVComEmbedIE
from .mofosex import MofosexEmbedIE
from .mtv import MTVServicesEmbeddedIE
from .myvi import MyviIE
from .nbc import NBCSportsVPlayerIE
from .nexx import NexxEmbedIE, NexxIE
from .odnoklassniki import OdnoklassnikiIE
from .onionstudios import OnionStudiosIE
from .ooyala import OoyalaIE
from .panopto import PanoptoBaseIE
from .peertube import PeerTubeIE
from .piksel import PikselIE
from .pladform import PladformIE
from .pornhub import PornHubIE
from .rcs import RCSEmbedsIE
from .redtube import RedTubeIE
from .rumble import RumbleEmbedIE
from .rutube import RutubeIE
from .rutv import RUTVIE
from .ruutu import RuutuIE
from .senategov import SenateISVPIE
from .simplecast import SimplecastIE
from .soundcloud import SoundcloudEmbedIE
from .spankwire import SpankwireIE
from .sportbox import SportBoxIE
from .spotify import SpotifyBaseIE
from .springboardplatform import SpringboardPlatformIE
<<<<<<< HEAD
from .swipevideo import SwipeVideoIE
=======
from .substack import SubstackIE
>>>>>>> 40268a79
from .svt import SVTIE
from .teachable import TeachableIE
from .ted import TedEmbedIE
from .theplatform import ThePlatformIE
from .threeqsdn import ThreeQSDNIE
from .tiktok import TikTokIE
from .tnaflix import TNAFlixNetworkEmbedIE
from .tube8 import Tube8IE
from .tunein import TuneInBaseIE
from .tvc import TVCIE
from .tvopengr import TVOpenGrEmbedIE
from .tvp import TVPEmbedIE
from .twentymin import TwentyMinutenIE
from .udn import UDNEmbedIE
from .ustream import UstreamIE
from .vbox7 import Vbox7IE
from .vice import ViceIE
from .videa import VideaIE
from .videomore import VideomoreIE
from .videopress import VideoPressIE
from .viewlift import ViewLiftEmbedIE
from .vimeo import VHXEmbedIE, VimeoIE
from .viqeo import ViqeoIE
from .vk import VKIE
from .vshare import VShareIE
from .vzaar import VzaarIE
from .washingtonpost import WashingtonPostIE
from .webcaster import WebcasterFeedIE
from .wimtv import WimTVIE
from .wistia import WistiaIE
from .xfileshare import XFileShareIE
from .xhamster import XHamsterEmbedIE
from .yapfiles import YapFilesIE
from .youporn import YouPornIE
from .youtube import YoutubeIE
from .zype import ZypeIE
from ..compat import (
    compat_etree_fromstring,
    compat_parse_qs,
    compat_str,
    compat_urllib_parse_unquote,
    compat_urlparse,
)
from ..utils import (
    KNOWN_EXTENSIONS,
    ExtractorError,
    HEADRequest,
    UnsupportedError,
    determine_ext,
    dict_get,
    float_or_none,
    int_or_none,
    is_html,
    js_to_json,
    merge_dicts,
    mimetype2ext,
    orderedSet,
    parse_duration,
    parse_resolution,
    sanitized_Request,
    smuggle_url,
    try_get,
    str_or_none,
    try_call,
    unescapeHTML,
    unified_timestamp,
    unsmuggle_url,
    url_or_none,
    xpath_attr,
    xpath_text,
    xpath_with_ns,
)


class GenericIE(InfoExtractor):
    IE_DESC = 'Generic downloader that works on some sites'
    _VALID_URL = r'.*'
    IE_NAME = 'generic'
    _NETRC_MACHINE = False  # Supress username warning
    _TESTS = [
        # Direct link to a video
        {
            'url': 'http://media.w3.org/2010/05/sintel/trailer.mp4',
            'md5': '67d406c2bcb6af27fa886f31aa934bbe',
            'info_dict': {
                'id': 'trailer',
                'ext': 'mp4',
                'title': 'trailer',
                'upload_date': '20100513',
            }
        },
        # Direct link to media delivered compressed (until Accept-Encoding is *)
        {
            'url': 'http://calimero.tk/muzik/FictionJunction-Parallel_Hearts.flac',
            'md5': '128c42e68b13950268b648275386fc74',
            'info_dict': {
                'id': 'FictionJunction-Parallel_Hearts',
                'ext': 'flac',
                'title': 'FictionJunction-Parallel_Hearts',
                'upload_date': '20140522',
            },
            'expected_warnings': [
                'URL could be a direct video link, returning it as such.'
            ],
            'skip': 'URL invalid',
        },
        # Direct download with broken HEAD
        {
            'url': 'http://ai-radio.org:8000/radio.opus',
            'info_dict': {
                'id': 'radio',
                'ext': 'opus',
                'title': 'radio',
            },
            'params': {
                'skip_download': True,  # infinite live stream
            },
            'expected_warnings': [
                r'501.*Not Implemented',
                r'400.*Bad Request',
            ],
        },
        # Direct link with incorrect MIME type
        {
            'url': 'http://ftp.nluug.nl/video/nluug/2014-11-20_nj14/zaal-2/5_Lennart_Poettering_-_Systemd.webm',
            'md5': '4ccbebe5f36706d85221f204d7eb5913',
            'info_dict': {
                'url': 'http://ftp.nluug.nl/video/nluug/2014-11-20_nj14/zaal-2/5_Lennart_Poettering_-_Systemd.webm',
                'id': '5_Lennart_Poettering_-_Systemd',
                'ext': 'webm',
                'title': '5_Lennart_Poettering_-_Systemd',
                'upload_date': '20141120',
            },
            'expected_warnings': [
                'URL could be a direct video link, returning it as such.'
            ]
        },
        # RSS feed
        {
            'url': 'http://phihag.de/2014/youtube-dl/rss2.xml',
            'info_dict': {
                'id': 'https://phihag.de/2014/youtube-dl/rss2.xml',
                'title': 'Zero Punctuation',
                'description': 're:.*groundbreaking video review series.*'
            },
            'playlist_mincount': 11,
        },
        # RSS feed with enclosure
        {
            'url': 'http://podcastfeeds.nbcnews.com/audio/podcast/MSNBC-MADDOW-NETCAST-M4V.xml',
            'info_dict': {
                'id': 'http://podcastfeeds.nbcnews.com/nbcnews/video/podcast/MSNBC-MADDOW-NETCAST-M4V.xml',
                'title': 'MSNBC Rachel Maddow (video)',
                'description': 're:.*her unique approach to storytelling.*',
            },
            'playlist': [{
                'info_dict': {
                    'ext': 'mov',
                    'id': 'pdv_maddow_netcast_mov-12-03-2020-223726',
                    'title': 'MSNBC Rachel Maddow (video) - 12-03-2020-223726',
                    'description': 're:.*her unique approach to storytelling.*',
                    'upload_date': '20201204',
                },
            }],
        },
        # RSS feed with item with description and thumbnails
        {
            'url': 'https://anchor.fm/s/dd00e14/podcast/rss',
            'info_dict': {
                'id': 'https://anchor.fm/s/dd00e14/podcast/rss',
                'title': 're:.*100% Hydrogen.*',
                'description': 're:.*In this episode.*',
            },
            'playlist': [{
                'info_dict': {
                    'ext': 'm4a',
                    'id': 'c1c879525ce2cb640b344507e682c36d',
                    'title': 're:Hydrogen!',
                    'description': 're:.*In this episode we are going.*',
                    'timestamp': 1567977776,
                    'upload_date': '20190908',
                    'duration': 459,
                    'thumbnail': r're:^https?://.*\.jpg$',
                    'episode_number': 1,
                    'season_number': 1,
                    'age_limit': 0,
                    'season': 'Season 1',
                    'direct': True,
                    'episode': 'Episode 1',
                },
            }],
            'params': {
                'skip_download': True,
            },
        },
        # RSS feed with enclosures and unsupported link URLs
        {
            'url': 'http://www.hellointernet.fm/podcast?format=rss',
            'info_dict': {
                'id': 'http://www.hellointernet.fm/podcast?format=rss',
                'description': 'CGP Grey and Brady Haran talk about YouTube, life, work, whatever.',
                'title': 'Hello Internet',
            },
            'playlist_mincount': 100,
        },
        # RSS feed with guid
        {
            'url': 'https://www.omnycontent.com/d/playlist/a7b4f8fe-59d9-4afc-a79a-a90101378abf/bf2c1d80-3656-4449-9d00-a903004e8f84/efbff746-e7c1-463a-9d80-a903004e8f8f/podcast.rss',
            'info_dict': {
                'id': 'https://www.omnycontent.com/d/playlist/a7b4f8fe-59d9-4afc-a79a-a90101378abf/bf2c1d80-3656-4449-9d00-a903004e8f84/efbff746-e7c1-463a-9d80-a903004e8f8f/podcast.rss',
                'description': 'md5:be809a44b63b0c56fb485caf68685520',
                'title': 'The Little Red Podcast',
            },
            'playlist_mincount': 76,
        },
        # SMIL from http://videolectures.net/promogram_igor_mekjavic_eng
        {
            'url': 'http://videolectures.net/promogram_igor_mekjavic_eng/video/1/smil.xml',
            'info_dict': {
                'id': 'smil',
                'ext': 'mp4',
                'title': 'Automatics, robotics and biocybernetics',
                'description': 'md5:815fc1deb6b3a2bff99de2d5325be482',
                'upload_date': '20130627',
                'formats': 'mincount:16',
                'subtitles': 'mincount:1',
            },
            'params': {
                'force_generic_extractor': True,
                'skip_download': True,
            },
        },
        # SMIL from http://www1.wdr.de/mediathek/video/livestream/index.html
        {
            'url': 'http://metafilegenerator.de/WDR/WDR_FS/hds/hds.smil',
            'info_dict': {
                'id': 'hds',
                'ext': 'flv',
                'title': 'hds',
                'formats': 'mincount:1',
            },
            'params': {
                'skip_download': True,
            },
        },
        # SMIL from https://www.restudy.dk/video/play/id/1637
        {
            'url': 'https://www.restudy.dk/awsmedia/SmilDirectory/video_1637.xml',
            'info_dict': {
                'id': 'video_1637',
                'ext': 'flv',
                'title': 'video_1637',
                'formats': 'mincount:3',
            },
            'params': {
                'skip_download': True,
            },
        },
        # SMIL from http://adventure.howstuffworks.com/5266-cool-jobs-iditarod-musher-video.htm
        {
            'url': 'http://services.media.howstuffworks.com/videos/450221/smil-service.smil',
            'info_dict': {
                'id': 'smil-service',
                'ext': 'flv',
                'title': 'smil-service',
                'formats': 'mincount:1',
            },
            'params': {
                'skip_download': True,
            },
        },
        # SMIL from http://new.livestream.com/CoheedandCambria/WebsterHall/videos/4719370
        {
            'url': 'http://api.new.livestream.com/accounts/1570303/events/1585861/videos/4719370.smil',
            'info_dict': {
                'id': '4719370',
                'ext': 'mp4',
                'title': '571de1fd-47bc-48db-abf9-238872a58d1f',
                'formats': 'mincount:3',
            },
            'params': {
                'skip_download': True,
            },
        },
        # XSPF playlist from http://www.telegraaf.nl/tv/nieuws/binnenland/24353229/__Tikibad_ontruimd_wegens_brand__.html
        {
            'url': 'http://www.telegraaf.nl/xml/playlist/2015/8/7/mZlp2ctYIUEB.xspf',
            'info_dict': {
                'id': 'mZlp2ctYIUEB',
                'ext': 'mp4',
                'title': 'Tikibad ontruimd wegens brand',
                'description': 'md5:05ca046ff47b931f9b04855015e163a4',
                'thumbnail': r're:^https?://.*\.jpg$',
                'duration': 33,
            },
            'params': {
                'skip_download': True,
            },
        },
        # MPD from http://dash-mse-test.appspot.com/media.html
        {
            'url': 'http://yt-dash-mse-test.commondatastorage.googleapis.com/media/car-20120827-manifest.mpd',
            'md5': '4b57baab2e30d6eb3a6a09f0ba57ef53',
            'info_dict': {
                'id': 'car-20120827-manifest',
                'ext': 'mp4',
                'title': 'car-20120827-manifest',
                'formats': 'mincount:9',
                'upload_date': '20130904',
            },
        },
        # m3u8 served with Content-Type: audio/x-mpegURL; charset=utf-8
        {
            'url': 'http://once.unicornmedia.com/now/master/playlist/bb0b18ba-64f5-4b1b-a29f-0ac252f06b68/77a785f3-5188-4806-b788-0893a61634ed/93677179-2d99-4ef4-9e17-fe70d49abfbf/content.m3u8',
            'info_dict': {
                'id': 'content',
                'ext': 'mp4',
                'title': 'content',
                'formats': 'mincount:8',
            },
            'params': {
                # m3u8 downloads
                'skip_download': True,
            },
            'skip': 'video gone',
        },
        # m3u8 served with Content-Type: text/plain
        {
            'url': 'http://www.nacentapps.com/m3u8/index.m3u8',
            'info_dict': {
                'id': 'index',
                'ext': 'mp4',
                'title': 'index',
                'upload_date': '20140720',
                'formats': 'mincount:11',
            },
            'params': {
                # m3u8 downloads
                'skip_download': True,
            },
            'skip': 'video gone',
        },
        # google redirect
        {
            'url': 'http://www.google.com/url?sa=t&rct=j&q=&esrc=s&source=web&cd=1&cad=rja&ved=0CCUQtwIwAA&url=http%3A%2F%2Fwww.youtube.com%2Fwatch%3Fv%3DcmQHVoWB5FY&ei=F-sNU-LLCaXk4QT52ICQBQ&usg=AFQjCNEw4hL29zgOohLXvpJ-Bdh2bils1Q&bvm=bv.61965928,d.bGE',
            'info_dict': {
                'id': 'cmQHVoWB5FY',
                'ext': 'mp4',
                'upload_date': '20130224',
                'uploader_id': 'TheVerge',
                'description': r're:^Chris Ziegler takes a look at the\.*',
                'uploader': 'The Verge',
                'title': 'First Firefox OS phones side-by-side',
            },
            'params': {
                'skip_download': False,
            }
        },
        {
            # redirect in Refresh HTTP header
            'url': 'https://www.facebook.com/l.php?u=https%3A%2F%2Fwww.youtube.com%2Fwatch%3Fv%3DpO8h3EaFRdo&h=TAQHsoToz&enc=AZN16h-b6o4Zq9pZkCCdOLNKMN96BbGMNtcFwHSaazus4JHT_MFYkAA-WARTX2kvsCIdlAIyHZjl6d33ILIJU7Jzwk_K3mcenAXoAzBNoZDI_Q7EXGDJnIhrGkLXo_LJ_pAa2Jzbx17UHMd3jAs--6j2zaeto5w9RTn8T_1kKg3fdC5WPX9Dbb18vzH7YFX0eSJmoa6SP114rvlkw6pkS1-T&s=1',
            'info_dict': {
                'id': 'pO8h3EaFRdo',
                'ext': 'mp4',
                'title': 'Tripeo Boiler Room x Dekmantel Festival DJ Set',
                'description': 'md5:6294cc1af09c4049e0652b51a2df10d5',
                'upload_date': '20150917',
                'uploader_id': 'brtvofficial',
                'uploader': 'Boiler Room',
            },
            'params': {
                'skip_download': False,
            },
        },
        {
            'url': 'http://www.hodiho.fr/2013/02/regis-plante-sa-jeep.html',
            'md5': '85b90ccc9d73b4acd9138d3af4c27f89',
            'info_dict': {
                'id': '13601338388002',
                'ext': 'mp4',
                'uploader': 'www.hodiho.fr',
                'title': 'R\u00e9gis plante sa Jeep',
            }
        },
        # bandcamp page with custom domain
        {
            'add_ie': ['Bandcamp'],
            'url': 'http://bronyrock.com/track/the-pony-mash',
            'info_dict': {
                'id': '3235767654',
                'ext': 'mp3',
                'title': 'The Pony Mash',
                'uploader': 'M_Pallante',
            },
            'skip': 'There is a limit of 200 free downloads / month for the test song',
        },
        {
            # embedded brightcove video
            # it also tests brightcove videos that need to set the 'Referer'
            # in the http requests
            'add_ie': ['BrightcoveLegacy'],
            'url': 'http://www.bfmtv.com/video/bfmbusiness/cours-bourse/cours-bourse-l-analyse-technique-154522/',
            'info_dict': {
                'id': '2765128793001',
                'ext': 'mp4',
                'title': 'Le cours de bourse : l’analyse technique',
                'description': 'md5:7e9ad046e968cb2d1114004aba466fd9',
                'uploader': 'BFM BUSINESS',
            },
            'params': {
                'skip_download': True,
            },
        },
        {
            # embedded with itemprop embedURL and video id spelled as `idVideo`
            'add_id': ['BrightcoveLegacy'],
            'url': 'http://bfmbusiness.bfmtv.com/mediaplayer/chroniques/olivier-delamarche/',
            'info_dict': {
                'id': '5255628253001',
                'ext': 'mp4',
                'title': 'md5:37c519b1128915607601e75a87995fc0',
                'description': 'md5:37f7f888b434bb8f8cc8dbd4f7a4cf26',
                'uploader': 'BFM BUSINESS',
                'uploader_id': '876450612001',
                'timestamp': 1482255315,
                'upload_date': '20161220',
            },
            'params': {
                'skip_download': True,
            },
        },
        {
            # https://github.com/ytdl-org/youtube-dl/issues/2253
            'url': 'http://bcove.me/i6nfkrc3',
            'md5': '0ba9446db037002366bab3b3eb30c88c',
            'info_dict': {
                'id': '3101154703001',
                'ext': 'mp4',
                'title': 'Still no power',
                'uploader': 'thestar.com',
                'description': 'Mississauga resident David Farmer is still out of power as a result of the ice storm a month ago. To keep the house warm, Farmer cuts wood from his property for a wood burning stove downstairs.',
            },
            'add_ie': ['BrightcoveLegacy'],
            'skip': 'video gone',
        },
        {
            'url': 'http://www.championat.com/video/football/v/87/87499.html',
            'md5': 'fb973ecf6e4a78a67453647444222983',
            'info_dict': {
                'id': '3414141473001',
                'ext': 'mp4',
                'title': 'Видео. Удаление Дзагоева (ЦСКА)',
                'description': 'Онлайн-трансляция матча ЦСКА - "Волга"',
                'uploader': 'Championat',
            },
        },
        {
            # https://github.com/ytdl-org/youtube-dl/issues/3541
            'add_ie': ['BrightcoveLegacy'],
            'url': 'http://www.kijk.nl/sbs6/leermijvrouwenkennen/videos/jqMiXKAYan2S/aflevering-1',
            'info_dict': {
                'id': '3866516442001',
                'ext': 'mp4',
                'title': 'Leer mij vrouwen kennen: Aflevering 1',
                'description': 'Leer mij vrouwen kennen: Aflevering 1',
                'uploader': 'SBS Broadcasting',
            },
            'skip': 'Restricted to Netherlands',
            'params': {
                'skip_download': True,  # m3u8 download
            },
        },
        {
            # Brightcove video in <iframe>
            'url': 'http://www.un.org/chinese/News/story.asp?NewsID=27724',
            'md5': '36d74ef5e37c8b4a2ce92880d208b968',
            'info_dict': {
                'id': '5360463607001',
                'ext': 'mp4',
                'title': '叙利亚失明儿童在废墟上演唱《心跳》  呼吁获得正常童年生活',
                'description': '联合国儿童基金会中东和北非区域大使、作曲家扎德·迪拉尼（Zade Dirani）在3月15日叙利亚冲突爆发7周年纪念日之际发布了为叙利亚谱写的歌曲《心跳》（HEARTBEAT），为受到六年冲突影响的叙利亚儿童发出强烈呐喊，呼吁世界做出共同努力，使叙利亚儿童重新获得享有正常童年生活的权利。',
                'uploader': 'United Nations',
                'uploader_id': '1362235914001',
                'timestamp': 1489593889,
                'upload_date': '20170315',
            },
            'add_ie': ['BrightcoveLegacy'],
        },
        {
            # Brightcove with alternative playerID key
            'url': 'http://www.nature.com/nmeth/journal/v9/n7/fig_tab/nmeth.2062_SV1.html',
            'info_dict': {
                'id': 'nmeth.2062_SV1',
                'title': 'Simultaneous multiview imaging of the Drosophila syncytial blastoderm : Quantitative high-speed imaging of entire developing embryos with simultaneous multiview light-sheet microscopy : Nature Methods : Nature Research',
            },
            'playlist': [{
                'info_dict': {
                    'id': '2228375078001',
                    'ext': 'mp4',
                    'title': 'nmeth.2062-sv1',
                    'description': 'nmeth.2062-sv1',
                    'timestamp': 1363357591,
                    'upload_date': '20130315',
                    'uploader': 'Nature Publishing Group',
                    'uploader_id': '1964492299001',
                },
            }],
        },
        {
            # Brightcove with UUID in videoPlayer
            'url': 'http://www8.hp.com/cn/zh/home.html',
            'info_dict': {
                'id': '5255815316001',
                'ext': 'mp4',
                'title': 'Sprocket Video - China',
                'description': 'Sprocket Video - China',
                'uploader': 'HP-Video Gallery',
                'timestamp': 1482263210,
                'upload_date': '20161220',
                'uploader_id': '1107601872001',
            },
            'params': {
                'skip_download': True,  # m3u8 download
            },
            'skip': 'video rotates...weekly?',
        },
        {
            # Brightcove:new type [2].
            'url': 'http://www.delawaresportszone.com/video-st-thomas-more-earns-first-trip-to-basketball-semis',
            'md5': '2b35148fcf48da41c9fb4591650784f3',
            'info_dict': {
                'id': '5348741021001',
                'ext': 'mp4',
                'upload_date': '20170306',
                'uploader_id': '4191638492001',
                'timestamp': 1488769918,
                'title': 'VIDEO:  St. Thomas More earns first trip to basketball semis',

            },
        },
        {
            # Alternative brightcove <video> attributes
            'url': 'http://www.programme-tv.net/videos/extraits/81095-guillaume-canet-evoque-les-rumeurs-d-infidelite-de-marion-cotillard-avec-brad-pitt-dans-vivement-dimanche/',
            'info_dict': {
                'id': '81095-guillaume-canet-evoque-les-rumeurs-d-infidelite-de-marion-cotillard-avec-brad-pitt-dans-vivement-dimanche',
                'title': "Guillaume Canet évoque les rumeurs d'infidélité de Marion Cotillard avec Brad Pitt dans Vivement Dimanche, Extraits : toutes les vidéos avec Télé-Loisirs",
            },
            'playlist': [{
                'md5': '732d22ba3d33f2f3fc253c39f8f36523',
                'info_dict': {
                    'id': '5311302538001',
                    'ext': 'mp4',
                    'title': "Guillaume Canet évoque les rumeurs d'infidélité de Marion Cotillard avec Brad Pitt dans Vivement Dimanche",
                    'description': "Guillaume Canet évoque les rumeurs d'infidélité de Marion Cotillard avec Brad Pitt dans Vivement Dimanche (France 2, 5 février 2017)",
                    'timestamp': 1486321708,
                    'upload_date': '20170205',
                    'uploader_id': '800000640001',
                },
                'only_matching': True,
            }],
        },
        {
            # Brightcove with UUID in videoPlayer
            'url': 'http://www8.hp.com/cn/zh/home.html',
            'info_dict': {
                'id': '5255815316001',
                'ext': 'mp4',
                'title': 'Sprocket Video - China',
                'description': 'Sprocket Video - China',
                'uploader': 'HP-Video Gallery',
                'timestamp': 1482263210,
                'upload_date': '20161220',
                'uploader_id': '1107601872001',
            },
            'params': {
                'skip_download': True,  # m3u8 download
            },
        },
        # ooyala video
        {
            'url': 'http://www.rollingstone.com/music/videos/norwegian-dj-cashmere-cat-goes-spartan-on-with-me-premiere-20131219',
            'md5': '166dd577b433b4d4ebfee10b0824d8ff',
            'info_dict': {
                'id': 'BwY2RxaTrTkslxOfcan0UCf0YqyvWysJ',
                'ext': 'mp4',
                'title': '2cc213299525360.mov',  # that's what we get
                'duration': 238.231,
            },
            'add_ie': ['Ooyala'],
        },
        {
            # ooyala video embedded with http://player.ooyala.com/iframe.js
            'url': 'http://www.macrumors.com/2015/07/24/steve-jobs-the-man-in-the-machine-first-trailer/',
            'info_dict': {
                'id': 'p0MGJndjoG5SOKqO_hZJuZFPB-Tr5VgB',
                'ext': 'mp4',
                'title': '"Steve Jobs: Man in the Machine" trailer',
                'description': 'The first trailer for the Alex Gibney documentary "Steve Jobs: Man in the Machine."',
                'duration': 135.427,
            },
            'params': {
                'skip_download': True,
            },
            'skip': 'movie expired',
        },
        # ooyala video embedded with http://player.ooyala.com/static/v4/production/latest/core.min.js
        {
            'url': 'http://wnep.com/2017/07/22/steampunk-fest-comes-to-honesdale/',
            'info_dict': {
                'id': 'lwYWYxYzE6V5uJMjNGyKtwwiw9ZJD7t2',
                'ext': 'mp4',
                'title': 'Steampunk Fest Comes to Honesdale',
                'duration': 43.276,
            },
            'params': {
                'skip_download': True,
            }
        },
        # embed.ly video
        {
            'url': 'http://www.tested.com/science/weird/460206-tested-grinding-coffee-2000-frames-second/',
            'info_dict': {
                'id': '9ODmcdjQcHQ',
                'ext': 'mp4',
                'title': 'Tested: Grinding Coffee at 2000 Frames Per Second',
                'upload_date': '20140225',
                'description': 'md5:06a40fbf30b220468f1e0957c0f558ff',
                'uploader': 'Tested',
                'uploader_id': 'testedcom',
            },
            # No need to test YoutubeIE here
            'params': {
                'skip_download': True,
            },
        },
        # funnyordie embed
        {
            'url': 'http://www.theguardian.com/world/2014/mar/11/obama-zach-galifianakis-between-two-ferns',
            'info_dict': {
                'id': '18e820ec3f',
                'ext': 'mp4',
                'title': 'Between Two Ferns with Zach Galifianakis: President Barack Obama',
                'description': 'Episode 18: President Barack Obama sits down with Zach Galifianakis for his most memorable interview yet.',
            },
            # HEAD requests lead to endless 301, while GET is OK
            'expected_warnings': ['301'],
        },
        # RUTV embed
        {
            'url': 'http://www.rg.ru/2014/03/15/reg-dfo/anklav-anons.html',
            'info_dict': {
                'id': '776940',
                'ext': 'mp4',
                'title': 'Охотское море стало целиком российским',
                'description': 'md5:5ed62483b14663e2a95ebbe115eb8f43',
            },
            'params': {
                # m3u8 download
                'skip_download': True,
            },
        },
        # TVC embed
        {
            'url': 'http://sch1298sz.mskobr.ru/dou_edu/karamel_ki/filial_galleries/video/iframe_src_http_tvc_ru_video_iframe_id_55304_isplay_false_acc_video_id_channel_brand_id_11_show_episodes_episode_id_32307_frameb/',
            'info_dict': {
                'id': '55304',
                'ext': 'mp4',
                'title': 'Дошкольное воспитание',
            },
        },
        # SportBox embed
        {
            'url': 'http://www.vestifinance.ru/articles/25753',
            'info_dict': {
                'id': '25753',
                'title': 'Прямые трансляции с Форума-выставки "Госзаказ-2013"',
            },
            'playlist': [{
                'info_dict': {
                    'id': '370908',
                    'title': 'Госзаказ. День 3',
                    'ext': 'mp4',
                }
            }, {
                'info_dict': {
                    'id': '370905',
                    'title': 'Госзаказ. День 2',
                    'ext': 'mp4',
                }
            }, {
                'info_dict': {
                    'id': '370902',
                    'title': 'Госзаказ. День 1',
                    'ext': 'mp4',
                }
            }],
            'params': {
                # m3u8 download
                'skip_download': True,
            },
        },
        # Myvi.ru embed
        {
            'url': 'http://www.kinomyvi.tv/news/detail/Pervij-dublirovannij-trejler--Uzhastikov-_nOw1',
            'info_dict': {
                'id': 'f4dafcad-ff21-423d-89b5-146cfd89fa1e',
                'ext': 'mp4',
                'title': 'Ужастики, русский трейлер (2015)',
                'thumbnail': r're:^https?://.*\.jpg$',
                'duration': 153,
            }
        },
        # XHamster embed
        {
            'url': 'http://www.numisc.com/forum/showthread.php?11696-FM15-which-pumiscer-was-this-%28-vid-%29-%28-alfa-as-fuck-srx-%29&s=711f5db534502e22260dec8c5e2d66d8',
            'info_dict': {
                'id': 'showthread',
                'title': '[NSFL] [FM15] which pumiscer was this ( vid ) ( alfa as fuck srx )',
            },
            'playlist_mincount': 7,
            # This forum does not allow <iframe> syntaxes anymore
            # Now HTML tags are displayed as-is
            'skip': 'No videos on this page',
        },
        # Embedded TED video
        {
            'url': 'http://en.support.wordpress.com/videos/ted-talks/',
            'md5': '65fdff94098e4a607385a60c5177c638',
            'info_dict': {
                'id': '1969',
                'ext': 'mp4',
                'title': 'Hidden miracles of the natural world',
                'uploader': 'Louie Schwartzberg',
                'description': 'md5:8145d19d320ff3e52f28401f4c4283b9',
            }
        },
        # nowvideo embed hidden behind percent encoding
        {
            'url': 'http://www.waoanime.tv/the-super-dimension-fortress-macross-episode-1/',
            'md5': '2baf4ddd70f697d94b1c18cf796d5107',
            'info_dict': {
                'id': '06e53103ca9aa',
                'ext': 'flv',
                'title': 'Macross Episode 001  Watch Macross Episode 001 onl',
                'description': 'No description',
            },
        },
        # arte embed
        {
            'url': 'http://www.tv-replay.fr/redirection/20-03-14/x-enius-arte-10753389.html',
            'md5': '7653032cbb25bf6c80d80f217055fa43',
            'info_dict': {
                'id': '048195-004_PLUS7-F',
                'ext': 'flv',
                'title': 'X:enius',
                'description': 'md5:d5fdf32ef6613cdbfd516ae658abf168',
                'upload_date': '20140320',
            },
            'params': {
                'skip_download': 'Requires rtmpdump'
            },
            'skip': 'video gone',
        },
        # francetv embed
        {
            'url': 'http://www.tsprod.com/replay-du-concert-alcaline-de-calogero',
            'info_dict': {
                'id': 'EV_30231',
                'ext': 'mp4',
                'title': 'Alcaline, le concert avec Calogero',
                'description': 'md5:61f08036dcc8f47e9cfc33aed08ffaff',
                'upload_date': '20150226',
                'timestamp': 1424989860,
                'duration': 5400,
            },
            'params': {
                # m3u8 downloads
                'skip_download': True,
            },
            'expected_warnings': [
                'Forbidden'
            ]
        },
        # Condé Nast embed
        {
            'url': 'http://www.wired.com/2014/04/honda-asimo/',
            'md5': 'ba0dfe966fa007657bd1443ee672db0f',
            'info_dict': {
                'id': '53501be369702d3275860000',
                'ext': 'mp4',
                'title': 'Honda’s  New Asimo Robot Is More Human Than Ever',
            }
        },
        # Dailymotion embed
        {
            'url': 'http://www.spi0n.com/zap-spi0n-com-n216/',
            'md5': '441aeeb82eb72c422c7f14ec533999cd',
            'info_dict': {
                'id': 'k2mm4bCdJ6CQ2i7c8o2',
                'ext': 'mp4',
                'title': 'Le Zap de Spi0n n°216 - Zapping du Web',
                'description': 'md5:faf028e48a461b8b7fad38f1e104b119',
                'uploader': 'Spi0n',
                'uploader_id': 'xgditw',
                'upload_date': '20140425',
                'timestamp': 1398441542,
            },
            'add_ie': ['Dailymotion'],
        },
        # DailyMail embed
        {
            'url': 'http://www.bumm.sk/krimi/2017/07/05/biztonsagi-kamera-buktatta-le-az-agg-ferfit-utlegelo-apolot',
            'info_dict': {
                'id': '1495629',
                'ext': 'mp4',
                'title': 'Care worker punches elderly dementia patient in head 11 times',
                'description': 'md5:3a743dee84e57e48ec68bf67113199a5',
            },
            'add_ie': ['DailyMail'],
            'params': {
                'skip_download': True,
            },
        },
        # YouTube embed
        {
            'url': 'http://www.badzine.de/ansicht/datum/2014/06/09/so-funktioniert-die-neue-englische-badminton-liga.html',
            'info_dict': {
                'id': 'FXRb4ykk4S0',
                'ext': 'mp4',
                'title': 'The NBL Auction 2014',
                'uploader': 'BADMINTON England',
                'uploader_id': 'BADMINTONEvents',
                'upload_date': '20140603',
                'description': 'md5:9ef128a69f1e262a700ed83edb163a73',
            },
            'add_ie': ['Youtube'],
            'params': {
                'skip_download': True,
            }
        },
        # MTVServices embed
        {
            'url': 'http://www.vulture.com/2016/06/new-key-peele-sketches-released.html',
            'md5': 'ca1aef97695ef2c1d6973256a57e5252',
            'info_dict': {
                'id': '769f7ec0-0692-4d62-9b45-0d88074bffc1',
                'ext': 'mp4',
                'title': 'Key and Peele|October 10, 2012|2|203|Liam Neesons - Uncensored',
                'description': 'Two valets share their love for movie star Liam Neesons.',
                'timestamp': 1349922600,
                'upload_date': '20121011',
            },
        },
        # YouTube embed via <data-embed-url="">
        {
            'url': 'https://play.google.com/store/apps/details?id=com.gameloft.android.ANMP.GloftA8HM',
            'info_dict': {
                'id': '4vAffPZIT44',
                'ext': 'mp4',
                'title': 'Asphalt 8: Airborne - Update - Welcome to Dubai!',
                'uploader': 'Gameloft',
                'uploader_id': 'gameloft',
                'upload_date': '20140828',
                'description': 'md5:c80da9ed3d83ae6d1876c834de03e1c4',
            },
            'params': {
                'skip_download': True,
            }
        },
        # YouTube <object> embed
        {
            'url': 'http://www.improbable.com/2017/04/03/untrained-modern-youths-and-ancient-masters-in-selfie-portraits/',
            'md5': '516718101ec834f74318df76259fb3cc',
            'info_dict': {
                'id': 'msN87y-iEx0',
                'ext': 'webm',
                'title': 'Feynman: Mirrors FUN TO IMAGINE 6',
                'upload_date': '20080526',
                'description': 'md5:0ffc78ea3f01b2e2c247d5f8d1d3c18d',
                'uploader': 'Christopher Sykes',
                'uploader_id': 'ChristopherJSykes',
            },
            'add_ie': ['Youtube'],
        },
        # Camtasia studio
        {
            'url': 'http://www.ll.mit.edu/workshops/education/videocourses/antennas/lecture1/video/',
            'playlist': [{
                'md5': '0c5e352edabf715d762b0ad4e6d9ee67',
                'info_dict': {
                    'id': 'Fenn-AA_PA_Radar_Course_Lecture_1c_Final',
                    'title': 'Fenn-AA_PA_Radar_Course_Lecture_1c_Final - video1',
                    'ext': 'flv',
                    'duration': 2235.90,
                }
            }, {
                'md5': '10e4bb3aaca9fd630e273ff92d9f3c63',
                'info_dict': {
                    'id': 'Fenn-AA_PA_Radar_Course_Lecture_1c_Final_PIP',
                    'title': 'Fenn-AA_PA_Radar_Course_Lecture_1c_Final - pip',
                    'ext': 'flv',
                    'duration': 2235.93,
                }
            }],
            'info_dict': {
                'title': 'Fenn-AA_PA_Radar_Course_Lecture_1c_Final',
            }
        },
        # Flowplayer
        {
            'url': 'http://www.handjobhub.com/video/busty-blonde-siri-tit-fuck-while-wank-6313.html',
            'md5': '9d65602bf31c6e20014319c7d07fba27',
            'info_dict': {
                'id': '5123ea6d5e5a7',
                'ext': 'mp4',
                'age_limit': 18,
                'uploader': 'www.handjobhub.com',
                'title': 'Busty Blonde Siri Tit Fuck While Wank at HandjobHub.com',
            }
        },
        # Multiple brightcove videos
        # https://github.com/ytdl-org/youtube-dl/issues/2283
        {
            'url': 'http://www.newyorker.com/online/blogs/newsdesk/2014/01/always-never-nuclear-command-and-control.html',
            'info_dict': {
                'id': 'always-never',
                'title': 'Always / Never - The New Yorker',
            },
            'playlist_count': 3,
            'params': {
                'extract_flat': False,
                'skip_download': True,
            }
        },
        # MLB embed
        {
            'url': 'http://umpire-empire.com/index.php/topic/58125-laz-decides-no-thats-low/',
            'md5': '96f09a37e44da40dd083e12d9a683327',
            'info_dict': {
                'id': '33322633',
                'ext': 'mp4',
                'title': 'Ump changes call to ball',
                'description': 'md5:71c11215384298a172a6dcb4c2e20685',
                'duration': 48,
                'timestamp': 1401537900,
                'upload_date': '20140531',
                'thumbnail': r're:^https?://.*\.jpg$',
            },
        },
        # Wistia embed
        {
            'url': 'http://study.com/academy/lesson/north-american-exploration-failed-colonies-of-spain-france-england.html#lesson',
            'md5': '1953f3a698ab51cfc948ed3992a0b7ff',
            'info_dict': {
                'id': '6e2wtrbdaf',
                'ext': 'mov',
                'title': 'paywall_north-american-exploration-failed-colonies-of-spain-france-england',
                'description': 'a Paywall Videos video from Remilon',
                'duration': 644.072,
                'uploader': 'study.com',
                'timestamp': 1459678540,
                'upload_date': '20160403',
                'filesize': 24687186,
            },
        },
        # Wistia standard embed (async)
        {
            'url': 'https://www.getdrip.com/university/brennan-dunn-drip-workshop/',
            'info_dict': {
                'id': '807fafadvk',
                'ext': 'mp4',
                'title': 'Drip Brennan Dunn Workshop',
                'description': 'a JV Webinars video from getdrip-1',
                'duration': 4986.95,
                'timestamp': 1463607249,
                'upload_date': '20160518',
            },
            'params': {
                'skip_download': True,
            }
        },
        # Soundcloud embed
        {
            'url': 'http://nakedsecurity.sophos.com/2014/10/29/sscc-171-are-you-sure-that-1234-is-a-bad-password-podcast/',
            'info_dict': {
                'id': '174391317',
                'ext': 'mp3',
                'description': 'md5:ff867d6b555488ad3c52572bb33d432c',
                'uploader': 'Sophos Security',
                'title': 'Chet Chat 171 - Oct 29, 2014',
                'upload_date': '20141029',
            }
        },
        # Soundcloud multiple embeds
        {
            'url': 'http://www.guitarplayer.com/lessons/1014/legato-workout-one-hour-to-more-fluid-performance---tab/52809',
            'info_dict': {
                'id': '52809',
                'title': 'Guitar Essentials: Legato Workout—One-Hour to Fluid Performance  | TAB + AUDIO',
            },
            'playlist_mincount': 7,
        },
        # TuneIn station embed
        {
            'url': 'http://radiocnrv.com/promouvoir-radio-cnrv/',
            'info_dict': {
                'id': '204146',
                'ext': 'mp3',
                'title': 'CNRV',
                'location': 'Paris, France',
                'is_live': True,
            },
            'params': {
                # Live stream
                'skip_download': True,
            },
        },
        # Livestream embed
        {
            'url': 'http://www.esa.int/Our_Activities/Space_Science/Rosetta/Philae_comet_touch-down_webcast',
            'info_dict': {
                'id': '67864563',
                'ext': 'flv',
                'upload_date': '20141112',
                'title': 'Rosetta #CometLanding webcast HL 10',
            }
        },
        # Another Livestream embed, without 'new.' in URL
        {
            'url': 'https://www.freespeech.org/',
            'info_dict': {
                'id': '123537347',
                'ext': 'mp4',
                'title': 're:^FSTV [0-9]{4}-[0-9]{2}-[0-9]{2} [0-9]{2}:[0-9]{2}$',
            },
            'params': {
                # Live stream
                'skip_download': True,
            },
        },
        # LazyYT
        {
            'url': 'https://skiplagged.com/',
            'info_dict': {
                'id': 'skiplagged',
                'title': 'Skiplagged: The smart way to find cheap flights',
            },
            'playlist_mincount': 1,
            'add_ie': ['Youtube'],
        },
        # Cinchcast embed
        {
            'url': 'http://undergroundwellness.com/podcasts/306-5-steps-to-permanent-gut-healing/',
            'info_dict': {
                'id': '7141703',
                'ext': 'mp3',
                'upload_date': '20141126',
                'title': 'Jack Tips: 5 Steps to Permanent Gut Healing',
            }
        },
        # Cinerama player
        {
            'url': 'http://www.abc.net.au/7.30/content/2015/s4164797.htm',
            'info_dict': {
                'id': '730m_DandD_1901_512k',
                'ext': 'mp4',
                'uploader': 'www.abc.net.au',
                'title': 'Game of Thrones with dice - Dungeons and Dragons fantasy role-playing game gets new life - 19/01/2015',
            }
        },
        # embedded viddler video
        {
            'url': 'http://deadspin.com/i-cant-stop-watching-john-wall-chop-the-nuggets-with-th-1681801597',
            'info_dict': {
                'id': '4d03aad9',
                'ext': 'mp4',
                'uploader': 'deadspin',
                'title': 'WALL-TO-GORTAT',
                'timestamp': 1422285291,
                'upload_date': '20150126',
            },
            'add_ie': ['Viddler'],
        },
        # Libsyn embed
        {
            'url': 'http://thedailyshow.cc.com/podcast/episodetwelve',
            'info_dict': {
                'id': '3377616',
                'ext': 'mp3',
                'title': "The Daily Show Podcast without Jon Stewart - Episode 12: Bassem Youssef: Egypt's Jon Stewart",
                'description': 'md5:601cb790edd05908957dae8aaa866465',
                'upload_date': '20150220',
            },
            'skip': 'All The Daily Show URLs now redirect to http://www.cc.com/shows/',
        },
        # jwplayer YouTube
        {
            'url': 'http://media.nationalarchives.gov.uk/index.php/webinar-using-discovery-national-archives-online-catalogue/',
            'info_dict': {
                'id': 'Mrj4DVp2zeA',
                'ext': 'mp4',
                'upload_date': '20150212',
                'uploader': 'The National Archives UK',
                'description': 'md5:8078af856dca76edc42910b61273dbbf',
                'uploader_id': 'NationalArchives08',
                'title': 'Webinar: Using Discovery, The National Archives’ online catalogue',
            },
        },
        # jwplayer rtmp
        {
            'url': 'http://www.suffolk.edu/sjc/live.php',
            'info_dict': {
                'id': 'live',
                'ext': 'flv',
                'title': 'Massachusetts Supreme Judicial Court Oral Arguments',
                'uploader': 'www.suffolk.edu',
            },
            'params': {
                'skip_download': True,
            },
            'skip': 'Only has video a few mornings per month, see http://www.suffolk.edu/sjc/',
        },
        # jwplayer with only the json URL
        {
            'url': 'https://www.hollywoodreporter.com/news/general-news/dunkirk-team-reveals-what-christopher-nolan-said-oscar-win-meet-your-oscar-winner-1092454',
            'info_dict': {
                'id': 'TljWkvWH',
                'ext': 'mp4',
                'upload_date': '20180306',
                'title': 'md5:91eb1862f6526415214f62c00b453936',
                'description': 'md5:73048ae50ae953da10549d1d2fe9b3aa',
                'timestamp': 1520367225,
            },
            'params': {
                'skip_download': True,
            },
        },
        # Complex jwplayer
        {
            'url': 'http://www.indiedb.com/games/king-machine/videos',
            'info_dict': {
                'id': 'videos',
                'ext': 'mp4',
                'title': 'king machine trailer 1',
                'description': 'Browse King Machine videos & audio for sweet media. Your eyes will thank you.',
                'thumbnail': r're:^https?://.*\.jpg$',
            },
        },
        {
            # JWPlayer config passed as variable
            'url': 'http://www.txxx.com/videos/3326530/ariele/',
            'info_dict': {
                'id': '3326530_hq',
                'ext': 'mp4',
                'title': 'ARIELE | Tube Cup',
                'uploader': 'www.txxx.com',
                'age_limit': 18,
            },
            'params': {
                'skip_download': True,
            }
        },
        {
            # JWPlatform iframe
            'url': 'https://www.covermagazine.co.uk/feature/2465255/business-protection-involved',
            'info_dict': {
                'id': 'AG26UQXM',
                'ext': 'mp4',
                'upload_date': '20160719',
                'timestamp': 468923808,
                'title': '2016_05_18 Cover L&G Business Protection V1 FINAL.mp4',
            },
            'add_ie': [JWPlatformIE.ie_key()],
        },
        {
            # Video.js embed, multiple formats
            'url': 'http://ortcam.com/solidworks-урок-6-настройка-чертежа_33f9b7351.html',
            'info_dict': {
                'id': 'yygqldloqIk',
                'ext': 'mp4',
                'title': 'SolidWorks. Урок 6 Настройка чертежа',
                'description': 'md5:baf95267792646afdbf030e4d06b2ab3',
                'upload_date': '20130314',
                'uploader': 'PROстое3D',
                'uploader_id': 'PROstoe3D',
            },
            'params': {
                'skip_download': True,
            },
        },
        {
            # Video.js embed, single format
            'url': 'https://www.vooplayer.com/v3/watch/watch.php?v=NzgwNTg=',
            'info_dict': {
                'id': 'watch',
                'ext': 'mp4',
                'title': 'Step 1 -  Good Foundation',
                'description': 'md5:d1e7ff33a29fc3eb1673d6c270d344f4',
            },
            'params': {
                'skip_download': True,
            },
        },
        # rtl.nl embed
        {
            'url': 'http://www.rtlnieuws.nl/nieuws/buitenland/aanslagen-kopenhagen',
            'playlist_mincount': 5,
            'info_dict': {
                'id': 'aanslagen-kopenhagen',
                'title': 'Aanslagen Kopenhagen',
            }
        },
        # Zapiks embed
        {
            'url': 'http://www.skipass.com/news/116090-bon-appetit-s5ep3-baqueira-mi-cor.html',
            'info_dict': {
                'id': '118046',
                'ext': 'mp4',
                'title': 'EP3S5 - Bon Appétit - Baqueira Mi Corazon !',
            }
        },
        # Kaltura embed (different embed code)
        {
            'url': 'http://www.premierchristianradio.com/Shows/Saturday/Unbelievable/Conference-Videos/Os-Guinness-Is-It-Fools-Talk-Unbelievable-Conference-2014',
            'info_dict': {
                'id': '1_a52wc67y',
                'ext': 'flv',
                'upload_date': '20150127',
                'uploader_id': 'PremierMedia',
                'timestamp': int,
                'title': 'Os Guinness // Is It Fools Talk? // Unbelievable? Conference 2014',
            },
        },
        # Kaltura embed with single quotes
        {
            'url': 'http://fod.infobase.com/p_ViewPlaylist.aspx?AssignmentID=NUN8ZY',
            'info_dict': {
                'id': '0_izeg5utt',
                'ext': 'mp4',
                'title': '35871',
                'timestamp': 1355743100,
                'upload_date': '20121217',
                'uploader_id': 'cplapp@learn360.com',
            },
            'add_ie': ['Kaltura'],
        },
        {
            # Kaltura embedded via quoted entry_id
            'url': 'https://www.oreilly.com/ideas/my-cloud-makes-pretty-pictures',
            'info_dict': {
                'id': '0_utuok90b',
                'ext': 'mp4',
                'title': '06_matthew_brender_raj_dutt',
                'timestamp': 1466638791,
                'upload_date': '20160622',
            },
            'add_ie': ['Kaltura'],
            'expected_warnings': [
                'Could not send HEAD request'
            ],
            'params': {
                'skip_download': True,
            }
        },
        {
            # Kaltura embedded, some fileExt broken (#11480)
            'url': 'http://www.cornell.edu/video/nima-arkani-hamed-standard-models-of-particle-physics',
            'info_dict': {
                'id': '1_sgtvehim',
                'ext': 'mp4',
                'title': 'Our "Standard Models" of particle physics and cosmology',
                'description': 'md5:67ea74807b8c4fea92a6f38d6d323861',
                'timestamp': 1321158993,
                'upload_date': '20111113',
                'uploader_id': 'kps1',
            },
            'add_ie': ['Kaltura'],
        },
        {
            # Kaltura iframe embed
            'url': 'http://www.gsd.harvard.edu/event/i-m-pei-a-centennial-celebration/',
            'md5': 'ae5ace8eb09dc1a35d03b579a9c2cc44',
            'info_dict': {
                'id': '0_f2cfbpwy',
                'ext': 'mp4',
                'title': 'I. M. Pei: A Centennial Celebration',
                'description': 'md5:1db8f40c69edc46ca180ba30c567f37c',
                'upload_date': '20170403',
                'uploader_id': 'batchUser',
                'timestamp': 1491232186,
            },
            'add_ie': ['Kaltura'],
        },
        {
            # Kaltura iframe embed, more sophisticated
            'url': 'http://www.cns.nyu.edu/~eero/math-tools/Videos/lecture-05sep2017.html',
            'info_dict': {
                'id': '1_9gzouybz',
                'ext': 'mp4',
                'title': 'lecture-05sep2017',
                'description': 'md5:40f347d91fd4ba047e511c5321064b49',
                'upload_date': '20170913',
                'uploader_id': 'eps2',
                'timestamp': 1505340777,
            },
            'params': {
                'skip_download': True,
            },
            'add_ie': ['Kaltura'],
        },
        {
            # meta twitter:player
            'url': 'http://thechive.com/2017/12/08/all-i-want-for-christmas-is-more-twerk/',
            'info_dict': {
                'id': '0_01b42zps',
                'ext': 'mp4',
                'title': 'Main Twerk (Video)',
                'upload_date': '20171208',
                'uploader_id': 'sebastian.salinas@thechive.com',
                'timestamp': 1512713057,
            },
            'params': {
                'skip_download': True,
            },
            'add_ie': ['Kaltura'],
        },
        # referrer protected EaglePlatform embed
        {
            'url': 'https://tvrain.ru/lite/teleshow/kak_vse_nachinalos/namin-418921/',
            'info_dict': {
                'id': '582306',
                'ext': 'mp4',
                'title': 'Стас Намин: «Мы нарушили девственность Кремля»',
                'thumbnail': r're:^https?://.*\.jpg$',
                'duration': 3382,
                'view_count': int,
            },
            'params': {
                'skip_download': True,
            },
        },
        # ClipYou (EaglePlatform) embed (custom URL)
        {
            'url': 'http://muz-tv.ru/play/7129/',
            # Not checking MD5 as sometimes the direct HTTP link results in 404 and HLS is used
            'info_dict': {
                'id': '12820',
                'ext': 'mp4',
                'title': "'O Sole Mio",
                'thumbnail': r're:^https?://.*\.jpg$',
                'duration': 216,
                'view_count': int,
            },
            'params': {
                'skip_download': True,
            },
            'skip': 'This video is unavailable.',
        },
        # Pladform embed
        {
            'url': 'http://muz-tv.ru/kinozal/view/7400/',
            'info_dict': {
                'id': '100183293',
                'ext': 'mp4',
                'title': 'Тайны перевала Дятлова • 1 серия 2 часть',
                'description': 'Документальный сериал-расследование одной из самых жутких тайн ХХ века',
                'thumbnail': r're:^https?://.*\.jpg$',
                'duration': 694,
                'age_limit': 0,
            },
            'skip': 'HTTP Error 404: Not Found',
        },
        # Playwire embed
        {
            'url': 'http://www.cinemablend.com/new/First-Joe-Dirt-2-Trailer-Teaser-Stupid-Greatness-70874.html',
            'info_dict': {
                'id': '3519514',
                'ext': 'mp4',
                'title': 'Joe Dirt 2 Beautiful Loser Teaser Trailer',
                'thumbnail': r're:^https?://.*\.png$',
                'duration': 45.115,
            },
        },
        # Crooks and Liars embed
        {
            'url': 'http://crooksandliars.com/2015/04/fox-friends-says-protecting-atheists',
            'info_dict': {
                'id': '8RUoRhRi',
                'ext': 'mp4',
                'title': "Fox & Friends Says Protecting Atheists From Discrimination Is Anti-Christian!",
                'description': 'md5:e1a46ad1650e3a5ec7196d432799127f',
                'timestamp': 1428207000,
                'upload_date': '20150405',
                'uploader': 'Heather',
            },
        },
        # Crooks and Liars external embed
        {
            'url': 'http://theothermccain.com/2010/02/02/video-proves-that-bill-kristol-has-been-watching-glenn-beck/comment-page-1/',
            'info_dict': {
                'id': 'MTE3MjUtMzQ2MzA',
                'ext': 'mp4',
                'title': 'md5:5e3662a81a4014d24c250d76d41a08d5',
                'description': 'md5:9b8e9542d6c3c5de42d6451b7d780cec',
                'timestamp': 1265032391,
                'upload_date': '20100201',
                'uploader': 'Heather',
            },
        },
        # NBC Sports vplayer embed
        {
            'url': 'http://www.riderfans.com/forum/showthread.php?121827-Freeman&s=e98fa1ea6dc08e886b1678d35212494a',
            'info_dict': {
                'id': 'ln7x1qSThw4k',
                'ext': 'flv',
                'title': "PFT Live: New leader in the 'new-look' defense",
                'description': 'md5:65a19b4bbfb3b0c0c5768bed1dfad74e',
                'uploader': 'NBCU-SPORTS',
                'upload_date': '20140107',
                'timestamp': 1389118457,
            },
            'skip': 'Invalid Page URL',
        },
        # NBC News embed
        {
            'url': 'http://www.vulture.com/2016/06/letterman-couldnt-care-less-about-late-night.html',
            'md5': '1aa589c675898ae6d37a17913cf68d66',
            'info_dict': {
                'id': 'x_dtl_oa_LettermanliftPR_160608',
                'ext': 'mp4',
                'title': 'David Letterman: A Preview',
                'description': 'A preview of Tom Brokaw\'s interview with David Letterman as part of the On Assignment series powered by Dateline. Airs Sunday June 12 at 7/6c.',
                'upload_date': '20160609',
                'timestamp': 1465431544,
                'uploader': 'NBCU-NEWS',
            },
        },
        # UDN embed
        {
            'url': 'https://video.udn.com/news/300346',
            'md5': 'fd2060e988c326991037b9aff9df21a6',
            'info_dict': {
                'id': '300346',
                'ext': 'mp4',
                'title': '中一中男師變性 全校師生力挺',
                'thumbnail': r're:^https?://.*\.jpg$',
            },
            'params': {
                # m3u8 download
                'skip_download': True,
            },
            'expected_warnings': ['Failed to parse JSON Expecting value'],
        },
        # Brightcove URL in single quotes
        {
            'url': 'http://www.sportsnet.ca/baseball/mlb/sn-presents-russell-martin-world-citizen/',
            'md5': '4ae374f1f8b91c889c4b9203c8c752af',
            'info_dict': {
                'id': '4255764656001',
                'ext': 'mp4',
                'title': 'SN Presents: Russell Martin, World Citizen',
                'description': 'To understand why he was the Toronto Blue Jays’ top off-season priority is to appreciate his background and upbringing in Montreal, where he first developed his baseball skills. Written and narrated by Stephen Brunt.',
                'uploader': 'Rogers Sportsnet',
                'uploader_id': '1704050871',
                'upload_date': '20150525',
                'timestamp': 1432570283,
            },
        },
        # Kinja embed
        {
            'url': 'http://www.clickhole.com/video/dont-understand-bitcoin-man-will-mumble-explanatio-2537',
            'info_dict': {
                'id': '106351',
                'ext': 'mp4',
                'title': 'Don’t Understand Bitcoin? This Man Will Mumble An Explanation At You',
                'description': 'Migrated from OnionStudios',
                'thumbnail': r're:^https?://.*\.jpe?g$',
                'uploader': 'clickhole',
                'upload_date': '20150527',
                'timestamp': 1432744860,
            }
        },
        # SnagFilms embed
        {
            'url': 'http://whilewewatch.blogspot.ru/2012/06/whilewewatch-whilewewatch-gripping.html',
            'info_dict': {
                'id': '74849a00-85a9-11e1-9660-123139220831',
                'ext': 'mp4',
                'title': '#whilewewatch',
            }
        },
        # AdobeTVVideo embed
        {
            'url': 'https://helpx.adobe.com/acrobat/how-to/new-experience-acrobat-dc.html?set=acrobat--get-started--essential-beginners',
            'md5': '43662b577c018ad707a63766462b1e87',
            'info_dict': {
                'id': '2456',
                'ext': 'mp4',
                'title': 'New experience with Acrobat DC',
                'description': 'New experience with Acrobat DC',
                'duration': 248.667,
            },
        },
        # BrightcoveInPageEmbed embed
        {
            'url': 'http://www.geekandsundry.com/tabletop-bonus-wils-final-thoughts-on-dread/',
            'info_dict': {
                'id': '4238694884001',
                'ext': 'flv',
                'title': 'Tabletop: Dread, Last Thoughts',
                'description': 'Tabletop: Dread, Last Thoughts',
                'duration': 51690,
            },
        },
        # Brightcove embed, with no valid 'renditions' but valid 'IOSRenditions'
        # This video can't be played in browsers if Flash disabled and UA set to iPhone, which is actually a false alarm
        {
            'url': 'https://dl.dropboxusercontent.com/u/29092637/interview.html',
            'info_dict': {
                'id': '4785848093001',
                'ext': 'mp4',
                'title': 'The Cardinal Pell Interview',
                'description': 'Sky News Contributor Andrew Bolt interviews George Pell in Rome, following the Cardinal\'s evidence before the Royal Commission into Child Abuse. ',
                'uploader': 'GlobeCast Australia - GlobeStream',
                'uploader_id': '2733773828001',
                'upload_date': '20160304',
                'timestamp': 1457083087,
            },
            'params': {
                # m3u8 downloads
                'skip_download': True,
            },
        },
        {
            # Brightcove embed with whitespace around attribute names
            'url': 'http://www.stack.com/video/3167554373001/learn-to-hit-open-three-pointers-with-damian-lillard-s-baseline-drift-drill',
            'info_dict': {
                'id': '3167554373001',
                'ext': 'mp4',
                'title': "Learn to Hit Open Three-Pointers With Damian Lillard's Baseline Drift Drill",
                'description': 'md5:57bacb0e0f29349de4972bfda3191713',
                'uploader_id': '1079349493',
                'upload_date': '20140207',
                'timestamp': 1391810548,
            },
            'params': {
                'skip_download': True,
            },
        },
        # Another form of arte.tv embed
        {
            'url': 'http://www.tv-replay.fr/redirection/09-04-16/arte-reportage-arte-11508975.html',
            'md5': '850bfe45417ddf221288c88a0cffe2e2',
            'info_dict': {
                'id': '030273-562_PLUS7-F',
                'ext': 'mp4',
                'title': 'ARTE Reportage - Nulle part, en France',
                'description': 'md5:e3a0e8868ed7303ed509b9e3af2b870d',
                'upload_date': '20160409',
            },
        },
        # Duplicated embedded video URLs
        {
            'url': 'http://www.hudl.com/athlete/2538180/highlights/149298443',
            'info_dict': {
                'id': '149298443_480_16c25b74_2',
                'ext': 'mp4',
                'title': 'vs. Blue Orange Spring Game',
                'uploader': 'www.hudl.com',
            },
        },
        # twitter:player:stream embed
        {
            'url': 'http://www.rtl.be/info/video/589263.aspx?CategoryID=288',
            'info_dict': {
                'id': 'master',
                'ext': 'mp4',
                'title': 'Une nouvelle espèce de dinosaure découverte en Argentine',
                'uploader': 'www.rtl.be',
            },
            'params': {
                # m3u8 downloads
                'skip_download': True,
            },
        },
        # twitter:player embed
        {
            'url': 'http://www.theatlantic.com/video/index/484130/what-do-black-holes-sound-like/',
            'md5': 'a3e0df96369831de324f0778e126653c',
            'info_dict': {
                'id': '4909620399001',
                'ext': 'mp4',
                'title': 'What Do Black Holes Sound Like?',
                'description': 'what do black holes sound like',
                'upload_date': '20160524',
                'uploader_id': '29913724001',
                'timestamp': 1464107587,
                'uploader': 'TheAtlantic',
            },
            'add_ie': ['BrightcoveLegacy'],
        },
        # Facebook <iframe> embed
        {
            'url': 'https://www.hostblogger.de/blog/archives/6181-Auto-jagt-Betonmischer.html',
            'md5': 'fbcde74f534176ecb015849146dd3aee',
            'info_dict': {
                'id': '599637780109885',
                'ext': 'mp4',
                'title': 'Facebook video #599637780109885',
            },
        },
        # Facebook <iframe> embed, plugin video
        {
            'url': 'http://5pillarsuk.com/2017/06/07/tariq-ramadan-disagrees-with-pr-exercise-by-imams-refusing-funeral-prayers-for-london-attackers/',
            'info_dict': {
                'id': '1754168231264132',
                'ext': 'mp4',
                'title': 'About the Imams and Religious leaders refusing to perform funeral prayers for...',
                'uploader': 'Tariq Ramadan (official)',
                'timestamp': 1496758379,
                'upload_date': '20170606',
            },
            'params': {
                'skip_download': True,
            },
        },
        # Facebook API embed
        {
            'url': 'http://www.lothype.com/blue-stars-2016-preview-standstill-full-show/',
            'md5': 'a47372ee61b39a7b90287094d447d94e',
            'info_dict': {
                'id': '10153467542406923',
                'ext': 'mp4',
                'title': 'Facebook video #10153467542406923',
            },
        },
        # Wordpress "YouTube Video Importer" plugin
        {
            'url': 'http://www.lothype.com/blue-devils-drumline-stanford-lot-2016/',
            'md5': 'd16797741b560b485194eddda8121b48',
            'info_dict': {
                'id': 'HNTXWDXV9Is',
                'ext': 'mp4',
                'title': 'Blue Devils Drumline Stanford lot 2016',
                'upload_date': '20160627',
                'uploader_id': 'GENOCIDE8GENERAL10',
                'uploader': 'cylus cyrus',
            },
        },
        {
            # video stored on custom kaltura server
            'url': 'http://www.expansion.com/multimedia/videos.html?media=EQcM30NHIPv',
            'md5': '537617d06e64dfed891fa1593c4b30cc',
            'info_dict': {
                'id': '0_1iotm5bh',
                'ext': 'mp4',
                'title': 'Elecciones británicas: 5 lecciones para Rajoy',
                'description': 'md5:435a89d68b9760b92ce67ed227055f16',
                'uploader_id': 'videos.expansion@el-mundo.net',
                'upload_date': '20150429',
                'timestamp': 1430303472,
            },
            'add_ie': ['Kaltura'],
        },
        {
            # multiple kaltura embeds, nsfw
            'url': 'https://www.quartier-rouge.be/prive/femmes/kamila-avec-video-jaime-sadomie.html',
            'info_dict': {
                'id': 'kamila-avec-video-jaime-sadomie',
                'title': "Kamila avec vídeo “J'aime sadomie”",
            },
            'playlist_count': 8,
        },
        {
            # Non-standard Vimeo embed
            'url': 'https://openclassrooms.com/courses/understanding-the-web',
            'md5': '64d86f1c7d369afd9a78b38cbb88d80a',
            'info_dict': {
                'id': '148867247',
                'ext': 'mp4',
                'title': 'Understanding the web - Teaser',
                'description': 'This is "Understanding the web - Teaser" by openclassrooms on Vimeo, the home for high quality videos and the people who love them.',
                'upload_date': '20151214',
                'uploader': 'OpenClassrooms',
                'uploader_id': 'openclassrooms',
            },
            'add_ie': ['Vimeo'],
        },
        {
            # generic vimeo embed that requires original URL passed as Referer
            'url': 'http://racing4everyone.eu/2016/07/30/formula-1-2016-round12-germany/',
            'only_matching': True,
        },
        {
            'url': 'https://support.arkena.com/display/PLAY/Ways+to+embed+your+video',
            'md5': 'b96f2f71b359a8ecd05ce4e1daa72365',
            'info_dict': {
                'id': 'b41dda37-d8e7-4d3f-b1b5-9a9db578bdfe',
                'ext': 'mp4',
                'title': 'Big Buck Bunny',
                'description': 'Royalty free test video',
                'timestamp': 1432816365,
                'upload_date': '20150528',
                'is_live': False,
            },
            'params': {
                'skip_download': True,
            },
            'add_ie': [ArkenaIE.ie_key()],
        },
        {
            'url': 'http://nova.bg/news/view/2016/08/16/156543/%D0%BD%D0%B0-%D0%BA%D0%BE%D1%81%D1%8A%D0%BC-%D0%BE%D1%82-%D0%B2%D0%B7%D1%80%D0%B8%D0%B2-%D0%BE%D1%82%D1%86%D0%B5%D0%BF%D0%B8%D1%85%D0%B0-%D1%86%D1%8F%D0%BB-%D0%BA%D0%B2%D0%B0%D1%80%D1%82%D0%B0%D0%BB-%D0%B7%D0%B0%D1%80%D0%B0%D0%B4%D0%B8-%D0%B8%D0%B7%D1%82%D0%B8%D1%87%D0%B0%D0%BD%D0%B5-%D0%BD%D0%B0-%D0%B3%D0%B0%D0%B7-%D0%B2-%D0%BF%D0%BB%D0%BE%D0%B2%D0%B4%D0%B8%D0%B2/',
            'info_dict': {
                'id': '1c7141f46c',
                'ext': 'mp4',
                'title': 'НА КОСЪМ ОТ ВЗРИВ: Изтичане на газ на бензиностанция в Пловдив',
            },
            'params': {
                'skip_download': True,
            },
            'add_ie': [Vbox7IE.ie_key()],
        },
        {
            # DBTV embeds
            'url': 'http://www.dagbladet.no/2016/02/23/nyheter/nordlys/ski/troms/ver/43254897/',
            'info_dict': {
                'id': '43254897',
                'title': 'Etter ett års planlegging, klaffet endelig alt: - Jeg måtte ta en liten dans',
            },
            'playlist_mincount': 3,
        },
        {
            # Videa embeds
            'url': 'http://forum.dvdtalk.com/movie-talk/623756-deleted-magic-star-wars-ot-deleted-alt-scenes-docu-style.html',
            'info_dict': {
                'id': '623756-deleted-magic-star-wars-ot-deleted-alt-scenes-docu-style',
                'title': 'Deleted Magic - Star Wars: OT Deleted / Alt. Scenes Docu. Style - DVD Talk Forum',
            },
            'playlist_mincount': 2,
        },
        {
            # 20 minuten embed
            'url': 'http://www.20min.ch/schweiz/news/story/So-kommen-Sie-bei-Eis-und-Schnee-sicher-an-27032552',
            'info_dict': {
                'id': '523629',
                'ext': 'mp4',
                'title': 'So kommen Sie bei Eis und Schnee sicher an',
                'description': 'md5:117c212f64b25e3d95747e5276863f7d',
            },
            'params': {
                'skip_download': True,
            },
            'add_ie': [TwentyMinutenIE.ie_key()],
        },
        {
            # VideoPress embed
            'url': 'https://en.support.wordpress.com/videopress/',
            'info_dict': {
                'id': 'OcobLTqC',
                'ext': 'm4v',
                'title': 'IMG_5786',
                'timestamp': 1435711927,
                'upload_date': '20150701',
            },
            'params': {
                'skip_download': True,
            },
            'add_ie': [VideoPressIE.ie_key()],
        },
        {
            # Rutube embed
            'url': 'http://magazzino.friday.ru/videos/vipuski/kazan-2',
            'info_dict': {
                'id': '9b3d5bee0a8740bf70dfd29d3ea43541',
                'ext': 'flv',
                'title': 'Магаззино: Казань 2',
                'description': 'md5:99bccdfac2269f0e8fdbc4bbc9db184a',
                'uploader': 'Магаззино',
                'upload_date': '20170228',
                'uploader_id': '996642',
            },
            'params': {
                'skip_download': True,
            },
            'add_ie': [RutubeIE.ie_key()],
        },
        {
            # glomex:embed
            'url': 'https://www.skai.gr/news/world/iatrikos-syllogos-tourkias-to-turkovac-aplo-dialyma-erntogan-eiste-apateones-kai-pseytes',
            'info_dict': {
                'id': 'v-ch2nkhcirwc9-sf',
                'ext': 'mp4',
                'title': 'md5:786e1e24e06c55993cee965ef853a0c1',
                'description': 'md5:8b517a61d577efe7e36fde72fd535995',
                'timestamp': 1641885019,
                'upload_date': '20220111',
                'duration': 460000,
                'thumbnail': 'https://i3thumbs.glomex.com/dC1idjJwdndiMjRzeGwvMjAyMi8wMS8xMS8wNy8xMF8zNV82MWRkMmQ2YmU5ZTgyLmpwZw==/profile:player-960x540',
            },
        },
        {
            # megatvcom:embed
            'url': 'https://www.in.gr/2021/12/18/greece/apokalypsi-mega-poios-parelave-tin-ereyna-tsiodra-ek-merous-tis-kyvernisis-o-prothypourgos-telika-gnorize/',
            'info_dict': {
                'id': 'apokalypsi-mega-poios-parelave-tin-ereyna-tsiodra-ek-merous-tis-kyvernisis-o-prothypourgos-telika-gnorize',
                'title': 'md5:5e569cf996ec111057c2764ec272848f',
            },
            'playlist': [{
                'md5': '1afa26064ff00ccb91617957dbc73dc1',
                'info_dict': {
                    'ext': 'mp4',
                    'id': '564916',
                    'display_id': 'md5:6cdf22d3a2e7bacb274b7295089a1770',
                    'title': 'md5:33b9dd39584685b62873043670eb52a6',
                    'description': 'md5:c1db7310f390518ac36dd69d947ef1a1',
                    'timestamp': 1639753145,
                    'upload_date': '20211217',
                    'thumbnail': 'https://www.megatv.com/wp-content/uploads/2021/12/prezerakos-1024x597.jpg',
                },
            }, {
                'md5': '4a1c220695f1ef865a8b7966a53e2474',
                'info_dict': {
                    'ext': 'mp4',
                    'id': '564905',
                    'display_id': 'md5:ead15695e485e649aed2b81ebd699b88',
                    'title': 'md5:2b71fd54249a3ca34609fe39ae31c47b',
                    'description': 'md5:c42e12f638d0a97d6de4508e2c4df982',
                    'timestamp': 1639753047,
                    'upload_date': '20211217',
                    'thumbnail': 'https://www.megatv.com/wp-content/uploads/2021/12/tsiodras-mitsotakis-1024x545.jpg',
                },
            }]
        },
        {
            'url': 'https://www.ertnews.gr/video/manolis-goyalles-o-anthropos-piso-apo-ti-diadiktyaki-vasilopita/',
            'info_dict': {
                'id': '2022/tv/news-themata-ianouarios/20220114-apotis6-gouales-pita.mp4',
                'ext': 'mp4',
                'title': 'md5:df64f5b61c06d0e9556c0cdd5cf14464',
                'thumbnail': 'https://www.ert.gr/themata/photos/2021/20220114-apotis6-gouales-pita.jpg',
            },
        },
        {
            # ThePlatform embedded with whitespaces in URLs
            'url': 'http://www.golfchannel.com/topics/shows/golftalkcentral.htm',
            'only_matching': True,
        },
        {
            # Senate ISVP iframe https
            'url': 'https://www.hsgac.senate.gov/hearings/canadas-fast-track-refugee-plan-unanswered-questions-and-implications-for-us-national-security',
            'md5': 'fb8c70b0b515e5037981a2492099aab8',
            'info_dict': {
                'id': 'govtaff020316',
                'ext': 'mp4',
                'title': 'Integrated Senate Video Player',
            },
            'add_ie': [SenateISVPIE.ie_key()],
        },
        {
            # Limelight embeds (1 channel embed + 4 media embeds)
            'url': 'http://www.sedona.com/FacilitatorTraining2017',
            'info_dict': {
                'id': 'FacilitatorTraining2017',
                'title': 'Facilitator Training 2017',
            },
            'playlist_mincount': 5,
        },
        {
            # Limelight embed (LimelightPlayerUtil.embed)
            'url': 'https://tv5.ca/videos?v=xuu8qowr291ri',
            'info_dict': {
                'id': '95d035dc5c8a401588e9c0e6bd1e9c92',
                'ext': 'mp4',
                'title': '07448641',
                'timestamp': 1499890639,
                'upload_date': '20170712',
            },
            'params': {
                'skip_download': True,
            },
            'add_ie': ['LimelightMedia'],
        },
        {
            'url': 'http://kron4.com/2017/04/28/standoff-with-walnut-creek-murder-suspect-ends-with-arrest/',
            'info_dict': {
                'id': 'standoff-with-walnut-creek-murder-suspect-ends-with-arrest',
                'title': 'Standoff with Walnut Creek murder suspect ends',
                'description': 'md5:3ccc48a60fc9441eeccfc9c469ebf788',
            },
            'playlist_mincount': 4,
        },
        {
            # WashingtonPost embed
            'url': 'http://www.vanityfair.com/hollywood/2017/04/donald-trump-tv-pitches',
            'info_dict': {
                'id': '8caf6e88-d0ec-11e5-90d3-34c2c42653ac',
                'ext': 'mp4',
                'title': "No one has seen the drama series based on Trump's life \u2014 until now",
                'description': 'Donald Trump wanted a weekly TV drama based on his life. It never aired. But The Washington Post recently obtained a scene from the pilot script — and enlisted actors.',
                'timestamp': 1455216756,
                'uploader': 'The Washington Post',
                'upload_date': '20160211',
            },
            'add_ie': [WashingtonPostIE.ie_key()],
        },
        {
            # Mediaset embed
            'url': 'http://www.tgcom24.mediaset.it/politica/serracchiani-voglio-vivere-in-una-societa-aperta-reazioni-sproporzionate-_3071354-201702a.shtml',
            'info_dict': {
                'id': '720642',
                'ext': 'mp4',
                'title': 'Serracchiani: "Voglio vivere in una società aperta, con tutela del patto di fiducia"',
            },
            'params': {
                'skip_download': True,
            },
            'add_ie': [MediasetIE.ie_key()],
        },
        {
            # JOJ.sk embeds
            'url': 'https://www.noviny.sk/slovensko/238543-slovenskom-sa-prehnala-vlna-silnych-burok',
            'info_dict': {
                'id': '238543-slovenskom-sa-prehnala-vlna-silnych-burok',
                'title': 'Slovenskom sa prehnala vlna silných búrok',
            },
            'playlist_mincount': 5,
            'add_ie': [JojIE.ie_key()],
        },
        {
            # AMP embed (see https://www.ampproject.org/docs/reference/components/amp-video)
            'url': 'https://tvrain.ru/amp/418921/',
            'md5': 'cc00413936695987e8de148b67d14f1d',
            'info_dict': {
                'id': '418921',
                'ext': 'mp4',
                'title': 'Стас Намин: «Мы нарушили девственность Кремля»',
            },
        },
        {
            # vzaar embed
            'url': 'http://help.vzaar.com/article/165-embedding-video',
            'md5': '7e3919d9d2620b89e3e00bec7fe8c9d4',
            'info_dict': {
                'id': '8707641',
                'ext': 'mp4',
                'title': 'Building A Business Online: Principal Chairs Q & A',
            },
        },
        {
            # multiple HTML5 videos on one page
            'url': 'https://www.paragon-software.com/home/rk-free/keyscenarios.html',
            'info_dict': {
                'id': 'keyscenarios',
                'title': 'Rescue Kit 14 Free Edition - Getting started',
            },
            'playlist_count': 4,
        },
        {
            # vshare embed
            'url': 'https://youtube-dl-demo.neocities.org/vshare.html',
            'md5': '17b39f55b5497ae8b59f5fbce8e35886',
            'info_dict': {
                'id': '0f64ce6',
                'title': 'vl14062007715967',
                'ext': 'mp4',
            }
        },
        {
            'url': 'http://www.heidelberg-laureate-forum.org/blog/video/lecture-friday-september-23-2016-sir-c-antony-r-hoare/',
            'md5': 'aecd089f55b1cb5a59032cb049d3a356',
            'info_dict': {
                'id': '90227f51a80c4d8f86c345a7fa62bd9a1d',
                'ext': 'mp4',
                'title': 'Lecture: Friday, September 23, 2016 - Sir Tony Hoare',
                'description': 'md5:5a51db84a62def7b7054df2ade403c6c',
                'timestamp': 1474354800,
                'upload_date': '20160920',
            }
        },
        {
            'url': 'http://www.kidzworld.com/article/30935-trolls-the-beat-goes-on-interview-skylar-astin-and-amanda-leighton',
            'info_dict': {
                'id': '1731611',
                'ext': 'mp4',
                'title': 'Official Trailer | TROLLS: THE BEAT GOES ON!',
                'description': 'md5:eb5f23826a027ba95277d105f248b825',
                'timestamp': 1516100691,
                'upload_date': '20180116',
            },
            'params': {
                'skip_download': True,
            },
            'add_ie': [SpringboardPlatformIE.ie_key()],
        },
        {
            'url': 'https://www.yapfiles.ru/show/1872528/690b05d3054d2dbe1e69523aa21bb3b1.mp4.html',
            'info_dict': {
                'id': 'vMDE4NzI1Mjgt690b',
                'ext': 'mp4',
                'title': 'Котята',
            },
            'add_ie': [YapFilesIE.ie_key()],
            'params': {
                'skip_download': True,
            },
        },
        {
            # CloudflareStream embed
            'url': 'https://www.cloudflare.com/products/cloudflare-stream/',
            'info_dict': {
                'id': '31c9291ab41fac05471db4e73aa11717',
                'ext': 'mp4',
                'title': '31c9291ab41fac05471db4e73aa11717',
            },
            'add_ie': [CloudflareStreamIE.ie_key()],
            'params': {
                'skip_download': True,
            },
        },
        {
            # PeerTube embed
            'url': 'https://joinpeertube.org/fr/home/',
            'info_dict': {
                'id': 'home',
                'title': 'Reprenez le contrôle de vos vidéos ! #JoinPeertube',
            },
            'playlist_count': 2,
        },
        {
            # Indavideo embed
            'url': 'https://streetkitchen.hu/receptek/igy_kell_otthon_hamburgert_sutni/',
            'info_dict': {
                'id': '1693903',
                'ext': 'mp4',
                'title': 'Így kell otthon hamburgert sütni',
                'description': 'md5:f5a730ecf900a5c852e1e00540bbb0f7',
                'timestamp': 1426330212,
                'upload_date': '20150314',
                'uploader': 'StreetKitchen',
                'uploader_id': '546363',
            },
            'add_ie': [IndavideoEmbedIE.ie_key()],
            'params': {
                'skip_download': True,
            },
        },
        {
            # APA embed via JWPlatform embed
            'url': 'http://www.vol.at/blue-man-group/5593454',
            'info_dict': {
                'id': 'jjv85FdZ',
                'ext': 'mp4',
                'title': '"Blau ist mysteriös": Die Blue Man Group im Interview',
                'description': 'md5:d41d8cd98f00b204e9800998ecf8427e',
                'thumbnail': r're:^https?://.*\.jpg$',
                'duration': 254,
                'timestamp': 1519211149,
                'upload_date': '20180221',
            },
            'params': {
                'skip_download': True,
            },
        },
        {
            # Viqeo embeds
            'url': 'https://viqeo.tv/',
            'info_dict': {
                'id': 'viqeo',
                'title': 'All-new video platform',
            },
            'playlist_count': 6,
        },
        {
            # Squarespace video embed, 2019-08-28
            'url': 'http://ootboxford.com',
            'info_dict': {
                'id': 'Tc7b_JGdZfw',
                'title': 'Out of the Blue, at Childish Things 10',
                'ext': 'mp4',
                'description': 'md5:a83d0026666cf5ee970f8bd1cfd69c7f',
                'uploader_id': 'helendouglashouse',
                'uploader': 'Helen & Douglas House',
                'upload_date': '20140328',
            },
            'params': {
                'skip_download': True,
            },
        },
        # {
        #     # Zype embed
        #     'url': 'https://www.cookscountry.com/episode/554-smoky-barbecue-favorites',
        #     'info_dict': {
        #         'id': '5b400b834b32992a310622b9',
        #         'ext': 'mp4',
        #         'title': 'Smoky Barbecue Favorites',
        #         'thumbnail': r're:^https?://.*\.jpe?g',
        #         'description': 'md5:5ff01e76316bd8d46508af26dc86023b',
        #         'upload_date': '20170909',
        #         'timestamp': 1504915200,
        #     },
        #     'add_ie': [ZypeIE.ie_key()],
        #     'params': {
        #         'skip_download': True,
        #     },
        # },
        {
            # videojs embed
            'url': 'https://video.sibnet.ru/shell.php?videoid=3422904',
            'info_dict': {
                'id': 'shell',
                'ext': 'mp4',
                'title': 'Доставщик пиццы спросил разрешения сыграть на фортепиано',
                'description': 'md5:89209cdc587dab1e4a090453dbaa2cb1',
                'thumbnail': r're:^https?://.*\.jpg$',
            },
            'params': {
                'skip_download': True,
            },
            'expected_warnings': ['Failed to download MPD manifest'],
        },
        {
            # DailyMotion embed with DM.player
            'url': 'https://www.beinsports.com/us/copa-del-rey/video/the-locker-room-valencia-beat-barca-in-copa/1203804',
            'info_dict': {
                'id': 'k6aKkGHd9FJs4mtJN39',
                'ext': 'mp4',
                'title': 'The Locker Room: Valencia Beat Barca In Copa del Rey Final',
                'description': 'This video is private.',
                'uploader_id': 'x1jf30l',
                'uploader': 'beIN SPORTS USA',
                'upload_date': '20190528',
                'timestamp': 1559062971,
            },
            'params': {
                'skip_download': True,
            },
        },
        {
            # tvopengr:embed
            'url': 'https://www.ethnos.gr/World/article/190604/hparosiaxekinoynoisynomiliessthgeneyhmethskiatoypolemoypanoapothnoykrania',
            'md5': 'eb0c3995d0a6f18f6538c8e057865d7d',
            'info_dict': {
                'id': '101119',
                'ext': 'mp4',
                'display_id': 'oikarpoitondiapragmateyseonhparosias',
                'title': 'md5:b979f4d640c568617d6547035528a149',
                'description': 'md5:e54fc1977c7159b01cc11cd7d9d85550',
                'timestamp': 1641772800,
                'upload_date': '20220110',
                'thumbnail': 'https://opentv-static.siliconweb.com/imgHandler/1920/70bc39fa-895b-4918-a364-c39d2135fc6d.jpg',

            }
        },
        {
            # blogger embed
            'url': 'https://blog.tomeuvizoso.net/2019/01/a-panfrost-milestone.html',
            'md5': 'f1bc19b6ea1b0fd1d81e84ca9ec467ac',
            'info_dict': {
                'id': 'BLOGGER-video-3c740e3a49197e16-796',
                'ext': 'mp4',
                'title': 'Blogger',
                'thumbnail': r're:^https?://.*',
            },
        },
        # {
        #     # TODO: find another test
        #     # http://schema.org/VideoObject
        #     'url': 'https://flipagram.com/f/nyvTSJMKId',
        #     'md5': '888dcf08b7ea671381f00fab74692755',
        #     'info_dict': {
        #         'id': 'nyvTSJMKId',
        #         'ext': 'mp4',
        #         'title': 'Flipagram by sjuria101 featuring Midnight Memories by One Direction',
        #         'description': '#love for cats.',
        #         'timestamp': 1461244995,
        #         'upload_date': '20160421',
        #     },
        #     'params': {
        #         'force_generic_extractor': True,
        #     },
        # },
        {
            # VHX Embed
            'url': 'https://demo.vhx.tv/category-c/videos/file-example-mp4-480-1-5mg-copy',
            'info_dict': {
                'id': '858208',
                'ext': 'mp4',
                'title': 'Untitled',
                'uploader_id': 'user80538407',
                'uploader': 'OTT Videos',
            },
        },
        {
            # ArcPublishing PoWa video player
            'url': 'https://www.adn.com/politics/2020/11/02/video-senate-candidates-campaign-in-anchorage-on-eve-of-election-day/',
            'md5': 'b03b2fac8680e1e5a7cc81a5c27e71b3',
            'info_dict': {
                'id': '8c99cb6e-b29c-4bc9-9173-7bf9979225ab',
                'ext': 'mp4',
                'title': 'Senate candidates wave to voters on Anchorage streets',
                'description': 'md5:91f51a6511f090617353dc720318b20e',
                'timestamp': 1604378735,
                'upload_date': '20201103',
                'duration': 1581,
            },
        },
        {
            # MyChannels SDK embed
            # https://www.24kitchen.nl/populair/deskundige-dit-waarom-sommigen-gevoelig-zijn-voor-voedselallergieen
            'url': 'https://www.demorgen.be/nieuws/burgemeester-rotterdam-richt-zich-in-videoboodschap-tot-relschoppers-voelt-het-goed~b0bcfd741/',
            'md5': '90c0699c37006ef18e198c032d81739c',
            'info_dict': {
                'id': '194165',
                'ext': 'mp4',
                'title': 'Burgemeester Aboutaleb spreekt relschoppers toe',
                'timestamp': 1611740340,
                'upload_date': '20210127',
                'duration': 159,
            },
        },
        {
            # Simplecast player embed
            'url': 'https://www.bio.org/podcast',
            'info_dict': {
                'id': 'podcast',
                'title': 'I AM BIO Podcast | BIO',
            },
            'playlist_mincount': 52,
        },
        {
            # Sibnet embed (https://help.sibnet.ru/?sibnet_video_embed)
            'url': 'https://phpbb3.x-tk.ru/bbcode-video-sibnet-t24.html',
            'only_matching': True,
        }, {
            # WimTv embed player
            'url': 'http://www.msmotor.tv/wearefmi-pt-2-2021/',
            'info_dict': {
                'id': 'wearefmi-pt-2-2021',
                'title': '#WEAREFMI – PT.2 – 2021 – MsMotorTV',
            },
            'playlist_count': 1,
        }, {
            # KVS Player
            'url': 'https://www.kvs-demo.com/videos/105/kelis-4th-of-july/',
            'info_dict': {
                'id': '105',
                'display_id': 'kelis-4th-of-july',
                'ext': 'mp4',
                'title': 'Kelis - 4th Of July',
                'thumbnail': 'https://kvs-demo.com/contents/videos_screenshots/0/105/preview.jpg',
            },
            'params': {
                'skip_download': True,
            },
        }, {
            # KVS Player
            'url': 'https://www.kvs-demo.com/embed/105/',
            'info_dict': {
                'id': '105',
                'display_id': 'kelis-4th-of-july',
                'ext': 'mp4',
                'title': 'Kelis - 4th Of July / Embed Player',
                'thumbnail': 'https://kvs-demo.com/contents/videos_screenshots/0/105/preview.jpg',
            },
            'params': {
                'skip_download': True,
            },
        }, {
            # KVS Player
            'url': 'https://thisvid.com/videos/french-boy-pantsed/',
            'md5': '3397979512c682f6b85b3b04989df224',
            'info_dict': {
                'id': '2400174',
                'display_id': 'french-boy-pantsed',
                'ext': 'mp4',
                'title': 'French Boy Pantsed - ThisVid.com',
                'thumbnail': 'https://media.thisvid.com/contents/videos_screenshots/2400000/2400174/preview.mp4.jpg',
            }
        }, {
            # KVS Player
            'url': 'https://thisvid.com/embed/2400174/',
            'md5': '3397979512c682f6b85b3b04989df224',
            'info_dict': {
                'id': '2400174',
                'display_id': 'french-boy-pantsed',
                'ext': 'mp4',
                'title': 'French Boy Pantsed - ThisVid.com',
                'thumbnail': 'https://media.thisvid.com/contents/videos_screenshots/2400000/2400174/preview.mp4.jpg',
            }
        }, {
            # KVS Player
            'url': 'https://youix.com/video/leningrad-zoj/',
            'md5': '94f96ba95706dc3880812b27b7d8a2b8',
            'info_dict': {
                'id': '18485',
                'display_id': 'leningrad-zoj',
                'ext': 'mp4',
                'title': 'Клип: Ленинград - ЗОЖ скачать, смотреть онлайн | Youix.com',
                'thumbnail': 'https://youix.com/contents/videos_screenshots/18000/18485/preview_480x320_youix_com.mp4.jpg',
            }
        }, {
            # KVS Player
            'url': 'https://youix.com/embed/18485',
            'md5': '94f96ba95706dc3880812b27b7d8a2b8',
            'info_dict': {
                'id': '18485',
                'display_id': 'leningrad-zoj',
                'ext': 'mp4',
                'title': 'Ленинград - ЗОЖ',
                'thumbnail': 'https://youix.com/contents/videos_screenshots/18000/18485/preview_480x320_youix_com.mp4.jpg',
            }
        }, {
            # KVS Player
            'url': 'https://bogmedia.org/videos/21217/40-nochey-40-nights-2016/',
            'md5': '94166bdb26b4cb1fb9214319a629fc51',
            'info_dict': {
                'id': '21217',
                'display_id': '40-nochey-40-nights-2016',
                'ext': 'mp4',
                'title': '40 ночей (2016) - BogMedia.org',
                'thumbnail': 'https://bogmedia.org/contents/videos_screenshots/21000/21217/preview_480p.mp4.jpg',
            }
        },
        {
            # Firebase Dynamic Link
            'url': 'https://mirrativ.page.link/?link=https%3A%2F%2Fwww.mirrativ.com%2Flive%2FD8y_lZXb7tb5gdOARr7Zpw&apn=com.dena.mirrativ&ibi=com.dena.mirrativ&isi=1028944599&ius=mirrativ&st=%E3%81%9D%E3%82%89%E3%82%8A%E3%81%99&sd=%E9%9F%B3%E3%82%B2%E3%83%BC&si=https%3A%2F%2Fcdn.mirrativ.com%2Fmirrorman-prod%2Fimage%2Fuser_profile%2F31f1a71beb12cd22f515897993e549ccaa9f8c33084ce28beff58f5fad222555_share.jpeg',
            'info_dict': {},
            'add_ie': ['Mirrativ'],
        },
        {
            # 5ch.net redirect
            'url': 'https://jump.5ch.net?https://www.youtube.com/watch?v=XCmzSSlZQ0w',
            'info_dict': {},
            'add_ie': ['Youtube'],
        },
        {
            # URL prefixed by view-source:
            'url': 'view-source:https://www.youtube.com/watch?v=XCmzSSlZQ0w',
            'info_dict': {},
            'add_ie': ['Youtube'],
        },
        {
            # URL starting with invalid (but fixable) scheme
            'url': 'tps://www.youtube.com/watch?v=MVpMUgKtds4',
            'info_dict': {},
            'add_ie': ['Youtube'],
        },
        {
            # another URL starting with invalid (but fixable) scheme
            'url': 'ttp://www.youtube.com/watch?v=MVpMUgKtds4',
            'info_dict': {},
            'add_ie': ['Youtube'],
        },
        {
            # Pixiv jump URL (1)
            'url': 'https://www.pixiv.net/jump.php?url=https%3A%2F%2Fwww.youtube.com%2Fwatch%3Fv%3DMVpMUgKtds4',
            'info_dict': {},
            'add_ie': ['Youtube'],
        },
        {
            # Pixiv jump URL (2)
            'url': 'https://www.pixiv.net/jump.php?https%3A%2F%2Fwww.youtube.com%2Fwatch%3Fv%3DMVpMUgKtds4',
            'info_dict': {},
            'add_ie': ['Youtube'],
        },
        {
            # KVS Player (for sites that serve kt_player.js via non-https urls)
            'url': 'http://www.camhub.world/embed/389508',
            'md5': 'fbe89af4cfb59c8fd9f34a202bb03e32',
            'info_dict': {
                'id': '389508',
                'display_id': 'syren-de-mer-onlyfans-05-07-2020have-a-happy-safe-holiday5f014e68a220979bdb8cd-source',
                'ext': 'mp4',
                'title': 'Syren De Mer  onlyfans_05-07-2020Have_a_happy_safe_holiday5f014e68a220979bdb8cd_source / Embed плеер',
                'thumbnail': 'http://www.camhub.world/contents/videos_screenshots/389000/389508/preview.mp4.jpg',
            }
        },
        {
            # Reddit-hosted video that will redirect and be processed by RedditIE
            # Redirects to https://www.reddit.com/r/videos/comments/6rrwyj/that_small_heart_attack/
            'url': 'https://v.redd.it/zv89llsvexdz',
            'md5': '87f5f02f6c1582654146f830f21f8662',
            'info_dict': {
                'id': 'zv89llsvexdz',
                'ext': 'mp4',
                'timestamp': 1501941939.0,
                'title': 'That small heart attack.',
                'upload_date': '20170805',
                'uploader': 'Antw87'
            }
        },
        {
            # 1080p Reddit-hosted video that will redirect and be processed by RedditIE
            'url': 'https://v.redd.it/33hgok7dfbz71/',
            'md5': '7a1d587940242c9bb3bd6eb320b39258',
            'info_dict': {
                'id': '33hgok7dfbz71',
                'ext': 'mp4',
                'title': "The game Didn't want me to Knife that Guy I guess",
                'uploader': 'paraf1ve',
                'timestamp': 1636788683.0,
                'upload_date': '20211113'
            }
        },
        {
            # MainStreaming player
            'url': 'https://www.lactv.it/2021/10/03/lac-news24-la-settimana-03-10-2021/',
            'info_dict': {
                'id': 'EUlZfGWkGpOd',
                'title': 'La Settimana ',
                'description': '03 Ottobre ore 02:00',
                'ext': 'mp4',
                'live_status': 'not_live',
                'thumbnail': r're:https?://[A-Za-z0-9-]*\.msvdn.net/image/\w+/poster',
                'duration': 1512
            }
        },
        {
            # Multiple gfycat iframe embeds
            'url': 'https://www.gezip.net/bbs/board.php?bo_table=entertaine&wr_id=613422',
            'info_dict': {
                'title': '재이, 윤, 세은 황금 드레스를 입고 빛난다',
                'id': 'board'
            },
            'playlist_count': 8,
        },
        {
            # Multiple gfycat gifs (direct links)
            'url': 'https://www.gezip.net/bbs/board.php?bo_table=entertaine&wr_id=612199',
            'info_dict': {
                'title': '옳게 된 크롭 니트 스테이씨 아이사',
                'id': 'board'
            },
            'playlist_count': 6
        },
        {
            # Multiple gfycat embeds, with uppercase "IFR" in urls
            'url': 'https://kkzz.kr/?vid=2295',
            'info_dict': {
                'title': '지방시 앰버서더 에스파 카리나 움짤',
                'id': '?vid=2295'
            },
            'playlist_count': 9
        },
        {
            # Panopto embeds
            'url': 'https://www.monash.edu/learning-teaching/teachhq/learning-technologies/panopto/how-to/insert-a-quiz-into-a-panopto-video',
            'info_dict': {
                'title': 'Insert a quiz into a Panopto video',
                'id': 'insert-a-quiz-into-a-panopto-video'
            },
            'playlist_count': 1
        },
        {
            # Ruutu embed
            'url': 'https://www.nelonen.fi/ohjelmat/madventures-suomi/2160731-riku-ja-tunna-lahtevat-peurajahtiin-tv-sta-tutun-biologin-kanssa---metsastysreissu-huipentuu-kasvissyojan-painajaiseen',
            'md5': 'a2513a98d3496099e6eced40f7e6a14b',
            'info_dict': {
                'id': '4044426',
                'ext': 'mp4',
                'title': 'Riku ja Tunna lähtevät peurajahtiin tv:stä tutun biologin kanssa – metsästysreissu huipentuu kasvissyöjän painajaiseen!',
                'thumbnail': r're:^https?://.+\.jpg$',
                'duration': 108,
                'series': 'Madventures Suomi',
                'description': 'md5:aa55b44bd06a1e337a6f1d0b46507381',
                'categories': ['Matkailu', 'Elämäntyyli'],
                'age_limit': 0,
                'upload_date': '20220308',
            },
        },
        {
            # Multiple Ruutu embeds
            'url': 'https://www.hs.fi/kotimaa/art-2000008762560.html',
            'info_dict': {
                'title': 'Koronavirus | Epidemiahuippu voi olla Suomessa ohi, mutta koronaviruksen poistamista yleisvaarallisten tautien joukosta harkitaan vasta syksyllä',
                'id': 'art-2000008762560'
            },
            'playlist_count': 3
        },
        {
            # Ruutu embed in hs.fi with a single video
            'url': 'https://www.hs.fi/kotimaa/art-2000008793421.html',
            'md5': 'f8964e65d8fada6e8a562389bf366bb4',
            'info_dict': {
                'id': '4081841',
                'ext': 'mp4',
                'title': 'Puolustusvoimat siirsi panssariajoneuvoja harjoituksiin Niinisaloon 2.5.2022',
                'thumbnail': r're:^https?://.+\.jpg$',
                'duration': 138,
                'age_limit': 0,
                'upload_date': '20220504',
            },
        },
        {
            # Webpage contains double BOM
            'url': 'https://www.filmarkivet.se/movies/paris-d-moll/',
            'md5': 'df02cadc719dcc63d43288366f037754',
            'info_dict': {
                'id': 'paris-d-moll',
                'ext': 'mp4',
                'upload_date': '20220518',
                'title': 'Paris d-moll',
                'description': 'md5:319e37ea5542293db37e1e13072fe330',
                'thumbnail': 'https://www.filmarkivet.se/wp-content/uploads/parisdmoll2.jpg',
                'timestamp': 1652833414,
                'age_limit': 0,
            }
        },
        {
            'url': 'https://www.mollymovieclub.com/p/interstellar?s=r#details',
            'md5': '198bde8bed23d0b23c70725c83c9b6d9',
            'info_dict': {
                'id': '53602801',
                'ext': 'mpga',
                'title': 'Interstellar',
                'description': 'Listen now | Episode One',
                'thumbnail': 'md5:c30d9c83f738e16d8551d7219d321538',
                'uploader': 'Molly Movie Club',
                'uploader_id': '839621',
            },
        },
        {
            'url': 'https://www.blockedandreported.org/p/episode-117-lets-talk-about-depp?s=r',
            'md5': 'c0cc44ee7415daeed13c26e5b56d6aa0',
            'info_dict': {
                'id': '57962052',
                'ext': 'mpga',
                'title': 'md5:855b2756f0ee10f6723fa00b16266f8d',
                'description': 'md5:fe512a5e94136ad260c80bde00ea4eef',
                'thumbnail': 'md5:2218f27dfe517bb5ac16c47d0aebac59',
                'uploader': 'Blocked and Reported',
                'uploader_id': '500230',
            },
        },
        {
            'url': 'https://www.skimag.com/video/ski-people-1980/',
            'info_dict': {
                'id': 'ski-people-1980',
                'title': 'Ski People (1980)',
            },
            'playlist_count': 1,
            'playlist': [{
                'md5': '022a7e31c70620ebec18deeab376ee03',
                'info_dict': {
                    'id': 'YTmgRiNU',
                    'ext': 'mp4',
                    'title': '1980 Ski People',
                    'timestamp': 1610407738,
                    'description': 'md5:cf9c3d101452c91e141f292b19fe4843',
                    'thumbnail': 'https://cdn.jwplayer.com/v2/media/YTmgRiNU/poster.jpg?width=720',
                    'duration': 5688.0,
                    'upload_date': '20210111',
                }
            }]
        },
        {
            'note': 'Rumble embed',
            'url': 'https://rumble.com/vdmum1-moose-the-dog-helps-girls-dig-a-snow-fort.html',
            'md5': '53af34098a7f92c4e51cf0bd1c33f009',
            'info_dict': {
                'id': 'vb0ofn',
                'ext': 'mp4',
                'timestamp': 1612662578,
                'uploader': 'LovingMontana',
                'channel': 'LovingMontana',
                'upload_date': '20210207',
                'title': 'Winter-loving dog helps girls dig a snow fort ',
                'channel_url': 'https://rumble.com/c/c-546523',
                'thumbnail': 'https://sp.rmbl.ws/s8/1/5/f/x/x/5fxxb.OvCc.1-small-Moose-The-Dog-Helps-Girls-D.jpg',
                'duration': 103,
            }
        },
        {
            'note': 'Rumble JS embed',
            'url': 'https://therightscoop.com/what-does-9-plus-1-plus-1-equal-listen-to-this-audio-of-attempted-kavanaugh-assassins-call-and-youll-get-it',
            'md5': '4701209ac99095592e73dbba21889690',
            'info_dict': {
                'id': 'v15eqxl',
                'ext': 'mp4',
                'channel': 'Mr Producer Media',
                'duration': 92,
                'title': '911 Audio From The Man Who Wanted To Kill Supreme Court Justice Kavanaugh',
                'channel_url': 'https://rumble.com/c/RichSementa',
                'thumbnail': 'https://sp.rmbl.ws/s8/1/P/j/f/A/PjfAe.OvCc-small-911-Audio-From-The-Man-Who-.jpg',
                'timestamp': 1654892716,
                'uploader': 'Mr Producer Media',
                'upload_date': '20220610',
            }
        },
        {
            'note': 'JSON LD with multiple @type',
            'url': 'https://www.nu.nl/280161/video/hoe-een-bladvlo-dit-verwoestende-japanse-onkruid-moet-vernietigen.html',
            'md5': 'c7949f34f57273013fb7ccb1156393db',
            'info_dict': {
                'id': 'ipy2AcGL',
                'ext': 'mp4',
                'description': 'md5:6a9d644bab0dc2dc06849c2505d8383d',
                'thumbnail': r're:https://media\.nu\.nl/m/.+\.jpg',
                'title': 'Hoe een bladvlo dit verwoestende Japanse onkruid moet vernietigen',
                'timestamp': 1586577474,
                'upload_date': '20200411',
                'age_limit': 0,
                'duration': 111.0,
            }
        },
    ]

    _CORRUPTED_SCHEME_CONVERSION_TABLE = {
        # HTTP protocol
        'htp': 'http',
        'htps': 'https',
        'ttp': 'http',
        'ttps': 'https',
        'tp': 'http',
        'tps': 'https',
        'hxp': 'http',
        'hxps': 'https',
        'hxxp': 'http',
        'hxxps': 'https',
    }

    def report_following_redirect(self, new_url):
        """Report information extraction."""
        self._downloader.to_screen('[redirect] Following redirect to %s' % new_url)

    def report_detected(self, name):
        self._downloader.write_debug(f'Identified a {name}')

    def _extract_rss(self, url, video_id, doc):
        NS_MAP = {
            'itunes': 'http://www.itunes.com/dtds/podcast-1.0.dtd',
        }

        entries = []
        for it in doc.findall('./channel/item'):
            next_url = next(
                (e.attrib.get('url') for e in it.findall('./enclosure')),
                xpath_text(it, 'link', fatal=False))
            if not next_url:
                continue

            guid = try_call(lambda: it.find('guid').text)
            if guid:
                next_url = smuggle_url(next_url, {'force_videoid': guid})

            def itunes(key):
                return xpath_text(it, xpath_with_ns(f'./itunes:{key}', NS_MAP), default=None)

            entries.append({
                '_type': 'url_transparent',
                'url': next_url,
                'title': try_call(lambda: it.find('title').text),
                'description': xpath_text(it, 'description', default=None),
                'timestamp': unified_timestamp(xpath_text(it, 'pubDate', default=None)),
                'duration': parse_duration(itunes('duration')),
                'thumbnail': url_or_none(xpath_attr(it, xpath_with_ns('./itunes:image', NS_MAP), 'href')),
                'episode': itunes('title'),
                'episode_number': int_or_none(itunes('episode')),
                'season_number': int_or_none(itunes('season')),
                'age_limit': {'true': 18, 'yes': 18, 'false': 0, 'no': 0}.get((itunes('explicit') or '').lower()),
            })

        return {
            '_type': 'playlist',
            'id': url,
            'title': try_call(lambda: doc.find('./channel/title').text),
            'description': try_call(lambda: doc.find('./channel/description').text),
            'entries': entries,
        }

    def _extract_camtasia(self, url, video_id, webpage):
        """ Returns None if no camtasia video can be found. """

        camtasia_cfg = self._search_regex(
            r'fo\.addVariable\(\s*"csConfigFile",\s*"([^"]+)"\s*\);',
            webpage, 'camtasia configuration file', default=None)
        if camtasia_cfg is None:
            return None

        title = self._html_search_meta('DC.title', webpage, fatal=True)

        camtasia_url = compat_urlparse.urljoin(url, camtasia_cfg)
        camtasia_cfg = self._download_xml(
            camtasia_url, video_id,
            note='Downloading camtasia configuration',
            errnote='Failed to download camtasia configuration')
        fileset_node = camtasia_cfg.find('./playlist/array/fileset')

        entries = []
        for n in fileset_node.getchildren():
            url_n = n.find('./uri')
            if url_n is None:
                continue

            entries.append({
                'id': os.path.splitext(url_n.text.rpartition('/')[2])[0],
                'title': f'{title} - {n.tag}',
                'url': compat_urlparse.urljoin(url, url_n.text),
                'duration': float_or_none(n.find('./duration').text),
            })

        return {
            '_type': 'playlist',
            'entries': entries,
            'title': title,
        }

    def _kvs_getrealurl(self, video_url, license_code):
        if not video_url.startswith('function/0/'):
            return video_url  # not obfuscated

        url_path, _, url_query = video_url.partition('?')
        urlparts = url_path.split('/')[2:]
        license = self._kvs_getlicensetoken(license_code)
        newmagic = urlparts[5][:32]

        for o in range(len(newmagic) - 1, -1, -1):
            new = ''
            l = (o + sum(int(n) for n in license[o:])) % 32

            for i in range(0, len(newmagic)):
                if i == o:
                    new += newmagic[l]
                elif i == l:
                    new += newmagic[o]
                else:
                    new += newmagic[i]
            newmagic = new

        urlparts[5] = newmagic + urlparts[5][32:]
        return '/'.join(urlparts) + '?' + url_query

    def _kvs_getlicensetoken(self, license):
        modlicense = license.replace('$', '').replace('0', '1')
        center = int(len(modlicense) / 2)
        fronthalf = int(modlicense[:center + 1])
        backhalf = int(modlicense[center:])

        modlicense = str(4 * abs(fronthalf - backhalf))
        retval = ''
        for o in range(0, center + 1):
            for i in range(1, 5):
                retval += str((int(license[o + i]) + int(modlicense[o])) % 10)
        return retval

    def _real_extract(self, url):
        if url.startswith('//'):
            return self.url_result(self.http_scheme() + url)
        mobj = re.match(r'^view-source:(.+)$', url)
        if mobj:
            self._downloader.report_warning('URL is pasted with "view-source:" prepended')
            return self.url_result(mobj.group(1))

        parsed_url = compat_urlparse.urlparse(url)
        if not parsed_url.scheme:
            default_search = self.get_param('default_search')
            if default_search is None:
                default_search = 'fixup_error'

            if default_search in ('auto', 'auto_warning', 'fixup_error'):
                if re.match(r'^[^\s/]+\.[^\s/]+/', url):
                    self.report_warning('The url doesn\'t specify the protocol, trying with http')
                    return self.url_result('http://' + url)
                elif default_search != 'fixup_error':
                    if default_search == 'auto_warning':
                        if re.match(r'^(?:url|URL)$', url):
                            raise ExtractorError(
                                'Invalid URL:  %r . Call yt-dlp like this:  yt-dlp -v "https://www.youtube.com/watch?v=BaW_jenozKc"  ' % url,
                                expected=True)
                        else:
                            self.report_warning(
                                'Falling back to youtube search for  %s . Set --default-search "auto" to suppress this warning.' % url)
                    return self.url_result('ytsearch:' + url)

            if default_search in ('error', 'fixup_error'):
                raise ExtractorError(
                    '%r is not a valid URL. '
                    'Set --default-search "ytsearch" (or run  yt-dlp "ytsearch:%s" ) to search YouTube'
                    % (url, url), expected=True)
            else:
                if ':' not in default_search:
                    default_search += ':'
                return self.url_result(default_search + url)
        elif parsed_url.scheme.lower() in self._CORRUPTED_SCHEME_CONVERSION_TABLE:
            new_scheme = self._CORRUPTED_SCHEME_CONVERSION_TABLE[parsed_url.scheme.lower()]
            self.report_warning('scheme seems corrupted, correcting to %s' % new_scheme)
            fixed_urlp = parsed_url._replace(scheme=new_scheme)
            fixed_url = compat_urlparse.urlunparse(fixed_urlp)
            return self.url_result(fixed_url)

        host = parsed_url.netloc
        path = parsed_url.path
        if ':' in host:
            host = host[:host.index(':')]
        if host[:4] == 'www.':
            host = host[4:]
        # japan BBS redirect
        if host in ('pinktower.com', 'jump.5ch.net', 'jump.megabbs.info'):
            return self.url_result(compat_urllib_parse_unquote(parsed_url.query))
        # Pixiv redirect (usually requires referer to jump)
        if host in ('pixiv.net', 'www.pixiv.net') and path == '/jump.php':
            # Following URLs are valid and acceptable:
            # 1. https://www.pixiv.net/jump.php?url=URL_HERE (found in profile page)
            # 2. https://www.pixiv.net/jump.php?URL_HERE (found in description in artwork page)
            # I think I previously saw Pixiv jump URLs with mutation, but I can't find it anymore
            link = try_get(
                parsed_url.query,
                (lambda x: compat_parse_qs(x)['url'][0],
                 lambda x: compat_urllib_parse_unquote(x)),
                compat_str)
            if link:
                return self.url_result(link)
        # twpf.jp redirect
        if host == 'twpf.jp' and path == '/home/jump':
            link = try_get(compat_parse_qs(parsed_url.query), lambda qs: qs['p'][0], compat_str)
            if link:
                return self.url_result(link)
        # Firebase Dynamic Link
        # https://firebase.google.com/docs/dynamic-links/create-manually
        if host.endswith('.page.link'):
            link = try_get(compat_parse_qs(parsed_url.query), lambda qs: qs['link'][0], compat_str)
            if link:
                return self.url_result(link)

        url, smuggled_data = unsmuggle_url(url)
        force_videoid = None
        is_intentional = smuggled_data and smuggled_data.get('to_generic')
        if smuggled_data and 'force_videoid' in smuggled_data:
            force_videoid = smuggled_data['force_videoid']
            video_id = force_videoid
        else:
            video_id = self._generic_id(url)

        self.to_screen('%s: Requesting header' % video_id)

        head_req = HEADRequest(url)
        head_response = self._request_webpage(
            head_req, video_id,
            note=False, errnote='Could not send HEAD request to %s' % url,
            fatal=False)

        if head_response is not False:
            # Check for redirect
            new_url = head_response.geturl()
            if url != new_url:
                self.report_following_redirect(new_url)
                if force_videoid:
                    new_url = smuggle_url(
                        new_url, {'force_videoid': force_videoid})
                return self.url_result(new_url)

        full_response = None
        if head_response is False:
            request = sanitized_Request(url)
            request.add_header('Accept-Encoding', '*')
            full_response = self._request_webpage(request, video_id)
            head_response = full_response

        info_dict = {
            'id': video_id,
            'title': self._generic_title(url),
            'timestamp': unified_timestamp(head_response.headers.get('Last-Modified'))
        }

        # Check for direct link to a video
        content_type = head_response.headers.get('Content-Type', '').lower()
        m = re.match(r'^(?P<type>audio|video|application(?=/(?:ogg$|(?:vnd\.apple\.|x-)?mpegurl)))/(?P<format_id>[^;\s]+)', content_type)
        if m:
            self.report_detected('direct video link')
            format_id = compat_str(m.group('format_id'))
            subtitles = {}
            if format_id.endswith('mpegurl'):
                formats, subtitles = self._extract_m3u8_formats_and_subtitles(url, video_id, 'mp4')
            elif format_id.endswith('mpd') or format_id.endswith('dash+xml'):
                formats, subtitles = self._extract_mpd_formats_and_subtitles(url, video_id)
            elif format_id == 'f4m':
                formats = self._extract_f4m_formats(url, video_id)
            else:
                formats = [{
                    'format_id': format_id,
                    'url': url,
                    'vcodec': 'none' if m.group('type') == 'audio' else None
                }]
                info_dict['direct'] = True
            self._sort_formats(formats)
            info_dict['formats'] = formats
            info_dict['subtitles'] = subtitles
            return info_dict

        if not self.get_param('test', False) and not is_intentional:
            force = self.get_param('force_generic_extractor', False)
            self.report_warning(
                '%s on generic information extractor.' % ('Forcing' if force else 'Falling back'))

        if not full_response:
            request = sanitized_Request(url)
            # Some webservers may serve compressed content of rather big size (e.g. gzipped flac)
            # making it impossible to download only chunk of the file (yet we need only 512kB to
            # test whether it's HTML or not). According to yt-dlp default Accept-Encoding
            # that will always result in downloading the whole file that is not desirable.
            # Therefore for extraction pass we have to override Accept-Encoding to any in order
            # to accept raw bytes and being able to download only a chunk.
            # It may probably better to solve this by checking Content-Type for application/octet-stream
            # after HEAD request finishes, but not sure if we can rely on this.
            request.add_header('Accept-Encoding', '*')
            full_response = self._request_webpage(request, video_id)

        first_bytes = full_response.read(512)

        # Is it an M3U playlist?
        if first_bytes.startswith(b'#EXTM3U'):
            self.report_detected('M3U playlist')
            info_dict['formats'], info_dict['subtitles'] = self._extract_m3u8_formats_and_subtitles(url, video_id, 'mp4')
            self._sort_formats(info_dict['formats'])
            return info_dict

        # Maybe it's a direct link to a video?
        # Be careful not to download the whole thing!
        if not is_html(first_bytes):
            self.report_warning(
                'URL could be a direct video link, returning it as such.')
            info_dict.update({
                'direct': True,
                'url': url,
            })
            return info_dict

        webpage = self._webpage_read_content(
            full_response, url, video_id, prefix=first_bytes)

        if '<title>DPG Media Privacy Gate</title>' in webpage:
            webpage = self._download_webpage(url, video_id)

        # Test if the URL is for self-hosted instances
        if not is_intentional:
            from ..extractor import gen_selfhosted_extractor_classes
            _ie = next((ie for ie in gen_selfhosted_extractor_classes()
                        if ie._is_probe_enabled(self._downloader) and ie._probe_selfhosted_service(self, url, host, webpage)), None)
            if _ie:
                return self.url_result(url, ie=_ie.ie_key())

        self.report_extraction(video_id)

        # Is it an RSS feed, a SMIL file, an XSPF playlist or a MPD manifest?
        try:
            try:
                doc = compat_etree_fromstring(webpage)
            except xml.etree.ElementTree.ParseError:
                doc = compat_etree_fromstring(webpage.encode('utf-8'))
            if doc.tag == 'rss':
                self.report_detected('RSS feed')
                return self._extract_rss(url, video_id, doc)
            elif doc.tag == 'SmoothStreamingMedia':
                info_dict['formats'], info_dict['subtitles'] = self._parse_ism_formats_and_subtitles(doc, url)
                self.report_detected('ISM manifest')
                self._sort_formats(info_dict['formats'])
                return info_dict
            elif re.match(r'^(?:{[^}]+})?smil$', doc.tag):
                smil = self._parse_smil(doc, url, video_id)
                self.report_detected('SMIL file')
                self._sort_formats(smil['formats'])
                return smil
            elif doc.tag == '{http://xspf.org/ns/0/}playlist':
                self.report_detected('XSPF playlist')
                return self.playlist_result(
                    self._parse_xspf(
                        doc, video_id, xspf_url=url,
                        xspf_base_url=full_response.geturl()),
                    video_id)
            elif re.match(r'(?i)^(?:{[^}]+})?MPD$', doc.tag):
                info_dict['formats'], info_dict['subtitles'] = self._parse_mpd_formats_and_subtitles(
                    doc,
                    mpd_base_url=full_response.geturl().rpartition('/')[0],
                    mpd_url=url)
                self.report_detected('DASH manifest')
                self._sort_formats(info_dict['formats'])
                return info_dict
            elif re.match(r'^{http://ns\.adobe\.com/f4m/[12]\.0}manifest$', doc.tag):
                info_dict['formats'] = self._parse_f4m_formats(doc, url, video_id)
                self.report_detected('F4M manifest')
                self._sort_formats(info_dict['formats'])
                return info_dict
        except xml.etree.ElementTree.ParseError:
            pass

        # Is it a Camtasia project?
        camtasia_res = self._extract_camtasia(url, video_id, webpage)
        if camtasia_res is not None:
            self.report_detected('Camtasia video')
            return camtasia_res

        # Sometimes embedded video player is hidden behind percent encoding
        # (e.g. https://github.com/ytdl-org/youtube-dl/issues/2448)
        # Unescaping the whole page allows to handle those cases in a generic way
        # FIXME: unescaping the whole page may break URLs, commenting out for now.
        # There probably should be a second run of generic extractor on unescaped webpage.
        # webpage = compat_urllib_parse_unquote(webpage)

        # Unescape squarespace embeds to be detected by generic extractor,
        # see https://github.com/ytdl-org/youtube-dl/issues/21294
        webpage = re.sub(
            r'<div[^>]+class=[^>]*?\bsqs-video-wrapper\b[^>]*>',
            lambda x: unescapeHTML(x.group(0)), webpage)

        # it's tempting to parse this further, but you would
        # have to take into account all the variations like
        #   Video Title - Site Name
        #   Site Name | Video Title
        #   Video Title - Tagline | Site Name
        # and so on and so forth; it's just not practical
        video_title = (self._og_search_title(webpage, default=None)
                       or self._html_extract_title(webpage, 'video title', default='video'))

        # Try to detect age limit automatically
        age_limit = self._rta_search(webpage)
        # And then there are the jokers who advertise that they use RTA,
        # but actually don't.
        AGE_LIMIT_MARKERS = [
            r'Proudly Labeled <a href="http://www\.rtalabel\.org/" title="Restricted to Adults">RTA</a>',
        ]
        if any(re.search(marker, webpage) for marker in AGE_LIMIT_MARKERS):
            age_limit = 18

        # video uploader is domain name
        video_uploader = self._search_regex(
            r'^(?:https?://)?([^/]*)/.*', url, 'video uploader')

        video_description = self._og_search_description(webpage, default=None)
        video_thumbnail = self._og_search_thumbnail(webpage, default=None)

        info_dict.update({
            'title': video_title,
            'description': video_description,
            'thumbnail': video_thumbnail,
            'age_limit': age_limit,
        })

        waitlist = []
        self._downloader.write_debug('Looking for video embeds')

        # Look for Brightcove Legacy Studio embeds
        bc_urls = BrightcoveLegacyIE._extract_brightcove_urls(webpage)
        if bc_urls:
            entries = [{
                '_type': 'url',
                'url': smuggle_url(bc_url, {'Referer': url}),
                'ie_key': 'BrightcoveLegacy'
            } for bc_url in bc_urls]

            waitlist.append({
                '_type': 'playlist',
                'title': video_title,
                'id': video_id,
                'entries': entries,
            })

        # Look for Brightcove New Studio embeds
        bc_urls = BrightcoveNewIE._extract_urls(self, webpage)
        if bc_urls:
            waitlist.append(self.playlist_from_matches(
                bc_urls, video_id, video_title,
                getter=lambda x: smuggle_url(x, {'referrer': url}),
                ie='BrightcoveNew'))

        # Look for Nexx embeds
        nexx_urls = NexxIE._extract_urls(webpage)
        if nexx_urls:
            waitlist.append(self.playlist_from_matches(nexx_urls, video_id, video_title, ie=NexxIE.ie_key()))

        # Look for Nexx iFrame embeds
        nexx_embed_urls = NexxEmbedIE._extract_urls(webpage)
        if nexx_embed_urls:
            waitlist.append(self.playlist_from_matches(nexx_embed_urls, video_id, video_title, ie=NexxEmbedIE.ie_key()))

        # Look for ThePlatform embeds
        tp_urls = ThePlatformIE._extract_urls(webpage)
        if tp_urls:
            waitlist.append(self.playlist_from_matches(tp_urls, video_id, video_title, ie='ThePlatform'))

        arc_urls = ArcPublishingIE._extract_urls(webpage)
        if arc_urls:
            waitlist.append(self.playlist_from_matches(arc_urls, video_id, video_title, ie=ArcPublishingIE.ie_key()))

        mychannels_urls = MedialaanIE._extract_urls(webpage)
        if mychannels_urls:
            waitlist.append(self.playlist_from_matches(
                mychannels_urls, video_id, video_title, ie=MedialaanIE.ie_key()))

        # Look for embedded rtl.nl player
        matches = re.findall(
            r'<iframe[^>]+?src="((?:https?:)?//(?:(?:www|static)\.)?rtl\.nl/(?:system/videoplayer/[^"]+(?:video_)?)?embed[^"]+)"',
            webpage)
        if matches:
            waitlist.append(self.playlist_from_matches(matches, video_id, video_title, ie='RtlNl'))

        vimeo_urls = VimeoIE._extract_urls(url, webpage)
        if vimeo_urls:
            waitlist.append(self.playlist_from_matches(vimeo_urls, video_id, video_title, ie=VimeoIE.ie_key()))

        vhx_url = VHXEmbedIE._extract_url(url, webpage)
        if vhx_url:
            waitlist.append(self.url_result(vhx_url, VHXEmbedIE.ie_key()))

        # Invidious Instances
        # https://github.com/yt-dlp/yt-dlp/issues/195
        # https://github.com/iv-org/invidious/pull/1730
        youtube_url = self._search_regex(
            r'<link rel="alternate" href="(https://www\.youtube\.com/watch\?v=[0-9A-Za-z_-]{11})"',
            webpage, 'youtube link', default=None)
        if youtube_url:
            waitlist.append(self.url_result(youtube_url, YoutubeIE.ie_key()))

        # Look for YouTube embeds
        youtube_urls = YoutubeIE._extract_urls(webpage)
        if youtube_urls:
            waitlist.append(self.playlist_from_matches(
                youtube_urls, video_id, video_title, ie=YoutubeIE.ie_key()))

        matches = DailymotionIE._extract_urls(webpage)
        if matches:
            waitlist.append(self.playlist_from_matches(matches, video_id, video_title))

        # Look for embedded Dailymotion playlist player (#3822)
        m = re.search(
            r'<iframe[^>]+?src=(["\'])(?P<url>(?:https?:)?//(?:www\.)?dailymotion\.[a-z]{2,3}/widget/jukebox\?.+?)\1', webpage)
        if m:
            playlists = re.findall(
                r'list\[\]=/playlist/([^/]+)/', unescapeHTML(m.group('url')))
            if playlists:
                waitlist.append(self.playlist_from_matches(
                    playlists, video_id, video_title, lambda p: '//dailymotion.com/playlist/%s' % p))

        # Look for DailyMail embeds
        dailymail_urls = DailyMailIE._extract_urls(webpage)
        if dailymail_urls:
            waitlist.append(self.playlist_from_matches(
                dailymail_urls, video_id, video_title, ie=DailyMailIE.ie_key()))

        # Look for Teachable embeds, must be before Wistia
        teachable_url = TeachableIE._extract_url(webpage, url)
        if teachable_url:
            waitlist.append(self.url_result(teachable_url))

        # Look for embedded Wistia player
        wistia_urls = WistiaIE._extract_urls(webpage)
        if wistia_urls:
            playlist = self.playlist_from_matches(wistia_urls, video_id, video_title, ie=WistiaIE.ie_key())
            for entry in playlist['entries']:
                entry.update({
                    '_type': 'url_transparent',
                    'uploader': video_uploader,
                })
            waitlist.append(playlist)

        # Look for SVT player
        svt_url = SVTIE._extract_url(webpage)
        if svt_url:
            waitlist.append(self.url_result(svt_url, 'SVT'))

        # Look for Bandcamp pages with custom domain
        mobj = re.search(r'<meta property="og:url"[^>]*?content="(.*?bandcamp\.com.*?)"', webpage)
        if mobj is not None:
            burl = unescapeHTML(mobj.group(1))
            # Don't set the extractor because it can be a track url or an album
            waitlist.append(self.url_result(burl))

        # Check for Substack custom domains
        substack_url = SubstackIE._extract_url(webpage, url)
        if substack_url:
            return self.url_result(substack_url, SubstackIE)

        # Look for embedded Vevo player
        mobj = re.search(
            r'<iframe[^>]+?src=(["\'])(?P<url>(?:https?:)?//(?:cache\.)?vevo\.com/.+?)\1', webpage)
        if mobj is not None:
            waitlist.append(self.url_result(mobj.group('url')))

        # Look for embedded Viddler player
        mobj = re.search(
            r'<(?:iframe[^>]+?src|param[^>]+?value)=(["\'])(?P<url>(?:https?:)?//(?:www\.)?viddler\.com/(?:embed|player)/.+?)\1',
            webpage)
        if mobj is not None:
            waitlist.append(self.url_result(mobj.group('url')))

        # Look for NYTimes player
        mobj = re.search(
            r'<iframe[^>]+src=(["\'])(?P<url>(?:https?:)?//graphics8\.nytimes\.com/bcvideo/[^/]+/iframe/embed\.html.+?)\1>',
            webpage)
        if mobj is not None:
            waitlist.append(self.url_result(mobj.group('url')))

        # Look for Libsyn player
        mobj = re.search(
            r'<iframe[^>]+src=(["\'])(?P<url>(?:https?:)?//html5-player\.libsyn\.com/embed/.+?)\1', webpage)
        if mobj is not None:
            waitlist.append(self.url_result(mobj.group('url')))

        # Look for Ooyala videos
        mobj = (re.search(r'player\.ooyala\.com/[^"?]+[?#][^"]*?(?:embedCode|ec)=(?P<ec>[^"&]+)', webpage)
                or re.search(r'OO\.Player\.create\([\'"].*?[\'"],\s*[\'"](?P<ec>.{32})[\'"]', webpage)
                or re.search(r'OO\.Player\.create\.apply\(\s*OO\.Player\s*,\s*op\(\s*\[\s*[\'"][^\'"]*[\'"]\s*,\s*[\'"](?P<ec>.{32})[\'"]', webpage)
                or re.search(r'SBN\.VideoLinkset\.ooyala\([\'"](?P<ec>.{32})[\'"]\)', webpage)
                or re.search(r'data-ooyala-video-id\s*=\s*[\'"](?P<ec>.{32})[\'"]', webpage))
        if mobj is not None:
            embed_token = self._search_regex(
                r'embedToken[\'"]?\s*:\s*[\'"]([^\'"]+)',
                webpage, 'ooyala embed token', default=None)
            waitlist.append(OoyalaIE._build_url_result(smuggle_url(
                mobj.group('ec'), {
                    'domain': url,
                    'embed_token': embed_token,
                })))

        # Look for multiple Ooyala embeds on SBN network websites
        mobj = re.search(r'SBN\.VideoLinkset\.entryGroup\((\[.*?\])', webpage)
        if mobj is not None:
            embeds = self._parse_json(mobj.group(1), video_id, fatal=False)
            if embeds:
                waitlist.append(self.playlist_from_matches(
                    embeds, video_id, video_title,
                    getter=lambda v: OoyalaIE._url_for_embed_code(smuggle_url(v['provider_video_id'], {'domain': url})), ie='Ooyala'))

        # Look for Aparat videos
        mobj = re.search(r'<iframe .*?src="(http://www\.aparat\.com/video/[^"]+)"', webpage)
        if mobj is not None:
            waitlist.append(self.url_result(mobj.group(1), 'Aparat'))

        # Look for MPORA videos
        mobj = re.search(r'<iframe .*?src="(http://mpora\.(?:com|de)/videos/[^"]+)"', webpage)
        if mobj is not None:
            waitlist.append(self.url_result(mobj.group(1), 'Mpora'))

        # Look for embedded Facebook player
        facebook_urls = FacebookIE._extract_urls(webpage)
        if facebook_urls:
            waitlist.append(self.playlist_from_matches(facebook_urls, video_id, video_title))

        # Look for embedded VK player
        mobj = re.search(r'<iframe[^>]+?src=(["\'])(?P<url>https?://vk\.com/video_ext\.php.+?)\1', webpage)
        if mobj is not None:
            waitlist.append(self.url_result(mobj.group('url'), 'VK'))

        # Look for embedded Odnoklassniki player
        odnoklassniki_url = OdnoklassnikiIE._extract_url(webpage)
        if odnoklassniki_url:
            waitlist.append(self.url_result(odnoklassniki_url, OdnoklassnikiIE.ie_key()))

        # Look for sibnet embedded player
        sibnet_urls = VKIE._extract_sibnet_urls(webpage)
        if sibnet_urls:
            waitlist.append(self.playlist_from_matches(sibnet_urls, video_id, video_title))

        # Look for embedded ivi player
        mobj = re.search(r'<embed[^>]+?src=(["\'])(?P<url>https?://(?:www\.)?ivi\.ru/video/player.+?)\1', webpage)
        if mobj is not None:
            waitlist.append(self.url_result(mobj.group('url'), 'Ivi'))

        # Look for embedded Huffington Post player
        mobj = re.search(
            r'<iframe[^>]+?src=(["\'])(?P<url>https?://embed\.live\.huffingtonpost\.com/.+?)\1', webpage)
        if mobj is not None:
            waitlist.append(self.url_result(mobj.group('url'), 'HuffPost'))

        # Look for embed.ly
        mobj = re.search(r'class=["\']embedly-card["\'][^>]href=["\'](?P<url>[^"\']+)', webpage)
        if mobj is not None:
            waitlist.append(self.url_result(mobj.group('url')))
        mobj = re.search(r'class=["\']embedly-embed["\'][^>]src=["\'][^"\']*url=(?P<url>[^&]+)', webpage)
        if mobj is not None:
            waitlist.append(self.url_result(compat_urllib_parse_unquote(mobj.group('url'))))

        # Look for funnyordie embed
        matches = re.findall(r'<iframe[^>]+?src="(https?://(?:www\.)?funnyordie\.com/embed/[^"]+)"', webpage)
        if matches:
            waitlist.append(self.playlist_from_matches(
                matches, video_id, video_title, getter=unescapeHTML, ie='FunnyOrDie'))

        # Look for Simplecast embeds
        simplecast_urls = SimplecastIE._extract_urls(webpage)
        if simplecast_urls:
            waitlist.append(self.playlist_from_matches(
                simplecast_urls, video_id, video_title))

        # Look for BBC iPlayer embed
        matches = re.findall(r'setPlaylist\("(https?://www\.bbc\.co\.uk/iplayer/[^/]+/[\da-z]{8})"\)', webpage)
        if matches:
            waitlist.append(self.playlist_from_matches(matches, video_id, video_title, ie='BBCCoUk'))

        # Look for embedded RUTV player
        rutv_url = RUTVIE._extract_url(webpage)
        if rutv_url:
            waitlist.append(self.url_result(rutv_url, 'RUTV'))

        # Look for embedded TVC player
        tvc_url = TVCIE._extract_url(webpage)
        if tvc_url:
            waitlist.append(self.url_result(tvc_url, 'TVC'))

        # Look for embedded SportBox player
        sportbox_urls = SportBoxIE._extract_urls(webpage)
        if sportbox_urls:
            waitlist.append(self.playlist_from_matches(sportbox_urls, video_id, video_title, ie=SportBoxIE.ie_key()))

        # Look for embedded Spotify player
        spotify_urls = SpotifyBaseIE._extract_embed_urls(webpage)
        if spotify_urls:
            return self.playlist_from_matches(spotify_urls, video_id, video_title)

        # Look for embedded XHamster player
        xhamster_urls = XHamsterEmbedIE._extract_urls(webpage)
        if xhamster_urls:
            waitlist.append(self.playlist_from_matches(xhamster_urls, video_id, video_title, ie='XHamsterEmbed'))

        # Look for embedded TNAFlixNetwork player
        tnaflix_urls = TNAFlixNetworkEmbedIE._extract_urls(webpage)
        if tnaflix_urls:
            waitlist.append(self.playlist_from_matches(tnaflix_urls, video_id, video_title, ie=TNAFlixNetworkEmbedIE.ie_key()))

        # Look for embedded PornHub player
        pornhub_urls = PornHubIE._extract_urls(webpage)
        if pornhub_urls:
            waitlist.append(self.playlist_from_matches(pornhub_urls, video_id, video_title, ie=PornHubIE.ie_key()))

        # Look for embedded DrTuber player
        drtuber_urls = DrTuberIE._extract_urls(webpage)
        if drtuber_urls:
            waitlist.append(self.playlist_from_matches(drtuber_urls, video_id, video_title, ie=DrTuberIE.ie_key()))

        # Look for embedded RedTube player
        redtube_urls = RedTubeIE._extract_urls(webpage)
        if redtube_urls:
            waitlist.append(self.playlist_from_matches(redtube_urls, video_id, video_title, ie=RedTubeIE.ie_key()))

        # Look for embedded Tube8 player
        tube8_urls = Tube8IE._extract_urls(webpage)
        if tube8_urls:
            waitlist.append(self.playlist_from_matches(tube8_urls, video_id, video_title, ie=Tube8IE.ie_key()))

        # Look for embedded Mofosex player
        mofosex_urls = MofosexEmbedIE._extract_urls(webpage)
        if mofosex_urls:
            waitlist.append(self.playlist_from_matches(mofosex_urls, video_id, video_title, ie=MofosexEmbedIE.ie_key()))

        # Look for embedded Spankwire player
        spankwire_urls = SpankwireIE._extract_urls(webpage)
        if spankwire_urls:
            waitlist.append(self.playlist_from_matches(spankwire_urls, video_id, video_title, ie=SpankwireIE.ie_key()))

        # Look for embedded YouPorn player
        youporn_urls = YouPornIE._extract_urls(webpage)
        if youporn_urls:
            waitlist.append(self.playlist_from_matches(youporn_urls, video_id, video_title, ie=YouPornIE.ie_key()))

        # Look for embedded Tvigle player
        mobj = re.search(
            r'<iframe[^>]+?src=(["\'])(?P<url>(?:https?:)?//cloud\.tvigle\.ru/video/.+?)\1', webpage)
        if mobj is not None:
            waitlist.append(self.url_result(mobj.group('url'), 'Tvigle'))

        # Look for embedded TED player
        ted_urls = TedEmbedIE._extract_urls(webpage)
        if ted_urls:
            waitlist.append(self.playlist_from_matches(ted_urls, video_id, video_title, ie=TedEmbedIE.ie_key()))

        # Look for embedded Ustream videos
        ustream_url = UstreamIE._extract_url(webpage)
        if ustream_url:
            waitlist.append(self.url_result(ustream_url, UstreamIE.ie_key()))

        # Look for embedded arte.tv player
        arte_urls = ArteTVEmbedIE._extract_urls(webpage)
        if arte_urls:
            waitlist.append(self.playlist_from_matches(arte_urls, video_id, video_title))

        # Look for embedded francetv player
        mobj = re.search(
            r'<iframe[^>]+?src=(["\'])(?P<url>(?:https?://)?embed\.francetv\.fr/\?ue=.+?)\1',
            webpage)
        if mobj is not None:
            waitlist.append(self.url_result(mobj.group('url')))

        # Look for embedded Myvi.ru player
        myvi_url = MyviIE._extract_url(webpage)
        if myvi_url:
            waitlist.append(self.url_result(myvi_url))

        # Look for embedded soundcloud player
        soundcloud_urls = SoundcloudEmbedIE._extract_urls(webpage)
        if soundcloud_urls:
            waitlist.append(self.playlist_from_matches(soundcloud_urls, video_id, video_title, getter=unescapeHTML))

        # Look for tunein player
        tunein_urls = TuneInBaseIE._extract_urls(webpage)
        if tunein_urls:
            waitlist.append(self.playlist_from_matches(tunein_urls, video_id, video_title))

        # Look for embedded mtvservices player
        mtvservices_url = MTVServicesEmbeddedIE._extract_url(webpage)
        if mtvservices_url:
            waitlist.append(self.url_result(mtvservices_url, ie='MTVServicesEmbedded'))

        # Look for embedded yahoo player
        mobj = re.search(
            r'<iframe[^>]+?src=(["\'])(?P<url>https?://(?:screen|movies)\.yahoo\.com/.+?\.html\?format=embed)\1',
            webpage)
        if mobj is not None:
            waitlist.append(self.url_result(mobj.group('url'), 'Yahoo'))

        # Look for embedded sbs.com.au player
        mobj = re.search(
            r'''(?x)
            (?:
                <meta\s+property="og:video"\s+content=|
                <iframe[^>]+?src=
            )
            (["\'])(?P<url>https?://(?:www\.)?sbs\.com\.au/ondemand/video/.+?)\1''',
            webpage)
        if mobj is not None:
            waitlist.append(self.url_result(mobj.group('url'), 'SBS'))

        # Look for embedded Cinchcast player
        mobj = re.search(
            r'<iframe[^>]+?src=(["\'])(?P<url>https?://player\.cinchcast\.com/.+?)\1',
            webpage)
        if mobj is not None:
            waitlist.append(self.url_result(mobj.group('url'), 'Cinchcast'))

        mobj = re.search(
            r'<iframe[^>]+?src=(["\'])(?P<url>https?://m(?:lb)?\.mlb\.com/shared/video/embed/embed\.html\?.+?)\1',
            webpage)
        if not mobj:
            mobj = re.search(
                r'data-video-link=["\'](?P<url>http://m\.mlb\.com/video/[^"\']+)',
                webpage)
        if mobj is not None:
            waitlist.append(self.url_result(mobj.group('url'), 'MLB'))

        mobj = re.search(
            r'<(?:iframe|script)[^>]+?src=(["\'])(?P<url>%s)\1' % CondeNastIE.EMBED_URL,
            webpage)
        if mobj is not None:
            waitlist.append(self.url_result(self._proto_relative_url(mobj.group('url'), scheme='http:'), 'CondeNast'))

        mobj = re.search(
            r'<iframe[^>]+src="(?P<url>https?://(?:new\.)?livestream\.com/[^"]+/player[^"]+)"',
            webpage)
        if mobj is not None:
            waitlist.append(self.url_result(mobj.group('url'), 'Livestream'))

        # Look for Zapiks embed
        mobj = re.search(
            r'<iframe[^>]+src="(?P<url>https?://(?:www\.)?zapiks\.fr/index\.php\?.+?)"', webpage)
        if mobj is not None:
            waitlist.append(self.url_result(mobj.group('url'), 'Zapiks'))

        # Look for Kaltura embeds
        kaltura_urls = KalturaIE._extract_urls(webpage)
        if kaltura_urls:
            waitlist.append(self.playlist_from_matches(
                kaltura_urls, video_id, video_title,
                getter=lambda x: smuggle_url(x, {'source_url': url}),
                ie=KalturaIE.ie_key()))

        # Look for EaglePlatform embeds
        eagleplatform_url = EaglePlatformIE._extract_url(webpage)
        if eagleplatform_url:
            waitlist.append(self.url_result(smuggle_url(eagleplatform_url, {'referrer': url}), EaglePlatformIE.ie_key()))

        # Look for ClipYou (uses EaglePlatform) embeds
        mobj = re.search(
            r'<iframe[^>]+src="https?://(?P<host>media\.clipyou\.ru)/index/player\?.*\brecord_id=(?P<id>\d+).*"', webpage)
        if mobj is not None:
            waitlist.append(self.url_result('eagleplatform:%(host)s:%(id)s' % mobj.groupdict(), 'EaglePlatform'))

        # Look for Pladform embeds
        pladform_url = PladformIE._extract_url(webpage)
        if pladform_url:
            waitlist.append(self.url_result(pladform_url))

        # Look for Videomore embeds
        videomore_url = VideomoreIE._extract_url(webpage)
        if videomore_url:
            waitlist.append(self.url_result(videomore_url))

        # Look for Webcaster embeds
        webcaster_url = WebcasterFeedIE._extract_url(self, webpage)
        if webcaster_url:
            waitlist.append(self.url_result(webcaster_url, ie=WebcasterFeedIE.ie_key()))

        # Look for Playwire embeds
        mobj = re.search(
            r'<script[^>]+data-config=(["\'])(?P<url>(?:https?:)?//config\.playwire\.com/.+?)\1', webpage)
        if mobj is not None:
            waitlist.append(self.url_result(mobj.group('url')))

        # Look for Crooks and Liars embeds
        mobj = re.search(
            r'<(?:iframe[^>]+src|param[^>]+value)=(["\'])(?P<url>(?:https?:)?//embed\.crooksandliars\.com/(?:embed|v)/.+?)\1', webpage)
        if mobj is not None:
            waitlist.append(self.url_result(mobj.group('url')))

        # Look for NBC Sports VPlayer embeds
        nbc_sports_url = NBCSportsVPlayerIE._extract_url(webpage)
        if nbc_sports_url:
            waitlist.append(self.url_result(nbc_sports_url, 'NBCSportsVPlayer'))

        # Look for NBC News embeds
        nbc_news_embed_url = re.search(
            r'<iframe[^>]+src=(["\'])(?P<url>(?:https?:)?//www\.nbcnews\.com/widget/video-embed/[^"\']+)\1', webpage)
        if nbc_news_embed_url:
            waitlist.append(self.url_result(nbc_news_embed_url.group('url'), 'NBCNews'))

        # Look for Google Drive embeds
        google_drive_url = GoogleDriveIE._extract_url(webpage)
        if google_drive_url:
            waitlist.append(self.url_result(google_drive_url, 'GoogleDrive'))

        # Look for UDN embeds
        mobj = re.search(
            r'<iframe[^>]+src="(?:https?:)?(?P<url>%s)"' % UDNEmbedIE._PROTOCOL_RELATIVE_VALID_URL, webpage)
        if mobj is not None:
            waitlist.append(self.url_result(
                compat_urlparse.urljoin(url, mobj.group('url')), 'UDNEmbed'))

        # Look for Senate ISVP iframe
        senate_isvp_url = SenateISVPIE._search_iframe_url(webpage)
        if senate_isvp_url:
            waitlist.append(self.url_result(senate_isvp_url, 'SenateISVP'))

        # Look for Kinja embeds
        kinja_embed_urls = KinjaEmbedIE._extract_urls(webpage, url)
        if kinja_embed_urls:
            waitlist.append(self.playlist_from_matches(
                kinja_embed_urls, video_id, video_title))

        # Look for OnionStudios embeds
        onionstudios_url = OnionStudiosIE._extract_url(webpage)
        if onionstudios_url:
            waitlist.append(self.url_result(onionstudios_url))

        # Look for Blogger embeds
        blogger_urls = BloggerIE._extract_urls(webpage)
        if blogger_urls:
            return self.playlist_from_matches(blogger_urls, video_id, video_title, ie=BloggerIE.ie_key())

        # Look for ViewLift embeds
        viewlift_url = ViewLiftEmbedIE._extract_url(webpage)
        if viewlift_url:
            waitlist.append(self.url_result(viewlift_url))

        # Look for JWPlatform embeds
        jwplatform_urls = JWPlatformIE._extract_urls(webpage)
        if jwplatform_urls:
            waitlist.append(self.playlist_from_matches(jwplatform_urls, video_id, video_title, ie=JWPlatformIE.ie_key()))

        # Look for Digiteka embeds
        digiteka_url = DigitekaIE._extract_url(webpage)
        if digiteka_url:
            waitlist.append(self.url_result(self._proto_relative_url(digiteka_url), DigitekaIE.ie_key()))

        # Look for Arkena embeds
        arkena_url = ArkenaIE._extract_url(webpage)
        if arkena_url:
            waitlist.append(self.url_result(arkena_url, ArkenaIE.ie_key()))

        # Look for Piksel embeds
        piksel_url = PikselIE._extract_url(webpage)
        if piksel_url:
            waitlist.append(self.url_result(piksel_url, PikselIE.ie_key()))

        # Look for Limelight embeds
        limelight_urls = LimelightBaseIE._extract_urls(webpage, url)
        if limelight_urls:
            waitlist.append(self.playlist_result(
                limelight_urls, video_id, video_title, video_description))

        # Look for Anvato embeds
        anvato_urls = AnvatoIE._extract_urls(self, webpage, video_id)
        if anvato_urls:
            waitlist.append(self.playlist_result(
                anvato_urls, video_id, video_title, video_description))

        # Look for AdobeTVVideo embeds
        mobj = re.search(
            r'<iframe[^>]+src=[\'"]((?:https?:)?//video\.tv\.adobe\.com/v/\d+[^"]+)[\'"]',
            webpage)
        if mobj is not None:
            waitlist.append(self.url_result(
                self._proto_relative_url(unescapeHTML(mobj.group(1))),
                'AdobeTVVideo'))

        # Look for Vine embeds
        mobj = re.search(
            r'<iframe[^>]+src=[\'"]((?:https?:)?//(?:www\.)?vine\.co/v/[^/]+/embed/(?:simple|postcard))',
            webpage)
        if mobj is not None:
            waitlist.append(self.url_result(
                self._proto_relative_url(unescapeHTML(mobj.group(1))), 'Vine'))

        # Look for VODPlatform embeds
        mobj = re.search(
            r'<iframe[^>]+src=(["\'])(?P<url>(?:https?:)?//(?:(?:www\.)?vod-platform\.net|embed\.kwikmotion\.com)/[eE]mbed/.+?)\1',
            webpage)
        if mobj is not None:
            waitlist.append(self.url_result(
                self._proto_relative_url(unescapeHTML(mobj.group('url'))), 'VODPlatform'))

        # Look for Mangomolo embeds
        mobj = re.search(
            r'''(?x)<iframe[^>]+src=(["\'])(?P<url>(?:https?:)?//
                (?:
                    admin\.mangomolo\.com/analytics/index\.php/customers/embed|
                    player\.mangomolo\.com/v1
                )/
                (?:
                    video\?.*?\bid=(?P<video_id>\d+)|
                    (?:index|live)\?.*?\bchannelid=(?P<channel_id>(?:[A-Za-z0-9+/=]|%2B|%2F|%3D)+)
                ).+?)\1''', webpage)
        if mobj is not None:
            info = {
                '_type': 'url_transparent',
                'url': self._proto_relative_url(unescapeHTML(mobj.group('url'))),
                'title': video_title,
                'description': video_description,
                'thumbnail': video_thumbnail,
                'uploader': video_uploader,
            }
            video_id = mobj.group('video_id')
            if video_id:
                info.update({
                    'ie_key': 'MangomoloVideo',
                    'id': video_id,
                })
            else:
                info.update({
                    'ie_key': 'MangomoloLive',
                    'id': mobj.group('channel_id'),
                })
            waitlist.append(info)

        # Look for Instagram embeds
        instagram_embed_url = InstagramIE._extract_embed_url(webpage)
        if instagram_embed_url is not None:
            waitlist.append(self.url_result(
                self._proto_relative_url(instagram_embed_url), InstagramIE.ie_key()))

        # Look for 3Q SDN embeds
        threeqsdn_url = ThreeQSDNIE._extract_url(webpage)
        if threeqsdn_url:
            waitlist.append({
                '_type': 'url_transparent',
                'ie_key': ThreeQSDNIE.ie_key(),
                'url': self._proto_relative_url(threeqsdn_url),
                'title': video_title,
                'description': video_description,
                'thumbnail': video_thumbnail,
                'uploader': video_uploader,
            })

        # Look for VBOX7 embeds
        vbox7_url = Vbox7IE._extract_url(webpage)
        if vbox7_url:
            waitlist.append(self.url_result(vbox7_url, Vbox7IE.ie_key()))

        # Look for DBTV embeds
        dbtv_urls = DBTVIE._extract_urls(webpage)
        if dbtv_urls:
            waitlist.append(self.playlist_from_matches(dbtv_urls, video_id, video_title, ie=DBTVIE.ie_key()))

        # Look for Videa embeds
        videa_urls = VideaIE._extract_urls(webpage)
        if videa_urls:
            waitlist.append(self.playlist_from_matches(videa_urls, video_id, video_title, ie=VideaIE.ie_key()))

        # Look for 20 minuten embeds
        twentymin_urls = TwentyMinutenIE._extract_urls(webpage)
        if twentymin_urls:
            waitlist.append(self.playlist_from_matches(
                twentymin_urls, video_id, video_title, ie=TwentyMinutenIE.ie_key()))

        # Look for VideoPress embeds
        videopress_urls = VideoPressIE._extract_urls(webpage)
        if videopress_urls:
            waitlist.append(self.playlist_from_matches(
                videopress_urls, video_id, video_title, ie=VideoPressIE.ie_key()))

        # Look for Rutube embeds
        rutube_urls = RutubeIE._extract_urls(webpage)
        if rutube_urls:
            waitlist.append(self.playlist_from_matches(
                rutube_urls, video_id, video_title, ie=RutubeIE.ie_key()))

        # Look for Glomex embeds
        glomex_urls = list(GlomexEmbedIE._extract_urls(webpage, url))
        if glomex_urls:
            return self.playlist_from_matches(
                glomex_urls, video_id, video_title, ie=GlomexEmbedIE.ie_key())

        # Look for megatv.com embeds
        megatvcom_urls = list(MegaTVComEmbedIE._extract_urls(webpage))
        if megatvcom_urls:
            return self.playlist_from_matches(
                megatvcom_urls, video_id, video_title, ie=MegaTVComEmbedIE.ie_key())

        # Look for ant1news.gr embeds
        ant1newsgr_urls = list(Ant1NewsGrEmbedIE._extract_urls(webpage))
        if ant1newsgr_urls:
            return self.playlist_from_matches(
                ant1newsgr_urls, video_id, video_title, ie=Ant1NewsGrEmbedIE.ie_key())

        # Look for WashingtonPost embeds
        wapo_urls = WashingtonPostIE._extract_urls(webpage)
        if wapo_urls:
            waitlist.append(self.playlist_from_matches(
                wapo_urls, video_id, video_title, ie=WashingtonPostIE.ie_key()))

        # Look for Mediaset embeds
        mediaset_urls = MediasetIE._extract_urls(self, webpage)
        if mediaset_urls:
            waitlist.append(self.playlist_from_matches(
                mediaset_urls, video_id, video_title, ie=MediasetIE.ie_key()))

        # Look for JOJ.sk embeds
        joj_urls = JojIE._extract_urls(webpage)
        if joj_urls:
            waitlist.append(self.playlist_from_matches(
                joj_urls, video_id, video_title, ie=JojIE.ie_key()))

        # Look for megaphone.fm embeds
        mpfn_urls = MegaphoneIE._extract_urls(webpage)
        if mpfn_urls:
            waitlist.append(self.playlist_from_matches(
                mpfn_urls, video_id, video_title, ie=MegaphoneIE.ie_key()))

        # Look for vzaar embeds
        vzaar_urls = VzaarIE._extract_urls(webpage)
        if vzaar_urls:
            waitlist.append(self.playlist_from_matches(
                vzaar_urls, video_id, video_title, ie=VzaarIE.ie_key()))

        channel9_urls = Channel9IE._extract_urls(webpage)
        if channel9_urls:
            waitlist.append(self.playlist_from_matches(
                channel9_urls, video_id, video_title, ie=Channel9IE.ie_key()))

        vshare_urls = VShareIE._extract_urls(webpage)
        if vshare_urls:
            waitlist.append(self.playlist_from_matches(
                vshare_urls, video_id, video_title, ie=VShareIE.ie_key()))

        # Look for Mediasite embeds
        mediasite_urls = MediasiteIE._extract_urls(webpage)
        if mediasite_urls:
            entries = [
                self.url_result(smuggle_url(
                    compat_urlparse.urljoin(url, mediasite_url),
                    {'UrlReferrer': url}), ie=MediasiteIE.ie_key())
                for mediasite_url in mediasite_urls]
            waitlist.append(self.playlist_result(entries, video_id, video_title))

        springboardplatform_urls = SpringboardPlatformIE._extract_urls(webpage)
        if springboardplatform_urls:
            waitlist.append(self.playlist_from_matches(
                springboardplatform_urls, video_id, video_title,
                ie=SpringboardPlatformIE.ie_key()))

        yapfiles_urls = YapFilesIE._extract_urls(webpage)
        if yapfiles_urls:
            waitlist.append(self.playlist_from_matches(
                yapfiles_urls, video_id, video_title, ie=YapFilesIE.ie_key()))

        vice_urls = ViceIE._extract_urls(webpage)
        if vice_urls:
            waitlist.append(self.playlist_from_matches(
                vice_urls, video_id, video_title, ie=ViceIE.ie_key()))

        xfileshare_urls = XFileShareIE._extract_urls(webpage)
        if xfileshare_urls:
            waitlist.append(self.playlist_from_matches(
                xfileshare_urls, video_id, video_title, ie=XFileShareIE.ie_key()))

        cloudflarestream_urls = CloudflareStreamIE._extract_urls(webpage)
        if cloudflarestream_urls:
            waitlist.append(self.playlist_from_matches(
                cloudflarestream_urls, video_id, video_title, ie=CloudflareStreamIE.ie_key()))

        peertube_urls = PeerTubeIE._extract_urls(webpage, url)
        if peertube_urls:
            waitlist.append(self.playlist_from_matches(
                peertube_urls, video_id, video_title, ie=PeerTubeIE.ie_key()))

        indavideo_urls = IndavideoEmbedIE._extract_urls(webpage)
        if indavideo_urls:
            waitlist.append(self.playlist_from_matches(
                indavideo_urls, video_id, video_title, ie=IndavideoEmbedIE.ie_key()))

        apa_urls = APAIE._extract_urls(webpage)
        if apa_urls:
            waitlist.append(self.playlist_from_matches(
                apa_urls, video_id, video_title, ie=APAIE.ie_key()))

        foxnews_urls = FoxNewsIE._extract_urls(webpage)
        if foxnews_urls:
            waitlist.append(self.playlist_from_matches(
                foxnews_urls, video_id, video_title, ie=FoxNewsIE.ie_key()))

        sharevideos_urls = [sharevideos_mobj.group('url') for sharevideos_mobj in re.finditer(
            r'<iframe[^>]+?\bsrc\s*=\s*(["\'])(?P<url>(?:https?:)?//embed\.share-videos\.se/auto/embed/\d+\?.*?\buid=\d+.*?)\1',
            webpage)]
        if sharevideos_urls:
            waitlist.append(self.playlist_from_matches(
                sharevideos_urls, video_id, video_title))

        viqeo_urls = ViqeoIE._extract_urls(webpage)
        if viqeo_urls:
            waitlist.append(self.playlist_from_matches(
                viqeo_urls, video_id, video_title, ie=ViqeoIE.ie_key()))

        expressen_urls = ExpressenIE._extract_urls(webpage)
        if expressen_urls:
            waitlist.append(self.playlist_from_matches(
                expressen_urls, video_id, video_title, ie=ExpressenIE.ie_key()))

        zype_urls = ZypeIE._extract_urls(webpage)
        if zype_urls:
            waitlist.append(self.playlist_from_matches(
                zype_urls, video_id, video_title, ie=ZypeIE.ie_key()))

        gedi_urls = GediDigitalIE._extract_urls(webpage)
        if gedi_urls:
            waitlist.append(self.playlist_from_matches(
                gedi_urls, video_id, video_title, ie=GediDigitalIE.ie_key()))

        # Look for RCS media group embeds
        rcs_urls = RCSEmbedsIE._extract_urls(webpage)
        if rcs_urls:
            waitlist.append(self.playlist_from_matches(
                rcs_urls, video_id, video_title, ie=RCSEmbedsIE.ie_key()))

        wimtv_urls = WimTVIE._extract_urls(webpage)
        if wimtv_urls:
            waitlist.append(self.playlist_from_matches(
                wimtv_urls, video_id, video_title, ie=WimTVIE.ie_key()))

        bitchute_urls = BitChuteIE._extract_urls(webpage)
        if bitchute_urls:
            waitlist.append(self.playlist_from_matches(
                bitchute_urls, video_id, video_title, ie=BitChuteIE.ie_key()))

        rumble_urls = RumbleEmbedIE._extract_urls(webpage)
        if len(rumble_urls) == 1:
            waitlist.append(self.url_result(rumble_urls[0], RumbleEmbedIE.ie_key()))
        if rumble_urls:
            waitlist.append(self.playlist_from_matches(
                rumble_urls, video_id, video_title, ie=RumbleEmbedIE.ie_key()))

        # Look for (tvopen|ethnos).gr embeds
        tvopengr_urls = list(TVOpenGrEmbedIE._extract_urls(webpage))
        if tvopengr_urls:
            return self.playlist_from_matches(tvopengr_urls, video_id, video_title, ie=TVOpenGrEmbedIE.ie_key())

        # Look for ert.gr webtv embeds
        ertwebtv_urls = list(ERTWebtvEmbedIE._extract_urls(webpage))
        if len(ertwebtv_urls) == 1:
            return self.url_result(self._proto_relative_url(ertwebtv_urls[0]), video_title=video_title, url_transparent=True)
        elif ertwebtv_urls:
            return self.playlist_from_matches(ertwebtv_urls, video_id, video_title, ie=ERTWebtvEmbedIE.ie_key())

        tvp_urls = TVPEmbedIE._extract_urls(webpage)
        if tvp_urls:
            waitlist.append(self.playlist_from_matches(tvp_urls, video_id, video_title, ie=TVPEmbedIE.ie_key()))

        swipevideo_urls = SwipeVideoIE._extract_urls(webpage)
        if swipevideo_urls:
            waitlist.append(self.playlist_from_matches(swipevideo_urls, video_id, video_title, ie=SwipeVideoIE.ie_key()))

        # Look for MainStreaming embeds
        mainstreaming_urls = MainStreamingIE._extract_urls(webpage)
        if mainstreaming_urls:
            return self.playlist_from_matches(mainstreaming_urls, video_id, video_title, ie=MainStreamingIE.ie_key())

        # Look for Gfycat Embeds
        gfycat_urls = GfycatIE._extract_urls(webpage)
        if gfycat_urls:
            return self.playlist_from_matches(gfycat_urls, video_id, video_title, ie=GfycatIE.ie_key())

        panopto_urls = PanoptoBaseIE._extract_urls(webpage)
        if panopto_urls:
            return self.playlist_from_matches(panopto_urls, video_id, video_title)

        # Look for Ruutu embeds
        ruutu_urls = RuutuIE._extract_urls(webpage)
        if ruutu_urls:
            return self.playlist_from_matches(ruutu_urls, video_id, video_title)

        # Look for Tiktok embeds
        tiktok_urls = TikTokIE._extract_urls(webpage)
        if tiktok_urls:
            return self.playlist_from_matches(tiktok_urls, video_id, video_title)

        # Look for HTML5 media
        entries = self._parse_html5_media_entries(url, webpage, video_id, m3u8_id='hls')
        if entries:
            self.report_detected('HTML5 media')
            if len(entries) == 1:
                entries[0].update({
                    'id': video_id,
                    'title': video_title,
                })
            else:
                for num, entry in enumerate(entries, start=1):
                    entry.update({
                        'id': f'{video_id}-{num}',
                        'title': '%s (%d)' % (video_title, num),
                    })
            for entry in entries:
                self._sort_formats(entry['formats'])
            waitlist.append(self.playlist_result(entries, video_id, video_title))

        jwplayer_data = self._find_jwplayer_data(
            webpage, video_id, transform_source=js_to_json)
        if jwplayer_data:
            if isinstance(jwplayer_data.get('playlist'), str):
                self.report_detected('JW Player playlist')
                return {
                    **info_dict,
                    '_type': 'url',
                    'ie_key': JWPlatformIE.ie_key(),
                    'url': jwplayer_data['playlist'],
                }
            try:
                info = self._parse_jwplayer_data(
                    jwplayer_data, video_id, require_title=False, base_url=url)
                self.report_detected('JW Player data')
                waitlist.append(merge_dicts(info, info_dict))
            except ExtractorError:
                # See https://github.com/ytdl-org/youtube-dl/pull/16735
                pass

        if len(waitlist) == 1:
            return waitlist[0]
        elif waitlist:
            return self.playlist_result(waitlist, video_id, video_id)

        # Video.js embed
        mobj = re.search(
            r'(?s)\bvideojs\s*\(.+?([a-zA-Z0-9_$]+)\.src\s*\(\s*((?:\[.+?\]|{.+?}))\s*\)\s*;',
            webpage)
        if mobj is not None:
            varname = mobj.group(1)
            sources = self._parse_json(
                mobj.group(2), video_id, transform_source=js_to_json,
                fatal=False) or []
            if not isinstance(sources, list):
                sources = [sources]
            formats = []
            subtitles = {}
            for source in sources:
                src = source.get('src')
                if not src or not isinstance(src, compat_str):
                    continue
                src = compat_urlparse.urljoin(url, src)
                src_type = source.get('type')
                if isinstance(src_type, compat_str):
                    src_type = src_type.lower()
                ext = determine_ext(src).lower()
                if src_type == 'video/youtube':
                    return self.url_result(src, YoutubeIE.ie_key())
                if src_type == 'application/dash+xml' or ext == 'mpd':
                    fmts, subs = self._extract_mpd_formats_and_subtitles(
                        src, video_id, mpd_id='dash', fatal=False)
                    formats.extend(fmts)
                    self._merge_subtitles(subs, target=subtitles)
                elif src_type == 'application/x-mpegurl' or ext == 'm3u8':
                    fmts, subs = self._extract_m3u8_formats_and_subtitles(
                        src, video_id, 'mp4', entry_protocol='m3u8_native',
                        m3u8_id='hls', fatal=False)
                    formats.extend(fmts)
                    self._merge_subtitles(subs, target=subtitles)
                else:
                    formats.append({
                        'url': src,
                        'ext': (mimetype2ext(src_type)
                                or ext if ext in KNOWN_EXTENSIONS else 'mp4'),
                        'http_headers': {
                            'Referer': full_response.geturl(),
                        },
                    })
            # https://docs.videojs.com/player#addRemoteTextTrack
            # https://html.spec.whatwg.org/multipage/media.html#htmltrackelement
            for sub_match in re.finditer(rf'(?s){re.escape(varname)}' r'\.addRemoteTextTrack\(({.+?})\s*,\s*(?:true|false)\)', webpage):
                sub = self._parse_json(
                    sub_match.group(1), video_id, transform_source=js_to_json, fatal=False) or {}
                src = str_or_none(sub.get('src'))
                if not src:
                    continue
                subtitles.setdefault(dict_get(sub, ('language', 'srclang')) or 'und', []).append({
                    'url': compat_urlparse.urljoin(url, src),
                    'name': sub.get('label'),
                    'http_headers': {
                        'Referer': full_response.geturl(),
                    },
                })
            if formats or subtitles:
                self.report_detected('video.js embed')
                self._sort_formats(formats)
                info_dict['formats'] = formats
                info_dict['subtitles'] = subtitles
                return info_dict

        # Looking for http://schema.org/VideoObject
        json_ld = self._search_json_ld(webpage, video_id, default={})
        if json_ld.get('url') not in (url, None):
            self.report_detected('JSON LD')
            return merge_dicts({
                '_type': 'url_transparent',
                'url': smuggle_url(json_ld['url'], {'force_videoid': video_id, 'to_generic': True}),
            }, json_ld, info_dict)

        def check_video(vurl):
            if YoutubeIE.suitable(vurl):
                return True
            if RtmpIE.suitable(vurl):
                return True
            vpath = compat_urlparse.urlparse(vurl).path
            vext = determine_ext(vpath, None)
            return vext not in (None, 'swf', 'png', 'jpg', 'srt', 'sbv', 'sub', 'vtt', 'ttml', 'js', 'xml')

        def filter_video(urls):
            return list(filter(check_video, urls))

        # Start with something easy: JW Player in SWFObject
        found = filter_video(re.findall(r'flashvars: [\'"](?:.*&)?file=(http[^\'"&]*)', webpage))
        if found:
            self.report_detected('JW Player in SFWObject')
        else:
            # Look for gorilla-vid style embedding
            found = filter_video(re.findall(r'''(?sx)
                (?:
                    jw_plugins|
                    JWPlayerOptions|
                    jwplayer\s*\(\s*["'][^'"]+["']\s*\)\s*\.setup
                )
                .*?
                ['"]?file['"]?\s*:\s*["\'](.*?)["\']''', webpage))
            if found:
                self.report_detected('JW Player embed')
        if not found:
            # Look for generic KVS player
            found = re.search(r'<script [^>]*?src="https?://.+?/kt_player\.js\?v=(?P<ver>(?P<maj_ver>\d+)(\.\d+)+)".*?>', webpage)
            if found:
                self.report_detected('KWS Player')
                if found.group('maj_ver') not in ['4', '5']:
                    self.report_warning('Untested major version (%s) in player engine--Download may fail.' % found.group('ver'))
                flashvars = re.search(r'(?ms)<script.*?>.*?var\s+flashvars\s*=\s*(\{.*?\});.*?</script>', webpage)
                flashvars = self._parse_json(flashvars.group(1), video_id, transform_source=js_to_json)

                # extract the part after the last / as the display_id from the
                # canonical URL.
                display_id = self._search_regex(
                    r'(?:<link href="https?://[^"]+/(.+?)/?" rel="canonical"\s*/?>'
                    r'|<link rel="canonical" href="https?://[^"]+/(.+?)/?"\s*/?>)',
                    webpage, 'display_id', fatal=False
                )
                title = self._html_search_regex(r'<(?:h1|title)>(?:Video: )?(.+?)</(?:h1|title)>', webpage, 'title')

                thumbnail = flashvars['preview_url']
                if thumbnail.startswith('//'):
                    protocol, _, _ = url.partition('/')
                    thumbnail = protocol + thumbnail

                url_keys = list(filter(re.compile(r'video_url|video_alt_url\d*').fullmatch, flashvars.keys()))
                formats = []
                for key in url_keys:
                    if '/get_file/' not in flashvars[key]:
                        continue
                    format_id = flashvars.get(f'{key}_text', key)
                    formats.append({
                        'url': self._kvs_getrealurl(flashvars[key], flashvars['license_code']),
                        'format_id': format_id,
                        'ext': 'mp4',
                        **(parse_resolution(format_id) or parse_resolution(flashvars[key]))
                    })
                    if not formats[-1].get('height'):
                        formats[-1]['quality'] = 1

                self._sort_formats(formats)

                return {
                    'id': flashvars['video_id'],
                    'display_id': display_id,
                    'title': title,
                    'thumbnail': thumbnail,
                    'formats': formats,
                }
        if not found:
            # Broaden the search a little bit
            found = filter_video(re.findall(r'[^A-Za-z0-9]?(?:file|source)=(http[^\'"&]*)', webpage))
            if found:
                self.report_detected('video file')
        if not found:
            # Broaden the findall a little bit: JWPlayer JS loader
            found = filter_video(re.findall(
                r'[^A-Za-z0-9]?(?:file|video_url)["\']?:\s*["\'](http(?![^\'"]+\.[0-9]+[\'"])[^\'"]+)["\']', webpage))
            if found:
                self.report_detected('JW Player JS loader')
        if not found:
            # Flow player
            found = filter_video(re.findall(r'''(?xs)
                flowplayer\("[^"]+",\s*
                    \{[^}]+?\}\s*,
                    \s*\{[^}]+? ["']?clip["']?\s*:\s*\{\s*
                        ["']?url["']?\s*:\s*["']([^"']+)["']
            ''', webpage))
            if found:
                self.report_detected('Flow Player')
        if not found:
            # Cinerama player
            found = re.findall(
                r"cinerama\.embedPlayer\(\s*\'[^']+\',\s*'([^']+)'", webpage)
            if found:
                self.report_detected('Cinerama player')
        if not found:
            # Try to find twitter cards info
            # twitter:player:stream should be checked before twitter:player since
            # it is expected to contain a raw stream (see
            # https://dev.twitter.com/cards/types/player#On_twitter.com_via_desktop_browser)
            found = filter_video(re.findall(
                r'<meta (?:property|name)="twitter:player:stream" (?:content|value)="(.+?)"', webpage))
            if found:
                self.report_detected('Twitter card')
        if not found:
            # We look for Open Graph info:
            # We have to match any number spaces between elements, some sites try to align them (eg.: statigr.am)
            m_video_type = re.findall(r'<meta.*?property="og:video:type".*?content="video/(.*?)"', webpage)
            # We only look in og:video if the MIME type is a video, don't try if it's a Flash player:
            if m_video_type is not None:
                found = filter_video(re.findall(r'<meta.*?property="og:(?:video|audio)".*?content="(.*?)"', webpage))
                if found:
                    self.report_detected('Open Graph video info')
        if not found:
            REDIRECT_REGEX = r'[0-9]{,2};\s*(?:URL|url)=\'?([^\'"]+)'
            found = re.search(
                r'(?i)<meta\s+(?=(?:[a-z-]+="[^"]+"\s+)*http-equiv="refresh")'
                r'(?:[a-z-]+="[^"]+"\s+)*?content="%s' % REDIRECT_REGEX,
                webpage)
            if not found:
                # Look also in Refresh HTTP header
                refresh_header = head_response.headers.get('Refresh')
                if refresh_header:
                    found = re.search(REDIRECT_REGEX, refresh_header)
            if found:
                new_url = compat_urlparse.urljoin(url, unescapeHTML(found.group(1)))
                if new_url != url:
                    self.report_following_redirect(new_url)
                    return {
                        '_type': 'url',
                        'url': new_url,
                    }
                else:
                    found = None

        if not found:
            # twitter:player is a https URL to iframe player that may or may not
            # be supported by yt-dlp thus this is checked the very last (see
            # https://dev.twitter.com/cards/types/player#On_twitter.com_via_desktop_browser)
            embed_url = self._html_search_meta('twitter:player', webpage, default=None)
            if embed_url and embed_url != url:
                self.report_detected('twitter:player iframe')
                waitlist.append(self.url_result(embed_url))

        if not found:
            raise UnsupportedError(url)

        entries = []
        for video_url in orderedSet(found):
            video_url = unescapeHTML(video_url)
            video_url = video_url.replace('\\/', '/')
            video_url = compat_urlparse.urljoin(url, video_url)
            video_id = compat_urllib_parse_unquote(os.path.basename(video_url))

            # Sometimes, jwplayer extraction will result in a YouTube URL
            if YoutubeIE.suitable(video_url):
                entries.append(self.url_result(video_url, 'Youtube'))
                continue

            # here's a fun little line of code for you:
            video_id = os.path.splitext(video_id)[0]
            headers = {
                'referer': full_response.geturl()
            }

            entry_info_dict = {
                'id': video_id,
                'uploader': video_uploader,
                'title': video_title,
                'age_limit': age_limit,
                'http_headers': headers,
            }

            if RtmpIE.suitable(video_url):
                entry_info_dict.update({
                    '_type': 'url_transparent',
                    'ie_key': RtmpIE.ie_key(),
                    'url': video_url,
                })
                entries.append(entry_info_dict)
                continue

            ext = determine_ext(video_url)
            if ext == 'smil':
                entry_info_dict = {**self._extract_smil_info(video_url, video_id), **entry_info_dict}
            elif ext == 'xspf':
                entries.append(self.playlist_result(self._extract_xspf_playlist(video_url, video_id), video_id))
            elif ext == 'm3u8':
                entry_info_dict['formats'], entry_info_dict['subtitles'] = self._extract_m3u8_formats_and_subtitles(video_url, video_id, ext='mp4', headers=headers)
            elif ext == 'mpd':
                entry_info_dict['formats'], entry_info_dict['subtitles'] = self._extract_mpd_formats_and_subtitles(video_url, video_id, headers=headers)
            elif ext == 'f4m':
                entry_info_dict['formats'] = self._extract_f4m_formats(video_url, video_id, headers=headers)
            elif re.search(r'(?i)\.(?:ism|smil)/manifest', video_url) and video_url != url:
                # Just matching .ism/manifest is not enough to be reliably sure
                # whether it's actually an ISM manifest or some other streaming
                # manifest since there are various streaming URL formats
                # possible (see [1]) as well as some other shenanigans like
                # .smil/manifest URLs that actually serve an ISM (see [2]) and
                # so on.
                # Thus the most reasonable way to solve this is to delegate
                # to generic extractor in order to look into the contents of
                # the manifest itself.
                # 1. https://azure.microsoft.com/en-us/documentation/articles/media-services-deliver-content-overview/#streaming-url-formats
                # 2. https://svs.itworkscdn.net/lbcivod/smil:itwfcdn/lbci/170976.smil/Manifest
                entry_info_dict = self.url_result(
                    smuggle_url(video_url, {'to_generic': True}),
                    GenericIE.ie_key())
            else:
                entry_info_dict['url'] = video_url

            if entry_info_dict.get('formats'):
                self._sort_formats(entry_info_dict['formats'])

            entries.append(entry_info_dict)

        if len(entries) == 1:
            return merge_dicts(entries[0], info_dict)
        else:
            for num, e in enumerate(entries, start=1):
                # 'url' results don't have a title
                if e.get('title') is not None:
                    e['title'] = '%s (%d)' % (e['title'], num)
            return {
                '_type': 'playlist',
                'entries': entries,
            }<|MERGE_RESOLUTION|>--- conflicted
+++ resolved
@@ -69,12 +69,9 @@
 from .sportbox import SportBoxIE
 from .spotify import SpotifyBaseIE
 from .springboardplatform import SpringboardPlatformIE
-<<<<<<< HEAD
+from .substack import SubstackIE
+from .svt import SVTIE
 from .swipevideo import SwipeVideoIE
-=======
-from .substack import SubstackIE
->>>>>>> 40268a79
-from .svt import SVTIE
 from .teachable import TeachableIE
 from .ted import TedEmbedIE
 from .theplatform import ThePlatformIE
