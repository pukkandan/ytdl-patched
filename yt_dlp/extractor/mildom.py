# coding: utf-8
from __future__ import unicode_literals

import functools
import json

from .common import InfoExtractor
from ..utils import (
    determine_ext,
    dict_get,
    ExtractorError,
    float_or_none,
    OnDemandPagedList,
    random_uuidv4,
    traverse_obj,
<<<<<<< HEAD
    update_url_query,
=======
>>>>>>> e248be33
)
from ..compat import compat_str


class MildomBaseIE(InfoExtractor):
    _GUEST_ID = None
<<<<<<< HEAD

    def _call_api(self, url, video_id, query=None, note='Downloading JSON metadata', body=None):
        content = self._download_json(
            update_url_query(url, self._common_queries(query)),
            video_id, note=note, data=json.dumps(body).encode() if body else None,
            headers={'Content-Type': 'application/json'} if body else {})
        if content['code'] == 0:
            return content['body']
        else:
            self.raise_no_formats(
                f'Mildom says: {content["message"]} (code {content["code"]})',
                expected=True)

    def _common_queries(self, query=None, guest=True):
        return {
            '__guest_id': self.guest_id(),
            '__platform': 'web',
            **(query or {}),
        }

    def guest_id(self):
        'getGuestId'
        if self._GUEST_ID:
            return self._GUEST_ID
        # we're allowed to forge guest_id (!!)
        self._GUEST_ID = f'pc-gp-{random_uuidv4()}'
        return self._GUEST_ID
=======

    def _call_api(self, url, video_id, query=None, note='Downloading JSON metadata', body=None):
        if not self._GUEST_ID:
            self._GUEST_ID = f'pc-gp-{random_uuidv4()}'

        content = self._download_json(
            url, video_id, note=note, data=json.dumps(body).encode() if body else None,
            headers={'Content-Type': 'application/json'} if body else {},
            query={
                '__guest_id': self._GUEST_ID,
                '__platform': 'web',
                **(query or {}),
            })

        if content['code'] != 0:
            raise ExtractorError(
                f'Mildom says: {content["message"]} (code {content["code"]})',
                expected=True)
        return content['body']
>>>>>>> e248be33


class MildomIE(MildomBaseIE):
    IE_NAME = 'mildom'
    IE_DESC = 'Record ongoing live by specific user in Mildom'
    _VALID_URL = r'https?://(?:(?:www|m)\.)mildom\.com/(?P<id>\d+)'

    def _real_extract(self, url):
        video_id = self._match_id(url)
        webpage = self._download_webpage(f'https://www.mildom.com/{video_id}', video_id)

        enterstudio = self._call_api(
            'https://cloudac.mildom.com/nonolive/gappserv/live/enterstudio', video_id,
            note='Downloading live metadata', query={'user_id': video_id})
        result_video_id = enterstudio.get('log_id', video_id)

<<<<<<< HEAD
        title = self._html_search_meta('twitter:description', webpage, fatal=False) or traverse_obj(enterstudio, 'anchor_intro')
        description = traverse_obj(enterstudio, 'intro', 'live_intro', expected_type=compat_str)
        uploader = self._html_search_meta('twitter:title', webpage, fatal=False) or traverse_obj(enterstudio, 'loginname')

=======
>>>>>>> e248be33
        servers = self._call_api(
            'https://cloudac.mildom.com/nonolive/gappserv/live/liveserver', result_video_id,
            note='Downloading live server list', query={
                'user_id': video_id,
                'live_server_type': 'hls',
            })

        playback_token = self._call_api(
            'https://cloudac.mildom.com/nonolive/gappserv/live/token', result_video_id,
<<<<<<< HEAD
            note='Obtaining live playback token', query=self._common_queries(),
            body={
                'host_id': video_id, 'type': 'hls',
            })
=======
            note='Obtaining live playback token', body={'host_id': video_id, 'type': 'hls'})
>>>>>>> e248be33
        playback_token = traverse_obj(playback_token, ('data', ..., 'token'), get_all=False)
        if not playback_token:
            raise ExtractorError('Failed to obtain live playback token')

<<<<<<< HEAD
        m3u8_url = f'{servers["stream_server"]}/{video_id}_master.m3u8?{playback_token}'
        formats = self._extract_m3u8_formats(m3u8_url, result_video_id, 'mp4', headers={
            'Referer': 'https://www.mildom.com/',
            'Origin': 'https://www.mildom.com',
        })
=======
        formats = self._extract_m3u8_formats(
            f'{servers["stream_server"]}/{video_id}_master.m3u8?{playback_token}',
            result_video_id, 'mp4', headers={
                'Referer': 'https://www.mildom.com/',
                'Origin': 'https://www.mildom.com',
            })
>>>>>>> e248be33

        for fmt in formats:
            fmt.setdefault('http_headers', {})['Referer'] = 'https://www.mildom.com/'

        self._sort_formats(formats)

        return {
            'id': result_video_id,
            'title': self._html_search_meta('twitter:description', webpage, default=None) or traverse_obj(enterstudio, 'anchor_intro'),
            'description': traverse_obj(enterstudio, 'intro', 'live_intro', expected_type=str),
            'timestamp': float_or_none(enterstudio.get('live_start_ms'), scale=1000),
            'uploader': self._html_search_meta('twitter:title', webpage, default=None) or traverse_obj(enterstudio, 'loginname'),
            'uploader_id': video_id,
            'formats': formats,
            'is_live': True,
        }


class MildomVodIE(MildomBaseIE):
    IE_NAME = 'mildom:vod'
    IE_DESC = 'VOD in Mildom'
    _VALID_URL = r'https?://(?:(?:www|m)\.)mildom\.com/playback/(?P<user_id>\d+)/(?P<id>(?P=user_id)-[a-zA-Z0-9]+-?[0-9]*)'
    _TESTS = [{
        'url': 'https://www.mildom.com/playback/10882672/10882672-1597662269',
        'info_dict': {
            'id': '10882672-1597662269',
            'ext': 'mp4',
            'title': '始めてのミルダム配信じゃぃ！',
            'thumbnail': r're:^https?://.*\.(png|jpg)$',
            'upload_date': '20200817',
            'duration': 4138.37,
            'description': 'ゲームをしたくて！',
            'timestamp': 1597662269.0,
            'uploader_id': '10882672',
            'uploader': 'kson組長(けいそん)',
        },
    }, {
        'url': 'https://www.mildom.com/playback/10882672/10882672-1597758589870-477',
        'info_dict': {
            'id': '10882672-1597758589870-477',
            'ext': 'mp4',
            'title': '【kson】感染メイズ！麻酔銃で無双する',
            'thumbnail': r're:^https?://.*\.(png|jpg)$',
            'timestamp': 1597759093.0,
            'uploader': 'kson組長(けいそん)',
            'duration': 4302.58,
            'uploader_id': '10882672',
            'description': 'このステージ絶対乗り越えたい',
            'upload_date': '20200818',
        },
    }, {
        'url': 'https://www.mildom.com/playback/10882672/10882672-buha9td2lrn97fk2jme0',
        'info_dict': {
            'id': '10882672-buha9td2lrn97fk2jme0',
            'ext': 'mp4',
            'title': '【kson組長】CART RACER!!!',
            'thumbnail': r're:^https?://.*\.(png|jpg)$',
            'uploader_id': '10882672',
            'uploader': 'kson組長(けいそん)',
            'upload_date': '20201104',
            'timestamp': 1604494797.0,
            'duration': 4657.25,
            'description': 'WTF',
        },
    }]

    def _real_extract(self, url):
        user_id, video_id = self._match_valid_url(url).group('user_id', 'id')
        webpage = self._download_webpage(f'https://www.mildom.com/playback/{user_id}/{video_id}', video_id)

        autoplay = self._call_api(
            'https://cloudac.mildom.com/nonolive/videocontent/playback/getPlaybackDetail', video_id,
            note='Downloading playback metadata', query={
                'v_id': video_id,
            })['playback']

<<<<<<< HEAD
        title = self._html_search_meta(('og:description', 'description'), webpage, fatal=False) or autoplay.get('title')
        description = traverse_obj(autoplay, 'video_intro')
        uploader = traverse_obj(autoplay, ('author_info', 'login_name'))

=======
>>>>>>> e248be33
        formats = [{
            'url': autoplay['audio_url'],
            'format_id': 'audio',
            'protocol': 'm3u8_native',
            'vcodec': 'none',
            'acodec': 'aac',
            'ext': 'm4a'
        }]
        for fmt in autoplay['video_link']:
            formats.append({
                'format_id': 'video-%s' % fmt['name'],
                'url': fmt['url'],
                'protocol': 'm3u8_native',
                'width': fmt['level'] * autoplay['video_width'] // autoplay['video_height'],
                'height': fmt['level'],
                'vcodec': 'h264',
                'acodec': 'aac',
                'ext': 'mp4'
            })

        self._sort_formats(formats)

        return {
            'id': video_id,
<<<<<<< HEAD
            'title': title,
            'description': description,
=======
            'title': self._html_search_meta(('og:description', 'description'), webpage, default=None) or autoplay.get('title'),
            'description': traverse_obj(autoplay, 'video_intro'),
>>>>>>> e248be33
            'timestamp': float_or_none(autoplay.get('publish_time'), scale=1000),
            'duration': float_or_none(autoplay.get('video_length'), scale=1000),
            'thumbnail': dict_get(autoplay, ('upload_pic', 'video_pic')),
            'uploader': traverse_obj(autoplay, ('author_info', 'login_name')),
            'uploader_id': user_id,
            'formats': formats,
        }


class MildomClipIE(MildomBaseIE):
    IE_NAME = 'mildom:clip'
    IE_DESC = 'Clip in Mildom'
    _VALID_URL = r'https?://(?:(?:www|m)\.)mildom\.com/clip/(?P<id>(?P<user_id>\d+)-[a-zA-Z0-9]+)'
    _TESTS = [{
        'url': 'https://www.mildom.com/clip/10042245-63921673e7b147ebb0806d42b5ba5ce9',
        'info_dict': {
            'id': '10042245-63921673e7b147ebb0806d42b5ba5ce9',
            'title': '全然違ったよ',
            'timestamp': 1619181890,
            'duration': 59,
            'thumbnail': r're:https?://.+',
            'uploader': 'ざきんぽ',
            'uploader_id': '10042245',
        },
    }, {
        'url': 'https://www.mildom.com/clip/10111524-ebf4036e5aa8411c99fb3a1ae0902864',
        'info_dict': {
            'id': '10111524-ebf4036e5aa8411c99fb3a1ae0902864',
            'title': 'かっこいい',
            'timestamp': 1621094003,
            'duration': 59,
            'thumbnail': r're:https?://.+',
            'uploader': '(ルーキー',
            'uploader_id': '10111524',
        },
    }, {
        'url': 'https://www.mildom.com/clip/10660174-2c539e6e277c4aaeb4b1fbe8d22cb902',
        'info_dict': {
            'id': '10660174-2c539e6e277c4aaeb4b1fbe8d22cb902',
            'title': 'あ',
            'timestamp': 1614769431,
            'duration': 31,
            'thumbnail': r're:https?://.+',
            'uploader': 'ドルゴルスレンギーン＝ダグワドルジ',
            'uploader_id': '10660174',
        },
    }]

    def _real_extract(self, url):
        user_id, video_id = self._match_valid_url(url).group('user_id', 'id')
        webpage = self._download_webpage(f'https://www.mildom.com/clip/{video_id}', video_id)

        clip_detail = self._call_api(
            'https://cloudac-cf-jp.mildom.com/nonolive/videocontent/clip/detail', video_id,
            note='Downloading playback metadata', query={
                'clip_id': video_id,
            })

        return {
            'id': video_id,
            'title': self._html_search_meta(
<<<<<<< HEAD
                ('og:description', 'description'), webpage, fatal=False) or clip_detail.get('title'),
=======
                ('og:description', 'description'), webpage, default=None) or clip_detail.get('title'),
>>>>>>> e248be33
            'timestamp': float_or_none(clip_detail.get('create_time')),
            'duration': float_or_none(clip_detail.get('length')),
            'thumbnail': clip_detail.get('cover'),
            'uploader': traverse_obj(clip_detail, ('user_info', 'loginname')),
            'uploader_id': user_id,
<<<<<<< HEAD
            'formats': [{
                'url': clip_detail.get('url'),
                'ext': determine_ext(clip_detail.get('url'), 'mp4'),
            }],
=======

            'url': clip_detail['url'],
            'ext': determine_ext(clip_detail.get('url'), 'mp4'),
>>>>>>> e248be33
        }


class MildomUserVodIE(MildomBaseIE):
    IE_NAME = 'mildom:user:vod'
    IE_DESC = 'Download all VODs from specific user in Mildom'
    _VALID_URL = r'https?://(?:(?:www|m)\.)mildom\.com/profile/(?P<id>\d+)'
    _TESTS = [{
        'url': 'https://www.mildom.com/profile/10093333',
        'info_dict': {
            'id': '10093333',
            'title': 'Uploads from ねこばたけ',
        },
        'playlist_mincount': 732,
    }, {
        'url': 'https://www.mildom.com/profile/10882672',
        'info_dict': {
            'id': '10882672',
            'title': 'Uploads from kson組長(けいそん)',
        },
        'playlist_mincount': 201,
    }]

    def _fetch_page(self, user_id, page):
        page += 1
        reply = self._call_api(
            'https://cloudac.mildom.com/nonolive/videocontent/profile/playbackList',
            user_id, note=f'Downloading page {page}', query={
                'user_id': user_id,
                'page': page,
                'limit': '30',
            })
        if not reply:
            return
<<<<<<< HEAD
        yield from (self.url_result(f'https://www.mildom.com/playback/{user_id}/{x["v_id"]}') for x in reply)
=======
        for x in reply:
            v_id = x.get('v_id')
            if not v_id:
                continue
            yield self.url_result(f'https://www.mildom.com/playback/{user_id}/{v_id}')
>>>>>>> e248be33

    def _real_extract(self, url):
        user_id = self._match_id(url)
        self.to_screen('This will download all VODs belonging to user. To download ongoing live video, use "https://www.mildom.com/%s" instead' % user_id)

        profile = self._call_api(
            'https://cloudac.mildom.com/nonolive/gappserv/user/profileV2', user_id,
            query={'user_id': user_id}, note='Downloading user profile')['user_info']

        return self.playlist_result(
            OnDemandPagedList(functools.partial(self._fetch_page, user_id), 30),
            user_id, f'Uploads from {profile["loginname"]}')<|MERGE_RESOLUTION|>--- conflicted
+++ resolved
@@ -13,45 +13,11 @@
     OnDemandPagedList,
     random_uuidv4,
     traverse_obj,
-<<<<<<< HEAD
-    update_url_query,
-=======
->>>>>>> e248be33
 )
-from ..compat import compat_str
 
 
 class MildomBaseIE(InfoExtractor):
     _GUEST_ID = None
-<<<<<<< HEAD
-
-    def _call_api(self, url, video_id, query=None, note='Downloading JSON metadata', body=None):
-        content = self._download_json(
-            update_url_query(url, self._common_queries(query)),
-            video_id, note=note, data=json.dumps(body).encode() if body else None,
-            headers={'Content-Type': 'application/json'} if body else {})
-        if content['code'] == 0:
-            return content['body']
-        else:
-            self.raise_no_formats(
-                f'Mildom says: {content["message"]} (code {content["code"]})',
-                expected=True)
-
-    def _common_queries(self, query=None, guest=True):
-        return {
-            '__guest_id': self.guest_id(),
-            '__platform': 'web',
-            **(query or {}),
-        }
-
-    def guest_id(self):
-        'getGuestId'
-        if self._GUEST_ID:
-            return self._GUEST_ID
-        # we're allowed to forge guest_id (!!)
-        self._GUEST_ID = f'pc-gp-{random_uuidv4()}'
-        return self._GUEST_ID
-=======
 
     def _call_api(self, url, video_id, query=None, note='Downloading JSON metadata', body=None):
         if not self._GUEST_ID:
@@ -71,7 +37,6 @@
                 f'Mildom says: {content["message"]} (code {content["code"]})',
                 expected=True)
         return content['body']
->>>>>>> e248be33
 
 
 class MildomIE(MildomBaseIE):
@@ -88,13 +53,6 @@
             note='Downloading live metadata', query={'user_id': video_id})
         result_video_id = enterstudio.get('log_id', video_id)
 
-<<<<<<< HEAD
-        title = self._html_search_meta('twitter:description', webpage, fatal=False) or traverse_obj(enterstudio, 'anchor_intro')
-        description = traverse_obj(enterstudio, 'intro', 'live_intro', expected_type=compat_str)
-        uploader = self._html_search_meta('twitter:title', webpage, fatal=False) or traverse_obj(enterstudio, 'loginname')
-
-=======
->>>>>>> e248be33
         servers = self._call_api(
             'https://cloudac.mildom.com/nonolive/gappserv/live/liveserver', result_video_id,
             note='Downloading live server list', query={
@@ -104,32 +62,17 @@
 
         playback_token = self._call_api(
             'https://cloudac.mildom.com/nonolive/gappserv/live/token', result_video_id,
-<<<<<<< HEAD
-            note='Obtaining live playback token', query=self._common_queries(),
-            body={
-                'host_id': video_id, 'type': 'hls',
-            })
-=======
             note='Obtaining live playback token', body={'host_id': video_id, 'type': 'hls'})
->>>>>>> e248be33
         playback_token = traverse_obj(playback_token, ('data', ..., 'token'), get_all=False)
         if not playback_token:
             raise ExtractorError('Failed to obtain live playback token')
 
-<<<<<<< HEAD
-        m3u8_url = f'{servers["stream_server"]}/{video_id}_master.m3u8?{playback_token}'
-        formats = self._extract_m3u8_formats(m3u8_url, result_video_id, 'mp4', headers={
-            'Referer': 'https://www.mildom.com/',
-            'Origin': 'https://www.mildom.com',
-        })
-=======
         formats = self._extract_m3u8_formats(
             f'{servers["stream_server"]}/{video_id}_master.m3u8?{playback_token}',
             result_video_id, 'mp4', headers={
                 'Referer': 'https://www.mildom.com/',
                 'Origin': 'https://www.mildom.com',
             })
->>>>>>> e248be33
 
         for fmt in formats:
             fmt.setdefault('http_headers', {})['Referer'] = 'https://www.mildom.com/'
@@ -206,13 +149,6 @@
                 'v_id': video_id,
             })['playback']
 
-<<<<<<< HEAD
-        title = self._html_search_meta(('og:description', 'description'), webpage, fatal=False) or autoplay.get('title')
-        description = traverse_obj(autoplay, 'video_intro')
-        uploader = traverse_obj(autoplay, ('author_info', 'login_name'))
-
-=======
->>>>>>> e248be33
         formats = [{
             'url': autoplay['audio_url'],
             'format_id': 'audio',
@@ -237,13 +173,8 @@
 
         return {
             'id': video_id,
-<<<<<<< HEAD
-            'title': title,
-            'description': description,
-=======
             'title': self._html_search_meta(('og:description', 'description'), webpage, default=None) or autoplay.get('title'),
             'description': traverse_obj(autoplay, 'video_intro'),
->>>>>>> e248be33
             'timestamp': float_or_none(autoplay.get('publish_time'), scale=1000),
             'duration': float_or_none(autoplay.get('video_length'), scale=1000),
             'thumbnail': dict_get(autoplay, ('upload_pic', 'video_pic')),
@@ -305,26 +236,15 @@
         return {
             'id': video_id,
             'title': self._html_search_meta(
-<<<<<<< HEAD
-                ('og:description', 'description'), webpage, fatal=False) or clip_detail.get('title'),
-=======
                 ('og:description', 'description'), webpage, default=None) or clip_detail.get('title'),
->>>>>>> e248be33
             'timestamp': float_or_none(clip_detail.get('create_time')),
             'duration': float_or_none(clip_detail.get('length')),
             'thumbnail': clip_detail.get('cover'),
             'uploader': traverse_obj(clip_detail, ('user_info', 'loginname')),
             'uploader_id': user_id,
-<<<<<<< HEAD
-            'formats': [{
-                'url': clip_detail.get('url'),
-                'ext': determine_ext(clip_detail.get('url'), 'mp4'),
-            }],
-=======
 
             'url': clip_detail['url'],
             'ext': determine_ext(clip_detail.get('url'), 'mp4'),
->>>>>>> e248be33
         }
 
 
@@ -359,15 +279,11 @@
             })
         if not reply:
             return
-<<<<<<< HEAD
-        yield from (self.url_result(f'https://www.mildom.com/playback/{user_id}/{x["v_id"]}') for x in reply)
-=======
         for x in reply:
             v_id = x.get('v_id')
             if not v_id:
                 continue
             yield self.url_result(f'https://www.mildom.com/playback/{user_id}/{v_id}')
->>>>>>> e248be33
 
     def _real_extract(self, url):
         user_id = self._match_id(url)
