--- conflicted
+++ resolved
@@ -112,11 +112,7 @@
             return ed
 
     if protocol == 'http_dash_segments':
-<<<<<<< HEAD
-        if info_dict.get('is_live') and external_downloader and external_downloader.lower() != 'native':
-=======
         if info_dict.get('is_live') and (external_downloader or '').lower() != 'native':
->>>>>>> 45842107
             return FFmpegFD
 
     if protocol in ('m3u8', 'm3u8_native'):
