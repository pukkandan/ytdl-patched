from ..compat import compat_str
from ..utils import NO_DEFAULT, determine_protocol


def get_suitable_downloader(info_dict, params={}, default=NO_DEFAULT, protocol=None, to_stdout=False):
    info_dict['protocol'] = determine_protocol(info_dict)
    info_copy = info_dict.copy()
    info_copy['to_stdout'] = to_stdout

    protocols = (protocol or info_copy['protocol']).split('+')
    downloaders = [_get_suitable_downloader(info_copy, proto, params, default) for proto in protocols]

    if set(downloaders) == {FFmpegFD} and FFmpegFD.can_merge_formats(info_copy, params):
        return FFmpegFD
    elif (set(downloaders) == {DashSegmentsFD}
          and not (to_stdout and len(protocols) > 1)
          and set(protocols) == {'http_dash_segments_generator'}):
        return DashSegmentsFD
    elif len(downloaders) == 1:
        return downloaders[0]
    return None


# Some of these require get_suitable_downloader
from .common import FileDownloader
from .dash import DashSegmentsFD
from .external import FFmpegFD, get_external_downloader
from .f4m import F4mFD
from .hls import HlsFD
from .http import HttpFD
from .ism import IsmFD
from .mhtml import MhtmlFD
<<<<<<< HEAD
from .niconico import NiconicoLiveFD
from .websocket import WebSocketFragmentFD
from .youtube_live_chat import YoutubeLiveChatFD
from .serial import SerialFD
from .images import ImageSeriesFD
from .external import (
    get_external_downloader,
    FFmpegFD,
)
=======
from .niconico import NiconicoDmcFD
from .rtmp import RtmpFD
from .rtsp import RtspFD
from .websocket import WebSocketFragmentFD
from .youtube_live_chat import YoutubeLiveChatFD
>>>>>>> 66cf3e10

PROTOCOL_MAP = {
    'rtmp': RtmpFD,
    'rtmpe': RtmpFD,
    'rtmp_ffmpeg': FFmpegFD,
    'ffmpeg': FFmpegFD,  # for backward compatibility with old code
    'live_ffmpeg': FFmpegFD,
    'm3u8_native': HlsFD,
    'm3u8': FFmpegFD,
    'mms': RtspFD,
    'rtsp': RtspFD,
    'f4m': F4mFD,
    'http_dash_segments': DashSegmentsFD,
    'http_dash_segments_generator': DashSegmentsFD,
    'ism': IsmFD,
    'mhtml': MhtmlFD,
    'niconico_live': NiconicoLiveFD,
    'websocket_frag': WebSocketFragmentFD,
    'serial': SerialFD,
    'image_series': ImageSeriesFD,
    'youtube_live_chat': YoutubeLiveChatFD,
    'youtube_live_chat_replay': YoutubeLiveChatFD,
}

# exceptions for --live-download-mkv
# adding here will bypass protocol change
LDM_EXCEPTIONS = (
    'http_dash_segments', 'serial',
    'niconico_live', 'fc2_live',
    'youtube_live_chat', 'youtube_live_chat_replay',
    'websocket_frag', 'image_series',
)


def shorten_protocol_name(proto, simplify=False):
    short_protocol_names = {
        'm3u8_native': 'm3u8_n',
        'rtmp_ffmpeg': 'rtmp_f',
        'http_dash_segments': 'dash',
        'http_dash_segments_generator': 'dash_g',
        'niconico_dmc': 'dmc',
        'websocket_frag': 'WSfrag',
    }
    if simplify:
        short_protocol_names.update({
            'https': 'http',
            'ftps': 'ftp',
            'm3u8_native': 'm3u8',
            'http_dash_segments_generator': 'dash',
            'rtmp_ffmpeg': 'rtmp',
            'm3u8_frag_urls': 'm3u8',
            'dash_frag_urls': 'dash',
        })
    return short_protocol_names.get(proto, proto)


def _get_suitable_downloader(info_dict, protocol, params, default):
    """Get the downloader class that can handle the info dict."""
    if default is NO_DEFAULT:
        default = HttpFD

    # if (info_dict.get('start_time') or info_dict.get('end_time')) and not info_dict.get('requested_formats') and FFmpegFD.can_download(info_dict):
    #     return FFmpegFD

    info_dict['protocol'] = protocol
    downloaders = params.get('external_downloader')
    external_downloader = (
        downloaders if isinstance(downloaders, compat_str) or downloaders is None
        else downloaders.get(shorten_protocol_name(protocol, True), downloaders.get('default')))

    if external_downloader is None:
        if info_dict['to_stdout'] and FFmpegFD.can_merge_formats(info_dict, params):
            return FFmpegFD
    elif external_downloader.lower() != 'native':
        ed = get_external_downloader(external_downloader)
        if ed.can_download(info_dict, external_downloader):
            return ed

    if protocol == 'http_dash_segments':
        if info_dict.get('is_live') and (external_downloader or '').lower() != 'native':
            return FFmpegFD

    if protocol in ('m3u8', 'm3u8_native'):
        if info_dict.get('is_live'):
            return FFmpegFD
        elif (external_downloader or '').lower() == 'native':
            return HlsFD
        elif protocol == 'm3u8_native' and get_suitable_downloader(
                info_dict, params, None, protocol='m3u8_frag_urls', to_stdout=info_dict['to_stdout']):
            return HlsFD
        elif params.get('hls_prefer_native') is True:
            return HlsFD
        elif params.get('hls_prefer_native') is False:
            return FFmpegFD

    return PROTOCOL_MAP.get(protocol, default)


__all__ = [
    'FileDownloader',
    'get_suitable_downloader',
    'shorten_protocol_name',
]<|MERGE_RESOLUTION|>--- conflicted
+++ resolved
@@ -30,23 +30,13 @@
 from .http import HttpFD
 from .ism import IsmFD
 from .mhtml import MhtmlFD
-<<<<<<< HEAD
 from .niconico import NiconicoLiveFD
+from .rtmp import RtmpFD
+from .rtsp import RtspFD
 from .websocket import WebSocketFragmentFD
 from .youtube_live_chat import YoutubeLiveChatFD
 from .serial import SerialFD
 from .images import ImageSeriesFD
-from .external import (
-    get_external_downloader,
-    FFmpegFD,
-)
-=======
-from .niconico import NiconicoDmcFD
-from .rtmp import RtmpFD
-from .rtsp import RtspFD
-from .websocket import WebSocketFragmentFD
-from .youtube_live_chat import YoutubeLiveChatFD
->>>>>>> 66cf3e10
 
 PROTOCOL_MAP = {
     'rtmp': RtmpFD,
