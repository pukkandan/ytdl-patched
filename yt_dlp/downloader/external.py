from __future__ import unicode_literals

import os
import os.path
import re
import subprocess
import sys
import time

from .fragment import FragmentFD
from ..compat import (
    compat_setenv,
    compat_str,
)
from ..postprocessor.ffmpeg import FFmpegPostProcessor, EXT_TO_OUT_FORMATS
from ..utils import (
    cli_option,
    cli_valueless_option,
    cli_bool_option,
    _configuration_args,
    encodeFilename,
    encodeArgument,
    handle_youtubedl_headers,
    check_executable,
    is_outdated_version,
    Popen,
    sanitize_open,
)
from ..longname import split_longname


class ExternalFD(FragmentFD):
    SUPPORTED_PROTOCOLS = ('http', 'https', 'ftp', 'ftps')
    can_download_to_stdout = False

    def real_download(self, filename, info_dict):
        self.report_destination(filename)
        tmpfilename = self.temp_name(filename)

        try:
            started = time.time()
            retval = self._call_downloader(tmpfilename, info_dict)
        except KeyboardInterrupt:
            if not info_dict.get('is_live'):
                raise
            # Live stream downloading cancellation should be considered as
            # correct and expected termination thus all postprocessing
            # should take place
            retval = 0
            self.to_screen('[%s] Interrupted by user' % self.get_basename())

        if retval == 0:
            status = {
                'filename': filename,
                'status': 'finished',
                'elapsed': time.time() - started,
            }
            if filename != '-':
                fsize = self.ydl.getsize(encodeFilename(tmpfilename))
                self.to_screen('\r[%s] Downloaded %s bytes' % (self.get_basename(), fsize))
                self.try_rename(tmpfilename, filename)
                status.update({
                    'downloaded_bytes': fsize,
                    'total_bytes': fsize,
                })
            self._hook_progress(status, info_dict)
            return True
        else:
            self.to_stderr('\n')
            self.report_error('%s exited with code %d' % (
                self.get_basename(), retval))
            return False

    @classmethod
    def get_basename(cls):
        return cls.__name__[:-2].lower()

    @property
    def exe(self):
        return self.get_basename()

    @classmethod
    def available(cls, path=None):
        path = check_executable(path or cls.get_basename(), [cls.AVAILABLE_OPT])
        if path:
            cls.exe = path
            return path
        return False

    @classmethod
    def supports(cls, info_dict):
        return (
            (cls.can_download_to_stdout or not info_dict.get('to_stdout'))
            and info_dict['protocol'] in cls.SUPPORTED_PROTOCOLS)

    @classmethod
    def can_download(cls, info_dict, path=None):
        return cls.available(path) and cls.supports(info_dict)

    def _option(self, command_option, param):
        return cli_option(self.params, command_option, param)

    def _bool_option(self, command_option, param, true_value='true', false_value='false', separator=None):
        return cli_bool_option(self.params, command_option, param, true_value, false_value, separator)

    def _valueless_option(self, command_option, param, expected_value=True):
        return cli_valueless_option(self.params, command_option, param, expected_value)

    def _configuration_args(self, keys=None, *args, **kwargs):
        return _configuration_args(
            self.get_basename(), self.params.get('external_downloader_args'), self.get_basename(),
            keys, *args, **kwargs)

    def _call_downloader(self, tmpfilename, info_dict):
        """ Either overwrite this or implement _make_cmd """
        cmd = [encodeArgument(a) for a in self._make_cmd(tmpfilename, info_dict)]

        self._debug_cmd(cmd)

        if 'fragments' not in info_dict:
            p = Popen(cmd, stderr=subprocess.PIPE)
            _, stderr = p.communicate_or_kill()
            if p.returncode != 0:
                self.to_stderr(stderr.decode('utf-8', 'replace'))
            return p.returncode

        fragment_retries = self.params.get('fragment_retries', 0)
        skip_unavailable_fragments = self.params.get('skip_unavailable_fragments', True)

        count = 0
        while count <= fragment_retries:
            p = Popen(cmd, stderr=subprocess.PIPE)
            _, stderr = p.communicate_or_kill()
            if p.returncode == 0:
                break
            # TODO: Decide whether to retry based on error code
            # https://aria2.github.io/manual/en/html/aria2c.html#exit-status
            self.to_stderr(stderr.decode('utf-8', 'replace'))
            count += 1
            if count <= fragment_retries:
                self.to_screen(
                    '[%s] Got error. Retrying fragments (attempt %d of %s)...'
                    % (self.get_basename(), count, self.format_retries(fragment_retries)))
        if count > fragment_retries:
            if not skip_unavailable_fragments:
                self.report_error('Giving up after %s fragment retries' % fragment_retries)
                return -1

        decrypt_fragment = self.decrypter(info_dict)
        dest, _ = sanitize_open(tmpfilename, 'wb')
        for frag_index, fragment in enumerate(info_dict['fragments']):
            fragment_filename = '%s-Frag%d' % (tmpfilename, frag_index)
            try:
                src, _ = self.ydl.sanitize_open(fragment_filename, 'rb')
            except IOError as err:
                if skip_unavailable_fragments and frag_index > 1:
                    self.report_skip_fragment(frag_index, err)
                    continue
                self.report_error(f'Unable to open fragment {frag_index}; {err}')
                return -1
            dest.write(decrypt_fragment(fragment, src.read()))
            src.close()
            if not self.params.get('keep_fragments', False):
                self.ydl.remove(encodeFilename(fragment_filename))
        dest.close()
        self.ydl.remove(encodeFilename('%s.frag.urls' % tmpfilename))
        return 0


class CurlFD(ExternalFD):
    AVAILABLE_OPT = '-V'

    def _make_cmd(self, tmpfilename, info_dict):
        cmd = [self.exe, '--location', '-o', tmpfilename]
        if info_dict.get('http_headers') is not None:
            for key, val in info_dict['http_headers'].items():
                cmd += ['--header', '%s: %s' % (key, val)]

        cmd += self._bool_option('--continue-at', 'continuedl', '-', '0')
        cmd += self._valueless_option('--silent', 'noprogress')
        cmd += self._valueless_option('--verbose', 'verbose')
        cmd += self._option('--limit-rate', 'ratelimit')
        retry = self._option('--retry', 'retries')
        if len(retry) == 2:
            if retry[1] in ('inf', 'infinite'):
                retry[1] = '2147483647'
            cmd += retry
        cmd += self._option('--max-filesize', 'max_filesize')
        cmd += self._option('--interface', 'source_address')
        cmd += self._option('--proxy', 'proxy')
        cmd += self._valueless_option('--insecure', 'nocheckcertificate')
        cmd += self._configuration_args()
        cmd += ['--', info_dict['url']]
        return cmd

    def _call_downloader(self, tmpfilename, info_dict):
        cmd = [encodeArgument(a) for a in self._make_cmd(tmpfilename, info_dict)]

        self._debug_cmd(cmd)

        # curl writes the progress to stderr so don't capture it.
        p = Popen(cmd)
        p.communicate_or_kill()
        return p.returncode


class AxelFD(ExternalFD):
    AVAILABLE_OPT = '-V'

    def _make_cmd(self, tmpfilename, info_dict):
        cmd = [self.exe, '-o', tmpfilename]
        if info_dict.get('http_headers') is not None:
            for key, val in info_dict['http_headers'].items():
                cmd += ['-H', '%s: %s' % (key, val)]
        cmd += self._configuration_args()
        cmd += ['--', info_dict['url']]
        return cmd


class WgetFD(ExternalFD):
    AVAILABLE_OPT = '--version'

    def _make_cmd(self, tmpfilename, info_dict):
        cmd = [self.exe, '-O', tmpfilename, '-nv', '--no-cookies']
        if info_dict.get('http_headers') is not None:
            for key, val in info_dict['http_headers'].items():
                cmd += ['--header', '%s: %s' % (key, val)]
        cmd += self._option('--limit-rate', 'ratelimit')
        retry = self._option('--tries', 'retries')
        if len(retry) == 2:
            if retry[1] in ('inf', 'infinite'):
                retry[1] = '0'
            cmd += retry
        cmd += self._option('--bind-address', 'source_address')
        cmd += self._option('--proxy', 'proxy')
        cmd += self._valueless_option('--no-check-certificate', 'nocheckcertificate')
        cmd += self._configuration_args()
        cmd += ['--', info_dict['url']]
        return cmd


class Aria2cFD(ExternalFD):
    AVAILABLE_OPT = '-v'
    SUPPORTED_PROTOCOLS = ('http', 'https', 'ftp', 'ftps', 'dash_frag_urls', 'm3u8_frag_urls')

    @staticmethod
    def supports_manifest(manifest):
        UNSUPPORTED_FEATURES = [
            r'#EXT-X-BYTERANGE',  # playlists composed of byte ranges of media files [1]
            # 1. https://tools.ietf.org/html/draft-pantos-http-live-streaming-17#section-4.3.2.2
        ]
        check_results = (not re.search(feature, manifest) for feature in UNSUPPORTED_FEATURES)
        return all(check_results)

    def _make_cmd(self, tmpfilename, info_dict):
        cmd = [self.exe, '-c',
               '--console-log-level=warn', '--summary-interval=0', '--download-result=hide',
               '--file-allocation=none', '-x16', '-j16', '-s16']
        if 'fragments' in info_dict:
            cmd += ['--allow-overwrite=true', '--allow-piece-length-change=true']
        else:
            cmd += ['--min-split-size', '1M']

        if info_dict.get('http_headers') is not None:
            for key, val in info_dict['http_headers'].items():
                cmd += ['--header', '%s: %s' % (key, val)]
        cmd += self._option('--max-overall-download-limit', 'ratelimit')
        cmd += self._option('--interface', 'source_address')
        cmd += self._option('--all-proxy', 'proxy')
        cmd += self._bool_option('--check-certificate', 'nocheckcertificate', 'false', 'true', '=')
        cmd += self._bool_option('--remote-time', 'updatetime', 'true', 'false', '=')
        cmd += self._configuration_args()

        # aria2c strips out spaces from the beginning/end of filenames and paths.
        # We work around this issue by adding a "./" to the beginning of the
        # filename and relative path, and adding a "/" at the end of the path.
        # See: https://github.com/yt-dlp/yt-dlp/issues/276
        # https://github.com/ytdl-org/youtube-dl/issues/20312
        # https://github.com/aria2/aria2/issues/1373
        dn = self.ydl.dirname(tmpfilename)
        if dn:
            if not self.ydl.isabs(dn):
                dn = '.%s%s' % (os.path.sep, dn)
            cmd += ['--dir', dn + os.path.sep]
        if 'fragments' not in info_dict:
            cmd += ['--out', '.%s%s' % (os.path.sep, self.ydl.basename(tmpfilename))]
        cmd += ['--auto-file-renaming=false']

        if 'fragments' in info_dict:
            cmd += ['--file-allocation=none', '--uri-selector=inorder']
            url_list_file = '%s.frag.urls' % tmpfilename
            url_list = []
            for frag_index, fragment in enumerate(info_dict['fragments']):
                fragment_filename = '%s-Frag%d' % (self.ydl.basename(tmpfilename), frag_index)
                url_list.append('%s\n\tout=%s' % (fragment['url'], fragment_filename))
            stream, _ = sanitize_open(url_list_file, 'wb')
            stream.write('\n'.join(url_list).encode('utf-8'))
            stream.close()
            cmd += ['-i', url_list_file]
        else:
            cmd += ['--', info_dict['url']]
        return cmd


class HttpieFD(ExternalFD):
    AVAILABLE_OPT = '--version'

    @classmethod
    def available(cls, path=None):
        return ExternalFD.available(cls, path or 'http')

    def _make_cmd(self, tmpfilename, info_dict):
        cmd = ['http', '--download', '--output', tmpfilename, info_dict['url']]

        if info_dict.get('http_headers') is not None:
            for key, val in info_dict['http_headers'].items():
                cmd += ['%s:%s' % (key, val)]
        return cmd


class FFmpegFD(ExternalFD):
    SUPPORTED_PROTOCOLS = ('http', 'https', 'ftp', 'ftps', 'm3u8', 'm3u8_native', 'rtsp', 'rtmp', 'rtmp_ffmpeg', 'mms', 'http_dash_segments')
    can_download_to_stdout = True

    @classmethod
    def available(cls, path=None):
        # TODO: Fix path for ffmpeg
        # Fixme: This may be wrong when --ffmpeg-location is used
        return FFmpegPostProcessor().available

    @classmethod
    def supports(cls, info_dict):
        return all(proto in cls.SUPPORTED_PROTOCOLS for proto in info_dict['protocol'].split('+'))

    def on_process_started(self, proc, stdin):
        """ Override this in subclasses  """
        pass

    @classmethod
    def can_merge_formats(cls, info_dict, params):
        return (
            info_dict.get('requested_formats')
            and info_dict.get('protocol')
            and not params.get('allow_unplayable_formats')
            and 'no-direct-merge' not in params.get('compat_opts', [])
            and cls.can_download(info_dict))

    def _call_downloader(self, tmpfilename, info_dict):
        urls = [f['url'] for f in info_dict.get('requested_formats', [])] or [info_dict['url']]
        ffpp = FFmpegPostProcessor(downloader=self)
        if not ffpp.available:
            self.report_error('m3u8 download detected but ffmpeg could not be found. Please install')
            return False
        ffpp.check_version()

        if self.ydl.params.get('escape_long_names', False):
            tmpfilename = split_longname(tmpfilename)

        args = [ffpp.executable, '-y']

        for log_level in ('quiet', 'verbose'):
            if self.params.get(log_level, False):
                args += ['-loglevel', log_level]
                break
        if not self.params.get('verbose'):
            args += ['-hide_banner']

        args += info_dict.get('_ffmpeg_args', [])

        # This option exists only for compatibility. Extractors should use `_ffmpeg_args` instead
        seekable = info_dict.get('_seekable')
        if seekable is not None:
            # setting -seekable prevents ffmpeg from guessing if the server
            # supports seeking(by adding the header `Range: bytes=0-`), which
            # can cause problems in some cases
            # https://github.com/ytdl-org/youtube-dl/issues/11800#issuecomment-275037127
            # http://trac.ffmpeg.org/ticket/6125#comment:10
            args += ['-seekable', '1' if seekable else '0']

        start_time = info_dict.get('start_time') or 0
        if start_time:
            args += ['-ss', compat_str(start_time)]
        end_time = info_dict.get('end_time')
        if end_time:
            args += ['-t', compat_str(end_time - start_time)]

        if info_dict.get('http_headers') is not None and re.match(r'^https?://', urls[0]):
            # Trailing \r\n after each HTTP header is important to prevent warning from ffmpeg/avconv:
            # [http @ 00000000003d2fa0] No trailing CRLF found in HTTP header.
            headers = handle_youtubedl_headers(info_dict['http_headers'])
            args += [
                '-headers',
                ''.join('%s: %s\r\n' % (key, val) for key, val in headers.items())]

        env = None
        proxy = self.params.get('proxy')
        if proxy:
            if not re.match(r'^[\da-zA-Z]+://', proxy):
                proxy = 'http://%s' % proxy

            if proxy.startswith('socks'):
                self.report_warning(
                    '%s does not support SOCKS proxies. Downloading is likely to fail. '
                    'Consider adding --hls-prefer-native to your command.' % self.get_basename())

            # Since December 2015 ffmpeg supports -http_proxy option (see
            # http://git.videolan.org/?p=ffmpeg.git;a=commit;h=b4eb1f29ebddd60c41a2eb39f5af701e38e0d3fd)
            # We could switch to the following code if we are able to detect version properly
            # args += ['-http_proxy', proxy]
            env = os.environ.copy()
            compat_setenv('HTTP_PROXY', proxy, env=env)
            compat_setenv('http_proxy', proxy, env=env)

        protocol = info_dict.get('protocol')

        if protocol == 'ffmpeg':
            self.report_warning('Calling this downloader with "ffmpeg" is deprecated. Please fix code.')

        if protocol == 'rtmp':
            player_url = info_dict.get('player_url')
            page_url = info_dict.get('page_url')
            app = info_dict.get('app')
            play_path = info_dict.get('play_path')
            tc_url = info_dict.get('tc_url')
            flash_version = info_dict.get('flash_version')
            live = info_dict.get('rtmp_live', False)
            conn = info_dict.get('rtmp_conn')
            if player_url is not None:
                args += ['-rtmp_swfverify', player_url]
            if page_url is not None:
                args += ['-rtmp_pageurl', page_url]
            if app is not None:
                args += ['-rtmp_app', app]
            if play_path is not None:
                args += ['-rtmp_playpath', play_path]
            if tc_url is not None:
                args += ['-rtmp_tcurl', tc_url]
            if flash_version is not None:
                args += ['-rtmp_flashver', flash_version]
            if live:
                args += ['-rtmp_live', 'live']
            if isinstance(conn, list):
                for entry in conn:
                    args += ['-rtmp_conn', entry]
            elif isinstance(conn, compat_str):
                args += ['-rtmp_conn', conn]

        for i, url in enumerate(urls):
            args += self._configuration_args((f'_i{i + 1}', '_i')) + ['-i', url]

        args += ['-c', 'copy']
        if info_dict.get('requested_formats') or protocol == 'http_dash_segments':
            for (i, fmt) in enumerate(info_dict.get('requested_formats') or [info_dict]):
                stream_number = fmt.get('manifest_stream_number', 0)
                a_or_v = 'a' if fmt.get('acodec') != 'none' else 'v'
                args.extend(['-map', f'{i}:{a_or_v}:{stream_number}'])

        if self.params.get('test', False):
            args += ['-fs', compat_str(self._TEST_FILE_SIZE)]

        ext = info_dict['ext']
        if protocol in ('m3u8', 'm3u8_native'):
            use_mpegts = (tmpfilename == '-') or self.params.get('hls_use_mpegts')
            if use_mpegts is None:
                use_mpegts = info_dict.get('is_live')
            if use_mpegts:
                args += ['-f', 'mpegts']
            else:
                args += ['-f', 'mp4']
                if (ffpp.basename == 'ffmpeg' and is_outdated_version(ffpp._versions['ffmpeg'], '3.2', False)) and (not info_dict.get('acodec') or info_dict['acodec'].split('.')[0] in ('aac', 'mp4a')):
                    args += ['-bsf:a', 'aac_adtstoasc']
        elif protocol == 'rtmp':
            args += ['-f', 'flv']
        elif ext == 'mp4' and tmpfilename == '-':
            args += ['-f', 'mpegts']
        else:
            args += ['-f', EXT_TO_OUT_FORMATS.get(ext, ext)]

        args += self._configuration_args(('_o1', '_o', ''))

        args = [encodeArgument(opt) for opt in args]
        args.append(encodeFilename(ffpp._ffmpeg_filename_argument(tmpfilename), True))
        self._debug_cmd(args)

        proc = Popen(args, stdin=subprocess.PIPE, env=env)
        if url in ('-', 'pipe:'):
            self.on_process_started(proc, proc.stdin)
        try:
            retval = proc.wait()
        except BaseException as e:
            # subprocces.run would send the SIGKILL signal to ffmpeg and the
            # mp4 file couldn't be played, but if we ask ffmpeg to quit it
            # produces a file that is playable (this is mostly useful for live
            # streams). Note that Windows is not affected and produces playable
            # files (see https://github.com/ytdl-org/youtube-dl/issues/8300).
<<<<<<< HEAD
            if isinstance(e, KeyboardInterrupt) and sys.platform != 'win32':
                if url in ('-', 'pipe:'):
                    proc.kill()
                    proc.wait()
                else:
                    process_communicate_or_kill(proc, b'q')
                return 0
=======
            if isinstance(e, KeyboardInterrupt) and sys.platform != 'win32' and url not in ('-', 'pipe:'):
                proc.communicate_or_kill(b'q')
>>>>>>> d3c93ec2
            else:
                proc.kill()
                proc.wait()
                raise
        return retval


class AVconvFD(FFmpegFD):
    pass


_BY_NAME = dict(
    (klass.get_basename(), klass)
    for name, klass in globals().items()
    if name.endswith('FD') and name not in ('ExternalFD', 'FragmentFD')
)


def list_external_downloaders():
    return sorted(_BY_NAME.keys())


def get_external_downloader(external_downloader):
    """ Given the name of the executable, see whether we support the given
        downloader . """
    # Drop .exe extension on Windows
    bn = os.path.splitext(os.path.basename(external_downloader))[0]
    return _BY_NAME.get(bn)<|MERGE_RESOLUTION|>--- conflicted
+++ resolved
@@ -493,18 +493,8 @@
             # produces a file that is playable (this is mostly useful for live
             # streams). Note that Windows is not affected and produces playable
             # files (see https://github.com/ytdl-org/youtube-dl/issues/8300).
-<<<<<<< HEAD
-            if isinstance(e, KeyboardInterrupt) and sys.platform != 'win32':
-                if url in ('-', 'pipe:'):
-                    proc.kill()
-                    proc.wait()
-                else:
-                    process_communicate_or_kill(proc, b'q')
-                return 0
-=======
             if isinstance(e, KeyboardInterrupt) and sys.platform != 'win32' and url not in ('-', 'pipe:'):
                 proc.communicate_or_kill(b'q')
->>>>>>> d3c93ec2
             else:
                 proc.kill()
                 proc.wait()
