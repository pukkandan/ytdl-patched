--- conflicted
+++ resolved
@@ -26,11 +26,8 @@
     handle_youtubedl_headers,
     check_executable,
     Popen,
-<<<<<<< HEAD
+    remove_end,
     variadic,
-=======
-    remove_end,
->>>>>>> 88f23a18
 )
 from ..longname import split_longname
 
