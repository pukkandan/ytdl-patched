from __future__ import unicode_literals

import os
import os.path
import re
import subprocess
import sys
import time
import signal

from .fragment import FragmentFD
from ..compat import (
    compat_setenv,
    compat_str,
)
from ..postprocessor.ffmpeg import FFmpegPostProcessor, EXT_TO_OUT_FORMATS
from ..postprocessor._attachments import RunsFFmpeg
from ..utils import (
    cli_option,
    cli_valueless_option,
    cli_bool_option,
    _configuration_args,
    encodeFilename,
    encodeArgument,
    handle_youtubedl_headers,
    check_executable,
    Popen,
)
from ..longname import split_longname


class ExternalFD(FragmentFD):
    SUPPORTED_PROTOCOLS = ('http', 'https', 'ftp', 'ftps')
    can_download_to_stdout = False

    def real_download(self, filename, info_dict):
        self.report_destination(filename)
        tmpfilename = self.temp_name(filename)

        try:
            started = time.time()
            retval = self._call_downloader(tmpfilename, info_dict)
        except KeyboardInterrupt:
            if not info_dict.get('is_live'):
                raise
            # Live stream downloading cancellation should be considered as
            # correct and expected termination thus all postprocessing
            # should take place
            retval = 0
            self.to_screen('[%s] Interrupted by user' % self.get_basename())

        if retval == 0:
            status = {
                'filename': filename,
                'status': 'finished',
                'elapsed': time.time() - started,
            }
            if filename != '-':
                fsize = self.ydl.getsize(encodeFilename(tmpfilename))
                self.to_screen('\r[%s] Downloaded %s bytes' % (self.get_basename(), fsize))
                self.try_rename(tmpfilename, filename)
                status.update({
                    'downloaded_bytes': fsize,
                    'total_bytes': fsize,
                })
            self._hook_progress(status, info_dict)
            return True
        else:
            self.to_stderr('\n')
            self.report_error('%s exited with code %d' % (
                self.get_basename(), retval))
            return False

    @classmethod
    def get_basename(cls):
        return cls.__name__[:-2].lower()

    @property
    def exe(self):
        return self.get_basename()

    @classmethod
    def available(cls, path=None):
        path = check_executable(path or cls.get_basename(), [cls.AVAILABLE_OPT])
        if path:
            cls.exe = path
            return path
        return False

    @classmethod
    def supports(cls, info_dict):
        return (
            (cls.can_download_to_stdout or not info_dict.get('to_stdout'))
            and info_dict['protocol'] in cls.SUPPORTED_PROTOCOLS)

    @classmethod
    def can_download(cls, info_dict, path=None):
        return cls.available(path) and cls.supports(info_dict)

    def _option(self, command_option, param):
        return cli_option(self.params, command_option, param)

    def _bool_option(self, command_option, param, true_value='true', false_value='false', separator=None):
        return cli_bool_option(self.params, command_option, param, true_value, false_value, separator)

    def _valueless_option(self, command_option, param, expected_value=True):
        return cli_valueless_option(self.params, command_option, param, expected_value)

    def _configuration_args(self, keys=None, *args, **kwargs):
        return _configuration_args(
            self.get_basename(), self.params.get('external_downloader_args'), self.get_basename(),
            keys, *args, **kwargs)

    def _call_downloader(self, tmpfilename, info_dict):
        """ Either overwrite this or implement _make_cmd """
        cmd = [encodeArgument(a) for a in self._make_cmd(tmpfilename, info_dict)]

        self._debug_cmd(cmd)

        if 'fragments' not in info_dict:
            p = Popen(cmd, stderr=subprocess.PIPE)
            _, stderr = p.communicate_or_kill()
            if p.returncode != 0:
                self.to_stderr(stderr.decode('utf-8', 'replace'))
            return p.returncode

        fragment_retries = self.params.get('fragment_retries', 0)
        skip_unavailable_fragments = self.params.get('skip_unavailable_fragments', True)

        count = 0
        while count <= fragment_retries:
            p = Popen(cmd, stderr=subprocess.PIPE)
            _, stderr = p.communicate_or_kill()
            if p.returncode == 0:
                break
            # TODO: Decide whether to retry based on error code
            # https://aria2.github.io/manual/en/html/aria2c.html#exit-status
            self.to_stderr(stderr.decode('utf-8', 'replace'))
            count += 1
            if count <= fragment_retries:
                self.to_screen(
                    '[%s] Got error. Retrying fragments (attempt %d of %s)...'
                    % (self.get_basename(), count, self.format_retries(fragment_retries)))
        if count > fragment_retries:
            if not skip_unavailable_fragments:
                self.report_error('Giving up after %s fragment retries' % fragment_retries)
                return -1

        decrypt_fragment = self.decrypter(info_dict)
        dest, _ = self.sanitize_open(tmpfilename, 'wb')
        for frag_index, fragment in enumerate(info_dict['fragments']):
            fragment_filename = '%s-Frag%d' % (tmpfilename, frag_index)
            try:
<<<<<<< HEAD
                src, _ = self.ydl.sanitize_open(fragment_filename, 'rb')
=======
                src, _ = self.sanitize_open(fragment_filename, 'rb')
>>>>>>> b28bac93
            except IOError as err:
                if skip_unavailable_fragments and frag_index > 1:
                    self.report_skip_fragment(frag_index, err)
                    continue
                self.report_error(f'Unable to open fragment {frag_index}; {err}')
                return -1
            dest.write(decrypt_fragment(fragment, src.read()))
            src.close()
            if not self.params.get('keep_fragments', False):
                self.ydl.remove(encodeFilename(fragment_filename))
        dest.close()
        self.ydl.remove(encodeFilename('%s.frag.urls' % tmpfilename))
        return 0


class CurlFD(ExternalFD):
    AVAILABLE_OPT = '-V'

    def _make_cmd(self, tmpfilename, info_dict):
        cmd = [self.exe, '--location', '-o', tmpfilename]
        if info_dict.get('http_headers') is not None:
            for key, val in info_dict['http_headers'].items():
                cmd += ['--header', '%s: %s' % (key, val)]

        cmd += self._bool_option('--continue-at', 'continuedl', '-', '0')
        cmd += self._valueless_option('--silent', 'noprogress')
        cmd += self._valueless_option('--verbose', 'verbose')
        cmd += self._option('--limit-rate', 'ratelimit')
        retry = self._option('--retry', 'retries')
        if len(retry) == 2:
            if retry[1] in ('inf', 'infinite'):
                retry[1] = '2147483647'
            cmd += retry
        cmd += self._option('--max-filesize', 'max_filesize')
        cmd += self._option('--interface', 'source_address')
        cmd += self._option('--proxy', 'proxy')
        cmd += self._valueless_option('--insecure', 'nocheckcertificate')
        cmd += self._configuration_args()
        cmd += ['--', info_dict['url']]
        return cmd

    def _call_downloader(self, tmpfilename, info_dict):
        cmd = [encodeArgument(a) for a in self._make_cmd(tmpfilename, info_dict)]

        self._debug_cmd(cmd)

        # curl writes the progress to stderr so don't capture it.
        p = Popen(cmd)
        p.communicate_or_kill()
        return p.returncode


class AxelFD(ExternalFD):
    AVAILABLE_OPT = '-V'

    def _make_cmd(self, tmpfilename, info_dict):
        cmd = [self.exe, '-o', tmpfilename]
        if info_dict.get('http_headers') is not None:
            for key, val in info_dict['http_headers'].items():
                cmd += ['-H', '%s: %s' % (key, val)]
        cmd += self._configuration_args()
        cmd += ['--', info_dict['url']]
        return cmd


class WgetFD(ExternalFD):
    AVAILABLE_OPT = '--version'

    def _make_cmd(self, tmpfilename, info_dict):
        cmd = [self.exe, '-O', tmpfilename, '-nv', '--no-cookies']
        if info_dict.get('http_headers') is not None:
            for key, val in info_dict['http_headers'].items():
                cmd += ['--header', '%s: %s' % (key, val)]
        cmd += self._option('--limit-rate', 'ratelimit')
        retry = self._option('--tries', 'retries')
        if len(retry) == 2:
            if retry[1] in ('inf', 'infinite'):
                retry[1] = '0'
            cmd += retry
        cmd += self._option('--bind-address', 'source_address')
        cmd += self._option('--proxy', 'proxy')
        cmd += self._valueless_option('--no-check-certificate', 'nocheckcertificate')
        cmd += self._configuration_args()
        cmd += ['--', info_dict['url']]
        return cmd


class Aria2cFD(ExternalFD):
    AVAILABLE_OPT = '-v'
    SUPPORTED_PROTOCOLS = ('http', 'https', 'ftp', 'ftps', 'dash_frag_urls', 'm3u8_frag_urls')

    @staticmethod
    def supports_manifest(manifest):
        UNSUPPORTED_FEATURES = [
            r'#EXT-X-BYTERANGE',  # playlists composed of byte ranges of media files [1]
            # 1. https://tools.ietf.org/html/draft-pantos-http-live-streaming-17#section-4.3.2.2
        ]
        check_results = (not re.search(feature, manifest) for feature in UNSUPPORTED_FEATURES)
        return all(check_results)

    def _make_cmd(self, tmpfilename, info_dict):
        cmd = [self.exe, '-c',
               '--console-log-level=warn', '--summary-interval=0', '--download-result=hide',
               '--file-allocation=none', '-x16', '-j16', '-s16']
        if 'fragments' in info_dict:
            cmd += ['--allow-overwrite=true', '--allow-piece-length-change=true']
        else:
            cmd += ['--min-split-size', '1M']

        if info_dict.get('http_headers') is not None:
            for key, val in info_dict['http_headers'].items():
                cmd += ['--header', '%s: %s' % (key, val)]
        cmd += self._option('--max-overall-download-limit', 'ratelimit')
        cmd += self._option('--interface', 'source_address')
        cmd += self._option('--all-proxy', 'proxy')
        cmd += self._bool_option('--check-certificate', 'nocheckcertificate', 'false', 'true', '=')
        cmd += self._bool_option('--remote-time', 'updatetime', 'true', 'false', '=')
        cmd += self._configuration_args()

        # aria2c strips out spaces from the beginning/end of filenames and paths.
        # We work around this issue by adding a "./" to the beginning of the
        # filename and relative path, and adding a "/" at the end of the path.
        # See: https://github.com/yt-dlp/yt-dlp/issues/276
        # https://github.com/ytdl-org/youtube-dl/issues/20312
        # https://github.com/aria2/aria2/issues/1373
        dn = self.ydl.dirname(tmpfilename)
        if dn:
            if not self.ydl.isabs(dn):
                dn = '.%s%s' % (os.path.sep, dn)
            cmd += ['--dir', dn + os.path.sep]
        if 'fragments' not in info_dict:
            cmd += ['--out', '.%s%s' % (os.path.sep, self.ydl.basename(tmpfilename))]
        cmd += ['--auto-file-renaming=false']

        if 'fragments' in info_dict:
            cmd += ['--file-allocation=none', '--uri-selector=inorder']
            url_list_file = '%s.frag.urls' % tmpfilename
            url_list = []
            for frag_index, fragment in enumerate(info_dict['fragments']):
                fragment_filename = '%s-Frag%d' % (self.ydl.basename(tmpfilename), frag_index)
                url_list.append('%s\n\tout=%s' % (fragment['url'], fragment_filename))
            stream, _ = self.sanitize_open(url_list_file, 'wb')
            stream.write('\n'.join(url_list).encode('utf-8'))
            stream.close()
            cmd += ['-i', url_list_file]
        else:
            cmd += ['--', info_dict['url']]
        return cmd


class HttpieFD(ExternalFD):
    AVAILABLE_OPT = '--version'

    @classmethod
    def available(cls, path=None):
        return ExternalFD.available(cls, path or 'http')

    def _make_cmd(self, tmpfilename, info_dict):
        cmd = ['http', '--download', '--output', tmpfilename, info_dict['url']]

        if info_dict.get('http_headers') is not None:
            for key, val in info_dict['http_headers'].items():
                cmd += ['%s:%s' % (key, val)]
        return cmd


class FFmpegFD(ExternalFD, RunsFFmpeg):
    SUPPORTED_PROTOCOLS = ('http', 'https', 'ftp', 'ftps', 'm3u8', 'm3u8_native', 'rtsp', 'rtmp', 'rtmp_ffmpeg', 'mms', 'http_dash_segments')
    can_download_to_stdout = True

    @classmethod
    def available(cls, path=None):
        # TODO: Fix path for ffmpeg
        # Fixme: This may be wrong when --ffmpeg-location is used
        return FFmpegPostProcessor().available

    @classmethod
    def supports(cls, info_dict):
        return all(proto in cls.SUPPORTED_PROTOCOLS for proto in info_dict['protocol'].split('+'))

    def on_process_started(self, proc, stdin):
        """ Override this in subclasses  """
        pass

    @classmethod
    def can_merge_formats(cls, info_dict, params):
        return (
            info_dict.get('requested_formats')
            and info_dict.get('protocol')
            and not params.get('allow_unplayable_formats')
            and 'no-direct-merge' not in params.get('compat_opts', [])
            and cls.can_download(info_dict))

    def _call_downloader(self, tmpfilename, info_dict):
        urls = [f['url'] for f in info_dict.get('requested_formats', [])] or [info_dict['url']]
        ffpp = FFmpegPostProcessor(downloader=self)
        if not ffpp.available:
            self.report_error('m3u8 download detected but ffmpeg could not be found. Please install')
            return False
        ffpp.check_version()

        if self.ydl.params.get('escape_long_names', False):
            tmpfilename = split_longname(tmpfilename)

        args = [ffpp.executable, '-y']

        for log_level in ('quiet', 'verbose'):
            if self.params.get(log_level, False):
                args += ['-loglevel', log_level]
                break
        verbose = self.params.get('verbose')
        if not verbose:
            args += ['-hide_banner']

        live = info_dict.get('live') or info_dict.get('is_live')

        args += info_dict.get('_ffmpeg_args', [])

        # This option exists only for compatibility. Extractors should use `_ffmpeg_args` instead
        seekable = info_dict.get('_seekable')
        if seekable is not None:
            # setting -seekable prevents ffmpeg from guessing if the server
            # supports seeking(by adding the header `Range: bytes=0-`), which
            # can cause problems in some cases
            # https://github.com/ytdl-org/youtube-dl/issues/11800#issuecomment-275037127
            # http://trac.ffmpeg.org/ticket/6125#comment:10
            args += ['-seekable', '1' if seekable else '0']

        start_time = info_dict.get('start_time') or 0
        if start_time:
            args += ['-ss', compat_str(start_time)]
        end_time = info_dict.get('end_time')
        if end_time:
            args += ['-t', compat_str(end_time - start_time)]

        if info_dict.get('http_headers') is not None and re.match(r'^https?://', urls[0]):
            # Trailing \r\n after each HTTP header is important to prevent warning from ffmpeg/avconv:
            # [http @ 00000000003d2fa0] No trailing CRLF found in HTTP header.
            headers = handle_youtubedl_headers(info_dict['http_headers'])
            args += [
                '-headers',
                ''.join('%s: %s\r\n' % (key, val) for key, val in headers.items())]

        env = None
        proxy = self.params.get('proxy')
        if proxy:
            if not re.match(r'^[\da-zA-Z]+://', proxy):
                proxy = 'http://%s' % proxy

            if proxy.startswith('socks'):
                self.report_warning(
                    '%s does not support SOCKS proxies. Downloading is likely to fail. '
                    'Consider adding --hls-prefer-native to your command.' % self.get_basename())

            # Since December 2015 ffmpeg supports -http_proxy option (see
            # http://git.videolan.org/?p=ffmpeg.git;a=commit;h=b4eb1f29ebddd60c41a2eb39f5af701e38e0d3fd)
            # We could switch to the following code if we are able to detect version properly
            # args += ['-http_proxy', proxy]
            env = os.environ.copy()
            compat_setenv('HTTP_PROXY', proxy, env=env)
            compat_setenv('http_proxy', proxy, env=env)

        protocol = info_dict.get('protocol')

        if protocol == 'ffmpeg':
            self.report_warning('Calling this downloader with "ffmpeg" is deprecated. Please fix code.')

        if protocol == 'rtmp':
            player_url = info_dict.get('player_url')
            page_url = info_dict.get('page_url')
            app = info_dict.get('app')
            play_path = info_dict.get('play_path')
            tc_url = info_dict.get('tc_url')
            flash_version = info_dict.get('flash_version')
            live = info_dict.get('rtmp_live', False)
            conn = info_dict.get('rtmp_conn')
            if player_url is not None:
                args += ['-rtmp_swfverify', player_url]
            if page_url is not None:
                args += ['-rtmp_pageurl', page_url]
            if app is not None:
                args += ['-rtmp_app', app]
            if play_path is not None:
                args += ['-rtmp_playpath', play_path]
            if tc_url is not None:
                args += ['-rtmp_tcurl', tc_url]
            if flash_version is not None:
                args += ['-rtmp_flashver', flash_version]
            if live:
                args += ['-rtmp_live', 'live']
            if isinstance(conn, list):
                for entry in conn:
                    args += ['-rtmp_conn', entry]
            elif isinstance(conn, compat_str):
                args += ['-rtmp_conn', conn]

        for i, url in enumerate(urls):
            args += self._configuration_args((f'_i{i + 1}', '_i')) + ['-i', url]

        args += ['-c', 'copy']
        if info_dict.get('requested_formats') or protocol == 'http_dash_segments':
            for (i, fmt) in enumerate(info_dict.get('requested_formats') or [info_dict]):
                stream_number = fmt.get('manifest_stream_number', 0)
                args.extend(['-map', f'{i}:{stream_number}'])

        if self.params.get('test', False):
            args += ['-fs', compat_str(self._TEST_FILE_SIZE)]

        ext = info_dict['ext']
        if protocol in ('m3u8', 'm3u8_native'):
            use_mpegts = (tmpfilename == '-') or self.params.get('hls_use_mpegts')
            if use_mpegts is None:
                use_mpegts = info_dict.get('is_live')
            if use_mpegts:
                args += ['-f', 'mpegts']
            else:
                args += ['-f', 'mp4']
                if (ffpp.basename == 'ffmpeg' and ffpp._features.get('needs_adtstoasc')) and (not info_dict.get('acodec') or info_dict['acodec'].split('.')[0] in ('aac', 'mp4a')):
                    args += ['-bsf:a', 'aac_adtstoasc']
        elif protocol == 'rtmp':
            args += ['-f', 'flv']
        elif ext == 'mp4' and tmpfilename == '-':
            args += ['-f', 'mpegts']
        else:
            args += ['-f', EXT_TO_OUT_FORMATS.get(ext, ext)]

        args += self._configuration_args(('_o1', '_o', ''))

        use_native_progress = (
            self.params.get('enable_ffmpeg_native_progress')
            and not verbose
            and not live
            and url not in ('-', 'pipe:'))

        args = [encodeArgument(opt) for opt in args]
        args.append(encodeFilename(ffpp._ffmpeg_filename_argument(tmpfilename), True))
        if use_native_progress:
            args.extend(['-progress', 'pipe:1'])
        self._debug_cmd(args)

        if use_native_progress:
            proc = Popen(
                args, env=env, universal_newlines=True,
                stdin=subprocess.PIPE, stdout=subprocess.PIPE, stderr=subprocess.PIPE)
        else:
            proc = Popen(args, stdin=subprocess.PIPE, env=env)

        if url in ('-', 'pipe:'):
            self.on_process_started(proc, proc.stdin)
        try:
            retval = -1
            if use_native_progress:
                try:
                    retval = self.read_ffmpeg_status(info_dict, proc, False)
                except KeyboardInterrupt:
                    # forward SIGINT and get return value
                    proc.send_signal(signal.SIGINT.value)
                    retval = proc.wait()
                    raise
            else:
                retval = proc.wait()
        except BaseException as e:
            # subprocces.run would send the SIGKILL signal to ffmpeg and the
            # mp4 file couldn't be played, but if we ask ffmpeg to quit it
            # produces a file that is playable (this is mostly useful for live
            # streams). Note that Windows is not affected and produces playable
            # files (see https://github.com/ytdl-org/youtube-dl/issues/8300).
            if isinstance(e, KeyboardInterrupt) and sys.platform != 'win32' and url not in ('-', 'pipe:'):
                proc.communicate_or_kill(b'q')
            else:
                proc.kill()
                proc.wait()
                raise
        return retval


class AVconvFD(FFmpegFD):
    pass


_BY_NAME = dict(
    (klass.get_basename(), klass)
    for name, klass in globals().items()
    if name.endswith('FD') and name not in ('ExternalFD', 'FragmentFD')
)


def list_external_downloaders():
    return sorted(_BY_NAME.keys())


def get_external_downloader(external_downloader):
    """ Given the name of the executable, see whether we support the given
        downloader . """
    # Drop .exe extension on Windows
    bn = os.path.splitext(os.path.basename(external_downloader))[0]
    return _BY_NAME.get(bn)<|MERGE_RESOLUTION|>--- conflicted
+++ resolved
@@ -151,11 +151,7 @@
         for frag_index, fragment in enumerate(info_dict['fragments']):
             fragment_filename = '%s-Frag%d' % (tmpfilename, frag_index)
             try:
-<<<<<<< HEAD
-                src, _ = self.ydl.sanitize_open(fragment_filename, 'rb')
-=======
                 src, _ = self.sanitize_open(fragment_filename, 'rb')
->>>>>>> b28bac93
             except IOError as err:
                 if skip_unavailable_fragments and frag_index > 1:
                     self.report_skip_fragment(frag_index, err)
