from __future__ import unicode_literals

import ssl
import time
import random

from .common import FileDownloader
from ..compat import (
    compat_urllib_error,
    compat_http_client
)
from ..utils import (
    ContentTooShortError,
    UnrecoverableHttpError,
    encodeFilename,
    int_or_none,
    parse_http_range,
    sanitized_Request,
    ThrottledDownload,
    try_call,
    write_xattr,
    XAttrMetadataError,
    XAttrUnavailableError,
)

RESPONSE_READ_EXCEPTIONS = (TimeoutError, ConnectionError, ssl.SSLError, compat_http_client.HTTPException)


class HttpFD(FileDownloader):
    def real_download(self, filename, info_dict):
        url = info_dict['url']
        request_data = info_dict.get('request_data', None)
        bad_status_code = info_dict.get('unrecoverable_http_error') or tuple()

        class DownloadContext(dict):
            __getattr__ = dict.get
            __setattr__ = dict.__setitem__
            __delattr__ = dict.__delitem__

        ctx = DownloadContext()
        ctx.filename = filename
        ctx.tmpfilename = self.temp_name(filename)
        ctx.stream = None

        # Do not include the Accept-Encoding header
        headers = {'Youtubedl-no-compression': 'True'}
        add_headers = info_dict.get('http_headers')
        if add_headers:
            headers.update(add_headers)

        is_test = self.params.get('test', False)
        chunk_size = self._TEST_FILE_SIZE if is_test else (
            self.params.get('http_chunk_size')
            or info_dict.get('downloader_options', {}).get('http_chunk_size')
            or 0)

        ctx.open_mode = 'wb'
        ctx.resume_len = 0
        ctx.block_size = self.params.get('buffersize', 1024)
        ctx.start_time = time.time()

        # parse given Range
        req_start, req_end, _ = parse_http_range(headers.get('Range'))

        if self.params.get('continuedl', True):
            # Establish possible resume length
            if self.ydl.isfile(encodeFilename(ctx.tmpfilename)):
                ctx.resume_len = self.ydl.getsize(
                    encodeFilename(ctx.tmpfilename))

        ctx.is_resume = ctx.resume_len > 0

        count = 0
        retries = self.params.get('retries', 0)
        show_dest = True

        class SucceedDownload(Exception):
            pass

        class RetryDownload(Exception):
            def __init__(self, source_error):
                self.source_error = source_error

        class NextFragment(Exception):
            pass

        def establish_connection():
            ctx.chunk_size = (random.randint(int(chunk_size * 0.95), chunk_size)
                              if not is_test and chunk_size else chunk_size)
            if ctx.resume_len > 0:
                range_start = ctx.resume_len
                if req_start is not None:
                    # offset the beginning of Range to be within request
                    range_start += req_start
                if ctx.is_resume:
                    self.report_resuming_byte(ctx.resume_len)
                ctx.open_mode = 'ab'
            elif req_start is not None:
                range_start = req_start
            elif ctx.chunk_size > 0:
                range_start = 0
            else:
                range_start = None
            ctx.is_resume = False

            if ctx.chunk_size:
                chunk_aware_end = range_start + ctx.chunk_size - 1
                # we're not allowed to download outside Range
                range_end = chunk_aware_end if req_end is None else min(chunk_aware_end, req_end)
            elif req_end is not None:
                # there's no need for chunked downloads, so download until the end of Range
                range_end = req_end
            else:
                range_end = None

            if try_call(lambda: range_start > range_end):
                ctx.resume_len = 0
                ctx.open_mode = 'wb'
                raise RetryDownload(Exception(f'Conflicting range. (start={range_start} > end={range_end})'))

            if try_call(lambda: range_end >= ctx.content_len):
                range_end = ctx.content_len - 1

            request = sanitized_Request(url, request_data, headers)
            has_range = range_start is not None
            if has_range:
                request.add_header('Range', f'bytes={int(range_start)}-{int_or_none(range_end) or ""}')
            # Establish connection
            try:
                ctx.data = self.ydl.urlopen(request)
                # When trying to resume, Content-Range HTTP header of response has to be checked
                # to match the value of requested Range HTTP header. This is due to a webservers
                # that don't support resuming and serve a whole file with no Content-Range
                # set in response despite of requested Range (see
                # https://github.com/ytdl-org/youtube-dl/issues/6057#issuecomment-126129799)
                if has_range:
                    content_range = ctx.data.headers.get('Content-Range')
                    content_range_start, content_range_end, content_len = parse_http_range(content_range)
                    if content_range_start is not None and range_start == content_range_start:
                        # Content-Range is present and matches requested Range, resume is possible
                        accept_content_len = (
                            # Non-chunked download
                            not ctx.chunk_size
                            # Chunked download and requested piece or
                            # its part is promised to be served
                            or content_range_end == range_end
                            or content_len < range_end)
                        if accept_content_len:
                            ctx.content_len = content_len
                            ctx.data_len = min(content_len, req_end or content_len) - (req_start or 0)
                            return
                    # Content-Range is either not present or invalid. Assuming remote webserver is
                    # trying to send the whole file, resume is not possible, so wiping the local file
                    # and performing entire redownload
                    self.report_unable_to_resume()
                    ctx.resume_len = 0
                    ctx.open_mode = 'wb'
                ctx.data_len = ctx.content_len = int_or_none(ctx.data.info().get('Content-length', None))
            except (compat_urllib_error.HTTPError, ) as err:
                if err.code in bad_status_code:
                    raise UnrecoverableHttpError()
                elif err.code == 416:
                    # Unable to resume (requested range not satisfiable)
                    try:
                        # Open the connection again without the range header
                        ctx.data = self.ydl.urlopen(
                            sanitized_Request(url, request_data, headers))
                        content_length = ctx.data.info()['Content-Length']
                    except (compat_urllib_error.HTTPError, ) as err:
                        if err.code < 500 or err.code >= 600:
                            raise
                    else:
                        # Examine the reported length
                        if (content_length is not None
                                and (ctx.resume_len - 100 < int(content_length) < ctx.resume_len + 100)):
                            # The file had already been fully downloaded.
                            # Explanation to the above condition: in issue #175 it was revealed that
                            # YouTube sometimes adds or removes a few bytes from the end of the file,
                            # changing the file size slightly and causing problems for some users. So
                            # I decided to implement a suggested change and consider the file
                            # completely downloaded if the file size differs less than 100 bytes from
                            # the one in the hard drive.
                            self.report_file_already_downloaded(ctx.filename)
                            self.try_rename(ctx.tmpfilename, ctx.filename)
                            self._hook_progress({
                                'filename': ctx.filename,
                                'status': 'finished',
                                'downloaded_bytes': ctx.resume_len,
                                'total_bytes': ctx.resume_len,
                            }, info_dict)
                            raise SucceedDownload()
                        else:
                            # The length does not match, we start the download over
                            self.report_unable_to_resume()
                            ctx.resume_len = 0
                            ctx.open_mode = 'wb'
                            return
                elif err.code < 500 or err.code >= 600:
                    # Unexpected HTTP error
                    raise
                raise RetryDownload(err)
            except compat_urllib_error.URLError as err:
                if isinstance(err.reason, ssl.CertificateError):
                    raise
                raise RetryDownload(err)
            # In urllib.request.AbstractHTTPHandler, the response is partially read on request.
            # Any errors that occur during this will not be wrapped by URLError
            except RESPONSE_READ_EXCEPTIONS as err:
                raise RetryDownload(err)

        def download():
<<<<<<< HEAD
            nonlocal throttle_start, show_dest
=======
>>>>>>> a44ca5a4
            data_len = ctx.data.info().get('Content-length', None)

            # Range HTTP header may be ignored/unsupported by a webserver
            # (e.g. extractor/scivee.py, extractor/bambuser.py).
            # However, for a test we still would like to download just a piece of a file.
            # To achieve this we limit data_len to _TEST_FILE_SIZE and manually control
            # block size when downloading a file.
            if is_test and (data_len is None or int(data_len) > self._TEST_FILE_SIZE):
                data_len = self._TEST_FILE_SIZE

            if data_len is not None:
                data_len = int(data_len) + ctx.resume_len
                min_data_len = self.params.get('min_filesize')
                max_data_len = self.params.get('max_filesize')
                if min_data_len is not None and data_len < min_data_len:
                    self.to_screen('\r[download] File is smaller than min-filesize (%s bytes < %s bytes). Aborting.' % (data_len, min_data_len))
                    return False
                if max_data_len is not None and data_len > max_data_len:
                    self.to_screen('\r[download] File is larger than max-filesize (%s bytes > %s bytes). Aborting.' % (data_len, max_data_len))
                    return False

            byte_counter = 0 + ctx.resume_len
            block_size = ctx.block_size
            start = time.time()

            # measure time over whole while-loop, so slow_down() and best_block_size() work together properly
            now = None  # needed for slow_down() in the first loop run
            before = start  # start measuring

            def retry(e):
                to_stdout = ctx.tmpfilename == '-'
                if ctx.stream is not None:
                    if not to_stdout:
                        ctx.stream.close()
                    ctx.stream = None
                ctx.resume_len = byte_counter if to_stdout else self.ydl.getsize(encodeFilename(ctx.tmpfilename))
                raise RetryDownload(e)

            while True:
                try:
                    # Download and write
                    data_block = ctx.data.read(block_size if not is_test else min(block_size, data_len - byte_counter))
                except RESPONSE_READ_EXCEPTIONS as err:
                    retry(err)

                byte_counter += len(data_block)

                # exit loop when download is finished
                if len(data_block) == 0:
                    break

                # Open destination file just in time
                if ctx.stream is None:
                    try:
                        ctx.stream, ctx.tmpfilename = self.sanitize_open(
                            ctx.tmpfilename, ctx.open_mode)
                        assert ctx.stream is not None
                        ctx.filename = self.undo_temp_name(ctx.tmpfilename)
                        if show_dest:
                            self.report_destination(ctx.filename)
                        show_dest = False
                    except (OSError, IOError) as err:
                        self.report_error('unable to open for writing: %s' % str(err))
                        return False

                    if self.params.get('xattr_set_filesize', False) and data_len is not None:
                        try:
                            write_xattr(ctx.tmpfilename, 'user.ytdl.filesize', str(data_len).encode('utf-8'))
                        except (XAttrUnavailableError, XAttrMetadataError) as err:
                            self.report_error('unable to set filesize xattr: %s' % str(err))

                try:
                    ctx.stream.write(data_block)
                except (IOError, OSError) as err:
                    self.to_stderr('\n')
                    self.report_error('unable to write data: %s' % str(err))
                    return False

                # Apply rate limit
                self.slow_down(start, now, byte_counter - ctx.resume_len)

                # end measuring of one loop run
                now = time.time()
                after = now

                # Adjust block size
                if not self.params.get('noresizebuffer', False):
                    block_size = self.best_block_size(after - before, len(data_block))

                before = after

                # Progress message
                speed = self.calc_speed(start, now, byte_counter - ctx.resume_len)
                if ctx.data_len is None:
                    eta = None
                else:
                    eta = self.calc_eta(start, time.time(), ctx.data_len - ctx.resume_len, byte_counter - ctx.resume_len)

                self._hook_progress({
                    'status': 'downloading',
                    'downloaded_bytes': byte_counter,
                    'total_bytes': ctx.data_len,
                    'tmpfilename': ctx.tmpfilename,
                    'filename': ctx.filename,
                    'eta': eta,
                    'speed': speed,
                    'elapsed': now - ctx.start_time,
                    'ctx_id': info_dict.get('ctx_id'),
                }, info_dict)

                if data_len is not None and byte_counter == data_len:
                    break

                if speed and speed < (self.params.get('throttledratelimit') or 0):
                    # The speed must stay below the limit for 3 seconds
                    # This prevents raising error when the speed temporarily goes down
                    if ctx.throttle_start is None:
                        ctx.throttle_start = now
                    elif now - ctx.throttle_start > 3:
                        if ctx.stream is not None and ctx.tmpfilename != '-':
                            ctx.stream.close()
                        raise ThrottledDownload()
                elif speed:
                    ctx.throttle_start = None

            if not is_test and ctx.chunk_size and ctx.content_len is not None and byte_counter < ctx.content_len:
                ctx.resume_len = byte_counter
                # ctx.block_size = block_size
                raise NextFragment()

            if ctx.stream is None:
                self.to_stderr('\n')
                self.report_error('Did not get any data blocks')
                return False
            if ctx.tmpfilename != '-':
                ctx.stream.close()

            if data_len is not None and byte_counter != data_len:
                err = ContentTooShortError(byte_counter, int(data_len))
                if count <= retries:
                    retry(err)
                raise err

            self.try_rename(ctx.tmpfilename, ctx.filename)

            # Update file modification time
            if self.params.get('updatetime', True):
                info_dict['filetime'] = self.try_utime(ctx.filename, ctx.data.info().get('last-modified', None))

            self._hook_progress({
                'downloaded_bytes': byte_counter,
                'total_bytes': byte_counter,
                'filename': ctx.filename,
                'status': 'finished',
                'elapsed': time.time() - ctx.start_time,
                'ctx_id': info_dict.get('ctx_id'),
            }, info_dict)

            return True

        while count <= retries:
            no_close = False
            try:
                establish_connection()
                return download()
            except RetryDownload as e:
                count += 1
                if count <= retries:
                    self.report_retry(e.source_error, count, retries)
                else:
                    self.to_screen(f'[download] Got server HTTP error: {e.source_error}')
                continue
            except NextFragment:
                no_close = False
                continue
            except SucceedDownload:
                return True
            finally:
                if ctx.stream and not no_close:
                    ctx.stream.close()
                    ctx.stream = None
                if ctx.data and not no_close:
                    ctx.data.close()
                    ctx.data = None

        self.report_error('giving up after %s retries' % retries)
        return False<|MERGE_RESOLUTION|>--- conflicted
+++ resolved
@@ -72,7 +72,7 @@
 
         count = 0
         retries = self.params.get('retries', 0)
-        show_dest = True
+        ctx.show_dest = True
 
         class SucceedDownload(Exception):
             pass
@@ -209,10 +209,6 @@
                 raise RetryDownload(err)
 
         def download():
-<<<<<<< HEAD
-            nonlocal throttle_start, show_dest
-=======
->>>>>>> a44ca5a4
             data_len = ctx.data.info().get('Content-length', None)
 
             # Range HTTP header may be ignored/unsupported by a webserver
@@ -271,9 +267,9 @@
                             ctx.tmpfilename, ctx.open_mode)
                         assert ctx.stream is not None
                         ctx.filename = self.undo_temp_name(ctx.tmpfilename)
-                        if show_dest:
+                        if ctx.show_dest:
                             self.report_destination(ctx.filename)
-                        show_dest = False
+                        ctx.show_dest = False
                     except (OSError, IOError) as err:
                         self.report_error('unable to open for writing: %s' % str(err))
                         return False
