--- conflicted
+++ resolved
@@ -277,11 +277,7 @@
                 # Open destination file just in time
                 if ctx.stream is None:
                     try:
-<<<<<<< HEAD
-                        ctx.stream, ctx.tmpfilename = self.ydl.sanitize_open(
-=======
                         ctx.stream, ctx.tmpfilename = self.sanitize_open(
->>>>>>> b28bac93
                             ctx.tmpfilename, ctx.open_mode)
                         assert ctx.stream is not None
                         ctx.filename = self.undo_temp_name(ctx.tmpfilename)
