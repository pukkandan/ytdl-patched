--- conflicted
+++ resolved
@@ -249,18 +249,9 @@
             before = start  # start measuring
 
             def retry(e):
-<<<<<<< HEAD
-                to_stdout = ctx.tmpfilename == '-'
-                if ctx.stream is not None:
-                    if not to_stdout:
-                        ctx.stream.close()
-                    ctx.stream = None
-                ctx.resume_len = byte_counter if to_stdout else self.ydl.getsize(encodeFilename(ctx.tmpfilename))
-=======
                 close_stream()
                 ctx.resume_len = (byte_counter if ctx.tmpfilename == '-'
-                                  else os.path.getsize(encodeFilename(ctx.tmpfilename)))
->>>>>>> 4e7f375c
+                                  else self.ydl.getsize(encodeFilename(ctx.tmpfilename)))
                 raise RetryDownload(e)
 
             while True:
@@ -386,7 +377,6 @@
             return True
 
         while count <= retries:
-            no_close = False
             try:
                 establish_connection()
                 return download()
@@ -398,23 +388,12 @@
                     self.to_screen(f'[download] Got server HTTP error: {e.source_error}')
                 continue
             except NextFragment:
-                no_close = False
                 continue
             except SucceedDownload:
                 return True
-<<<<<<< HEAD
-            finally:
-                if ctx.stream and not no_close:
-                    ctx.stream.close()
-                    ctx.stream = None
-                if ctx.data and not no_close:
-                    ctx.data.close()
-                    ctx.data = None
-=======
             except:  # noqa: E722
                 close_stream()
                 raise
->>>>>>> 4e7f375c
 
         self.report_error('giving up after %s retries' % retries)
         return False