--- conflicted
+++ resolved
@@ -1,8 +1,4 @@
-<<<<<<< HEAD
-=======
 import http.client
-import os
->>>>>>> 14f25df2
 import random
 import socket
 import ssl
@@ -162,13 +158,9 @@
                     ctx.resume_len = 0
                     ctx.open_mode = 'wb'
                 ctx.data_len = ctx.content_len = int_or_none(ctx.data.info().get('Content-length', None))
-<<<<<<< HEAD
-            except compat_urllib_error.HTTPError as err:
+            except urllib.error.HTTPError as err:
                 if err.code in bad_status_code:
                     raise UnrecoverableHttpError()
-=======
-            except urllib.error.HTTPError as err:
->>>>>>> 14f25df2
                 if err.code == 416:
                     # Unable to resume (requested range not satisfiable)
                     try:
