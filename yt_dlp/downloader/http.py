<<<<<<< HEAD
from __future__ import unicode_literals

=======
import os
import random
>>>>>>> 66cf3e10
import ssl
import time

from .common import FileDownloader
from ..compat import compat_http_client, compat_urllib_error
from ..utils import (
    ContentTooShortError,
<<<<<<< HEAD
    UnrecoverableHttpError,
=======
    ThrottledDownload,
    XAttrMetadataError,
    XAttrUnavailableError,
>>>>>>> 66cf3e10
    encodeFilename,
    int_or_none,
    parse_http_range,
    sanitized_Request,
    try_call,
    write_xattr,
)

RESPONSE_READ_EXCEPTIONS = (TimeoutError, ConnectionError, ssl.SSLError, compat_http_client.HTTPException)


class HttpFD(FileDownloader):
    def real_download(self, filename, info_dict):
        url = info_dict['url']
        request_data = info_dict.get('request_data', None)
        bad_status_code = info_dict.get('unrecoverable_http_error') or tuple()

        class DownloadContext(dict):
            __getattr__ = dict.get
            __setattr__ = dict.__setitem__
            __delattr__ = dict.__delitem__

        ctx = DownloadContext()
        ctx.filename = filename
        ctx.tmpfilename = self.temp_name(filename)
        ctx.stream = None

        # Do not include the Accept-Encoding header
        headers = {'Youtubedl-no-compression': 'True'}
        add_headers = info_dict.get('http_headers')
        if add_headers:
            headers.update(add_headers)

        is_test = self.params.get('test', False)
        chunk_size = self._TEST_FILE_SIZE if is_test else (
            self.params.get('http_chunk_size')
            or info_dict.get('downloader_options', {}).get('http_chunk_size')
            or 0)

        ctx.open_mode = 'wb'
        ctx.resume_len = 0
        ctx.block_size = self.params.get('buffersize', 1024)
        ctx.start_time = time.time()

        # parse given Range
        req_start, req_end, _ = parse_http_range(headers.get('Range'))

        if self.params.get('continuedl', True):
            # Establish possible resume length
            if self.ydl.isfile(encodeFilename(ctx.tmpfilename)):
                ctx.resume_len = self.ydl.getsize(
                    encodeFilename(ctx.tmpfilename))

        ctx.is_resume = ctx.resume_len > 0

        count = 0
        retries = self.params.get('retries', 0)
        ctx.show_dest = True

        class SucceedDownload(Exception):
            pass

        class RetryDownload(Exception):
            def __init__(self, source_error):
                self.source_error = source_error

        class NextFragment(Exception):
            pass

        def establish_connection():
            ctx.chunk_size = (random.randint(int(chunk_size * 0.95), chunk_size)
                              if not is_test and chunk_size else chunk_size)
            if ctx.resume_len > 0:
                range_start = ctx.resume_len
                if req_start is not None:
                    # offset the beginning of Range to be within request
                    range_start += req_start
                if ctx.is_resume:
                    self.report_resuming_byte(ctx.resume_len)
                ctx.open_mode = 'ab'
            elif req_start is not None:
                range_start = req_start
            elif ctx.chunk_size > 0:
                range_start = 0
            else:
                range_start = None
            ctx.is_resume = False

            if ctx.chunk_size:
                chunk_aware_end = range_start + ctx.chunk_size - 1
                # we're not allowed to download outside Range
                range_end = chunk_aware_end if req_end is None else min(chunk_aware_end, req_end)
            elif req_end is not None:
                # there's no need for chunked downloads, so download until the end of Range
                range_end = req_end
            else:
                range_end = None

            if try_call(lambda: range_start > range_end):
                ctx.resume_len = 0
                ctx.open_mode = 'wb'
                raise RetryDownload(Exception(f'Conflicting range. (start={range_start} > end={range_end})'))

            if try_call(lambda: range_end >= ctx.content_len):
                range_end = ctx.content_len - 1

            request = sanitized_Request(url, request_data, headers)
            has_range = range_start is not None
            if has_range:
                request.add_header('Range', f'bytes={int(range_start)}-{int_or_none(range_end) or ""}')
            # Establish connection
            try:
                ctx.data = self.ydl.urlopen(request)
                # When trying to resume, Content-Range HTTP header of response has to be checked
                # to match the value of requested Range HTTP header. This is due to a webservers
                # that don't support resuming and serve a whole file with no Content-Range
                # set in response despite of requested Range (see
                # https://github.com/ytdl-org/youtube-dl/issues/6057#issuecomment-126129799)
                if has_range:
                    content_range = ctx.data.headers.get('Content-Range')
                    content_range_start, content_range_end, content_len = parse_http_range(content_range)
                    if content_range_start is not None and range_start == content_range_start:
                        # Content-Range is present and matches requested Range, resume is possible
                        accept_content_len = (
                            # Non-chunked download
                            not ctx.chunk_size
                            # Chunked download and requested piece or
                            # its part is promised to be served
                            or content_range_end == range_end
                            or content_len < range_end)
                        if accept_content_len:
                            ctx.content_len = content_len
                            if content_len or req_end:
                                ctx.data_len = min(content_len or req_end, req_end or content_len) - (req_start or 0)
                            return
                    # Content-Range is either not present or invalid. Assuming remote webserver is
                    # trying to send the whole file, resume is not possible, so wiping the local file
                    # and performing entire redownload
                    self.report_unable_to_resume()
                    ctx.resume_len = 0
                    ctx.open_mode = 'wb'
                ctx.data_len = ctx.content_len = int_or_none(ctx.data.info().get('Content-length', None))
            except (compat_urllib_error.HTTPError, ) as err:
                if err.code in bad_status_code:
                    raise UnrecoverableHttpError()
                elif err.code == 416:
                    # Unable to resume (requested range not satisfiable)
                    try:
                        # Open the connection again without the range header
                        ctx.data = self.ydl.urlopen(
                            sanitized_Request(url, request_data, headers))
                        content_length = ctx.data.info()['Content-Length']
                    except (compat_urllib_error.HTTPError, ) as err:
                        if err.code < 500 or err.code >= 600:
                            raise
                    else:
                        # Examine the reported length
                        if (content_length is not None
                                and (ctx.resume_len - 100 < int(content_length) < ctx.resume_len + 100)):
                            # The file had already been fully downloaded.
                            # Explanation to the above condition: in issue #175 it was revealed that
                            # YouTube sometimes adds or removes a few bytes from the end of the file,
                            # changing the file size slightly and causing problems for some users. So
                            # I decided to implement a suggested change and consider the file
                            # completely downloaded if the file size differs less than 100 bytes from
                            # the one in the hard drive.
                            self.report_file_already_downloaded(ctx.filename)
                            self.try_rename(ctx.tmpfilename, ctx.filename)
                            self._hook_progress({
                                'filename': ctx.filename,
                                'status': 'finished',
                                'downloaded_bytes': ctx.resume_len,
                                'total_bytes': ctx.resume_len,
                            }, info_dict)
                            raise SucceedDownload()
                        else:
                            # The length does not match, we start the download over
                            self.report_unable_to_resume()
                            ctx.resume_len = 0
                            ctx.open_mode = 'wb'
                            return
                elif err.code < 500 or err.code >= 600:
                    # Unexpected HTTP error
                    raise
                raise RetryDownload(err)
            except compat_urllib_error.URLError as err:
                if isinstance(err.reason, ssl.CertificateError):
                    raise
                raise RetryDownload(err)
            # In urllib.request.AbstractHTTPHandler, the response is partially read on request.
            # Any errors that occur during this will not be wrapped by URLError
            except RESPONSE_READ_EXCEPTIONS as err:
                raise RetryDownload(err)

        def download():
            data_len = ctx.data.info().get('Content-length', None)

            # Range HTTP header may be ignored/unsupported by a webserver
            # (e.g. extractor/scivee.py, extractor/bambuser.py).
            # However, for a test we still would like to download just a piece of a file.
            # To achieve this we limit data_len to _TEST_FILE_SIZE and manually control
            # block size when downloading a file.
            if is_test and (data_len is None or int(data_len) > self._TEST_FILE_SIZE):
                data_len = self._TEST_FILE_SIZE

            if data_len is not None:
                data_len = int(data_len) + ctx.resume_len
                min_data_len = self.params.get('min_filesize')
                max_data_len = self.params.get('max_filesize')
                if min_data_len is not None and data_len < min_data_len:
                    self.to_screen(
                        f'\r[download] File is smaller than min-filesize ({data_len} bytes < {min_data_len} bytes). Aborting.')
                    return False
                if max_data_len is not None and data_len > max_data_len:
                    self.to_screen(
                        f'\r[download] File is larger than max-filesize ({data_len} bytes > {max_data_len} bytes). Aborting.')
                    return False

            byte_counter = 0 + ctx.resume_len
            block_size = ctx.block_size
            start = time.time()

            # measure time over whole while-loop, so slow_down() and best_block_size() work together properly
            now = None  # needed for slow_down() in the first loop run
            before = start  # start measuring

            def retry(e):
                to_stdout = ctx.tmpfilename == '-'
                if ctx.stream is not None:
                    if not to_stdout:
                        ctx.stream.close()
                    ctx.stream = None
                ctx.resume_len = byte_counter if to_stdout else self.ydl.getsize(encodeFilename(ctx.tmpfilename))
                raise RetryDownload(e)

            while True:
                try:
                    # Download and write
                    data_block = ctx.data.read(block_size if not is_test else min(block_size, data_len - byte_counter))
                except RESPONSE_READ_EXCEPTIONS as err:
                    retry(err)

                byte_counter += len(data_block)

                # exit loop when download is finished
                if len(data_block) == 0:
                    break

                # Open destination file just in time
                if ctx.stream is None:
                    try:
                        ctx.stream, ctx.tmpfilename = self.sanitize_open(
                            ctx.tmpfilename, ctx.open_mode)
                        assert ctx.stream is not None
                        ctx.filename = self.undo_temp_name(ctx.tmpfilename)
<<<<<<< HEAD
                        if ctx.show_dest:
                            self.report_destination(ctx.filename)
                        ctx.show_dest = False
                    except (OSError, IOError) as err:
=======
                        self.report_destination(ctx.filename)
                    except OSError as err:
>>>>>>> 66cf3e10
                        self.report_error('unable to open for writing: %s' % str(err))
                        return False

                    if self.params.get('xattr_set_filesize', False) and data_len is not None:
                        try:
                            write_xattr(ctx.tmpfilename, 'user.ytdl.filesize', str(data_len).encode('utf-8'))
                        except (XAttrUnavailableError, XAttrMetadataError) as err:
                            self.report_error('unable to set filesize xattr: %s' % str(err))

                try:
                    ctx.stream.write(data_block)
                except OSError as err:
                    self.to_stderr('\n')
                    self.report_error('unable to write data: %s' % str(err))
                    return False

                # Apply rate limit
                self.slow_down(start, now, byte_counter - ctx.resume_len)

                # end measuring of one loop run
                now = time.time()
                after = now

                # Adjust block size
                if not self.params.get('noresizebuffer', False):
                    block_size = self.best_block_size(after - before, len(data_block))

                before = after

                # Progress message
                speed = self.calc_speed(start, now, byte_counter - ctx.resume_len)
                if ctx.data_len is None:
                    eta = None
                else:
                    eta = self.calc_eta(start, time.time(), ctx.data_len - ctx.resume_len, byte_counter - ctx.resume_len)

                self._hook_progress({
                    'status': 'downloading',
                    'downloaded_bytes': byte_counter,
                    'total_bytes': ctx.data_len,
                    'tmpfilename': ctx.tmpfilename,
                    'filename': ctx.filename,
                    'eta': eta,
                    'speed': speed,
                    'elapsed': now - ctx.start_time,
                    'ctx_id': info_dict.get('ctx_id'),
                }, info_dict)

                if data_len is not None and byte_counter == data_len:
                    break

                if speed and speed < (self.params.get('throttledratelimit') or 0):
                    # The speed must stay below the limit for 3 seconds
                    # This prevents raising error when the speed temporarily goes down
                    if ctx.throttle_start is None:
                        ctx.throttle_start = now
                    elif now - ctx.throttle_start > 3:
                        if ctx.stream is not None and ctx.tmpfilename != '-':
                            ctx.stream.close()
                        raise ThrottledDownload()
                elif speed:
                    ctx.throttle_start = None

            if not is_test and ctx.chunk_size and ctx.content_len is not None and byte_counter < ctx.content_len:
                ctx.resume_len = byte_counter
                # ctx.block_size = block_size
                raise NextFragment()

            if ctx.stream is None:
                self.to_stderr('\n')
                self.report_error('Did not get any data blocks')
                return False
            if ctx.tmpfilename != '-':
                ctx.stream.close()

            if data_len is not None and byte_counter != data_len:
                err = ContentTooShortError(byte_counter, int(data_len))
                if count <= retries:
                    retry(err)
                raise err

            self.try_rename(ctx.tmpfilename, ctx.filename)

            # Update file modification time
            if self.params.get('updatetime', True):
                info_dict['filetime'] = self.try_utime(ctx.filename, ctx.data.info().get('last-modified', None))

            self._hook_progress({
                'downloaded_bytes': byte_counter,
                'total_bytes': byte_counter,
                'filename': ctx.filename,
                'status': 'finished',
                'elapsed': time.time() - ctx.start_time,
                'ctx_id': info_dict.get('ctx_id'),
            }, info_dict)

            return True

        while count <= retries:
            no_close = False
            try:
                establish_connection()
                return download()
            except RetryDownload as e:
                count += 1
                if count <= retries:
                    self.report_retry(e.source_error, count, retries)
                else:
                    self.to_screen(f'[download] Got server HTTP error: {e.source_error}')
                continue
            except NextFragment:
                no_close = False
                continue
            except SucceedDownload:
                return True
            finally:
                if ctx.stream and not no_close:
                    ctx.stream.close()
                    ctx.stream = None
                if ctx.data and not no_close:
                    ctx.data.close()
                    ctx.data = None

        self.report_error('giving up after %s retries' % retries)
        return False<|MERGE_RESOLUTION|>--- conflicted
+++ resolved
@@ -1,10 +1,4 @@
-<<<<<<< HEAD
-from __future__ import unicode_literals
-
-=======
-import os
 import random
->>>>>>> 66cf3e10
 import ssl
 import time
 
@@ -12,13 +6,10 @@
 from ..compat import compat_http_client, compat_urllib_error
 from ..utils import (
     ContentTooShortError,
-<<<<<<< HEAD
+    ThrottledDownload,
     UnrecoverableHttpError,
-=======
-    ThrottledDownload,
     XAttrMetadataError,
     XAttrUnavailableError,
->>>>>>> 66cf3e10
     encodeFilename,
     int_or_none,
     parse_http_range,
@@ -274,15 +265,10 @@
                             ctx.tmpfilename, ctx.open_mode)
                         assert ctx.stream is not None
                         ctx.filename = self.undo_temp_name(ctx.tmpfilename)
-<<<<<<< HEAD
                         if ctx.show_dest:
                             self.report_destination(ctx.filename)
                         ctx.show_dest = False
-                    except (OSError, IOError) as err:
-=======
-                        self.report_destination(ctx.filename)
                     except OSError as err:
->>>>>>> 66cf3e10
                         self.report_error('unable to open for writing: %s' % str(err))
                         return False
 
