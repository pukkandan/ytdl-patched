import contextlib
import errno
import random
import time

from ..utils import (
    NUMBER_RE,
    LockingUnsupportedError,
    decodeArgument,
    encodeFilename,
    error_to_compat_str,
    get_argcount,
    match_filter_func,
    merge_dicts,
    shell_quote,
    timeconvert,
)

from typing import TYPE_CHECKING
if TYPE_CHECKING:
    from ..YoutubeDL import YoutubeDL
from ..postprocessor._attachments import ShowsProgress
from .augment import AUGMENT_MAP


class FileDownloader(ShowsProgress):
    """File Downloader class.

    File downloader objects are the ones responsible of downloading the
    actual video file and writing it to disk.

    File downloaders accept a lot of parameters. In order not to saturate
    the object constructor with arguments, it receives a dictionary of
    options instead.

    Available options:

    verbose:            Print additional info to stdout.
    quiet:              Do not print messages to stdout.
    ratelimit:          Download speed limit, in bytes/sec.
    throttledratelimit: Assume the download is being throttled below this speed (bytes/sec)
    retries:            Number of times to retry for HTTP error 5xx
    file_access_retries:   Number of times to retry on file access error
    buffersize:         Size of download buffer in bytes.
    noresizebuffer:     Do not automatically resize the download buffer.
    continuedl:         Try to continue downloads if possible.
    noprogress:         Do not print the progress bar.
    nopart:             Do not use temporary .part files.
    updatetime:         Use the Last-modified header to set output file timestamps.
    test:               Download only first bytes to test the downloader.
    min_filesize:       Skip files smaller than this size
    max_filesize:       Skip files larger than this size
    xattr_set_filesize: Set ytdl.filesize user xattribute with expected size.
    external_downloader_args:  A dictionary of downloader keys (in lower case)
                        and a list of additional command-line arguments for the
                        executable. Use 'default' as the name for arguments to be
                        passed to all downloaders. For compatibility with youtube-dl,
                        a single list of args can also be used
    hls_use_mpegts:     Use the mpegts container for HLS videos.
    http_chunk_size:    Size of a chunk for chunk-based HTTP downloading. May be
                        useful for bypassing bandwidth throttling imposed by
                        a webserver (experimental)
    progress_template:  See YoutubeDL.py

    Subclasses of this one must re-define the real_download method.
    """

    _TEST_FILE_SIZE = 10241
    params = None

    def __init__(self, ydl, params):
        """Create a FileDownloader object with the given options."""
        ShowsProgress.__init__(self, ydl, params)
        self._set_ydl(ydl)
        self._progress_hooks = []
        self.params = params
        self._prepare_multiline_status()
        self.add_progress_hook(self.report_progress)

    def _set_ydl(self, ydl: 'YoutubeDL'):
        self.ydl: 'YoutubeDL' = ydl

        for func in (
            'deprecation_warning',
            'report_error',
            'report_file_already_downloaded',
            'report_warning',
            'to_console_title',
            'to_stderr',
            'trouble',
            'write_debug',
        ):
            if not hasattr(self, func):
                setattr(self, func, getattr(ydl, func))

    def to_screen(self, *args, **kargs):
        self.ydl.to_screen(*args, quiet=self.params.get('quiet'), **kargs)

<<<<<<< HEAD
=======
    @staticmethod
    def format_seconds(seconds):
        time = timetuple_from_msec(seconds * 1000)
        if time.hours > 99:
            return '--:--:--'
        if not time.hours:
            return '%02d:%02d' % time[1:-1]
        return '%02d:%02d:%02d' % time[:-1]

    @staticmethod
    def calc_percent(byte_counter, data_len):
        if data_len is None:
            return None
        return float(byte_counter) / float(data_len) * 100.0

    @staticmethod
    def format_percent(percent):
        if percent is None:
            return '---.-%'
        elif percent == 100:
            return '100%'
        return '%6s' % ('%3.1f%%' % percent)

    @staticmethod
    def calc_eta(start, now, total, current):
        if total is None:
            return None
        if now is None:
            now = time.time()
        dif = now - start
        if current == 0 or dif < 0.001:  # One millisecond
            return None
        rate = float(current) / dif
        return int((float(total) - float(current)) / rate)

    @staticmethod
    def format_eta(eta):
        if eta is None:
            return '--:--'
        return FileDownloader.format_seconds(eta)

    @staticmethod
    def calc_speed(start, now, bytes):
        dif = now - start
        if bytes == 0 or dif < 0.001:  # One millisecond
            return None
        return float(bytes) / dif

    @staticmethod
    def format_speed(speed):
        if speed is None:
            return '%10s' % '---b/s'
        return '%10s' % ('%s/s' % format_bytes(speed))

    @staticmethod
    def format_retries(retries):
        return 'inf' if retries == float('inf') else '%.0f' % retries

    @staticmethod
    def best_block_size(elapsed_time, bytes):
        new_min = max(bytes / 2.0, 1.0)
        new_max = min(max(bytes * 2.0, 1.0), 4194304)  # Do not surpass 4 MB
        if elapsed_time < 0.001:
            return int(new_max)
        rate = bytes / elapsed_time
        if rate > new_max:
            return int(new_max)
        if rate < new_min:
            return int(new_min)
        return int(rate)

    @staticmethod
    def parse_bytes(bytestr):
        """Parse a string indicating a byte quantity into an integer."""
        matchobj = re.match(rf'(?i)^({NUMBER_RE})([kMGTPEZY]?)$', bytestr)
        if matchobj is None:
            return None
        number = float(matchobj.group(1))
        multiplier = 1024.0 ** 'bkmgtpezy'.index(matchobj.group(2).lower())
        return int(round(number * multiplier))

>>>>>>> 07689fc1
    def slow_down(self, start_time, now, byte_counter):
        """Sleep if the download speed is over the rate limit."""
        rate_limit = self.params.get('ratelimit')
        if rate_limit is None or byte_counter == 0:
            return
        if now is None:
            now = time.time()
        elapsed = now - start_time
        if elapsed <= 0.0:
            return
        speed = float(byte_counter) / elapsed
        if speed > rate_limit:
            sleep_time = float(byte_counter) / rate_limit - elapsed
            if sleep_time > 0:
                time.sleep(sleep_time)

    def temp_name(self, filename):
        """Returns a temporary filename for the given filename."""
        if self.params.get('nopart', False) or filename == '-' or \
                (self.ydl.exists(encodeFilename(filename)) and not self.ydl.isfile(encodeFilename(filename))):
            return filename
        return filename + '.part'

    def undo_temp_name(self, filename):
        if filename.endswith('.part'):
            return filename[:-len('.part')]
        return filename

    def ytdl_filename(self, filename):
        return filename + '.ytdl'

    def wrap_file_access(action, *, fatal=False):
        def outer(func):
            def inner(self, *args, **kwargs):
                file_access_retries = self.params.get('file_access_retries', 0)
                retry = 0
                while True:
                    try:
                        return func(self, *args, **kwargs)
                    except OSError as err:
                        retry = retry + 1
                        if retry > file_access_retries or err.errno not in (errno.EACCES, errno.EINVAL):
                            if not fatal:
                                self.report_error(f'unable to {action} file: {err}')
                                return
                            raise
                        self.to_screen(
                            f'[download] Unable to {action} file due to file access error. '
                            f'Retrying (attempt {retry} of {self.format_retries(file_access_retries)}) ...')
                        time.sleep(0.01)
            return inner
        return outer

    @wrap_file_access('open', fatal=True)
    def sanitize_open(self, filename, open_mode):
        f, filename = self.ydl.sanitize_open(filename, open_mode)
        if not getattr(f, 'locked', None):
            self.write_debug(f'{LockingUnsupportedError.msg}. Proceeding without locking', only_once=True)
        return f, filename

    @wrap_file_access('remove')
    def try_remove(self, filename):
        self.ydl.remove(filename)

    @wrap_file_access('rename')
    def try_rename(self, old_filename, new_filename):
        if old_filename == new_filename:
            return
        self.ydl.replace(old_filename, new_filename)

    def try_utime(self, filename, last_modified_hdr):
        """Try to set the last-modified time of the given file."""
        if last_modified_hdr is None:
            return
        if not self.ydl.isfile(encodeFilename(filename)):
            return
        timestr = last_modified_hdr
        if timestr is None:
            return
        filetime = timeconvert(timestr)
        if filetime is None:
            return filetime
        # Ignore obviously invalid dates
        if filetime == 0:
            return
        with contextlib.suppress(Exception):
            self.ydl.utime(filename, (time.time(), filetime))
        return filetime

    def report_destination(self, filename):
        """Report destination filename."""
        self.to_screen('[download] Destination: ' + filename)

    def report_resuming_byte(self, resume_len):
        """Report attempt to resume at given byte."""
        self.to_screen('[download] Resuming download at byte %s' % resume_len)

    def report_retry(self, err, count, retries):
        """Report retry in case of HTTP error 5xx"""
        self.to_screen(
            '[download] Got server HTTP error: %s. Retrying (attempt %d of %s) ...'
            % (error_to_compat_str(err), count, self.format_retries(retries)))

    def report_unable_to_resume(self):
        """Report it was impossible to resume download."""
        self.to_screen('[download] Unable to resume')

    @staticmethod
    def supports_manifest(manifest):
        """ Whether the downloader can download the fragments from the manifest.
        Redefine in subclasses if needed. """
        pass

    def download(self, filename, info_dict, subtitle=False):
        """Download to a filename using the info from info_dict
        Return True on success and False otherwise
        """

        nooverwrites_and_exists = (
            not self.params.get('overwrites', True)
            and self.ydl.exists(encodeFilename(filename))
        )

        if not hasattr(filename, 'write'):
            continuedl_and_exists = (
                self.params.get('continuedl', True)
                and self.ydl.isfile(encodeFilename(filename))
                and not self.params.get('nopart', False)
            )

            # Check file already present
            if filename != '-' and (nooverwrites_and_exists or continuedl_and_exists):
                self.report_file_already_downloaded(filename)
                self._hook_progress({
                    'filename': filename,
                    'status': 'finished',
                    'total_bytes': self.ydl.getsize(encodeFilename(filename)),
                }, info_dict)
                self._finish_multiline_status()
                return True, False

        if subtitle:
            sleep_interval = self.params.get('sleep_interval_subtitles') or 0
        else:
            min_sleep_interval = self.params.get('sleep_interval') or 0
            sleep_interval = random.uniform(
                min_sleep_interval, self.params.get('max_sleep_interval') or min_sleep_interval)
        if sleep_interval > 0:
            self.to_screen(f'[download] Sleeping {sleep_interval:.2f} seconds ...')
            time.sleep(sleep_interval)

        with self._enter_augmented(info_dict):
            ret = self.real_download(filename, info_dict)
        self._finish_multiline_status()
        return ret, True

    def real_download(self, filename, info_dict):
        """Real download process. Redefine in subclasses."""
        raise NotImplementedError('This method must be implemented by subclasses')

    def _hook_progress(self, status, info_dict):
        if not self._progress_hooks:
            return
        status['info_dict'] = info_dict
        # youtube-dl passes the same status object to all the hooks.
        # Some third party scripts seems to be relying on this.
        # So keep this behavior if possible
        for ph in self._progress_hooks:
            ph(status)

    def add_progress_hook(self, ph):
        # See YoutubeDl.py (search for progress_hooks) for a description of
        # this interface
        self._progress_hooks.append(ph)

    def _debug_cmd(self, args, exe=None):
        if not self.params.get('verbose', False):
            return

        str_args = [decodeArgument(a) for a in args]

        if exe is None:
            exe = self.ydl.basename(str_args[0])

        self.write_debug(f'{exe} command line: {shell_quote(str_args)}')

    def _enter_augmented(self, info_dict):
        augmentation = info_dict.get('augments') or []
        es = contextlib.ExitStack()
        if not augmentation:
            return es
        for a in augmentation:
            if 'condition' in a:
                cond = a['condition']
                if isinstance(cond, (list, str)):
                    # --match-filter compliant value
                    mfilter = match_filter_func(cond)
                    # give the string a way to get downloader key
                    # so that you can do "_downloader == HlsFD"
                    cond = lambda ifd, dl: mfilter(merge_dicts({'_downloader': type(dl).__name__}, ifd))
                # let's not hope some based guy passes a __call__able with (self,) signature
                argcount = get_argcount(cond) or 2
                if not cond(*[info_dict, self][:argcount]):
                    # do not enable Augment as predicate fails
                    continue
            es.enter_context(AUGMENT_MAP[a['key']](self, info_dict, a))
        return es<|MERGE_RESOLUTION|>--- conflicted
+++ resolved
@@ -4,7 +4,6 @@
 import time
 
 from ..utils import (
-    NUMBER_RE,
     LockingUnsupportedError,
     decodeArgument,
     encodeFilename,
@@ -96,90 +95,6 @@
     def to_screen(self, *args, **kargs):
         self.ydl.to_screen(*args, quiet=self.params.get('quiet'), **kargs)
 
-<<<<<<< HEAD
-=======
-    @staticmethod
-    def format_seconds(seconds):
-        time = timetuple_from_msec(seconds * 1000)
-        if time.hours > 99:
-            return '--:--:--'
-        if not time.hours:
-            return '%02d:%02d' % time[1:-1]
-        return '%02d:%02d:%02d' % time[:-1]
-
-    @staticmethod
-    def calc_percent(byte_counter, data_len):
-        if data_len is None:
-            return None
-        return float(byte_counter) / float(data_len) * 100.0
-
-    @staticmethod
-    def format_percent(percent):
-        if percent is None:
-            return '---.-%'
-        elif percent == 100:
-            return '100%'
-        return '%6s' % ('%3.1f%%' % percent)
-
-    @staticmethod
-    def calc_eta(start, now, total, current):
-        if total is None:
-            return None
-        if now is None:
-            now = time.time()
-        dif = now - start
-        if current == 0 or dif < 0.001:  # One millisecond
-            return None
-        rate = float(current) / dif
-        return int((float(total) - float(current)) / rate)
-
-    @staticmethod
-    def format_eta(eta):
-        if eta is None:
-            return '--:--'
-        return FileDownloader.format_seconds(eta)
-
-    @staticmethod
-    def calc_speed(start, now, bytes):
-        dif = now - start
-        if bytes == 0 or dif < 0.001:  # One millisecond
-            return None
-        return float(bytes) / dif
-
-    @staticmethod
-    def format_speed(speed):
-        if speed is None:
-            return '%10s' % '---b/s'
-        return '%10s' % ('%s/s' % format_bytes(speed))
-
-    @staticmethod
-    def format_retries(retries):
-        return 'inf' if retries == float('inf') else '%.0f' % retries
-
-    @staticmethod
-    def best_block_size(elapsed_time, bytes):
-        new_min = max(bytes / 2.0, 1.0)
-        new_max = min(max(bytes * 2.0, 1.0), 4194304)  # Do not surpass 4 MB
-        if elapsed_time < 0.001:
-            return int(new_max)
-        rate = bytes / elapsed_time
-        if rate > new_max:
-            return int(new_max)
-        if rate < new_min:
-            return int(new_min)
-        return int(rate)
-
-    @staticmethod
-    def parse_bytes(bytestr):
-        """Parse a string indicating a byte quantity into an integer."""
-        matchobj = re.match(rf'(?i)^({NUMBER_RE})([kMGTPEZY]?)$', bytestr)
-        if matchobj is None:
-            return None
-        number = float(matchobj.group(1))
-        multiplier = 1024.0 ** 'bkmgtpezy'.index(matchobj.group(2).lower())
-        return int(round(number * multiplier))
-
->>>>>>> 07689fc1
     def slow_down(self, start_time, now, byte_counter):
         """Sleep if the download speed is over the rate limit."""
         rate_limit = self.params.get('ratelimit')
