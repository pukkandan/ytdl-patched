--- conflicted
+++ resolved
@@ -2,25 +2,17 @@
 
 import time
 import random
-<<<<<<< HEAD
 import threading
+import errno
 
 from typing import TYPE_CHECKING
 if TYPE_CHECKING:
     from ..YoutubeDL import YoutubeDL
-=======
-import errno
->>>>>>> b28bac93
 
 from ..utils import (
     decodeArgument,
     encodeFilename,
     error_to_compat_str,
-<<<<<<< HEAD
-=======
-    format_bytes,
-    sanitize_open,
->>>>>>> b28bac93
     shell_quote,
     timeconvert,
     sanitized_Request,
@@ -135,7 +127,7 @@
         retry = 0
         while True:
             try:
-                return sanitize_open(filename, open_mode)
+                return self.ydl.sanitize_open(filename, open_mode)
             except (IOError, OSError) as err:
                 retry = retry + 1
                 if retry > file_access_retries or err.errno not in (errno.EACCES,):
