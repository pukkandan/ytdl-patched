--- conflicted
+++ resolved
@@ -348,7 +348,6 @@
                 if s.get('fragment_count') is not None:
                     msg_template += ' (%(fragment_count)s fragments)'
             else:
-<<<<<<< HEAD
                 msg_template = '%(_percent_str)s % at %(_speed_str)s ETA %(_eta_str)s'
 
         if s.get('fragment_count') is not None and s.get('fragment_index') is not None:
@@ -356,16 +355,7 @@
         elif s.get('fragment_index') is not None:
             msg_template += ' (%(fragment_index)d fragments downloaded)'
 
-        s['_default_template'] = msg_template % s
-        self._report_progress_status(s)
-=======
-                msg_template = '%(_percent_str)s at %(_speed_str)s ETA %(_eta_str)s'
-        if s.get('fragment_index') and s.get('fragment_count'):
-            msg_template += ' (frag %(fragment_index)s/%(fragment_count)s)'
-        elif s.get('fragment_index'):
-            msg_template += ' (frag %(fragment_index)s)'
         self._report_progress_status(s, msg_template)
->>>>>>> 717216b0
 
     def report_resuming_byte(self, resume_len):
         """Report attempt to resume at given byte."""
