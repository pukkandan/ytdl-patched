--- conflicted
+++ resolved
@@ -6,24 +6,14 @@
 
 from ..utils import (
     LockingUnsupportedError,
-<<<<<<< HEAD
-    decodeArgument,
-    encodeFilename,
-    error_to_compat_str,
-    get_argcount,
-    match_filter_func,
-    merge_dicts,
-    int_or_none,
-=======
-    Namespace,
     classproperty,
     decodeArgument,
     encodeFilename,
     error_to_compat_str,
     float_or_none,
-    format_bytes,
-    sanitize_open,
->>>>>>> 415f8d51
+    get_argcount,
+    match_filter_func,
+    merge_dicts,
     shell_quote,
     timeconvert,
 )
