--- conflicted
+++ resolved
@@ -159,11 +159,7 @@
             if self.__do_ytdl_file(ctx):
                 self._write_ytdl_file(ctx)
             if not self.params.get('keep_fragments', False):
-<<<<<<< HEAD
-                self.ydl.remove(encodeFilename(ctx['fragment_filename_sanitized']))
-=======
                 self.try_remove(encodeFilename(ctx['fragment_filename_sanitized']))
->>>>>>> ecca4519
             del ctx['fragment_filename_sanitized']
 
     def _prepare_frag_download(self, ctx):
@@ -308,13 +304,8 @@
         ctx['dest_stream'].close()
         if self.__do_ytdl_file(ctx):
             ytdl_filename = encodeFilename(self.ytdl_filename(ctx['filename']))
-<<<<<<< HEAD
             if self.ydl.isfile(ytdl_filename):
-                self.ydl.remove(ytdl_filename)
-=======
-            if os.path.isfile(ytdl_filename):
                 self.try_remove(ytdl_filename)
->>>>>>> ecca4519
         elapsed = time.time() - ctx['started']
 
         if ctx['tmpfilename'] == '-':
