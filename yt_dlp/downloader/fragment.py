--- conflicted
+++ resolved
@@ -309,13 +309,10 @@
             'filename': ctx['filename'],
             'status': 'finished',
             'elapsed': elapsed,
-<<<<<<< HEAD
-            'fragment_count': ctx['total_frags'],
-=======
+            'fragment_count': ctx.get('total_frags'),
             'ctx_id': ctx.get('ctx_id'),
             'max_progress': ctx.get('max_progress'),
             'progress_idx': ctx.get('progress_idx'),
->>>>>>> a21e0ab1
         }, info_dict)
 
     def _prepare_external_frag_download(self, ctx):
