--- conflicted
+++ resolved
@@ -3,11 +3,7 @@
 import http.client
 import json
 import math
-<<<<<<< HEAD
-=======
-import os
 import struct
->>>>>>> 14f25df2
 import time
 import urllib.error
 
@@ -466,13 +462,9 @@
                     if self._download_fragment(ctx, fragment['url'], info_dict, headers):
                         break
                     return
-<<<<<<< HEAD
-                except (compat_urllib_error.HTTPError, http.client.IncompleteRead) as err:
-                    if isinstance(err, compat_urllib_error.HTTPError) and err.code in bad_status_code:
+                except (urllib.error.HTTPError, http.client.IncompleteRead) as err:
+                    if isinstance(err, urllib.error.HTTPError) and err.code in bad_status_code:
                         raise UnrecoverableHttpError()
-=======
-                except (urllib.error.HTTPError, http.client.IncompleteRead) as err:
->>>>>>> 14f25df2
                     # Unavailable (possibly temporary) fragments may be served.
                     # First we try to retry then either skip or abort.
                     # See https://github.com/ytdl-org/youtube-dl/issues/10165,
