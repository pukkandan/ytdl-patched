import concurrent.futures
import contextlib
import http.client
import json
import math
import struct
import time
import urllib.error

from .common import FileDownloader
from .http import HttpFD
from ..aes import aes_cbc_decrypt_bytes, unpad_pkcs7
from ..compat import compat_os_name
from ..utils import (
    DownloadError,
<<<<<<< HEAD
    UnrecoverableHttpError,
=======
    RetryManager,
>>>>>>> a0c830f4
    encodeFilename,
    sanitized_Request,
    traverse_obj,
)


class HttpQuietDownloader(HttpFD):
    def to_screen(self, *args, **kargs):
        pass

    to_console_title = to_screen


class FragmentFD(FileDownloader):
    """
    A base file downloader class for fragmented media (e.g. f4m/m3u8 manifests).

    Available options:

    fragment_retries:   Number of times to retry a fragment for HTTP error (DASH
                        and hlsnative only)
    skip_unavailable_fragments:
                        Skip unavailable fragments (DASH and hlsnative only)
    keep_fragments:     Keep downloaded fragments on disk after downloading is
                        finished
    concurrent_fragment_downloads:  The number of threads to use for native hls and dash downloads
    _no_ytdl_file:      Don't use .ytdl file

    For each incomplete fragment download yt-dlp keeps on disk a special
    bookkeeping file with download state and metadata (in future such files will
    be used for any incomplete download handled by yt-dlp). This file is
    used to properly handle resuming, check download file consistency and detect
    potential errors. The file has a .ytdl extension and represents a standard
    JSON file of the following format:

    extractor:
        Dictionary of extractor related data. TBD.

    downloader:
        Dictionary of downloader related data. May contain following data:
            current_fragment:
                Dictionary with current (being downloaded) fragment data:
                index:  0-based index of current fragment among all fragments
            fragment_count:
                Total count of fragments

    This feature is experimental and file format may change in future.
    """

    def report_retry_fragment(self, err, frag_index, count, retries):
        self.deprecation_warning(
            'yt_dlp.downloader.FragmentFD.report_retry_fragment is deprecated. Use yt_dlp.downloader.FileDownloader.report_retry instead')
        return self.report_retry(err, count, retries, frag_index)

    def report_skip_fragment(self, frag_index, err=None):
        err = f' {err};' if err else ''
        self.to_screen(f'[download]{err} Skipping fragment {frag_index:d} ...')

    def _prepare_url(self, info_dict, url):
        headers = info_dict.get('http_headers')
        return sanitized_Request(url, None, headers) if headers else url

    def _prepare_and_start_frag_download(self, ctx, info_dict):
        self._prepare_frag_download(ctx)
        self._start_frag_download(ctx, info_dict)

    def __do_ytdl_file(self, ctx):
        return ctx['live'] is not True and ctx['tmpfilename'] != '-' and not self.params.get('_no_ytdl_file')

    def _read_ytdl_file(self, ctx):
        assert 'ytdl_corrupt' not in ctx
        stream, _ = self.sanitize_open(self.ytdl_filename(ctx['filename']), 'r')
        try:
            ytdl_data = json.loads(stream.read())
            ctx['fragment_index'] = ytdl_data['downloader']['current_fragment']['index']
            if 'extra_state' in ytdl_data['downloader']:
                ctx['extra_state'] = ytdl_data['downloader']['extra_state']
        except Exception:
            ctx['ytdl_corrupt'] = True
        finally:
            stream.close()

    def _write_ytdl_file(self, ctx):
        frag_index_stream, _ = self.sanitize_open(self.ytdl_filename(ctx['filename']), 'w')
        try:
            downloader = {
                'current_fragment': {
                    'index': ctx['fragment_index'],
                },
            }
            if 'extra_state' in ctx:
                downloader['extra_state'] = ctx['extra_state']
            if ctx.get('fragment_count') is not None:
                downloader['fragment_count'] = ctx['fragment_count']
            frag_index_stream.write(json.dumps({'downloader': downloader}))
        finally:
            frag_index_stream.close()

    def _download_fragment(self, ctx, frag_url, info_dict, headers=None, request_data=None):
        fragment_filename = '%s-Frag%d' % (ctx['tmpfilename'], ctx['fragment_index'])
        fragment_info_dict = {
            'url': frag_url,
            'http_headers': headers or info_dict.get('http_headers'),
            'request_data': request_data,
            'ctx_id': ctx.get('ctx_id'),
            'unrecoverable_http_error': info_dict.get('unrecoverable_http_error'),
        }
        success, _ = ctx['dl'].download(fragment_filename, fragment_info_dict)
        if not success:
            return False
        if fragment_info_dict.get('filetime'):
            ctx['fragment_filetime'] = fragment_info_dict.get('filetime')
        ctx['fragment_filename_sanitized'] = fragment_filename
        return True

    def _read_fragment(self, ctx):
        if not ctx.get('fragment_filename_sanitized'):
            return None
        try:
            down, frag_sanitized = self.sanitize_open(ctx['fragment_filename_sanitized'], 'rb')
        except FileNotFoundError:
            if ctx.get('live'):
                return None
            raise
        with down:
            ctx['fragment_filename_sanitized'] = frag_sanitized
            return down.read()

    def _append_fragment(self, ctx, frag_content):
        try:
            ctx['dest_stream'].write(frag_content)
            ctx['dest_stream'].flush()
        finally:
            if self.__do_ytdl_file(ctx):
                self._write_ytdl_file(ctx)
            if not self.params.get('keep_fragments', False):
                self.try_remove(encodeFilename(ctx['fragment_filename_sanitized']))
            del ctx['fragment_filename_sanitized']

    def _prepare_frag_download(self, ctx):
        if 'live' not in ctx:
            ctx['live'] = False
        if not ctx['live']:
            total_frags_str = '%d' % ctx['total_frags']
            ad_frags = ctx.get('ad_frags', 0)
            if ad_frags:
                total_frags_str += ' (not including %d ad)' % ad_frags
        else:
            total_frags_str = 'unknown (live)'
        self.to_screen(f'[{self.FD_NAME}] Total fragments: {total_frags_str}')
        self.report_destination(ctx['filename'])
        dl = HttpQuietDownloader(self.ydl, {
            **self.params,
            'noprogress': True,
            'test': False,
            'throttledratelimit': 0,
        })
        tmpfilename = self.temp_name(ctx['filename'])
        open_mode = 'wb'
        resume_len = 0

        # Establish possible resume length
        if self.ydl.isfile(encodeFilename(tmpfilename)):
            open_mode = 'ab'
            resume_len = self.ydl.getsize(encodeFilename(tmpfilename))

        # Should be initialized before ytdl file check
        ctx.update({
            'tmpfilename': tmpfilename,
            'fragment_index': 0,
        })

        if self.__do_ytdl_file(ctx):
            if self.ydl.isfile(encodeFilename(self.ytdl_filename(ctx['filename']))):
                self._read_ytdl_file(ctx)
                is_corrupt = ctx.get('ytdl_corrupt') is True
                is_inconsistent = ctx['fragment_index'] > 0 and resume_len == 0
                if is_corrupt or is_inconsistent:
                    message = (
                        '.ytdl file is corrupt' if is_corrupt else
                        'Inconsistent state of incomplete fragment download')
                    self.report_warning(
                        '%s. Restarting from the beginning ...' % message)
                    ctx['fragment_index'] = resume_len = 0
                    if 'ytdl_corrupt' in ctx:
                        del ctx['ytdl_corrupt']
                    self._write_ytdl_file(ctx)
            else:
                self._write_ytdl_file(ctx)
                assert ctx['fragment_index'] == 0

        dest_stream, tmpfilename = self.sanitize_open(tmpfilename, open_mode)

        ctx.update({
            'dl': dl,
            'dest_stream': dest_stream,
            'tmpfilename': tmpfilename,
            # Total complete fragments downloaded so far in bytes
            'complete_frags_downloaded_bytes': resume_len,
        })

    def _start_frag_download(self, ctx, info_dict):
        resume_len = ctx['complete_frags_downloaded_bytes']
        total_frags = ctx['total_frags']
        ctx_id = ctx.get('ctx_id')
        # This dict stores the download progress, it's updated by the progress
        # hook
        state = {
            'status': 'downloading',
            'downloaded_bytes': resume_len,
            'fragment_index': ctx['fragment_index'],
            'fragment_count': total_frags,
            'filename': ctx['filename'],
            'tmpfilename': ctx['tmpfilename'],
        }

        start = time.time()
        ctx.update({
            'started': start,
            'fragment_started': start,
            # Amount of fragment's bytes downloaded by the time of the previous
            # frag progress hook invocation
            'prev_frag_downloaded_bytes': 0,
        })

        def frag_progress_hook(s):
            if s['status'] not in ('downloading', 'finished'):
                return

            if not total_frags and ctx.get('fragment_count'):
                state['fragment_count'] = ctx['fragment_count']

            if ctx_id is not None and s.get('ctx_id') != ctx_id:
                return

            state['max_progress'] = ctx.get('max_progress')
            state['progress_idx'] = ctx.get('progress_idx')

            time_now = time.time()
            state['elapsed'] = time_now - start
            frag_total_bytes = s.get('total_bytes') or 0
            s['fragment_info_dict'] = s.pop('info_dict', {})
            if not ctx['live']:
                estimated_size = (
                    (ctx['complete_frags_downloaded_bytes'] + frag_total_bytes)
                    / (state['fragment_index'] + 1) * total_frags)
                state['total_bytes_estimate'] = estimated_size

            if s['status'] == 'finished':
                state['fragment_index'] += 1
                ctx['fragment_index'] = state['fragment_index']
                state['downloaded_bytes'] += frag_total_bytes - ctx['prev_frag_downloaded_bytes']
                ctx['complete_frags_downloaded_bytes'] = state['downloaded_bytes']
                ctx['speed'] = state['speed'] = self.calc_speed(
                    ctx['fragment_started'], time_now, frag_total_bytes)
                ctx['fragment_started'] = time.time()
                ctx['prev_frag_downloaded_bytes'] = 0
            else:
                frag_downloaded_bytes = s['downloaded_bytes']
                state['downloaded_bytes'] += frag_downloaded_bytes - ctx['prev_frag_downloaded_bytes']
                if not ctx['live']:
                    state['eta'] = self.calc_eta(
                        start, time_now, estimated_size - resume_len,
                        state['downloaded_bytes'] - resume_len)
                ctx['speed'] = state['speed'] = self.calc_speed(
                    ctx['fragment_started'], time_now, frag_downloaded_bytes)
                ctx['prev_frag_downloaded_bytes'] = frag_downloaded_bytes
            self._hook_progress(state, info_dict)

        ctx['dl'].add_progress_hook(frag_progress_hook)

        return start

    def _finish_frag_download(self, ctx, info_dict):
        ctx['dest_stream'].close()
        if self.__do_ytdl_file(ctx):
            ytdl_filename = encodeFilename(self.ytdl_filename(ctx['filename']))
            if self.ydl.isfile(ytdl_filename):
                self.try_remove(ytdl_filename)
        elapsed = time.time() - ctx['started']

        if ctx['tmpfilename'] == '-':
            downloaded_bytes = ctx['complete_frags_downloaded_bytes']
        else:
            self.try_rename(ctx['tmpfilename'], ctx['filename'])
            if self.params.get('updatetime', True):
                filetime = ctx.get('fragment_filetime')
                if filetime:
                    with contextlib.suppress(Exception):
                        self.ydl.utime(ctx['filename'], (time.time(), filetime))
            downloaded_bytes = self.ydl.getsize(encodeFilename(ctx['filename']))

        self._hook_progress({
            'downloaded_bytes': downloaded_bytes,
            'total_bytes': downloaded_bytes,
            'filename': ctx['filename'],
            'status': 'finished',
            'elapsed': elapsed,
            'fragment_count': ctx.get('total_frags'),
            'ctx_id': ctx.get('ctx_id'),
            'max_progress': ctx.get('max_progress'),
            'progress_idx': ctx.get('progress_idx'),
        }, info_dict)

    def _prepare_external_frag_download(self, ctx):
        if 'live' not in ctx:
            ctx['live'] = False
        if not ctx['live']:
            total_frags_str = '%d' % ctx['total_frags']
            ad_frags = ctx.get('ad_frags', 0)
            if ad_frags:
                total_frags_str += ' (not including %d ad)' % ad_frags
        else:
            total_frags_str = 'unknown (live)'
        self.to_screen(f'[{self.FD_NAME}] Total fragments: {total_frags_str}')

        tmpfilename = self.temp_name(ctx['filename'])

        # Should be initialized before ytdl file check
        ctx.update({
            'tmpfilename': tmpfilename,
            'fragment_index': 0,
        })

    def decrypter(self, info_dict):
        _key_cache = {}

        def _get_key(url):
            if url not in _key_cache:
                _key_cache[url] = self.ydl.urlopen(self._prepare_url(info_dict, url)).read()
            return _key_cache[url]

        def decrypt_fragment(fragment, frag_content):
            if frag_content is None:
                return
            decrypt_info = fragment.get('decrypt_info')
            if not decrypt_info or decrypt_info['METHOD'] != 'AES-128':
                return frag_content
            iv = decrypt_info.get('IV') or struct.pack('>8xq', fragment['media_sequence'])
            decrypt_info['KEY'] = decrypt_info.get('KEY') or _get_key(info_dict.get('_decryption_key_url') or decrypt_info['URI'])
            # Don't decrypt the content in tests since the data is explicitly truncated and it's not to a valid block
            # size (see https://github.com/ytdl-org/youtube-dl/pull/27660). Tests only care that the correct data downloaded,
            # not what it decrypts to.
            if self.params.get('test', False):
                return frag_content
            return unpad_pkcs7(aes_cbc_decrypt_bytes(frag_content, decrypt_info['KEY'], iv))

        return decrypt_fragment

    def download_and_append_fragments_multiple(self, *args, pack_func=None, finish_func=None):
        '''
        @params (ctx1, fragments1, info_dict1), (ctx2, fragments2, info_dict2), ...
                all args must be either tuple or list
        '''
        interrupt_trigger = [True]
        max_progress = len(args)
        if max_progress == 1:
            return self.download_and_append_fragments(*args[0], pack_func=pack_func, finish_func=finish_func)
        max_workers = self.params.get('concurrent_fragment_downloads', 1)
        if max_progress > 1:
            self._prepare_multiline_status(max_progress)
        is_live = any(traverse_obj(args, (..., 2, 'is_live'), default=[]))

        def thread_func(idx, ctx, fragments, info_dict, tpe):
            ctx['max_progress'] = max_progress
            ctx['progress_idx'] = idx
            return self.download_and_append_fragments(
                ctx, fragments, info_dict, pack_func=pack_func, finish_func=finish_func,
                tpe=tpe, interrupt_trigger=interrupt_trigger)

        class FTPE(concurrent.futures.ThreadPoolExecutor):
            # has to stop this or it's going to wait on the worker thread itself
            def __exit__(self, exc_type, exc_val, exc_tb):
                pass

        if compat_os_name == 'nt':
            def future_result(future):
                while True:
                    try:
                        return future.result(0.1)
                    except KeyboardInterrupt:
                        raise
                    except concurrent.futures.TimeoutError:
                        continue
        else:
            def future_result(future):
                return future.result()

        def interrupt_trigger_iter(fg):
            for f in fg:
                if not interrupt_trigger[0]:
                    break
                yield f

        spins = []
        for idx, (ctx, fragments, info_dict) in enumerate(args):
            tpe = FTPE(math.ceil(max_workers / max_progress))
            job = tpe.submit(thread_func, idx, ctx, interrupt_trigger_iter(fragments), info_dict, tpe)
            spins.append((tpe, job))

        result = True
        for tpe, job in spins:
            try:
                result = result and future_result(job)
            except KeyboardInterrupt:
                interrupt_trigger[0] = False
            finally:
                tpe.shutdown(wait=True)
        if not interrupt_trigger[0] and not is_live:
            raise KeyboardInterrupt()
        # we expect the user wants to stop and DO WANT the preceding postprocessors to run;
        # so returning a intermediate result here instead of KeyboardInterrupt on live
        return result

    def download_and_append_fragments(
            self, ctx, fragments, info_dict, *, pack_func=None, finish_func=None,
            tpe=None, interrupt_trigger=None):
        if not interrupt_trigger:
            interrupt_trigger = (True, )

<<<<<<< HEAD
        fragment_retries = self.params.get('fragment_retries', 0)
        bad_status_code = info_dict.get('unrecoverable_http_error') or tuple()
=======
>>>>>>> a0c830f4
        is_fatal = (
            ((lambda _: False) if info_dict.get('is_live') else (lambda idx: idx == 0))
            if self.params.get('skip_unavailable_fragments', True) else (lambda _: True))

        if not pack_func:
            pack_func = lambda frag_content, _: frag_content

        def download_fragment(fragment, ctx):
            if not interrupt_trigger[0]:
                return

            frag_index = ctx['fragment_index'] = fragment['frag_index']
            ctx['last_error'] = None
            headers = info_dict.get('http_headers', {}).copy()
            byte_range = fragment.get('byte_range')
            if byte_range:
                headers['Range'] = 'bytes=%d-%d' % (byte_range['start'], byte_range['end'] - 1)

            # Never skip the first fragment
            fatal = is_fatal(fragment.get('index') or (frag_index - 1))

            def error_callback(err, count, retries):
                if fatal and count > retries:
                    ctx['dest_stream'].close()
                self.report_retry(err, count, retries, frag_index, fatal)
                ctx['last_error'] = err

            for retry in RetryManager(self.params.get('fragment_retries'), error_callback):
                try:
                    ctx['fragment_count'] = fragment.get('fragment_count')
                    if not self._download_fragment(ctx, fragment['url'], info_dict, headers):
                        return
                except (urllib.error.HTTPError, http.client.IncompleteRead) as err:
<<<<<<< HEAD
                    if isinstance(err, urllib.error.HTTPError) and err.code in bad_status_code:
                        raise UnrecoverableHttpError()
                    # Unavailable (possibly temporary) fragments may be served.
                    # First we try to retry then either skip or abort.
                    # See https://github.com/ytdl-org/youtube-dl/issues/10165,
                    # https://github.com/ytdl-org/youtube-dl/issues/10448).
                    count += 1
                    ctx['last_error'] = err
                    if count <= fragment_retries:
                        self.report_retry_fragment(err, frag_index, count, fragment_retries)
                except DownloadError:
                    # Don't retry fragment if error occurred during HTTP downloading
                    # itself since it has own retry settings
                    if not fatal:
                        break
                    raise

            if count > fragment_retries and fatal:
                ctx['dest_stream'].close()
                self.report_error('Giving up after %s fragment retries' % fragment_retries)
=======
                    retry.error = err
                    continue
                except DownloadError:  # has own retry settings
                    if fatal:
                        raise
>>>>>>> a0c830f4

        def append_fragment(frag_content, frag_index, ctx):
            if frag_content:
                self._append_fragment(ctx, pack_func(frag_content, frag_index))
            elif not is_fatal(frag_index - 1):
                self.report_skip_fragment(frag_index, 'fragment not found')
            else:
                ctx['dest_stream'].close()
                self.report_error(f'fragment {frag_index} not found, unable to continue')
                return False
            return True

        decrypt_fragment = self.decrypter(info_dict)

        max_workers = math.ceil(
            self.params.get('concurrent_fragment_downloads', 1) / ctx.get('max_progress', 1))
        if max_workers > 1:
            def _download_fragment(fragment):
                ctx_copy = ctx.copy()
                download_fragment(fragment, ctx_copy)
                return fragment, fragment['frag_index'], ctx_copy.get('fragment_filename_sanitized')

            self.report_warning('The download speed shown is only of one thread. This is a known issue and patches are welcome')
            with tpe or concurrent.futures.ThreadPoolExecutor(max_workers) as pool:
                try:
                    for fragment, frag_index, frag_filename in pool.map(_download_fragment, fragments):
                        ctx.update({
                            'fragment_filename_sanitized': frag_filename,
                            'fragment_index': frag_index,
                        })
                        if not append_fragment(decrypt_fragment(fragment, self._read_fragment(ctx)), frag_index, ctx):
                            return False
                except KeyboardInterrupt:
                    self._finish_multiline_status()
                    self.report_error(
                        'Interrupted by user. Waiting for all threads to shutdown...', is_error=False, tb=False)
                    pool.shutdown(wait=False)
                    raise
        else:
            for fragment in fragments:
                if not interrupt_trigger[0]:
                    break
                try:
                    download_fragment(fragment, ctx)
                    result = append_fragment(
                        decrypt_fragment(fragment, self._read_fragment(ctx)), fragment['frag_index'], ctx)
                except KeyboardInterrupt:
                    if info_dict.get('is_live'):
                        break
                    raise
                if not result:
                    return False

        if finish_func is not None:
            ctx['dest_stream'].write(finish_func())
            ctx['dest_stream'].flush()
        self._finish_frag_download(ctx, info_dict)
        return True<|MERGE_RESOLUTION|>--- conflicted
+++ resolved
@@ -13,11 +13,8 @@
 from ..compat import compat_os_name
 from ..utils import (
     DownloadError,
-<<<<<<< HEAD
     UnrecoverableHttpError,
-=======
     RetryManager,
->>>>>>> a0c830f4
     encodeFilename,
     sanitized_Request,
     traverse_obj,
@@ -438,11 +435,7 @@
         if not interrupt_trigger:
             interrupt_trigger = (True, )
 
-<<<<<<< HEAD
-        fragment_retries = self.params.get('fragment_retries', 0)
         bad_status_code = info_dict.get('unrecoverable_http_error') or tuple()
-=======
->>>>>>> a0c830f4
         is_fatal = (
             ((lambda _: False) if info_dict.get('is_live') else (lambda idx: idx == 0))
             if self.params.get('skip_unavailable_fragments', True) else (lambda _: True))
@@ -476,34 +469,14 @@
                     if not self._download_fragment(ctx, fragment['url'], info_dict, headers):
                         return
                 except (urllib.error.HTTPError, http.client.IncompleteRead) as err:
-<<<<<<< HEAD
                     if isinstance(err, urllib.error.HTTPError) and err.code in bad_status_code:
-                        raise UnrecoverableHttpError()
-                    # Unavailable (possibly temporary) fragments may be served.
-                    # First we try to retry then either skip or abort.
-                    # See https://github.com/ytdl-org/youtube-dl/issues/10165,
-                    # https://github.com/ytdl-org/youtube-dl/issues/10448).
-                    count += 1
-                    ctx['last_error'] = err
-                    if count <= fragment_retries:
-                        self.report_retry_fragment(err, frag_index, count, fragment_retries)
-                except DownloadError:
-                    # Don't retry fragment if error occurred during HTTP downloading
-                    # itself since it has own retry settings
-                    if not fatal:
-                        break
-                    raise
-
-            if count > fragment_retries and fatal:
-                ctx['dest_stream'].close()
-                self.report_error('Giving up after %s fragment retries' % fragment_retries)
-=======
+                        retry.error = UnrecoverableHttpError()
+                        continue
                     retry.error = err
                     continue
                 except DownloadError:  # has own retry settings
                     if fatal:
                         raise
->>>>>>> a0c830f4
 
         def append_fragment(frag_content, frag_index, ctx):
             if frag_content:
