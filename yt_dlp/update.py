--- conflicted
+++ resolved
@@ -138,17 +138,13 @@
         if not urlh:
             return None
         hash_data = ydl._opener.open(urlh).read().decode('utf-8')
-<<<<<<< HEAD
-        hashes = list(map(lambda x: x.split(':'), hash_data.splitlines()))
-        return next((i[1] for i in hashes if i[0] == 'youtube-dl%s' % label), None)
-=======
+
         if hash_data.startswith('version:'):
             # Old colon-separated hash file
             return dict(ln.split(':') for ln in hash_data.splitlines()).get(filename)
         else:
             # GNU-style hash file
             return dict(ln.split()[::-1] for ln in hash_data.splitlines()).get(filename)
->>>>>>> aa75e51f
 
     if not os.access(filename, os.W_OK):
         return report_error('no write permissions on %s' % filename, expected=True)
