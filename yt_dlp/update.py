--- conflicted
+++ resolved
@@ -2,14 +2,10 @@
 import hashlib
 import json
 import os
-<<<<<<< HEAD
-=======
 import platform
 import re
->>>>>>> ae61d108
 import subprocess
 import sys
-import platform
 from zipimport import zipimporter
 
 from .compat import functools  # isort: split
@@ -33,13 +29,8 @@
 except ImportError:
     is_brew = False
 
-<<<<<<< HEAD
 REPOSITORY = 'ytdl-patched/ytdl-patched'
-API_URL = f'https://api.github.com/repos/{REPOSITORY}/releases/latest'
-=======
-REPOSITORY = 'yt-dlp/yt-dlp'
 API_URL = f'https://api.github.com/repos/{REPOSITORY}/releases'
->>>>>>> ae61d108
 
 
 @functools.cache
@@ -119,7 +110,7 @@
                 continue
             _, tag, pattern = line.split(' ', 2)
             if re.match(pattern, identifier):
-                return f'tags/{tag}'
+                return f'tags/{tag.split(".")[-1]}'
         return 'latest'
 
     @cached_method
@@ -135,11 +126,7 @@
     @property
     def new_version(self):
         """Version of the latest release"""
-<<<<<<< HEAD
-        return self._new_version_info['name']
-=======
-        return self._get_version_info(self._tag)['tag_name']
->>>>>>> ae61d108
+        return self._get_version_info(self._tag)['name']
 
     @property
     def has_update(self):
