import hashlib
import json
import os
import subprocess
import sys
import traceback
import platform
from zipimport import zipimporter

from .compat import compat_realpath
from .utils import encode_compat_str, Popen, write_string

from .version import __version__
try:
    from .build_config import variant
except ImportError:
    variant = 'red'

try:
    from .build_config import is_brew
except ImportError:
    is_brew = False


def detect_variant():
    if hasattr(sys, 'frozen'):
        prefix = 'mac' if sys.platform == 'darwin' else 'win'
        if getattr(sys, '_MEIPASS', None):
            if sys._MEIPASS == os.path.dirname(sys.executable):
                return f'{prefix}_dir'
            if prefix == 'win' and variant:
                return f'exe_{variant}'
            return f'{prefix}_exe'
        return 'py2exe'
    elif isinstance(__loader__, zipimporter):
        return 'zip'
    elif os.path.basename(sys.argv[0]) == '__main__.py':
        return 'source'
    elif is_brew:
        return 'homebrew'
    return 'unknown'


_NON_UPDATEABLE_REASONS = {
    'exe_red': None,
    'exe_white': None,
    'win_exe': None,
    'zip': None,
    'mac_exe': None,
    'py2exe': None,
    'homebrew': None,
    'win_dir': 'Auto-update is not supported for unpackaged windows executable; Re-download the latest release',
    'mac_dir': 'Auto-update is not supported for unpackaged MacOS executable; Re-download the latest release',
    'source': 'You cannot update when running from source code; Use git to pull the latest changes',
    'unknown': 'It looks like you installed yt-dlp with a package manager, pip or setup.py; Use that to update',
}


def is_non_updateable():
    return _NON_UPDATEABLE_REASONS.get(detect_variant(), _NON_UPDATEABLE_REASONS['unknown'])


def get_version_info(ydl):
    JSON_URL = 'https://api.github.com/repos/ytdl-patched/ytdl-patched/releases/latest'
    version_info = ydl._opener.open(JSON_URL).read().decode('utf-8')
    return json.loads(version_info)

# def get_version_info(ydl):
#     # this is for when it needs to look into pre-prelease versions
#     for page_num in range(1, 4):
#         try:
#             JSON_URL = 'https://api.github.com/repos/nao20010128nao/ytdl-patched/releases?page=%d' % page_num
#             releases = json.loads(ydl._opener.open(JSON_URL).read().decode('utf-8'))
#         except BaseException:
#             JSON_URL = 'https://api.github.com/repos/ytdl-patched/ytdl-patched/releases?page=%d' % page_num
#             releases = json.loads(ydl._opener.open(JSON_URL).read().decode('utf-8'))
#         for release in releases:
#             if release.get('prerelease'):
#                 return release
#     raise Exception('can\'t find pre-release.')


def run_update(ydl):
    """
    Update the program file with the latest version from the repository
    Returns whether the program should terminate
    """
    def report_error(msg, expected=False):
        ydl.report_error(msg, tb='' if expected else None)

    def report_unable(action, expected=False):
        report_error(f'Unable to {action}', expected)

    def report_permission_error(file):
        report_unable(f'write to {file}; Try running as administrator', True)

    def report_network_error(action, delim=';'):
        report_unable(f'{action}{delim} Visit  https://github.com/yt-dlp/yt-dlp/releases/latest', True)

    def calc_sha256sum(path):
        h = hashlib.sha256()
        b = bytearray(128 * 1024)
        mv = memoryview(b)
        with open(os.path.realpath(path), 'rb', buffering=0) as f:
            for n in iter(lambda: f.readinto(mv), 0):
                h.update(mv[:n])
        return h.hexdigest()

    # Download and check versions info
    try:
<<<<<<< HEAD
        version_info = get_version_info(ydl)
=======
        version_info = ydl._opener.open(JSON_URL).read().decode()
        version_info = json.loads(version_info)
>>>>>>> 0f06bcd7
    except Exception:
        return report_network_error('obtain version info', delim='; Please try again later or')

    def version_tuple(version_str):
        return tuple(map(int, version_str.split('.')))

    version_id = version_info['name']
    ydl.to_screen(f'Latest version: {version_id}, Current version: {__version__}')
    if version_tuple(__version__) >= version_tuple(version_id):
        ydl.to_screen(f'ytdl-patched is up to date ({__version__})')
        return

    err = is_non_updateable()
    if err:
        return report_error(err, True)

    # sys.executable is set to the full pathname of the exe-file for py2exe
    # though symlinks are not followed so that we need to do this manually
    # with help of realpath
    filename = compat_realpath(sys.executable if hasattr(sys, 'frozen') else sys.argv[0])

    ydl.to_screen(f'Current Build Hash {calc_sha256sum(filename)}')
    ydl.to_screen(f'Updating to version {version_id} ...')

    version_labels = {
        'zip_3': '',
        'exe_red_64': '-red.exe',
        'exe_white_64': '-white.exe',
        'win_exe_64': '.exe',
        'py2exe_64': '_min.exe',
        'win_exe_32': '_x86.exe',
        'mac_exe_64': '_macos',
    }

    def get_bin_info(bin_or_exe, version):
        label = version_labels['%s_%s' % (bin_or_exe, version)]
        return next((i for i in version_info['assets'] if i['name'] == f'ytdl-patched{label}'), {})

    def get_sha256sum(bin_or_exe, version):
        filename = 'ytdl-patched%s' % version_labels['%s_%s' % (bin_or_exe, version)]
        urlh = next(
            (i for i in version_info['assets'] if i['name'] in ('SHA2-256SUMS')),
            {}).get('browser_download_url')
        if not urlh:
            return None
<<<<<<< HEAD
        hash_data = ydl._opener.open(urlh).read().decode('utf-8')

=======
        hash_data = ydl._opener.open(urlh).read().decode()
>>>>>>> 0f06bcd7
        return dict(ln.split()[::-1] for ln in hash_data.splitlines()).get(filename)

    if not os.access(filename, os.W_OK):
        return report_permission_error(filename)

    # PyInstaller
    variant = detect_variant()
    if variant in ('win_exe', 'exe_red', 'exe_white', 'py2exe'):
        directory = os.path.dirname(filename)
        if not os.access(directory, os.W_OK):
            return report_permission_error(directory)
        try:
            if os.path.exists(filename + '.old'):
                os.remove(filename + '.old')
        except OSError:
            return report_unable('remove the old version')

        try:
            arch = platform.architecture()[0][:2]
            url = get_bin_info(variant, arch).get('browser_download_url')
            if not url:
                return report_network_error('fetch updates')
            urlh = ydl._opener.open(url)
            newcontent = urlh.read()
            urlh.close()
        except OSError:
            return report_network_error('download latest version')

        try:
            with open(filename + '.new', 'wb') as outf:
                outf.write(newcontent)
        except OSError:
            return report_permission_error(f'{filename}.new')

        expected_sum = get_sha256sum(variant, arch)
        if not expected_sum:
            ydl.report_warning('no hash information found for the release')
        elif calc_sha256sum(filename + '.new') != expected_sum:
            report_network_error('verify the new executable')
            try:
                os.remove(filename + '.new')
            except OSError:
                return report_unable('remove corrupt download')

        try:
            os.rename(filename, filename + '.old')
        except OSError:
            return report_unable('move current version')
        try:
            os.rename(filename + '.new', filename)
        except OSError:
            report_unable('overwrite current version')
            os.rename(filename + '.old', filename)
            return
        try:
            # Continues to run in the background
            Popen(
                'ping 127.0.0.1 -n 5 -w 1000 & del /F "%s.old"' % filename,
                shell=True, stdout=subprocess.DEVNULL, stderr=subprocess.DEVNULL)
            ydl.to_screen('Updated ytdl-patched to version %s' % version_id)
            return True  # Exit app
        except OSError:
            report_unable('delete the old version')

    elif variant in ('zip', 'mac_exe'):
        pack_type = '3' if variant == 'zip' else '64'
        try:
            url = get_bin_info(variant, pack_type).get('browser_download_url')
            if not url:
                return report_network_error('fetch updates')
            urlh = ydl._opener.open(url)
            newcontent = urlh.read()
            urlh.close()
        except OSError:
            return report_network_error('download the latest version')

        expected_sum = get_sha256sum(variant, pack_type)
        if not expected_sum:
            ydl.report_warning('no hash information found for the release')
        elif hashlib.sha256(newcontent).hexdigest() != expected_sum:
            return report_network_error('verify the new package')

        try:
            with open(filename + '.new', 'wb') as outf:
                os.chmod(outf.fileno(), os.stat(filename).st_mode)
                outf.write(newcontent)
        except (IOError, OSError):
            return report_unable('download current version')

        try:
            os.replace(filename + '.new', filename)
        except (IOError, OSError):
            return report_unable('overwrite current version')

        ydl.to_screen('Updated ytdl-patched to version %s; Restart yt-dlp to use the new version' % version_id)
        return

    elif variant == 'homebrew':
        stdout = next(filter(None, Popen(['brew', 'tap'], stdout=subprocess.PIPE, encoding='utf-8').communicate()), '')
        if 'nao20010128nao/my' in stdout:
            ydl.to_screen('Fixing taps to point to new one')
            ret = Popen(['brew', 'untap', '-f', 'nao20010128nao/my']).wait()
            if ret != 0:
                return report_unable('untap old tap')
            ret = Popen(['brew', 'tap', 'lesmiscore/my']).wait()
            if ret != 0:
                return report_unable('tap new tap')
        os.execvp('brew', ['brew', 'upgrade', 'lesmiscore/my/ytdl-patched'])

    assert False, f'Unhandled variant: {variant}'


# Deprecated
def update_self(to_screen, verbose, opener):

    printfn = to_screen

    write_string(
        'DeprecationWarning: "yt_dlp.update.update_self" is deprecated and may be removed in a future version. '
        'Use "yt_dlp.update.run_update(ydl)" instead\n')

    class FakeYDL():
        _opener = opener
        to_screen = printfn

        @staticmethod
        def report_warning(msg, *args, **kwargs):
            return printfn('WARNING: %s' % msg, *args, **kwargs)

        @staticmethod
        def report_error(msg, tb=None):
            printfn('ERROR: %s' % msg)
            if not verbose:
                return
            if tb is None:
                # Copied from YoutubeDl.trouble
                if sys.exc_info()[0]:
                    tb = ''
                    if hasattr(sys.exc_info()[1], 'exc_info') and sys.exc_info()[1].exc_info[0]:
                        tb += ''.join(traceback.format_exception(*sys.exc_info()[1].exc_info))
                    tb += encode_compat_str(traceback.format_exc())
                else:
                    tb_data = traceback.format_list(traceback.extract_stack())
                    tb = ''.join(tb_data)
            if tb:
                printfn(tb)

    return run_update(FakeYDL())<|MERGE_RESOLUTION|>--- conflicted
+++ resolved
@@ -62,7 +62,7 @@
 
 def get_version_info(ydl):
     JSON_URL = 'https://api.github.com/repos/ytdl-patched/ytdl-patched/releases/latest'
-    version_info = ydl._opener.open(JSON_URL).read().decode('utf-8')
+    version_info = ydl._opener.open(JSON_URL).read().decode()
     return json.loads(version_info)
 
 # def get_version_info(ydl):
@@ -108,12 +108,7 @@
 
     # Download and check versions info
     try:
-<<<<<<< HEAD
         version_info = get_version_info(ydl)
-=======
-        version_info = ydl._opener.open(JSON_URL).read().decode()
-        version_info = json.loads(version_info)
->>>>>>> 0f06bcd7
     except Exception:
         return report_network_error('obtain version info', delim='; Please try again later or')
 
@@ -159,12 +154,7 @@
             {}).get('browser_download_url')
         if not urlh:
             return None
-<<<<<<< HEAD
-        hash_data = ydl._opener.open(urlh).read().decode('utf-8')
-
-=======
         hash_data = ydl._opener.open(urlh).read().decode()
->>>>>>> 0f06bcd7
         return dict(ln.split()[::-1] for ln in hash_data.splitlines()).get(filename)
 
     if not os.access(filename, os.W_OK):
