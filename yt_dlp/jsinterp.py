--- conflicted
+++ resolved
@@ -108,26 +108,6 @@
             if should_abort:
                 return ret, should_abort
 
-<<<<<<< HEAD
-        should_abort = False
-        stmt = stmt.lstrip()
-        stmt_m = re.match(r'var\s', stmt)
-        is_value = False
-        if stmt_m:
-            expr = stmt[len(stmt_m.group(0)):]
-        else:
-            return_m = re.match(r'return(?:\s+|$)', stmt)
-            if return_m:
-                expr = stmt[len(return_m.group(0)):]
-                should_abort = True
-                is_value = True
-            else:
-                # Try interpreting it as an expression
-                expr = stmt
-
-        v = self.interpret_expression(expr, local_vars, allow_recursion, is_value)
-        return v, should_abort
-=======
         m = re.match(r'(?P<var>var\s)|return(?:\s+|$)', stmt)
         if not m:  # Try interpreting it as an expression
             expr = stmt
@@ -138,7 +118,6 @@
             should_abort = True
 
         return self.interpret_expression(expr, local_vars, allow_recursion), should_abort
->>>>>>> 230d5c82
 
     def interpret_expression(self, expr, local_vars, allow_recursion, is_value=False):
         expr = expr.strip()
@@ -311,19 +290,7 @@
         with contextlib.suppress(ValueError):
             return json.loads(expr)
 
-<<<<<<< HEAD
-        if is_value:
-            try:
-                return self.parse_literal(expr, local_vars)
-            except ValueError:
-                pass
-
-        m = re.match(
-            r'(?P<in>%s)\[(?P<idx>.+)\]$' % _NAME_RE, expr)
-        if m:
-=======
         if m and m.group('indexing'):
->>>>>>> 230d5c82
             val = local_vars[m.group('in')]
             idx = self.interpret_expression(m.group('idx'), local_vars, allow_recursion)
             return val[idx]
@@ -501,14 +468,8 @@
                     var\s+%(name)s\s*=\s*function
                 )\s*
                 \((?P<args>[^)]*)\)\s*
-<<<<<<< HEAD
-                (?P<code>\{(?:(?!};)[^"]|"([^"]|\\")*")+\})''' % (
-                re.escape(funcname), re.escape(funcname), re.escape(funcname)),
-            code)
-=======
                 (?P<code>{(?:(?!};)[^"]|"([^"]|\\")*")+})''' % {'name': re.escape(funcname)},
             self.code)
->>>>>>> 230d5c82
         code, _ = self._separate_at_paren(func_m.group('code'), '}')  # refine the match
         if func_m is None:
             raise ExtractorError(f'Could not find JS function "{funcname}"')
