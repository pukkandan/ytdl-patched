--- conflicted
+++ resolved
@@ -147,8 +147,7 @@
     write_json_file,
     write_string,
 )
-<<<<<<< HEAD
-from .version import __version__
+from .version import RELEASE_GIT_HEAD, VARIANT, __version__
 from .longname import (
     escaped_open,
     escaped_path_exists,
@@ -171,9 +170,6 @@
     from .build_config import git_commit, git_upstream_commit
 except ImportError:
     git_commit, git_upstream_commit = None, None
-=======
-from .version import RELEASE_GIT_HEAD, VARIANT, __version__
->>>>>>> 2a5e5477
 
 if compat_os_name == 'nt':
     import ctypes
@@ -3980,8 +3976,13 @@
             write_debug = lambda msg: self._write_string(f'[debug] {msg}\n')
 
         source = detect_variant()
-<<<<<<< HEAD
-        write_debug('ytdl-patched version %s %s' % (__version__, '' if source == 'unknown' else f' ({source})'))
+        if VARIANT not in (None, 'pip'):
+            source += '*'
+        write_debug(join_nonempty(
+            'ytdl-patched version', __version__,
+            f'[{RELEASE_GIT_HEAD}]' if RELEASE_GIT_HEAD else '',
+            '' if source == 'unknown' else f'({source})',
+            delim=' '))
         if git_commit:
             write_debug('     from commit %s' % git_commit)
         if git_upstream_commit:
@@ -3989,15 +3990,6 @@
         write_debug('** The command you are running is not yt-dlp.')
         write_debug('** Please make bug reports at https://github.com/ytdl-patched/ytdl-patched/issues/new/choose instead.')
 
-=======
-        if VARIANT not in (None, 'pip'):
-            source += '*'
-        write_debug(join_nonempty(
-            'yt-dlp version', __version__,
-            f'[{RELEASE_GIT_HEAD}]' if RELEASE_GIT_HEAD else '',
-            '' if source == 'unknown' else f'({source})',
-            delim=' '))
->>>>>>> 2a5e5477
         if not _LAZY_LOADER:
             if os.environ.get('YTDLP_NO_LAZY_EXTRACTORS'):
                 write_debug('Lazy loading extractors is forcibly disabled')
