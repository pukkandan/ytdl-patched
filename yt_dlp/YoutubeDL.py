--- conflicted
+++ resolved
@@ -2571,14 +2571,7 @@
                     info_dict['id'], automatic_captions, 'automatic captions')
             self.list_subtitles(info_dict['id'], subtitles, 'subtitles')
         if self.params.get('listformats') or interactive_format_selection:
-<<<<<<< HEAD
-            if not info_dict.get('formats') and not info_dict.get('url'):
-                self.to_screen('%s has no formats' % info_dict['id'])
-            else:
-                self.list_formats(info_dict, format_selector if self.params.get('verbose') else None)
-=======
             self.list_formats(info_dict)
->>>>>>> b28bac93
         if list_only:
             # Without this printing, -F --print-json will not work
             self.__forced_printings(info_dict, self.prepare_filename(info_dict), incomplete=True)
@@ -3559,16 +3552,12 @@
             return [self._format_screen(header, self.Styles.HEADERS) for header in headers]
         return headers
 
-<<<<<<< HEAD
     def list_formats(self, info_dict, format_selector):
-=======
-    def list_formats(self, info_dict):
         if not info_dict.get('formats') and not info_dict.get('url'):
             self.to_screen('%s has no formats' % info_dict['id'])
             return
         self.to_screen('[info] Available formats for %s:' % info_dict['id'])
 
->>>>>>> b28bac93
         formats = info_dict.get('formats', [info_dict])
         verbose = format_selector and self.params.get('verbose') and len(formats) > 1
 
@@ -3635,11 +3624,7 @@
                     delim,
                     format_field(f, 'filesize', ' \t%s', func=format_bytes) + format_field(f, 'filesize_approx', '~\t%s', func=format_bytes),
                     format_field(f, 'tbr', '\t%dk'),
-<<<<<<< HEAD
                     format_protocol(f),
-=======
-                    shorten_protocol_name(f.get('protocol', '')),
->>>>>>> b28bac93
                     delim,
                     format_field(f, 'vcodec', default='unknown').replace(
                         'none',
