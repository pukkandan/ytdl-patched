#!/usr/bin/env python3
# coding: utf-8

from __future__ import absolute_import, unicode_literals

import collections
import contextlib
import datetime
import errno
import fileinput
import functools
import io
import itertools
import json
import locale
import operator
import os
import platform
import re
import shutil
import subprocess
import sys
import tempfile
import time
import tokenize
import traceback
import random
import unicodedata

from enum import Enum
from string import ascii_letters

from .compat import (
    compat_basestring,
    compat_get_terminal_size,
    compat_kwargs,
    compat_numeric_types,
    compat_os_name,
    compat_pycrypto_AES,
    compat_shlex_quote,
    compat_str,
    compat_tokenize_tokenize,
    compat_urllib_error,
    compat_urllib_request,
    compat_urllib_request_DataHandler,
    windows_enable_vt_mode,
)
from .cookies import load_cookies
from .utils import (
    ExclusivelyLockedError,
    age_restricted,
    args_to_str,
    compiled_regex_type,
    ContentTooShortError,
    date_from_str,
    DateRange,
    DEFAULT_OUTTMPL,
    determine_ext,
    determine_protocol,
    dig_object_type,
    DownloadCancelled,
    DownloadError,
    encode_compat_str,
    encodeArgument,
    encodeFilename,
    EntryNotInPlaylist,
    error_to_compat_str,
    ExistingVideoReached,
    expand_path,
    ExtractorError,
    float_or_none,
    format_bytes,
    format_field,
    format_decimal_suffix,
    formatSeconds,
    GeoRestrictedError,
    get_domain,
    HEADRequest,
    int_or_none,
    iri_to_uri,
    ISO3166Utils,
    join_nonempty,
    LazyList,
    LINK_TEMPLATES,
    locked_file,
    make_dir,
    make_HTTPS_handler,
    MaxDownloadsReached,
    network_exceptions,
    number_of_digits,
    orderedSet,
    OUTTMPL_TYPES,
    PagedList,
    parse_filesize,
    PerRequestProxyHandler,
    platform_name,
    Popen,
    POSTPROCESS_WHEN,
    PostProcessingError,
    preferredencoding,
    prepend_extension,
    ReExtractInfo,
    register_socks_protocols,
    RejectedVideoReached,
    remove_terminal_sequences,
    render_table,
    replace_extension,
    SameFileError,
    sanitize_filename,
    sanitize_open,
    sanitize_path,
    sanitize_url,
    sanitized_Request,
    std_headers,
    STR_FORMAT_RE_TMPL,
    STR_FORMAT_TYPES,
    str_or_none,
    strftime_or_none,
    subtitles_filename,
    supports_terminal_sequences,
    timetuple_from_msec,
    to_high_limit_path,
    traverse_obj,
    try_get,
    UnavailableVideoError,
    url_basename,
    variadic,
    version_tuple,
    write_json_file,
    write_string,
    YoutubeDLCookieProcessor,
    YoutubeDLHandler,
    YoutubeDLRedirectHandler,
)
from .cache import Cache
from .minicurses import format_text
from .extractor import (
    gen_extractor_classes,
    get_info_extractor,
    _LAZY_LOADER,
    _PLUGIN_CLASSES as plugin_extractors
)
from .extractor.openload import PhantomJSwrapper
from .downloader import (
    FFmpegFD,
    LDM_EXCEPTIONS,
    get_suitable_downloader,
    shorten_protocol_name
)
from .downloader.rtmp import rtmpdump_version
from .postprocessor import (
    get_postprocessor,
    FFmpegFixupDuplicateMoovPP,
    FFmpegFixupDurationPP,
    FFmpegFixupM3u8PP,
    FFmpegFixupM4aPP,
    FFmpegFixupStretchedPP,
    FFmpegFixupTimestampPP,
    FFmpegMergerPP,
    FFmpegPostProcessor,
    MoveFilesAfterDownloadPP,
    _PLUGIN_CLASSES as plugin_postprocessors
)
from .longname import (
    escaped_open,
    escaped_path_exists,
    escaped_path_getsize,
    escaped_path_isfile,
    escaped_sanitize_open,
    escaped_stat,
    escaped_unlink,
    escaped_utime,
    escaped_rename,
    escaped_replace,
    escaped_remove,
    escaped_basename,
    escaped_dirname,
    escaped_isabs,
    ensure_directory,
    split_longname,
)
from .update import detect_variant
from .version import __version__
try:
    from .build_config import git_commit, git_upstream_commit
except ImportError:
    git_commit, git_upstream_commit = None, None

if compat_os_name == 'nt':
    import ctypes


class YoutubeDL(object):
    """YoutubeDL class.

    YoutubeDL objects are the ones responsible of downloading the
    actual video file and writing it to disk if the user has requested
    it, among some other tasks. In most cases there should be one per
    program. As, given a video URL, the downloader doesn't know how to
    extract all the needed information, task that InfoExtractors do, it
    has to pass the URL to one of them.

    For this, YoutubeDL objects have a method that allows
    InfoExtractors to be registered in a given order. When it is passed
    a URL, the YoutubeDL object handles it to the first InfoExtractor it
    finds that reports being able to handle it. The InfoExtractor extracts
    all the information about the video or videos the URL refers to, and
    YoutubeDL process the extracted information, possibly using a File
    Downloader to download the video.

    YoutubeDL objects accept a lot of parameters. In order not to saturate
    the object constructor with arguments, it receives a dictionary of
    options instead. These options are available through the params
    attribute for the InfoExtractors to use. The YoutubeDL also
    registers itself as the downloader in charge for the InfoExtractors
    that are added to it, so this is a "mutual registration".

    Available options:

    username:          Username for authentication purposes.
    password:          Password for authentication purposes.
    videopassword:     Password for accessing a video.
    ap_mso:            Adobe Pass multiple-system operator identifier.
    ap_username:       Multiple-system operator account username.
    ap_password:       Multiple-system operator account password.
    usenetrc:          Use netrc for authentication instead.
    verbose:           Print additional info to stdout.
    quiet:             Do not print messages to stdout.
    no_warnings:       Do not print out anything for warnings.
    forceprint:        A dict with keys video/playlist mapped to
                       a list of templates to force print to stdout
                       For compatibility, a single list is also accepted
    forceurl:          Force printing final URL. (Deprecated)
    forcetitle:        Force printing title. (Deprecated)
    forceid:           Force printing ID. (Deprecated)
    forcethumbnail:    Force printing thumbnail URL. (Deprecated)
    forcedescription:  Force printing description. (Deprecated)
    forcefilename:     Force printing final filename. (Deprecated)
    forceduration:     Force printing duration. (Deprecated)
    forcejson:         Force printing info_dict as JSON.
    dump_single_json:  Force printing the info_dict of the whole playlist
                       (or video) as a single JSON line.
    force_write_download_archive: Force writing download archive regardless
                       of 'skip_download' or 'simulate'.
    simulate:          Do not download the video files. If unset (or None),
                       simulate only if listsubtitles, listformats or list_thumbnails is used
    format:            Video format code. see "FORMAT SELECTION" for more details.
                       You can also pass a function. The function takes 'ctx' as
                       argument and returns the formats to download.
                       See "build_format_selector" for an implementation
    allow_unplayable_formats:   Allow unplayable formats to be extracted and downloaded.
    ignore_no_formats_error: Ignore "No video formats" error. Usefull for
                       extracting metadata even if the video is not actually
                       available for download (experimental)
    format_sort:       A list of fields by which to sort the video formats.
                       See "Sorting Formats" for more details.
    format_sort_force: Force the given format_sort. see "Sorting Formats"
                       for more details.
    allow_multiple_video_streams:   Allow multiple video streams to be merged
                       into a single file
    allow_multiple_audio_streams:   Allow multiple audio streams to be merged
                       into a single file
    check_formats      Whether to test if the formats are downloadable.
                       Can be True (check all), False (check none),
                       'selected' (check selected formats),
                       or None (check only if requested by extractor)
    paths:             Dictionary of output paths. The allowed keys are 'home'
                       'temp' and the keys of OUTTMPL_TYPES (in utils.py)
    outtmpl:           Dictionary of templates for output names. Allowed keys
                       are 'default' and the keys of OUTTMPL_TYPES (in utils.py).
                       For compatibility with youtube-dl, a single string can also be used
    outtmpl_na_placeholder: Placeholder for unavailable meta fields.
    restrictfilenames: Do not allow "&" and spaces in file names
    trim_file_name:    Limit length of filename (extension excluded)
    windowsfilenames:  Force the filenames to be windows compatible
    ignoreerrors:      Do not stop on download/postprocessing errors.
                       Can be 'only_download' to ignore only download errors.
                       Default is 'only_download' for CLI, but False for API
    skip_playlist_after_errors: Number of allowed failures until the rest of
                       the playlist is skipped
    force_generic_extractor: Force downloader to use the generic extractor
    overwrites:        Overwrite all video and metadata files if True,
                       overwrite only non-video files if None
                       and don't overwrite any file if False
                       For compatibility with youtube-dl,
                       "nooverwrites" may also be used instead
    playliststart:     Playlist item to start at.
    playlistend:       Playlist item to end at.
    playlist_items:    Specific indices of playlist to download.
    playlistreverse:   Download playlist items in reverse order.
    playlistrandom:    Download playlist items in random order.
    matchtitle:        Download only matching titles.
    rejecttitle:       Reject downloads for matching titles.
    logger:            Log messages to a logging.Logger instance.
    logtostderr:       Log messages to stderr instead of stdout.
    consoletitle:       Display progress in console window's titlebar.
    writedescription:  Write the video description to a .description file
    writeinfojson:     Write the video description to a .info.json file
    clean_infojson:    Remove private fields from the infojson
    getcomments:       Extract video comments. This will not be written to disk
                       unless writeinfojson is also given
    writeannotations:  Write the video annotations to a .annotations.xml file
    writethumbnail:    Write the thumbnail image to a file
    allow_playlist_files: Whether to write playlists' description, infojson etc
                       also to disk when using the 'write*' options
    write_all_thumbnails:  Write all thumbnail formats to files
    writelink:         Write an internet shortcut file, depending on the
                       current platform (.url/.webloc/.desktop)
    writeurllink:      Write a Windows internet shortcut file (.url)
    writewebloclink:   Write a macOS internet shortcut file (.webloc)
    writedesktoplink:  Write a Linux internet shortcut file (.desktop)
    writesubtitles:    Write the video subtitles to a file
    writeautomaticsub: Write the automatically generated subtitles to a file
    allsubtitles:      Deprecated - Use subtitleslangs = ['all']
                       Downloads all the subtitles of the video
                       (requires writesubtitles or writeautomaticsub)
    listsubtitles:     Lists all available subtitles for the video
    subtitlesformat:   The format code for subtitles
    subtitleslangs:    List of languages of the subtitles to download (can be regex).
                       The list may contain "all" to refer to all the available
                       subtitles. The language can be prefixed with a "-" to
                       exclude it from the requested languages. Eg: ['all', '-live_chat']
    keepvideo:         Keep the video file after post-processing
    daterange:         A DateRange object, download only if the upload_date is in the range.
    skip_download:     Skip the actual download of the video file
    cachedir:          Location of the cache files in the filesystem.
                       False to disable filesystem cache.
    noplaylist:        Download single video instead of a playlist if in doubt.
    age_limit:         An integer representing the user's age in years.
                       Unsuitable videos for the given age are skipped.
    min_views:         An integer representing the minimum view count the video
                       must have in order to not be skipped.
                       Videos without view count information are always
                       downloaded. None for no limit.
    max_views:         An integer representing the maximum view count.
                       Videos that are more popular than that are not
                       downloaded.
                       Videos without view count information are always
                       downloaded. None for no limit.
    download_archive:  File name of a file where all downloads are recorded.
                       Videos already present in the file are not downloaded
                       again.
    break_on_existing: Stop the download process after attempting to download a
                       file that is in the archive.
    break_on_reject:   Stop the download process when encountering a video that
                       has been filtered out.
    break_per_url:     Whether break_on_reject and break_on_existing
                       should act on each input URL as opposed to for the entire queue
    cookiefile:        File name where cookies should be read from and dumped to
    cookiesfrombrowser:  A tuple containing the name of the browser, the profile
                       name/pathfrom where cookies are loaded, and the name of the
                       keyring. Eg: ('chrome', ) or ('vivaldi', 'default', 'BASICTEXT')
    nocheckcertificate:  Do not verify SSL certificates
    prefer_insecure:   Use HTTP instead of HTTPS to retrieve information.
                       At the moment, this is only supported by YouTube.
    proxy:             URL of the proxy server to use
    geo_verification_proxy:  URL of the proxy to use for IP address verification
                       on geo-restricted sites.
    socket_timeout:    Time to wait for unresponsive hosts, in seconds
    bidi_workaround:   Work around buggy terminals without bidirectional text
                       support, using fridibi
    debug_printtraffic:Print out sent and received HTTP traffic
    include_ads:       Download ads as well (deprecated)
    default_search:    Prepend this string if an input url is not valid.
                       'auto' for elaborate guessing
    encoding:          Use this encoding instead of the system-specified.
    extract_flat:      Do not resolve URLs, return the immediate result.
                       Pass in 'in_playlist' to only show this behavior for
                       playlist items.
    wait_for_video:    If given, wait for scheduled streams to become available.
                       The value should be a tuple containing the range
                       (min_secs, max_secs) to wait between retries
    postprocessors:    A list of dictionaries, each with an entry
                       * key:  The name of the postprocessor. See
                               yt_dlp/postprocessor/__init__.py for a list.
                       * when: When to run the postprocessor. Can be one of
                               pre_process|before_dl|post_process|after_move.
                               Assumed to be 'post_process' if not given
    post_hooks:        Deprecated - Register a custom postprocessor instead
                       A list of functions that get called as the final step
                       for each video file, after all postprocessors have been
                       called. The filename will be passed as the only argument.
    progress_hooks:    A list of functions that get called on download
                       progress, with a dictionary with the entries
                       * status: One of "downloading", "error", or "finished".
                                 Check this first and ignore unknown values.
                       * info_dict: The extracted info_dict

                       If status is one of "downloading", or "finished", the
                       following properties may also be present:
                       * filename: The final filename (always present)
                       * tmpfilename: The filename we're currently writing to
                       * downloaded_bytes: Bytes on disk
                       * total_bytes: Size of the whole file, None if unknown
                       * total_bytes_estimate: Guess of the eventual file size,
                                               None if unavailable.
                       * elapsed: The number of seconds since download started.
                       * eta: The estimated time in seconds, None if unknown
                       * speed: The download speed in bytes/second, None if
                                unknown
                       * fragment_index: The counter of the currently
                                         downloaded video fragment.
                       * fragment_count: The number of fragments (= individual
                                         files that will be merged)

                       Progress hooks are guaranteed to be called at least once
                       (with status "finished") if the download is successful.
    postprocessor_hooks:  A list of functions that get called on postprocessing
                       progress, with a dictionary with the entries
                       * status: One of "started", "processing", or "finished".
                                 Check this first and ignore unknown values.
                       * postprocessor: Name of the postprocessor
                       * info_dict: The extracted info_dict

                       Progress hooks are guaranteed to be called at least twice
                       (with status "started" and "finished") if the processing is successful.
    merge_output_format: Extension to use when merging formats.
    final_ext:         Expected final extension; used to detect when the file was
                       already downloaded and converted
    fixup:             Automatically correct known faults of the file.
                       One of:
                       - "never": do nothing
                       - "warn": only emit a warning
                       - "detect_or_warn": check whether we can do anything
                                           about it, warn otherwise (default)
    source_address:    Client-side IP address to bind to.
    call_home:         Boolean, true iff we are allowed to contact the
                       yt-dlp servers for debugging. (BROKEN)
    sleep_interval_requests: Number of seconds to sleep between requests
                       during extraction
    sleep_interval:    Number of seconds to sleep before each download when
                       used alone or a lower bound of a range for randomized
                       sleep before each download (minimum possible number
                       of seconds to sleep) when used along with
                       max_sleep_interval.
    max_sleep_interval:Upper bound of a range for randomized sleep before each
                       download (maximum possible number of seconds to sleep).
                       Must only be used along with sleep_interval.
                       Actual sleep time will be a random float from range
                       [sleep_interval; max_sleep_interval].
    sleep_before_extract: Number of seconds to sleep before each extraction when
                          used alone or a lower bound of a range for randomized
                          sleep before each extraction (minimum possible number
                          of seconds to sleep) when used along with
                          max_sleep_before_extract.
    max_sleep_before_extract: Upper bound of a range for randomized sleep before each
                              extraction (maximum possible number of seconds to sleep).
                              Must only be used along with sleep_before_extract.
                              Actual sleep time will be a random float from range
                              [sleep_before_extract; max_sleep_before_extract].
    sleep_interval_subtitles: Number of seconds to sleep before each subtitle download
    listformats:       Print an overview of available video formats and exit.
    list_thumbnails:   Print a table of all thumbnails and exit.
    match_filter:      A function that gets called with the info_dict of
                       every video.
                       If it returns a message, the video is ignored.
                       If it returns None, the video is downloaded.
                       match_filter_func in utils.py is one example for this.
    no_color:          Do not emit color codes in output.
    geo_bypass:        Bypass geographic restriction via faking X-Forwarded-For
                       HTTP header
    geo_bypass_country:
                       Two-letter ISO 3166-2 country code that will be used for
                       explicit geographic restriction bypassing via faking
                       X-Forwarded-For HTTP header
    geo_bypass_ip_block:
                       IP range in CIDR notation that will be used similarly to
                       geo_bypass_country
    escape_long_names: If True, it splits filename into 255-byte chunks in current locale,
                       to avoid "File name too long" error. Most user don't need this.
    live_download_mkv: If True, live will be recorded in MKV format instead of MP4.
    printjsontypes:    DO NOT USE THIS. If True, it shows type of each elements in info_dict.
    check_peertube_instance: If True, generic extractor tests if it's PeerTube instance for
                             requested domain.
    check_mastodon_instance: Same as above, but for Mastodon.
    extractor_retries: Number of retries for known extractor errors. Defaults to 3. Can be "infinite".
    test_filename:     Use this to filter video file using external executable or regex
                        (compiled regex or string starting with "re:").
                       For external executable, return code 0 lets YTDL to start downloading.
                       For regex, download will begin if re.search matches.
    lock_exclusive:    When True, downloading will be locked exclusively to
                       this process by creating .lock file.
                       It'll be removed after download.

    The following options determine which downloader is picked:
    external_downloader: A dictionary of protocol keys and the executable of the
                       external downloader to use for it. The allowed protocols
                       are default|http|ftp|m3u8|dash|rtsp|rtmp|mms.
                       Set the value to 'native' to use the native downloader
    hls_prefer_native: Deprecated - Use external_downloader = {'m3u8': 'native'}
                       or {'m3u8': 'ffmpeg'} instead.
                       Use the native HLS downloader instead of ffmpeg/avconv
                       if True, otherwise use ffmpeg/avconv if False, otherwise
                       use downloader suggested by extractor if None.
    compat_opts:       Compatibility options. See "Differences in default behavior".
                       The following options do not work when used through the API:
                       filename, abort-on-error, multistreams, no-live-chat, format-sort
                       no-clean-infojson, no-playlist-metafiles, no-keep-subs, no-attach-info-json.
                       Refer __init__.py for their implementation
    progress_template: Dictionary of templates for progress outputs.
                       Allowed keys are 'download', 'postprocess',
                       'download-title' (console title) and 'postprocess-title'.
                       The template is mapped on a dictionary with keys 'progress' and 'info'

    The following parameters are not used by YoutubeDL itself, they are used by
    the downloader (see yt_dlp/downloader/common.py):
    nopart, updatetime, buffersize, ratelimit, throttledratelimit, min_filesize,
    max_filesize, test, noresizebuffer, retries, file_access_retries, fragment_retries,
    continuedl, noprogress, xattr_set_filesize, hls_use_mpegts, http_chunk_size,
    external_downloader_args, concurrent_fragment_downloads.

    The following options are used by the post processors:
    prefer_ffmpeg:     If False, use avconv instead of ffmpeg if both are available,
                       otherwise prefer ffmpeg. (avconv support is deprecated)
    ffmpeg_location:   Location of the ffmpeg/avconv binary; either the path
                       to the binary or its containing directory.
    postprocessor_args: A dictionary of postprocessor/executable keys (in lower case)
                       and a list of additional command-line arguments for the
                       postprocessor/executable. The dict can also have "PP+EXE" keys
                       which are used when the given exe is used by the given PP.
                       Use 'default' as the name for arguments to passed to all PP
                       For compatibility with youtube-dl, a single list of args
                       can also be used

    The following options are used by the extractors:
    extractor_retries: Number of times to retry for known errors
    dynamic_mpd:       Whether to process dynamic DASH manifests (default: True)
    hls_split_discontinuity: Split HLS playlists to different formats at
                       discontinuities such as ad breaks (default: False)
    extractor_args:    A dictionary of arguments to be passed to the extractors.
                       See "EXTRACTOR ARGUMENTS" for details.
                       Eg: {'youtube': {'skip': ['dash', 'hls']}}
    youtube_include_dash_manifest: Deprecated - Use extractor_args instead.
                       If True (default), DASH manifests and related
                       data will be downloaded and processed by extractor.
                       You can reduce network I/O by disabling it if you don't
                       care about DASH. (only for youtube)
    youtube_include_hls_manifest: Deprecated - Use extractor_args instead.
                       If True (default), HLS manifests and related
                       data will be downloaded and processed by extractor.
                       You can reduce network I/O by disabling it if you don't
                       care about HLS. (only for youtube)
    """

    _NUMERIC_FIELDS = set((
        'width', 'height', 'tbr', 'abr', 'asr', 'vbr', 'fps', 'filesize', 'filesize_approx',
        'timestamp', 'release_timestamp',
        'duration', 'view_count', 'like_count', 'dislike_count', 'repost_count',
        'average_rating', 'comment_count', 'age_limit',
        'start_time', 'end_time',
        'chapter_number', 'season_number', 'episode_number',
        'track_number', 'disc_number', 'release_year',
    ))

    _format_selection_exts = {
        'audio': {'m4a', 'mp3', 'ogg', 'aac'},
        'video': {'mp4', 'flv', 'webm', '3gp'},
        'storyboards': {'mhtml'},
    }

    params = None
    _ies = {}
    _pps = {k: [] for k in POSTPROCESS_WHEN}
    _printed_messages = set()
    _first_webpage_request = True
    _download_retcode = None
    _num_downloads = None
    _playlist_level = 0
    _playlist_urls = set()
    _screen_file = None

    def __init__(self, params=None, auto_init=True):
        """Create a FileDownloader object with the given options.
        @param auto_init    Whether to load the default extractors and print header (if verbose).
                            Set to 'no_verbose_header' to not print the header
        """
        if params is None:
            params = {}
        self._ies = {}
        self._ies_instances = {}
        self._pps = {k: [] for k in POSTPROCESS_WHEN}
        self._printed_messages = set()
        self._first_webpage_request = True
        self._post_hooks = []
        self._progress_hooks = []
        self._postprocessor_hooks = []
        self._opened_streams = []
        self._download_retcode = 0
        self._num_downloads = 0
        self._num_videos = 0
        self._screen_file = [sys.stdout, sys.stderr][params.get('logtostderr', False)]
        self._err_file = sys.stderr
        self.params = params
        self.cache = Cache(self)

        windows_enable_vt_mode()
        self._allow_colors = {
            'screen': not self.params.get('no_color') and supports_terminal_sequences(self._screen_file),
            'err': not self.params.get('no_color') and supports_terminal_sequences(self._err_file),
        }

        if sys.version_info < (3, 6):
            self.report_warning(
                'Python version %d.%d is not supported! Please update to Python 3.6 or above' % sys.version_info[:2])

        if self.params.get('allow_unplayable_formats'):
            self.report_warning(
                f'You have asked for {self._format_err("UNPLAYABLE", self.Styles.EMPHASIS)} formats to be listed/downloaded. '
                'This is a developer option intended for debugging. \n'
                '         If you experience any issues while using this option, '
                f'{self._format_err("DO NOT", self.Styles.ERROR)} open a bug report')

        def check_deprecated(param, option, suggestion):
            if self.params.get(param) is not None:
                self.report_warning('%s is deprecated. Use %s instead' % (option, suggestion))
                return True
            return False

        if check_deprecated('cn_verification_proxy', '--cn-verification-proxy', '--geo-verification-proxy'):
            if self.params.get('geo_verification_proxy') is None:
                self.params['geo_verification_proxy'] = self.params['cn_verification_proxy']

        check_deprecated('autonumber', '--auto-number', '-o "%(autonumber)s-%(title)s.%(ext)s"')
        check_deprecated('usetitle', '--title', '-o "%(title)s-%(id)s.%(ext)s"')
        check_deprecated('useid', '--id', '-o "%(id)s.%(ext)s"')

        for msg in self.params.get('_warnings', []):
            self.report_warning(msg)
        for msg in self.params.get('_deprecation_warnings', []):
            self.deprecation_warning(msg)

        if 'list-formats' in self.params.get('compat_opts', []):
            self.params['listformats_table'] = False

        if 'overwrites' not in self.params and self.params.get('nooverwrites') is not None:
            # nooverwrites was unnecessarily changed to overwrites
            # in 0c3d0f51778b153f65c21906031c2e091fcfb641
            # This ensures compatibility with both keys
            self.params['overwrites'] = not self.params['nooverwrites']
        elif self.params.get('overwrites') is None:
            self.params.pop('overwrites', None)
        else:
            self.params['nooverwrites'] = not self.params['overwrites']

        # Compatibility with older syntax
        params.setdefault('forceprint', {})
        if not isinstance(params['forceprint'], dict):
            params['forceprint'] = {'video': params['forceprint']}

        if params.get('bidi_workaround', False):
            try:
                import pty
                master, slave = pty.openpty()
                width = compat_get_terminal_size().columns
                if width is None:
                    width_args = []
                else:
                    width_args = ['-w', str(width)]
                sp_kwargs = dict(
                    stdin=subprocess.PIPE,
                    stdout=slave,
                    stderr=self._err_file)
                try:
                    self._output_process = Popen(['bidiv'] + width_args, **sp_kwargs)
                except OSError:
                    self._output_process = Popen(['fribidi', '-c', 'UTF-8'] + width_args, **sp_kwargs)
                self._output_channel = os.fdopen(master, 'rb')
            except OSError as ose:
                if ose.errno == errno.ENOENT:
                    self.report_warning(
                        'Could not find fribidi executable, ignoring --bidi-workaround. '
                        'Make sure that  fribidi  is an executable file in one of the directories in your $PATH.')
                else:
                    raise

        if (sys.platform != 'win32'
                and sys.getfilesystemencoding() in ['ascii', 'ANSI_X3.4-1968']
                and not params.get('restrictfilenames', False)):
            # Unicode filesystem API will throw errors (#1474, #13027)
            self.report_warning(
                'Assuming --restrict-filenames since file system encoding '
                'cannot encode all characters. '
                'Set the LC_ALL environment variable to fix this.')
            self.params['restrictfilenames'] = True

        self.outtmpl_dict = self.parse_outtmpl()

        # Creating format selector here allows us to catch syntax errors before the extraction
        self.format_selector = (
            self.params.get('format') if self.params.get('format') in (None, '-')
            else self.params['format'] if callable(self.params['format'])
            else self.build_format_selector(self.params['format']))

        self._setup_opener()

        if auto_init:
            if auto_init != 'no_verbose_header':
                self.print_debug_header()
            self.add_default_info_extractors()

        hooks = {
            'post_hooks': self.add_post_hook,
            'progress_hooks': self.add_progress_hook,
            'postprocessor_hooks': self.add_postprocessor_hook,
        }
        for opt, fn in hooks.items():
            for ph in self.params.get(opt, []):
                fn(ph)

        for pp_def_raw in self.params.get('postprocessors', []):
            pp_def = dict(pp_def_raw)
            when = pp_def.pop('when', 'post_process')
            self.add_post_processor(
                get_postprocessor(pp_def.pop('key'))(self, **compat_kwargs(pp_def)),
                when=when)

        register_socks_protocols()

        def preload_download_archive(fn):
            """Preload the archive, if any is specified"""
            if fn is None:
                return False
            self.write_debug(f'Loading archive file {fn!r}')
            try:
                with locked_file(fn, 'r', encoding='utf-8') as archive_file:
                    for line in archive_file:
                        self.archive.add(line.strip())
            except IOError as ioe:
                if ioe.errno != errno.ENOENT:
                    raise
                return False
            return True

        self.archive = set()
        preload_download_archive(self.params.get('download_archive'))

    def warn_if_short_id(self, argv):
        # short YouTube ID starting with dash?
        idxs = [
            i for i, a in enumerate(argv)
            if re.match(r'^-[0-9A-Za-z_-]{10}$', a)]
        if idxs:
            correct_argv = (
                ['yt-dlp']
                + [a for i, a in enumerate(argv) if i not in idxs]
                + ['--'] + [argv[i] for i in idxs]
            )
            self.report_warning(
                'Long argument string detected. '
                'Use -- to separate parameters and URLs, like this:\n%s' %
                args_to_str(correct_argv))

    def add_info_extractor(self, ie):
        """Add an InfoExtractor object to the end of the list."""
        ie_key = ie.ie_key()
        self._ies[ie_key] = ie
        if not isinstance(ie, type):
            self._ies_instances[ie_key] = ie
            ie.set_downloader(self)

    def _get_info_extractor_class(self, ie_key):
        ie = self._ies.get(ie_key)
        if ie is None:
            ie = get_info_extractor(ie_key)
            self.add_info_extractor(ie)
        return ie

    def get_info_extractor(self, ie_key):
        """
        Get an instance of an IE with name ie_key, it will try to get one from
        the _ies list, if there's no instance it will create a new one and add
        it to the extractor list.
        """
        ie = self._ies_instances.get(ie_key)
        if ie is None:
            ie = get_info_extractor(ie_key)()
            self.add_info_extractor(ie)
        return ie

    def add_default_info_extractors(self):
        """
        Add the InfoExtractors returned by gen_extractors to the end of the list
        """
        for ie in gen_extractor_classes():
            self.add_info_extractor(ie)

    def add_post_processor(self, pp, when='post_process'):
        """Add a PostProcessor object to the end of the chain."""
        self._pps[when].append(pp)
        pp.set_downloader(self)

    def add_post_hook(self, ph):
        """Add the post hook"""
        self._post_hooks.append(ph)

    def add_progress_hook(self, ph):
        """Add the download progress hook"""
        self._progress_hooks.append(ph)

    def add_postprocessor_hook(self, ph):
        """Add the postprocessing progress hook"""
        self._postprocessor_hooks.append(ph)
        for pps in self._pps.values():
            for pp in pps:
                pp.add_progress_hook(ph)

    def _bidi_workaround(self, message):
        if not hasattr(self, '_output_channel'):
            return message

        assert hasattr(self, '_output_process')
        assert isinstance(message, compat_str)
        line_count = message.count('\n') + 1
        self._output_process.stdin.write((message + '\n').encode('utf-8'))
        self._output_process.stdin.flush()
        res = ''.join(self._output_channel.readline().decode('utf-8')
                      for _ in range(line_count))
        return res[:-len('\n')]

    def _write_string(self, message, out=None, only_once=False):
        if only_once:
            if message in self._printed_messages:
                return
            self._printed_messages.add(message)
        write_string(message, out=out, encoding=self.params.get('encoding'))

    def to_stdout(self, message, skip_eol=False, quiet=False):
        """Print message to stdout"""
        if self.params.get('logger'):
            self.params['logger'].debug(message)
        elif not quiet or self.params.get('verbose'):
            self._write_string(
                '%s%s' % (self._bidi_workaround(message), ('' if skip_eol else '\n')),
                self._err_file if quiet else self._screen_file)

    def to_stderr(self, message, only_once=False):
        """Print message to stderr"""
        assert isinstance(message, compat_str)
        if self.params.get('logger'):
            self.params['logger'].error(message)
        else:
            self._write_string('%s\n' % self._bidi_workaround(message), self._err_file, only_once=only_once)

    def to_console_title(self, message):
        if not self.params.get('consoletitle', False):
            return
        message = remove_terminal_sequences(message)
        if compat_os_name == 'nt':
            if ctypes.windll.kernel32.GetConsoleWindow():
                # c_wchar_p() might not be necessary if `message` is
                # already of type unicode()
                ctypes.windll.kernel32.SetConsoleTitleW(ctypes.c_wchar_p(message))
        elif 'TERM' in os.environ:
            self._write_string('\033]0;%s\007' % message, self._screen_file)

    def save_console_title(self):
        if not self.params.get('consoletitle', False):
            return
        if self.params.get('simulate'):
            return
        if compat_os_name != 'nt' and 'TERM' in os.environ:
            # Save the title on stack
            self._write_string('\033[22;0t', self._screen_file)

    def restore_console_title(self):
        if not self.params.get('consoletitle', False):
            return
        if self.params.get('simulate'):
            return
        if compat_os_name != 'nt' and 'TERM' in os.environ:
            # Restore the title from stack
            self._write_string('\033[23;0t', self._screen_file)

    def __enter__(self):
        self.save_console_title()
        return self

    def __exit__(self, *args):
        self.restore_console_title()

        if self.params.get('cookiefile') is not None:
            try:
                self.cookiejar.save(ignore_discard=True, ignore_expires=True)
            except BaseException as ex:
                self.report_warning('Failed to save cookies: %s' % ex)

    def trouble(self, message=None, tb=None, is_error=True):
        """Determine action to take when a download problem appears.

        Depending on if the downloader has been configured to ignore
        download errors or not, this method may throw an exception or
        not when errors are found, after printing the message.

        @param tb          If given, is additional traceback information
        @param is_error    Whether to raise error according to ignorerrors
        """
        if message is not None:
            self.to_stderr(message)
        if self.params.get('verbose'):
            if tb is None:
                if sys.exc_info()[0]:  # if .trouble has been called from an except block
                    tb = ''
                    if hasattr(sys.exc_info()[1], 'exc_info') and sys.exc_info()[1].exc_info[0]:
                        tb += ''.join(traceback.format_exception(*sys.exc_info()[1].exc_info))
                    tb += encode_compat_str(traceback.format_exc())
                else:
                    tb_data = traceback.format_list(traceback.extract_stack())
                    tb = ''.join(tb_data)
            if tb:
                self.to_stderr(tb)
        if not is_error:
            return
        if not self.params.get('ignoreerrors'):
            if sys.exc_info()[0] and hasattr(sys.exc_info()[1], 'exc_info') and sys.exc_info()[1].exc_info[0]:
                exc_info = sys.exc_info()[1].exc_info
            else:
                exc_info = sys.exc_info()
            raise DownloadError(message, exc_info)
        self._download_retcode = 1

    def to_screen(self, message, skip_eol=False):
        """Print message to stdout if not in quiet mode"""
        self.to_stdout(
            message, skip_eol, quiet=self.params.get('quiet', False))

    class Styles(Enum):
        HEADERS = 'yellow'
        EMPHASIS = 'light blue'
        ID = 'green'
        DELIM = 'blue'
        ERROR = 'red'
        WARNING = 'yellow'
        SUPPRESS = 'light black'

    def _format_text(self, handle, allow_colors, text, f, fallback=None, *, test_encoding=False):
        if test_encoding:
            original_text = text
            encoding = self.params.get('encoding') or getattr(handle, 'encoding', 'ascii')
            text = text.encode(encoding, 'ignore').decode(encoding)
            if fallback is not None and text != original_text:
                text = fallback
        if isinstance(f, self.Styles):
            f = f.value
        return format_text(text, f) if allow_colors else text if fallback is None else fallback

    def _format_screen(self, *args, **kwargs):
        return self._format_text(
            self._screen_file, self._allow_colors['screen'], *args, **kwargs)

    def _format_err(self, *args, **kwargs):
        return self._format_text(
            self._err_file, self._allow_colors['err'], *args, **kwargs)

    def report_warning(self, message, only_once=False):
        '''
        Print the message to stderr, it will be prefixed with 'WARNING:'
        If stderr is a tty file the 'WARNING:' will be colored
        '''
        if self.params.get('logger') is not None:
            self.params['logger'].warning(message)
        else:
            if self.params.get('no_warnings'):
                return
            self.to_stderr(f'{self._format_err("WARNING:", self.Styles.WARNING)} {message}', only_once)

    def deprecation_warning(self, message):
        if self.params.get('logger') is not None:
            self.params['logger'].warning('DeprecationWarning: {message}')
        else:
            self.to_stderr(f'{self._format_err("DeprecationWarning:", self.Styles.ERROR)} {message}', True)

    def report_error(self, message, *args, **kwargs):
        '''
        Do the same as trouble, but prefixes the message with 'ERROR:', colored
        in red if stderr is a tty file.
        '''
        self.trouble(f'{self._format_err("ERROR:", self.Styles.ERROR)} {message}', *args, **kwargs)

    def write_debug(self, message, only_once=False):
        '''Log debug message or Print message to stderr'''
        if not self.params.get('verbose', False):
            return
        message = '[debug] %s' % message
        if self.params.get('logger'):
            self.params['logger'].debug(message)
        else:
            self.to_stderr(message, only_once)

    def report_file_already_downloaded(self, file_name):
        """Report file has already been fully downloaded."""
        try:
            self.to_screen('[download] %s has already been downloaded' % file_name)
        except UnicodeEncodeError:
            self.to_screen('[download] The file has already been downloaded')

    def report_file_delete(self, file_name):
        """Report that existing file will be deleted."""
        try:
            self.to_screen('Deleting existing file %s' % file_name)
        except UnicodeEncodeError:
            self.to_screen('Deleting existing file')

    def raise_no_formats(self, info, forced=False):
        has_drm = info.get('__has_drm')
        msg = 'This video is DRM protected' if has_drm else 'No video formats found!'
        expected = self.params.get('ignore_no_formats_error')
        if forced or not expected:
            raise ExtractorError(msg, video_id=info['id'], ie=info['extractor'],
                                 expected=has_drm or expected)
        else:
            self.report_warning(msg)

    def parse_outtmpl(self):
        outtmpl_dict = self.params.get('outtmpl', {})
        if not isinstance(outtmpl_dict, dict):
            outtmpl_dict = {'default': outtmpl_dict}
        # Remove spaces in the default template
        if self.params.get('restrictfilenames'):
            sanitize = lambda x: x.replace(' - ', ' ').replace(' ', '-')
        else:
            sanitize = lambda x: x
        outtmpl_dict.update({
            k: sanitize(v) for k, v in DEFAULT_OUTTMPL.items()
            if outtmpl_dict.get(k) is None})
        for key, val in outtmpl_dict.items():
            if isinstance(val, bytes):
                self.report_warning(
                    'Parameter outtmpl is bytes, but should be a unicode string. '
                    'Put  from __future__ import unicode_literals  at the top of your code file or consider switching to Python 3.x.')
        return outtmpl_dict

    def get_output_path(self, dir_type='', filename=None):
        paths = self.params.get('paths', {})
        assert isinstance(paths, dict)
        path = os.path.join(
            expand_path(paths.get('home', '').strip()),
            expand_path(paths.get(dir_type, '').strip()) if dir_type else '',
            filename or '')

        # Temporary fix for #4787
        # 'Treat' all problem characters by passing filename through preferredencoding
        # to workaround encoding issues with subprocess on python2 @ Windows
        if sys.version_info < (3, 0) and sys.platform == 'win32':
            path = encodeFilename(path, True).decode(preferredencoding())
        return sanitize_path(path, force=self.params.get('windowsfilenames'))

    @staticmethod
    def _outtmpl_expandpath(outtmpl):
        # expand_path translates '%%' into '%' and '$$' into '$'
        # correspondingly that is not what we want since we need to keep
        # '%%' intact for template dict substitution step. Working around
        # with boundary-alike separator hack.
        sep = ''.join([random.choice(ascii_letters) for _ in range(32)])
        outtmpl = outtmpl.replace('%%', '%{0}%'.format(sep)).replace('$$', '${0}$'.format(sep))

        # outtmpl should be expand_path'ed before template dict substitution
        # because meta fields may contain env variables we don't want to
        # be expanded. For example, for outtmpl "%(title)s.%(ext)s" and
        # title "Hello $PATH", we don't want `$PATH` to be expanded.
        return expand_path(outtmpl).replace(sep, '')

    @staticmethod
    def escape_outtmpl(outtmpl):
        ''' Escape any remaining strings like %s, %abc% etc. '''
        return re.sub(
            STR_FORMAT_RE_TMPL.format('', '(?![%(\0])'),
            lambda mobj: ('' if mobj.group('has_key') else '%') + mobj.group(0),
            outtmpl)

    @classmethod
    def validate_outtmpl(cls, outtmpl):
        ''' @return None or Exception object '''
        outtmpl = re.sub(
            STR_FORMAT_RE_TMPL.format('[^)]*', '[ljqBUDS]'),
            lambda mobj: f'{mobj.group(0)[:-1]}s',
            cls._outtmpl_expandpath(outtmpl))
        try:
            cls.escape_outtmpl(outtmpl) % collections.defaultdict(int)
            return None
        except ValueError as err:
            return err

    @staticmethod
    def _copy_infodict(info_dict):
        info_dict = dict(info_dict)
        for key in ('__original_infodict', '__postprocessors'):
            info_dict.pop(key, None)
        return info_dict

    def prepare_outtmpl(self, outtmpl, info_dict, sanitize=False):
        """ Make the outtmpl and info_dict suitable for substitution: ydl.escape_outtmpl(outtmpl) % info_dict
        @param sanitize    Whether to sanitize the output as a filename.
                           For backward compatibility, a function can also be passed
        """

        info_dict.setdefault('epoch', int(time.time()))  # keep epoch consistent once set

        info_dict = self._copy_infodict(info_dict)
        info_dict['duration_string'] = (  # %(duration>%H-%M-%S)s is wrong if duration > 24hrs
            formatSeconds(info_dict['duration'], '-' if sanitize else ':')
            if info_dict.get('duration', None) is not None
            else None)
        info_dict['autonumber'] = self.params.get('autonumber_start', 1) - 1 + self._num_downloads
        info_dict['video_autonumber'] = self._num_videos
        if info_dict.get('resolution') is None:
            info_dict['resolution'] = self.format_resolution(info_dict, default=None)
        info_dict['thumbnail_filepaths'] = list(filter(None, traverse_obj(info_dict, ('thumbnails', ..., 'filepath'), default=[])))

        # For fields playlist_index, playlist_autonumber and autonumber convert all occurrences
        # of %(field)s to %(field)0Nd for backward compatibility
        field_size_compat_map = {
            'playlist_index': number_of_digits(info_dict.get('_last_playlist_index') or 0),
            'playlist_autonumber': number_of_digits(info_dict.get('n_entries') or 0),
            'autonumber': self.params.get('autonumber_size') or 5,
        }

        TMPL_DICT = {}
        EXTERNAL_FORMAT_RE = re.compile(STR_FORMAT_RE_TMPL.format('[^)]*', f'[{STR_FORMAT_TYPES}ljqBUDS]'))
        MATH_FUNCTIONS = {
            '+': float.__add__,
            '-': float.__sub__,
        }
        # Field is of the form key1.key2...
        # where keys (except first) can be string, int or slice
        FIELD_RE = r'\w*(?:\.(?:\w+|{num}|{num}?(?::{num}?){{1,2}}))*'.format(num=r'(?:-?\d+)')
        MATH_FIELD_RE = r'''(?:{field}|{num})'''.format(field=FIELD_RE, num=r'-?\d+(?:.\d+)?')
        MATH_OPERATORS_RE = r'(?:%s)' % '|'.join(map(re.escape, MATH_FUNCTIONS.keys()))
        INTERNAL_FORMAT_RE = re.compile(r'''(?x)
            (?P<negate>-)?
            (?P<fields>{field})
            (?P<maths>(?:{math_op}{math_field})*)
            (?:>(?P<strf_format>.+?))?
            (?P<alternate>(?<!\\),[^|&)]+)?
            (?:&(?P<replacement>.*?))?
            (?:\|(?P<default>.*?))?
            $'''.format(field=FIELD_RE, math_op=MATH_OPERATORS_RE, math_field=MATH_FIELD_RE))

        def _traverse_infodict(k):
            k = k.split('.')
            if k[0] == '':
                k.pop(0)
            return traverse_obj(info_dict, k, is_user_input=True, traverse_string=True)

        def get_value(mdict):
            # Object traversal
            value = _traverse_infodict(mdict['fields'])
            # Negative
            if mdict['negate']:
                value = float_or_none(value)
                if value is not None:
                    value *= -1
            # Do maths
            offset_key = mdict['maths']
            if offset_key:
                value = float_or_none(value)
                operator = None
                while offset_key:
                    item = re.match(
                        MATH_FIELD_RE if operator else MATH_OPERATORS_RE,
                        offset_key).group(0)
                    offset_key = offset_key[len(item):]
                    if operator is None:
                        operator = MATH_FUNCTIONS[item]
                        continue
                    item, multiplier = (item[1:], -1) if item[0] == '-' else (item, 1)
                    offset = float_or_none(item)
                    if offset is None:
                        offset = float_or_none(_traverse_infodict(item))
                    try:
                        value = operator(value, multiplier * offset)
                    except (TypeError, ZeroDivisionError):
                        return None
                    operator = None
            # Datetime formatting
            if mdict['strf_format']:
                value = strftime_or_none(value, mdict['strf_format'].replace('\\,', ','))

            return value

        na = self.params.get('outtmpl_na_placeholder', 'NA')

        def filename_sanitizer(key, value, restricted=self.params.get('restrictfilenames')):
            return sanitize_filename(str(value), restricted=restricted,
                                     is_id=re.search(r'(^|[_.])id(\.|$)', key))

        sanitizer = sanitize if callable(sanitize) else filename_sanitizer
        sanitize = bool(sanitize)

        def _dumpjson_default(obj):
            if isinstance(obj, (set, LazyList)):
                return list(obj)
            return repr(obj)

        def create_key(outer_mobj):
            if not outer_mobj.group('has_key'):
                return outer_mobj.group(0)
            key = outer_mobj.group('key')
            mobj = re.match(INTERNAL_FORMAT_RE, key)
            initial_field = mobj.group('fields') if mobj else ''
            value, replacement, default = None, None, na
            while mobj:
                mobj = mobj.groupdict()
                default = mobj['default'] if mobj['default'] is not None else default
                value = get_value(mobj)
                replacement = mobj['replacement']
                if value is None and mobj['alternate']:
                    mobj = re.match(INTERNAL_FORMAT_RE, mobj['alternate'][1:])
                else:
                    break

            fmt = outer_mobj.group('format')
            if fmt == 's' and value is not None and key in field_size_compat_map.keys():
                fmt = '0{:d}d'.format(field_size_compat_map[key])

            value = default if value is None else value if replacement is None else replacement

            flags = outer_mobj.group('conversion') or ''
            str_fmt = f'{fmt[:-1]}s'
            if fmt[-1] == 'l':  # list
                delim = '\n' if '#' in flags else ', '
                value, fmt = delim.join(map(str, variadic(value, allowed_types=(str, bytes)))), str_fmt
            elif fmt[-1] == 'j':  # json
                value, fmt = json.dumps(value, default=_dumpjson_default, indent=4 if '#' in flags else None), str_fmt
            elif fmt[-1] == 'q':  # quoted
                value, fmt = ' '.join(map(compat_shlex_quote, map(str, variadic(value)))), str_fmt
            elif fmt[-1] == 'B':  # bytes
                value = f'%{str_fmt}'.encode('utf-8') % str(value).encode('utf-8')
                value, fmt = value.decode('utf-8', 'ignore'), 's'
            elif fmt[-1] == 'U':  # unicode normalized
                value, fmt = unicodedata.normalize(
                    # "+" = compatibility equivalence, "#" = NFD
                    'NF%s%s' % ('K' if '+' in flags else '', 'D' if '#' in flags else 'C'),
                    value), str_fmt
            elif fmt[-1] == 'D':  # decimal suffix
                num_fmt, fmt = fmt[:-1].replace('#', ''), 's'
                value = format_decimal_suffix(value, f'%{num_fmt}f%s' if num_fmt else '%d%s',
                                              factor=1024 if '#' in flags else 1000)
            elif fmt[-1] == 'S':  # filename sanitization
                value, fmt = filename_sanitizer(initial_field, value, restricted='#' in flags), str_fmt
            elif fmt[-1] == 'c':
                if value:
                    value = str(value)[0]
                else:
                    fmt = str_fmt
            elif fmt[-1] not in 'rs':  # numeric
                value = float_or_none(value)
                if value is None:
                    value, fmt = default, 's'

            if sanitize:
                if fmt[-1] == 'r':
                    # If value is an object, sanitize might convert it to a string
                    # So we convert it to repr first
                    value, fmt = repr(value), str_fmt
                if fmt[-1] in 'csr':
                    value = sanitizer(initial_field, value)

            key = '%s\0%s' % (key.replace('%', '%\0'), outer_mobj.group('format'))
            TMPL_DICT[key] = value
            return '{prefix}%({key}){fmt}'.format(key=key, fmt=fmt, prefix=outer_mobj.group('prefix'))

        return EXTERNAL_FORMAT_RE.sub(create_key, outtmpl), TMPL_DICT

    def evaluate_outtmpl(self, outtmpl, info_dict, *args, **kwargs):
        outtmpl, info_dict = self.prepare_outtmpl(outtmpl, info_dict, *args, **kwargs)
        return self.escape_outtmpl(outtmpl) % info_dict

    def _prepare_filename(self, info_dict, tmpl_type='default'):
        try:
            outtmpl = self._outtmpl_expandpath(self.outtmpl_dict.get(tmpl_type, self.outtmpl_dict['default']))
            filename = self.evaluate_outtmpl(outtmpl, info_dict, True)

            force_ext = OUTTMPL_TYPES.get(tmpl_type)
            if filename and force_ext is not None:
                filename = replace_extension(filename, force_ext, info_dict.get('ext'))

            # https://github.com/blackjack4494/youtube-dlc/issues/85
            trim_file_name = self.params.get('trim_file_name', False)
            if trim_file_name:
                no_ext, *ext = filename.rsplit('.', 2)
                filename = join_nonempty(no_ext[:trim_file_name], *ext, delim='.')

            return filename
        except ValueError as err:
            self.report_error('Error in output template: ' + str(err) + ' (encoding: ' + repr(preferredencoding()) + ')')
            return None

    def prepare_filename(self, info_dict, dir_type='', warn=False):
        """Generate the output filename."""

        filename = self._prepare_filename(info_dict, dir_type or 'default')
        if not filename and dir_type not in ('', 'temp'):
            return ''

        if warn:
            if not self.params.get('paths'):
                pass
            elif filename == '-':
                self.report_warning('--paths is ignored when an outputting to stdout', only_once=True)
            elif self.isabs(filename):
                self.report_warning('--paths is ignored since an absolute path is given in output template', only_once=True)
        if filename == '-' or not filename:
            return filename

        return self.get_output_path(dir_type, filename)

    def _match_entry(self, info_dict, incomplete=False, silent=False):
        """ Returns None if the file should be downloaded """

        video_title = info_dict.get('title', info_dict.get('id', 'video'))

        def check_filter():
            if 'title' in info_dict:
                # This can happen when we're just evaluating the playlist
                title = info_dict['title']
                matchtitle = self.params.get('matchtitle', False)
                if matchtitle:
                    if not re.search(matchtitle, title, re.IGNORECASE):
                        return '"' + title + '" title did not match pattern "' + matchtitle + '"'
                rejecttitle = self.params.get('rejecttitle', False)
                if rejecttitle:
                    if re.search(rejecttitle, title, re.IGNORECASE):
                        return '"' + title + '" title matched reject pattern "' + rejecttitle + '"'
            date = info_dict.get('upload_date')
            if date is not None:
                dateRange = self.params.get('daterange', DateRange())
                if date not in dateRange:
                    return '%s upload date is not in range %s' % (date_from_str(date).isoformat(), dateRange)
            view_count = info_dict.get('view_count')
            if view_count is not None:
                min_views = self.params.get('min_views')
                if min_views is not None and view_count < min_views:
                    return 'Skipping %s, because it has not reached minimum view count (%d/%d)' % (video_title, view_count, min_views)
                max_views = self.params.get('max_views')
                if max_views is not None and view_count > max_views:
                    return 'Skipping %s, because it has exceeded the maximum view count (%d/%d)' % (video_title, view_count, max_views)
            if age_restricted(info_dict.get('age_limit'), self.params.get('age_limit')):
                return 'Skipping "%s" because it is age restricted' % video_title

            match_filter = self.params.get('match_filter')
            if match_filter is not None:
                try:
                    ret = match_filter(info_dict, incomplete=incomplete)
                except TypeError:
                    # For backward compatibility
                    ret = None if incomplete else match_filter(info_dict)
                if ret is not None:
                    return ret
            return None

        if self.in_download_archive(info_dict):
            reason = '%s has already been recorded in the archive' % video_title
            break_opt, break_err = 'break_on_existing', ExistingVideoReached
        else:
            reason = check_filter()
            break_opt, break_err = 'break_on_reject', RejectedVideoReached
        if reason is not None:
            if not silent:
                self.to_screen('[download] ' + reason)
            if self.params.get(break_opt, False):
                raise break_err()
        return reason

    @staticmethod
    def add_extra_info(info_dict, extra_info):
        '''Set the keys from extra_info in info dict if they are missing'''
        for key, value in extra_info.items():
            info_dict.setdefault(key, value)

    def extract_info(self, url, download=True, ie_key=None, extra_info=None,
                     process=True, force_generic_extractor=False):
        """
        Return a list with a dictionary for each video extracted.

        Arguments:
        url -- URL to extract

        Keyword arguments:
        download -- whether to download videos during extraction
        ie_key -- extractor key hint
        extra_info -- dictionary containing the extra values to add to each result
        process -- whether to resolve all unresolved references (URLs, playlist items),
            must be True for download to work.
        force_generic_extractor -- force using the generic extractor
        """

        if extra_info is None:
            extra_info = {}

        if not ie_key and force_generic_extractor:
            ie_key = 'Generic'

        if ie_key:
            ies = {ie_key: self._get_info_extractor_class(ie_key)}
        else:
            ies = self._ies

        for ie_key, ie in ies.items():
            if not ie.suitable(url):
                continue

            if not ie.working():
                self.report_warning('The program functionality for this site has been marked as broken, '
                                    'and will probably not work.')

            temp_id = ie.get_temp_id(url)
            if temp_id is not None and self.in_download_archive({'id': temp_id, 'ie_key': ie_key}):
                self.to_screen(f'[{ie_key}] {temp_id}: has already been recorded in the archive')
                if self.params.get('break_on_existing', False):
                    raise ExistingVideoReached()
                break
            return self.__extract_info(url, self.get_info_extractor(ie_key), download, extra_info, process)
        else:
            self.report_error('no suitable InfoExtractor for URL %s' % url)

    def __handle_extraction_exceptions(func):
        @functools.wraps(func)
        def wrapper(self, *args, **kwargs):
            while True:
                try:
                    return func(self, *args, **kwargs)
                except (DownloadCancelled, LazyList.IndexError, PagedList.IndexError):
                    raise
                except ReExtractInfo as e:
                    if e.expected:
                        self.to_screen(f'{e}; Re-extracting data')
                    else:
                        self.to_stderr('\r')
                        self.report_warning(f'{e}; Re-extracting data')
                    continue
                except GeoRestrictedError as e:
                    msg = e.msg
                    if e.countries:
                        msg += '\nThis video is available in %s.' % ', '.join(
                            map(ISO3166Utils.short2full, e.countries))
                    msg += '\nYou might want to use a VPN or a proxy server (with --proxy) to workaround.'
                    self.report_error(msg)
                except ExtractorError as e:  # An error we somewhat expected
                    self.report_error(str(e), e.format_traceback())
                except Exception as e:
                    if self.params.get('ignoreerrors'):
                        self.report_error(str(e), tb=encode_compat_str(traceback.format_exc()))
                    else:
                        raise
                break
        return wrapper

    def _wait_for_video(self, ie_result):
        if (not self.params.get('wait_for_video')
                or ie_result.get('_type', 'video') != 'video'
                or ie_result.get('formats') or ie_result.get('url')):
            return

        format_dur = lambda dur: '%02d:%02d:%02d' % timetuple_from_msec(dur * 1000)[:-1]
        last_msg = ''

        def progress(msg):
            nonlocal last_msg
            self.to_screen(msg + ' ' * (len(last_msg) - len(msg)) + '\r', skip_eol=True)
            last_msg = msg

        min_wait, max_wait = self.params.get('wait_for_video')
        diff = try_get(ie_result, lambda x: x['release_timestamp'] - time.time())
        if diff is None and ie_result.get('live_status') == 'is_upcoming':
            diff = random.randrange(min_wait, max_wait) if (max_wait and min_wait) else (max_wait or min_wait)
            self.report_warning('Release time of video is not known')
        elif (diff or 0) <= 0:
            self.report_warning('Video should already be available according to extracted info')
        diff = min(max(diff or 0, min_wait or 0), max_wait or float('inf'))
        self.to_screen(f'[wait] Waiting for {format_dur(diff)} - Press Ctrl+C to try now')

        wait_till = time.time() + diff
        try:
            while True:
                diff = wait_till - time.time()
                if diff <= 0:
                    progress('')
                    raise ReExtractInfo('[wait] Wait period ended', expected=True)
                progress(f'[wait] Remaining time until next attempt: {self._format_screen(format_dur(diff), self.Styles.EMPHASIS)}')
                time.sleep(1)
        except KeyboardInterrupt:
            progress('')
            raise ReExtractInfo('[wait] Interrupted by user', expected=True)
        except BaseException as e:
            if not isinstance(e, ReExtractInfo):
                self.to_screen('')
            raise

    @__handle_extraction_exceptions
    def __extract_info(self, url, ie, download, extra_info, process):
        min_sleep_interval = self.params.get('sleep_before_extract')
        if min_sleep_interval:
            max_sleep_interval = self.params.get('max_sleep_before_extract') or min_sleep_interval
            sleep_interval = random.uniform(min_sleep_interval, max_sleep_interval)
            self.to_screen(
                '[extraction] Sleeping %s seconds...' % (
                    int(sleep_interval) if sleep_interval.is_integer()
                    else '%.2f' % sleep_interval))
            time.sleep(sleep_interval)

        ie_result = ie.extract(url)
        if ie_result is None:  # Finished already (backwards compatibility; listformats and friends should be moved here)
            return
        if isinstance(ie_result, list):
            # Backwards compatibility: old IE result format
            ie_result = {
                '_type': 'compat_list',
                'entries': ie_result,
            }
        if extra_info.get('original_url'):
            ie_result.setdefault('original_url', extra_info['original_url'])
        self.add_default_extra_info(ie_result, ie, url)
        if process:
            self._wait_for_video(ie_result)
            return self.process_ie_result(ie_result, download, extra_info)
        else:
            return ie_result

    def add_default_extra_info(self, ie_result, ie, url):
        if url is not None:
            self.add_extra_info(ie_result, {
                'webpage_url': url,
                'original_url': url,
                'webpage_url_basename': url_basename(url),
                'webpage_url_domain': get_domain(url),
            })
        if ie is not None:
            self.add_extra_info(ie_result, {
                'extractor': ie.IE_NAME,
                'extractor_key': ie.ie_key(),
            })

    def process_ie_result(self, ie_result, download=True, extra_info=None):
        """
        Take the result of the ie(may be modified) and resolve all unresolved
        references (URLs, playlist items).

        It will also download the videos if 'download'.
        Returns the resolved ie_result.
        """
        if extra_info is None:
            extra_info = {}
        result_type = ie_result.get('_type', 'video')

        if result_type in ('url', 'url_transparent'):
            ie_result['url'] = sanitize_url(ie_result['url'])
            if ie_result.get('original_url'):
                extra_info.setdefault('original_url', ie_result['original_url'])

            extract_flat = self.params.get('extract_flat', False)
            if ((extract_flat == 'in_playlist' and 'playlist' in extra_info)
                    or extract_flat is True):
                info_copy = ie_result.copy()
                ie = try_get(ie_result.get('ie_key'), self.get_info_extractor)
                if ie and not ie_result.get('id'):
                    info_copy['id'] = ie.get_temp_id(ie_result['url'])
                self.add_default_extra_info(info_copy, ie, ie_result['url'])
                self.add_extra_info(info_copy, extra_info)
                info_copy, _ = self.pre_process(info_copy)
                self.__forced_printings(info_copy, self.prepare_filename(info_copy), incomplete=True)
                if self.params.get('force_write_download_archive', False):
                    self.record_download_archive(info_copy)
                return ie_result

        if result_type == 'video':
            self.add_extra_info(ie_result, extra_info)
            ie_result = self.process_video_result(ie_result, download=download)
            additional_urls = (ie_result or {}).get('additional_urls')
            if additional_urls:
                # TODO: Improve MetadataParserPP to allow setting a list
                if isinstance(additional_urls, compat_str):
                    additional_urls = [additional_urls]
                self.to_screen(
                    '[info] %s: %d additional URL(s) requested' % (ie_result['id'], len(additional_urls)))
                self.write_debug('Additional URLs: "%s"' % '", "'.join(additional_urls))
                ie_result['additional_entries'] = [
                    self.extract_info(
                        url, download, extra_info=extra_info,
                        force_generic_extractor=self.params.get('force_generic_extractor'))
                    for url in additional_urls
                ]
            return ie_result
        elif result_type == 'url':
            # We have to add extra_info to the results because it may be
            # contained in a playlist
            return self.extract_info(
                ie_result['url'], download,
                ie_key=ie_result.get('ie_key'),
                extra_info=extra_info)
        elif result_type == 'url_transparent':
            # Use the information from the embedding page
            info = self.extract_info(
                ie_result['url'], ie_key=ie_result.get('ie_key'),
                extra_info=extra_info, download=False, process=False)

            # extract_info may return None when ignoreerrors is enabled and
            # extraction failed with an error, don't crash and return early
            # in this case
            if not info:
                return info

            force_properties = dict(
                (k, v) for k, v in ie_result.items() if v is not None)
            for f in ('_type', 'url', 'id', 'extractor', 'extractor_key', 'ie_key'):
                if f in force_properties:
                    del force_properties[f]
            new_result = info.copy()
            new_result.update(force_properties)

            # Extracted info may not be a video result (i.e.
            # info.get('_type', 'video') != video) but rather an url or
            # url_transparent. In such cases outer metadata (from ie_result)
            # should be propagated to inner one (info). For this to happen
            # _type of info should be overridden with url_transparent. This
            # fixes issue from https://github.com/ytdl-org/youtube-dl/pull/11163.
            if new_result.get('_type') == 'url':
                new_result['_type'] = 'url_transparent'

            return self.process_ie_result(
                new_result, download=download, extra_info=extra_info)
        elif result_type in ('playlist', 'multi_video'):
            # Protect from infinite recursion due to recursively nested playlists
            # (see https://github.com/ytdl-org/youtube-dl/issues/27833)
            webpage_url = ie_result.get('webpage_url')
            if webpage_url and webpage_url in self._playlist_urls:
                self.to_screen(
                    '[download] Skipping already downloaded playlist: %s'
                    % ie_result.get('title') or ie_result.get('id'))
                return

            self._playlist_level += 1
            self._playlist_urls.add(webpage_url)
            self._sanitize_thumbnails(ie_result)
            try:
                return self.__process_playlist(ie_result, download)
            finally:
                self._playlist_level -= 1
                if not self._playlist_level:
                    self._playlist_urls.clear()
        elif result_type == 'compat_list':
            self.report_warning(
                'Extractor %s returned a compat_list result. '
                'It needs to be updated.' % ie_result.get('extractor'))

            def _fixup(r):
                self.add_extra_info(r, {
                    'extractor': ie_result.get('extractor'),
                    'webpage_url': ie_result['webpage_url'],
                    'webpage_url_basename': url_basename(ie_result['webpage_url']),
                    'webpage_url_domain': get_domain(ie_result['webpage_url']),
                    'extractor_key': ie_result['extractor_key'],
                })
                return r
            ie_result['entries'] = [
                self.process_ie_result(_fixup(r), download, extra_info)
                for r in ie_result['entries']
            ]
            return ie_result
        else:
            raise Exception('Invalid result type: %s' % result_type)

    def _ensure_dir_exists(self, path):
        if self.params.get('escape_long_names', False):
            path = split_longname(path)
        return make_dir(path, self.report_error)

    def __process_playlist(self, ie_result, download):
        # We process each entry in the playlist
        playlist = ie_result.get('title') or ie_result.get('id')
        self.to_screen('[download] Downloading playlist: %s' % playlist)

        if 'entries' not in ie_result:
            raise EntryNotInPlaylist('There are no entries')

        MissingEntry = object()
        incomplete_entries = bool(ie_result.get('requested_entries'))
        if incomplete_entries:
            def fill_missing_entries(entries, indices):
                ret = [MissingEntry] * max(indices)
                for i, entry in zip(indices, entries):
                    ret[i - 1] = entry
                return ret
            ie_result['entries'] = fill_missing_entries(ie_result['entries'], ie_result['requested_entries'])

        playlist_results = []

        playliststart = self.params.get('playliststart', 1)
        playlistend = self.params.get('playlistend')
        # For backwards compatibility, interpret -1 as whole list
        if playlistend == -1:
            playlistend = None

        playlistitems_str = self.params.get('playlist_items')
        playlistitems, infinite = None, False
        if playlistitems_str is not None:
            def iter_playlistitems(format):
                for string_segment in format.split(','):
                    if 'n' in string_segment:
                        mobj = re.fullmatch(
                            r'(?P<coef>\d+)[mn](?P<ofs>[+-]\d+)?', playlistitems_str)
                        if not mobj:
                            mobj = re.fullmatch(
                                r'(?P<ofs>[+-]?\d+)?\+(?P<coef>\d+)[mn]', playlistitems_str)

                        coef_s, ofs_s = mobj.group('coef', 'ofs')
                        coef, ofs = int(coef_s), int_or_none(ofs_s, default=0)
                        if ofs < 0:
                            ofs += coef
                        yield from itertools.count(ofs, coef)
                    elif '-' in string_segment:
                        start, end = string_segment.split('-')
                        for item in range(int(start), int(end) + 1):
                            yield int(item)
                    else:
                        yield int(string_segment)

            if 'n' in playlistitems_str:
                playlistitems, infinite = LazyList(iter_playlistitems(playlistitems_str)), True
            else:
                playlistitems = orderedSet(iter_playlistitems(playlistitems_str))

        ie_entries = ie_result['entries']
        if isinstance(ie_entries, list):
            playlist_count = len(ie_result)
            msg = f'Collected {playlist_count} videos; downloading %d of them'
            ie_result['playlist_count'] = ie_result.get('playlist_count') or playlist_count

            def get_entry(i):
                return ie_entries[i - 1]
        else:
            msg = 'Downloading %d videos'
            if not isinstance(ie_entries, (PagedList, LazyList)):
                ie_entries = LazyList(ie_entries)

            def get_entry(i):
                return YoutubeDL.__handle_extraction_exceptions(
                    lambda self, i: ie_entries[i - 1]
                )(self, i)

        entries, broken = [], False
        items = playlistitems if playlistitems is not None else itertools.count(playliststart)
        for i in items:
            if i == 0:
                continue
            if playlistitems is None and playlistend is not None and playlistend < i:
                break
            entry = None
            try:
                entry = get_entry(i)
                if entry is MissingEntry:
                    raise EntryNotInPlaylist()
            except (IndexError, EntryNotInPlaylist):
                if incomplete_entries:
                    raise EntryNotInPlaylist(f'Entry {i} cannot be found')
                elif not playlistitems or infinite:
                    break
            entries.append(entry)
            try:
                if entry is not None:
                    self._match_entry(entry, incomplete=True, silent=True)
            except (ExistingVideoReached, RejectedVideoReached):
                broken = True
                break
        ie_result['entries'] = entries

        # Save playlist_index before re-ordering
        entries = [
            ((playlistitems[i - 1] if playlistitems else i + playliststart - 1), entry)
            for i, entry in enumerate(entries, 1)
            if entry is not None]
        n_entries = len(entries)

        if not (ie_result.get('playlist_count') or broken or playlistitems or playlistend):
            ie_result['playlist_count'] = n_entries

        if not playlistitems and (playliststart != 1 or playlistend):
            playlistitems = list(range(playliststart, playliststart + n_entries))
        ie_result['requested_entries'] = playlistitems

        _infojson_written = False
        if not self.params.get('simulate') and self.params.get('allow_playlist_files', True):
            ie_copy = {
                'playlist': playlist,
                'playlist_id': ie_result.get('id'),
                'playlist_title': ie_result.get('title'),
                'playlist_uploader': ie_result.get('uploader'),
                'playlist_uploader_id': ie_result.get('uploader_id'),
                'playlist_index': 0,
                'n_entries': n_entries,
            }
            ie_copy.update(dict(ie_result))

            _infojson_written = self._write_info_json(
                'playlist', ie_result, self.prepare_filename(ie_copy, 'pl_infojson'))
            if _infojson_written is None:
                return
            if self._write_description('playlist', ie_result,
                                       self.prepare_filename(ie_copy, 'pl_description')) is None:
                return
            # TODO: This should be passed to ThumbnailsConvertor if necessary
            self._write_thumbnails('playlist', ie_copy, self.prepare_filename(ie_copy, 'pl_thumbnail'))

        if self.params.get('playlistreverse', False):
            entries = entries[::-1]
        if self.params.get('playlistrandom', False):
            random.shuffle(entries)

        x_forwarded_for = ie_result.get('__x_forwarded_for_ip')

        self.to_screen('[%s] playlist %s: %s' % (ie_result.get('extractor'), playlist, msg % n_entries))
        failures = 0
        max_failures = self.params.get('skip_playlist_after_errors') or float('inf')
        for i, entry_tuple in enumerate(entries, 1):
            playlist_index, entry = entry_tuple
            if 'playlist-index' in self.params.get('compat_opts', []):
                playlist_index = playlistitems[i - 1] if playlistitems else i + playliststart - 1
            self.to_screen('[download] Downloading video %s of %s' % (i, n_entries))
            # This __x_forwarded_for_ip thing is a bit ugly but requires
            # minimal changes
            if x_forwarded_for:
                entry['__x_forwarded_for_ip'] = x_forwarded_for
            extra = {
                'n_entries': n_entries,
                '_last_playlist_index': max(playlistitems) if playlistitems and not infinite else (playlistend or n_entries),
                'playlist_count': ie_result.get('playlist_count'),
                'playlist_index': playlist_index,
                'playlist_autonumber': i,
                'playlist': playlist,
                'playlist_id': ie_result.get('id'),
                'playlist_title': ie_result.get('title'),
                'playlist_uploader': ie_result.get('uploader'),
                'playlist_uploader_id': ie_result.get('uploader_id'),
                'extractor': ie_result.get('extractor'),
                'webpage_url': ie_result.get('webpage_url'),
                'webpage_url_basename': url_basename(ie_result.get('webpage_url')),
                'webpage_url_domain': get_domain(ie_result.get('webpage_url')),
                'extractor_key': ie_result.get('extractor_key'),
            }

            if self._match_entry(entry, incomplete=True) is not None:
                continue

            entry_result = self.__process_iterable_entry(entry, download, extra)
            if not entry_result:
                failures += 1
            if failures >= max_failures:
                self.report_error(
                    'Skipping the remaining entries in playlist "%s" since %d items failed extraction' % (playlist, failures))
                break
            playlist_results.append(entry_result)
        ie_result['entries'] = playlist_results

        # Write the updated info to json
        if _infojson_written and self._write_info_json(
                'updated playlist', ie_result,
                self.prepare_filename(ie_copy, 'pl_infojson'), overwrite=True) is None:
            return

        ie_result = self.run_all_pps('playlist', ie_result)
        self.to_screen(f'[download] Finished downloading playlist: {playlist}')
        return ie_result

    @__handle_extraction_exceptions
    def __process_iterable_entry(self, entry, download, extra_info):
        return self.process_ie_result(
            entry, download=download, extra_info=extra_info)

    def _build_format_filter(self, filter_spec):
        " Returns a function to filter the formats according to the filter_spec "

        OPERATORS = {
            '<': operator.lt,
            '<=': operator.le,
            '>': operator.gt,
            '>=': operator.ge,
            '=': operator.eq,
            '!=': operator.ne,
        }
        operator_rex = re.compile(r'''(?x)\s*
            (?P<key>width|height|tbr|abr|vbr|asr|filesize|filesize_approx|fps)\s*
            (?P<op>%s)(?P<none_inclusive>\s*\?)?\s*
            (?P<value>[0-9.]+(?:[kKmMgGtTpPeEzZyY]i?[Bb]?)?)\s*
            ''' % '|'.join(map(re.escape, OPERATORS.keys())))
        m = operator_rex.fullmatch(filter_spec)
        if m:
            try:
                comparison_value = int(m.group('value'))
            except ValueError:
                comparison_value = parse_filesize(m.group('value'))
                if comparison_value is None:
                    comparison_value = parse_filesize(m.group('value') + 'B')
                if comparison_value is None:
                    raise ValueError(
                        'Invalid value %r in format specification %r' % (
                            m.group('value'), filter_spec))
            op = OPERATORS[m.group('op')]

        if not m:
            STR_OPERATORS = {
                '=': operator.eq,
                '^=': lambda attr, value: attr.startswith(value),
                '$=': lambda attr, value: attr.endswith(value),
                '*=': lambda attr, value: value in attr,
            }
            str_operator_rex = re.compile(r'''(?x)\s*
                (?P<key>[a-zA-Z0-9._-]+)\s*
                (?P<negation>!\s*)?(?P<op>%s)(?P<none_inclusive>\s*\?)?\s*
                (?P<value>[a-zA-Z0-9._-]+)\s*
                ''' % '|'.join(map(re.escape, STR_OPERATORS.keys())))
            m = str_operator_rex.fullmatch(filter_spec)
            if m:
                comparison_value = m.group('value')
                str_op = STR_OPERATORS[m.group('op')]
                if m.group('negation'):
                    op = lambda attr, value: not str_op(attr, value)
                else:
                    op = str_op

        if not m:
            raise SyntaxError('Invalid filter specification %r' % filter_spec)

        def _filter(f):
            actual_value = f.get(m.group('key'))
            if actual_value is None:
                return m.group('none_inclusive')
            return op(actual_value, comparison_value)
        return _filter

    def _check_formats(self, formats):
        for f in formats:
            self.to_screen('[info] Testing format %s' % f['format_id'])
            path = self.get_output_path('temp')
            if not self._ensure_dir_exists(f'{path}/'):
                continue
            temp_file = tempfile.NamedTemporaryFile(suffix='.tmp', delete=False, dir=path or None)
            temp_file.close()
            try:
                success, _ = self.dl(temp_file.name, f, test=True)
            except (DownloadError, IOError, OSError, ValueError) + network_exceptions:
                success = False
            finally:
                if os.path.exists(temp_file.name):
                    try:
                        os.remove(temp_file.name)
                    except OSError:
                        self.report_warning('Unable to delete temporary file "%s"' % temp_file.name)
            if success:
                yield f
            else:
                self.to_screen('[info] Unable to download format %s. Skipping...' % f['format_id'])

    def _default_format_spec(self, info_dict, download=True):

        def can_merge():
            merger = FFmpegMergerPP(self)
            return merger.available and merger.can_merge()

        prefer_best = (
            not self.params.get('simulate')
            and download
            and (
                not can_merge()
                or info_dict.get('is_live', False)
                or self.outtmpl_dict['default'] == '-'))
        compat = (
            prefer_best
            or self.params.get('allow_multiple_audio_streams', False)
            or 'format-spec' in self.params.get('compat_opts', []))

        return (
            'best/bestvideo+bestaudio' if prefer_best
            else 'bestvideo*+bestaudio/best' if not compat
            else 'bestvideo+bestaudio/best')

    def build_format_selector(self, format_spec):
        def syntax_error(note, start):
            message = (
                'Invalid format specification: '
                '{0}\n\t{1}\n\t{2}^'.format(note, format_spec, ' ' * start[1]))
            return SyntaxError(message)

        PICKFIRST = 'PICKFIRST'
        MERGE = 'MERGE'
        SINGLE = 'SINGLE'
        GROUP = 'GROUP'
        FormatSelector = collections.namedtuple('FormatSelector', ['type', 'selector', 'filters'])

        allow_multiple_streams = {'audio': self.params.get('allow_multiple_audio_streams', False),
                                  'video': self.params.get('allow_multiple_video_streams', False)}

        verbose = self.params.get('verbose')
        check_formats = self.params.get('check_formats') == 'selected'

        def _parse_filter(tokens):
            filter_parts = []
            for type, string, start, _, _ in tokens:
                if type == tokenize.OP and string == ']':
                    return ''.join(filter_parts)
                else:
                    filter_parts.append(string)

        def _remove_unused_ops(tokens):
            # Remove operators that we don't use and join them with the surrounding strings
            # for example: 'mp4' '-' 'baseline' '-' '16x9' is converted to 'mp4-baseline-16x9'
            ALLOWED_OPS = ('/', '+', ',', '(', ')')
            last_string, last_start, last_end, last_line = None, None, None, None
            for type, string, start, end, line in tokens:
                if type == tokenize.OP and string == '[':
                    if last_string:
                        yield tokenize.NAME, last_string, last_start, last_end, last_line
                        last_string = None
                    yield type, string, start, end, line
                    # everything inside brackets will be handled by _parse_filter
                    for type, string, start, end, line in tokens:
                        yield type, string, start, end, line
                        if type == tokenize.OP and string == ']':
                            break
                elif type == tokenize.OP and string in ALLOWED_OPS:
                    if last_string:
                        yield tokenize.NAME, last_string, last_start, last_end, last_line
                        last_string = None
                    yield type, string, start, end, line
                elif type in [tokenize.NAME, tokenize.NUMBER, tokenize.OP]:
                    if not last_string:
                        last_string = string
                        last_start = start
                        last_end = end
                    else:
                        last_string += string
            if last_string:
                yield tokenize.NAME, last_string, last_start, last_end, last_line

        def _parse_format_selection(tokens, inside_merge=False, inside_choice=False, inside_group=False):
            selectors = []
            current_selector = None
            for type, string, start, _, _ in tokens:
                # ENCODING is only defined in python 3.x
                if type == getattr(tokenize, 'ENCODING', None):
                    continue
                elif type in [tokenize.NAME, tokenize.NUMBER]:
                    current_selector = FormatSelector(SINGLE, string, [])
                elif type == tokenize.OP:
                    if string == ')':
                        if not inside_group:
                            # ')' will be handled by the parentheses group
                            tokens.restore_last_token()
                        break
                    elif inside_merge and string in ['/', ',']:
                        tokens.restore_last_token()
                        break
                    elif inside_choice and string == ',':
                        tokens.restore_last_token()
                        break
                    elif string == ',':
                        if not current_selector:
                            raise syntax_error('"," must follow a format selector', start)
                        selectors.append(current_selector)
                        current_selector = None
                    elif string == '/':
                        if not current_selector:
                            raise syntax_error('"/" must follow a format selector', start)
                        first_choice = current_selector
                        second_choice = _parse_format_selection(tokens, inside_choice=True)
                        current_selector = FormatSelector(PICKFIRST, (first_choice, second_choice), [])
                    elif string == '[':
                        if not current_selector:
                            current_selector = FormatSelector(SINGLE, 'best', [])
                        format_filter = _parse_filter(tokens)
                        current_selector.filters.append(format_filter)
                    elif string == '(':
                        if current_selector:
                            raise syntax_error('Unexpected "("', start)
                        group = _parse_format_selection(tokens, inside_group=True)
                        current_selector = FormatSelector(GROUP, group, [])
                    elif string == '+':
                        if not current_selector:
                            raise syntax_error('Unexpected "+"', start)
                        selector_1 = current_selector
                        selector_2 = _parse_format_selection(tokens, inside_merge=True)
                        if not selector_2:
                            raise syntax_error('Expected a selector', start)
                        current_selector = FormatSelector(MERGE, (selector_1, selector_2), [])
                    else:
                        raise syntax_error('Operator not recognized: "{0}"'.format(string), start)
                elif type == tokenize.ENDMARKER:
                    break
            if current_selector:
                selectors.append(current_selector)
            return selectors

        def _merge(formats_pair):
            format_1, format_2 = formats_pair

            formats_info = []
            formats_info.extend(format_1.get('requested_formats', (format_1,)))
            formats_info.extend(format_2.get('requested_formats', (format_2,)))

            if not allow_multiple_streams['video'] or not allow_multiple_streams['audio']:
                get_no_more = {'video': False, 'audio': False}
                for (i, fmt_info) in enumerate(formats_info):
                    if fmt_info.get('acodec') == fmt_info.get('vcodec') == 'none':
                        formats_info.pop(i)
                        continue
                    for aud_vid in ['audio', 'video']:
                        if not allow_multiple_streams[aud_vid] and fmt_info.get(aud_vid[0] + 'codec') != 'none':
                            if get_no_more[aud_vid]:
                                formats_info.pop(i)
                                break
                            get_no_more[aud_vid] = True

            if len(formats_info) == 1:
                return formats_info[0]

            video_fmts = [fmt_info for fmt_info in formats_info if fmt_info.get('vcodec') != 'none']
            audio_fmts = [fmt_info for fmt_info in formats_info if fmt_info.get('acodec') != 'none']

            the_only_video = video_fmts[0] if len(video_fmts) == 1 else None
            the_only_audio = audio_fmts[0] if len(audio_fmts) == 1 else None

            # if the merge was requested, force it to merge info MKV
            # when --merge-output-format is not given
            # because this is the behavior what I want
            output_ext = self.params.get('merge_output_format') or 'mkv'

            filtered = lambda *keys: filter(None, (traverse_obj(fmt, *keys) for fmt in formats_info))

            new_dict = {
                'requested_formats': formats_info,
                'format': '+'.join(filtered('format')),
                'format_id': '+'.join(filtered('format_id')),
                'ext': output_ext,
                'protocol': '+'.join(map(determine_protocol, formats_info)),
                'language': '+'.join(orderedSet(filtered('language'))) or None,
                'format_note': '+'.join(orderedSet(filtered('format_note'))) or None,
                'filesize_approx': sum(filtered('filesize', 'filesize_approx')) or None,
                'tbr': sum(filtered('tbr', 'vbr', 'abr')),
            }

            if the_only_video:
                new_dict.update({
                    'width': the_only_video.get('width'),
                    'height': the_only_video.get('height'),
                    'resolution': the_only_video.get('resolution') or self.format_resolution(the_only_video),
                    'fps': the_only_video.get('fps'),
                    'dynamic_range': the_only_video.get('dynamic_range'),
                    'vcodec': the_only_video.get('vcodec'),
                    'vbr': the_only_video.get('vbr'),
                    'stretched_ratio': the_only_video.get('stretched_ratio'),
                })

            if the_only_audio:
                new_dict.update({
                    'acodec': the_only_audio.get('acodec'),
                    'abr': the_only_audio.get('abr'),
                    'asr': the_only_audio.get('asr'),
                })

            return new_dict

        def _check_formats(formats):
            if not check_formats:
                yield from formats
                return
            yield from self._check_formats(formats)

        def _build_selector_function(selector):
            if isinstance(selector, list):  # ,
                fs = [_build_selector_function(s) for s in selector]

                def selector_function(ctx):
                    for f in fs:
                        yield from f(ctx)
                return selector_function

            elif selector.type == GROUP:  # ()
                selector_function = _build_selector_function(selector.selector)

            elif selector.type == PICKFIRST:  # /
                fs = [_build_selector_function(s) for s in selector.selector]

                def selector_function(ctx):
                    for f in fs:
                        picked_formats = list(f(ctx))
                        if picked_formats:
                            return picked_formats
                    return []

            elif selector.type == MERGE:  # +
                selector_1, selector_2 = map(_build_selector_function, selector.selector)

                def selector_function(ctx):
                    for pair in itertools.product(selector_1(ctx), selector_2(ctx)):
                        yield _merge(pair)

            elif selector.type == SINGLE:  # atom
                format_spec = selector.selector or 'best'

                # TODO: Add allvideo, allaudio etc by generalizing the code with best/worst selector
                if format_spec == 'all':
                    def selector_function(ctx):
                        yield from _check_formats(ctx['formats'][::-1])
                elif format_spec == 'mergeall':
                    def selector_function(ctx):
                        formats = list(_check_formats(ctx['formats']))
                        if not formats:
                            return
                        merged_format = formats[-1]
                        for f in formats[-2::-1]:
                            merged_format = _merge((merged_format, f))
                        yield merged_format

                else:
                    format_fallback, format_reverse, format_idx = False, True, 1
                    mobj = re.match(
                        r'(?P<bw>best|worst|b|w)(?P<type>video|audio|v|a)?(?P<mod>\*)?(?:\.(?P<n>[1-9]\d*))?$',
                        format_spec)
                    if mobj is not None:
                        format_idx = int_or_none(mobj.group('n'), default=1)
                        format_reverse = mobj.group('bw')[0] == 'b'
                        format_type = (mobj.group('type') or [None])[0]
                        not_format_type = {'v': 'a', 'a': 'v'}.get(format_type)
                        format_modified = mobj.group('mod') is not None

                        format_fallback = not format_type and not format_modified  # for b, w
                        _filter_f = (
                            (lambda f: f.get('%scodec' % format_type) != 'none')
                            if format_type and format_modified  # bv*, ba*, wv*, wa*
                            else (lambda f: f.get('%scodec' % not_format_type) == 'none')
                            if format_type  # bv, ba, wv, wa
                            else (lambda f: f.get('vcodec') != 'none' and f.get('acodec') != 'none')
                            if not format_modified  # b, w
                            else lambda f: True)  # b*, w*
                        filter_f = lambda f: _filter_f(f) and (
                            f.get('vcodec') != 'none' or f.get('acodec') != 'none')
                    else:
                        if format_spec in self._format_selection_exts['audio']:
                            filter_f = lambda f: f.get('ext') == format_spec and f.get('acodec') != 'none'
                        elif format_spec in self._format_selection_exts['video']:
                            filter_f = lambda f: f.get('ext') == format_spec and f.get('acodec') != 'none' and f.get('vcodec') != 'none'
                        elif format_spec in self._format_selection_exts['storyboards']:
                            filter_f = lambda f: f.get('ext') == format_spec and f.get('acodec') == 'none' and f.get('vcodec') == 'none'
                        else:
                            filter_f = lambda f: f.get('format_id') == format_spec  # id

                    def selector_function(ctx):
                        formats = list(ctx['formats'])
                        matches = list(filter(filter_f, formats)) if filter_f is not None else formats
                        if format_fallback and ctx['incomplete_formats'] and not matches:
                            # for extractors with incomplete formats (audio only (soundcloud)
                            # or video only (imgur)) best/worst will fallback to
                            # best/worst {video,audio}-only format
                            matches = formats
                        matches = LazyList(_check_formats(matches[::-1 if format_reverse else 1]))
                        try:
                            yield matches[format_idx - 1]
                        except IndexError:
                            return

            filters = [self._build_format_filter(f) for f in selector.filters]

            def final_selector(ctx):
                ctx_copy = dict(ctx)
                for _filter in filters:
                    ctx_copy['formats'] = list(filter(_filter, ctx_copy['formats']))
                return selector_function(ctx_copy)
            return final_selector

        def _visit_selectors(selector):
            """
            Selector tree visitor. Only used when -Fv is set
            This yields selectors including non-SINGLE ones, but then it won't be visitor anymore
            """
            if isinstance(selector, list):  # ,
                for n in selector:
                    yield from _visit_selectors(n)

            elif selector.type == GROUP:  # ()
                yield selector
                yield from _visit_selectors(selector.selector)
            elif selector.type == PICKFIRST:  # /
                yield selector
                for n in selector.selector:
                    yield from _visit_selectors(n)
            elif selector.type == MERGE:  # +
                yield selector
                for n in selector.selector:
                    yield from _visit_selectors(n)
            elif selector.type == SINGLE:  # atom
                yield selector

        stream = io.BytesIO(format_spec.encode('utf-8'))
        try:
            tokens = list(_remove_unused_ops(compat_tokenize_tokenize(stream.readline)))
        except tokenize.TokenError:
            raise syntax_error('Missing closing/opening brackets or parenthesis', (0, len(format_spec)))

        class TokenIterator(object):
            def __init__(self, tokens):
                self.tokens = tokens
                self.counter = 0

            def __iter__(self):
                return self

            def __next__(self):
                if self.counter >= len(self.tokens):
                    raise StopIteration()
                value = self.tokens[self.counter]
                self.counter += 1
                return value

            next = __next__

            def restore_last_token(self):
                self.counter -= 1

        parsed_selector = _parse_format_selection(iter(TokenIterator(tokens)))
        final_selector_func = _build_selector_function(parsed_selector)
        if verbose:
            # perform format debugging when -Fv
            all_single_selectors = list(filter(lambda x: x.type == SINGLE, _visit_selectors(parsed_selector)))
            final_selector_func.selectors = list(zip(all_single_selectors, map(_build_selector_function, all_single_selectors)))
        return final_selector_func

    def _calc_headers(self, info_dict):
        res = std_headers.copy()

        add_headers = info_dict.get('http_headers')
        if add_headers:
            res.update(add_headers)

        cookies = self._calc_cookies(info_dict)
        if cookies:
            res['Cookie'] = cookies

        if 'X-Forwarded-For' not in res:
            x_forwarded_for_ip = info_dict.get('__x_forwarded_for_ip')
            if x_forwarded_for_ip:
                res['X-Forwarded-For'] = x_forwarded_for_ip

        return res

    def _calc_cookies(self, info_dict):
        pr = sanitized_Request(info_dict['url'])
        self.cookiejar.add_cookie_header(pr)
        return pr.get_header('Cookie')

    def _sort_thumbnails(self, thumbnails):
        thumbnails.sort(key=lambda t: (
            t.get('preference') if t.get('preference') is not None else -1,
            t.get('width') if t.get('width') is not None else -1,
            t.get('height') if t.get('height') is not None else -1,
            t.get('id') if t.get('id') is not None else '',
            t.get('url')))

    def _sanitize_thumbnails(self, info_dict):
        thumbnails = info_dict.get('thumbnails')
        if thumbnails is None:
            thumbnail = info_dict.get('thumbnail')
            if thumbnail:
                info_dict['thumbnails'] = thumbnails = [{'url': thumbnail}]
        if not thumbnails:
            return

        def check_thumbnails(thumbnails):
            for t in thumbnails:
                self.to_screen(f'[info] Testing thumbnail {t["id"]}')
                try:
                    self.urlopen(HEADRequest(t['url']))
                except network_exceptions as err:
                    self.to_screen(f'[info] Unable to connect to thumbnail {t["id"]} URL {t["url"]!r} - {err}. Skipping...')
                    continue
                yield t

        self._sort_thumbnails(thumbnails)
        for i, t in enumerate(thumbnails):
            if t.get('id') is None:
                t['id'] = '%d' % i
            if t.get('width') and t.get('height'):
                t['resolution'] = '%dx%d' % (t['width'], t['height'])
            t['url'] = sanitize_url(t['url'])

        if self.params.get('check_formats') is True:
            info_dict['thumbnails'] = LazyList(check_thumbnails(thumbnails[::-1]), reverse=True)
        else:
            info_dict['thumbnails'] = thumbnails

    def process_video_result(self, info_dict, download=True):
        assert info_dict.get('_type', 'video') == 'video'
        self._num_videos += 1

        if 'id' not in info_dict:
            raise ExtractorError('Missing "id" field in extractor result')
        if 'title' not in info_dict:
            raise ExtractorError('Missing "title" field in extractor result',
                                 video_id=info_dict['id'], ie=info_dict['extractor'])

        def report_force_conversion(field, field_not, conversion):
            self.report_warning(
                '"%s" field is not %s - forcing %s conversion, there is an error in extractor'
                % (field, field_not, conversion))

        def sanitize_string_field(info, string_field):
            field = info.get(string_field)
            if field is None or isinstance(field, compat_str):
                return
            report_force_conversion(string_field, 'a string', 'string')
            info[string_field] = compat_str(field)

        def sanitize_numeric_fields(info):
            for numeric_field in self._NUMERIC_FIELDS:
                field = info.get(numeric_field)
                if field is None or isinstance(field, compat_numeric_types):
                    continue
                report_force_conversion(numeric_field, 'numeric', 'int')
                info[numeric_field] = int_or_none(field)

        sanitize_string_field(info_dict, 'id')
        sanitize_numeric_fields(info_dict)

        if 'playlist' not in info_dict:
            # It isn't part of a playlist
            info_dict['playlist'] = None
            info_dict['playlist_index'] = None

        self._sanitize_thumbnails(info_dict)

        thumbnail = info_dict.get('thumbnail')
        thumbnails = info_dict.get('thumbnails')
        if thumbnail:
            info_dict['thumbnail'] = sanitize_url(thumbnail)
        elif thumbnails:
            info_dict['thumbnail'] = thumbnails[-1]['url']

        if info_dict.get('display_id') is None and 'id' in info_dict:
            info_dict['display_id'] = info_dict['id']

        if info_dict.get('duration') is not None:
            info_dict['duration_string'] = formatSeconds(info_dict['duration'])

        for ts_key, date_key in (
                ('timestamp', 'upload_date'),
                ('release_timestamp', 'release_date'),
                ('modified_timestamp', 'modified_date'),
        ):
            if info_dict.get(date_key) is None and info_dict.get(ts_key) is not None:
                # Working around out-of-range timestamp values (e.g. negative ones on Windows,
                # see http://bugs.python.org/issue1646728)
                try:
                    upload_date = datetime.datetime.utcfromtimestamp(info_dict[ts_key])
                    info_dict[date_key] = upload_date.strftime('%Y%m%d')
                except (ValueError, OverflowError, OSError):
                    pass

        live_keys = ('is_live', 'was_live')
        live_status = info_dict.get('live_status')
        if live_status is None:
            for key in live_keys:
                if info_dict.get(key) is False:
                    continue
                if info_dict.get(key):
                    live_status = key
                break
            if all(info_dict.get(key) is False for key in live_keys):
                live_status = 'not_live'
        if live_status:
            info_dict['live_status'] = live_status
            for key in live_keys:
                if info_dict.get(key) is None:
                    info_dict[key] = (live_status == key)

        # Auto generate title fields corresponding to the *_number fields when missing
        # in order to always have clean titles. This is very common for TV series.
        for field in ('chapter', 'season', 'episode'):
            if info_dict.get('%s_number' % field) is not None and not info_dict.get(field):
                info_dict[field] = '%s %d' % (field.capitalize(), info_dict['%s_number' % field])

        for cc_kind in ('subtitles', 'automatic_captions'):
            cc = info_dict.get(cc_kind)
            if cc:
                for _, subtitle in cc.items():
                    for subtitle_format in subtitle:
                        if subtitle_format.get('url'):
                            subtitle_format['url'] = sanitize_url(subtitle_format['url'])
                        if subtitle_format.get('ext') is None:
                            subtitle_format['ext'] = determine_ext(subtitle_format['url']).lower()

        automatic_captions = info_dict.get('automatic_captions')
        subtitles = info_dict.get('subtitles')

        info_dict['requested_subtitles'] = self.process_subtitles(
            info_dict['id'], subtitles, automatic_captions)

        if info_dict.get('formats') is None:
            # There's only one format available
            formats = [info_dict]
        else:
            formats = info_dict['formats']

        info_dict['__has_drm'] = any(f.get('has_drm') for f in formats)
        if not self.params.get('allow_unplayable_formats'):
            formats = [f for f in formats if not f.get('has_drm')]

        # backward compatibility, or for backing up original title modified below
        info_dict['fulltitle'] = info_dict['title']

        if info_dict.get('is_live'):
            get_from_start = bool(self.params.get('live_from_start'))
            formats = [f for f in formats if bool(f.get('is_from_start')) == get_from_start]
            if not get_from_start:
                info_dict['title'] += ' ' + datetime.datetime.now().strftime('%Y-%m-%d %H:%M')

        if not formats:
            self.raise_no_formats(info_dict)

        def is_wellformed(f):
            url = f.get('url')
            if not url:
                self.report_warning(
                    '"url" field is missing or empty - skipping format, '
                    'there is an error in extractor')
                return False
            if isinstance(url, bytes):
                sanitize_string_field(f, 'url')
            return True

        # Filter out malformed formats for better extraction robustness
        formats = list(filter(is_wellformed, formats))

        formats_dict = {}

        # We check that all the formats have the format and format_id fields
        for i, format in enumerate(formats):
            sanitize_string_field(format, 'format_id')
            sanitize_numeric_fields(format)
            format['url'] = sanitize_url(format['url'])
            if not format.get('format_id'):
                format['format_id'] = compat_str(i)
            else:
                # Sanitize format_id from characters used in format selector expression
                format['format_id'] = re.sub(r'[\s,/+\[\]()]', '_', format['format_id'])
            format_id = format['format_id']
            if format_id not in formats_dict:
                formats_dict[format_id] = []
            formats_dict[format_id].append(format)

        # Make sure all formats have unique format_id
        common_exts = set(itertools.chain(*self._format_selection_exts.values()))
        for format_id, ambiguous_formats in formats_dict.items():
            ambigious_id = len(ambiguous_formats) > 1
            for i, format in enumerate(ambiguous_formats):
                if ambigious_id:
                    format['format_id'] = '%s-%d' % (format_id, i)
                if format.get('ext') is None:
                    format['ext'] = determine_ext(format['url']).lower()
                # Ensure there is no conflict between id and ext in format selection
                # See https://github.com/yt-dlp/yt-dlp/issues/1282
                if format['format_id'] != format['ext'] and format['format_id'] in common_exts:
                    format['format_id'] = 'f%s' % format['format_id']

        for i, format in enumerate(formats):
            if format.get('format') is None:
                format['format'] = '{id} - {res}{note}'.format(
                    id=format['format_id'],
                    res=self.format_resolution(format),
                    note=format_field(format, 'format_note', ' (%s)'),
                )
            if format.get('protocol') is None:
                format['protocol'] = determine_protocol(format)
            if format.get('resolution') is None:
                format['resolution'] = self.format_resolution(format, default=None)
            if format.get('dynamic_range') is None and format.get('vcodec') != 'none':
                format['dynamic_range'] = 'SDR'
            if (info_dict.get('duration') and format.get('tbr')
                    and not format.get('filesize') and not format.get('filesize_approx')):
                format['filesize_approx'] = info_dict['duration'] * format['tbr'] * (1024 / 8)

            # Add HTTP headers, so that external programs can use them from the
            # json output
            full_format_info = info_dict.copy()
            full_format_info.update(format)
            format['http_headers'] = self._calc_headers(full_format_info)
        # Remove private housekeeping stuff
        if '__x_forwarded_for_ip' in info_dict:
            del info_dict['__x_forwarded_for_ip']

        # TODO Central sorting goes here

        if self.params.get('check_formats') is True:
            formats = LazyList(self._check_formats(formats[::-1]), reverse=True)

        if not formats or formats[0] is not info_dict:
            # only set the 'formats' fields if the original info_dict list them
            # otherwise we end up with a circular reference, the first (and unique)
            # element in the 'formats' field in info_dict is info_dict itself,
            # which can't be exported to json
            info_dict['formats'] = formats

        info_dict, _ = self.pre_process(info_dict)

        # NOTE: be careful at list_formats
        format_selector = self.format_selector
        if format_selector is None:
            req_format = self._default_format_spec(info_dict, download=download)
            self.write_debug('Default format spec: %s' % req_format)
            format_selector = self.build_format_selector(req_format)

        # The pre-processors may have modified the formats
        formats = info_dict.get('formats', [info_dict])

        list_only = self.params.get('simulate') is None and (
            self.params.get('list_thumbnails') or self.params.get('listformats') or self.params.get('listsubtitles'))
        interactive_format_selection = not list_only and self.format_selector == '-'
        if self.params.get('list_thumbnails'):
            self.list_thumbnails(info_dict)
        if self.params.get('listsubtitles'):
            if 'automatic_captions' in info_dict:
                self.list_subtitles(
                    info_dict['id'], automatic_captions, 'automatic captions')
            self.list_subtitles(info_dict['id'], subtitles, 'subtitles')
        if self.params.get('listformats') or interactive_format_selection:
            self.list_formats(info_dict, format_selector)
        if list_only:
            # Without this printing, -F --print-json will not work
            self.__forced_printings(info_dict, self.prepare_filename(info_dict), incomplete=True)
            return

        format_selector = self.format_selector
        if format_selector is None:
            req_format = self._default_format_spec(info_dict, download=download)
            self.write_debug('Default format spec: %s' % req_format)
            format_selector = self.build_format_selector(req_format)

        while True:
            if interactive_format_selection:
                req_format = input(
                    self._format_screen('\nEnter format selector: ', self.Styles.EMPHASIS))
                try:
                    format_selector = self.build_format_selector(req_format)
                except SyntaxError as err:
                    self.report_error(err, tb=False, is_error=False)
                    continue

            # While in format selection we may need to have an access to the original
            # format set in order to calculate some metrics or do some processing.
            # For now we need to be able to guess whether original formats provided
            # by extractor are incomplete or not (i.e. whether extractor provides only
            # video-only or audio-only formats) for proper formats selection for
            # extractors with such incomplete formats (see
            # https://github.com/ytdl-org/youtube-dl/pull/5556).
            # Since formats may be filtered during format selection and may not match
            # the original formats the results may be incorrect. Thus original formats
            # or pre-calculated metrics should be passed to format selection routines
            # as well.
            # We will pass a context object containing all necessary additional data
            # instead of just formats.
            # This fixes incorrect format selection issue (see
            # https://github.com/ytdl-org/youtube-dl/issues/10083).
            incomplete_formats = (
                # All formats are video-only or
                all(f.get('vcodec') != 'none' and f.get('acodec') == 'none' for f in formats)
                # all formats are audio-only
                or all(f.get('vcodec') == 'none' and f.get('acodec') != 'none' for f in formats))

            ctx = {
                'formats': formats,
                'incomplete_formats': incomplete_formats,
            }

            formats_to_download = list(format_selector(ctx))
            if interactive_format_selection and not formats_to_download:
                self.report_error('Requested format is not available', tb=False, is_error=False)
                continue
            break

        if not formats_to_download:
            if not self.params.get('ignore_no_formats_error'):
                raise ExtractorError('Requested format is not available', expected=True,
                                     video_id=info_dict['id'], ie=info_dict['extractor'])
            self.report_warning('Requested format is not available')
            # Process what we can, even without any available formats.
            formats_to_download = [{}]

        best_format = formats_to_download[-1]
        if download:
            if best_format:
                self.to_screen(
                    f'[info] {info_dict["id"]}: Downloading {len(formats_to_download)} format(s): '
                    + ', '.join([f['format_id'] for f in formats_to_download]))
            max_downloads_reached = False
            for i, fmt in enumerate(formats_to_download):
                formats_to_download[i] = new_info = dict(info_dict)
                # Save a reference to the original info_dict so that it can be modified in process_info if needed
                new_info.update(fmt)
                new_info['__original_infodict'] = info_dict
                try:
                    self.process_info(new_info)
                except MaxDownloadsReached:
                    max_downloads_reached = True
                new_info.pop('__original_infodict')
                # Remove copied info
                for key, val in tuple(new_info.items()):
                    if info_dict.get(key) == val:
                        new_info.pop(key)
                if max_downloads_reached:
                    break

            write_archive = set(f.get('__write_download_archive', False) for f in formats_to_download)
            assert write_archive.issubset({True, False, 'ignore'})
            if True in write_archive and False not in write_archive:
                self.record_download_archive(info_dict)

            info_dict['requested_downloads'] = formats_to_download
            info_dict = self.run_all_pps('after_video', info_dict)
            if max_downloads_reached:
                raise MaxDownloadsReached()

        # We update the info dict with the selected best quality format (backwards compatibility)
        info_dict.update(best_format)
        return info_dict

    def process_subtitles(self, video_id, normal_subtitles, automatic_captions):
        """Select the requested subtitles and their format"""
        available_subs = {}
        if normal_subtitles and self.params.get('writesubtitles'):
            available_subs.update(normal_subtitles)
        if automatic_captions and self.params.get('writeautomaticsub'):
            for lang, cap_info in automatic_captions.items():
                if lang not in available_subs:
                    available_subs[lang] = cap_info

        if (not self.params.get('writesubtitles') and not
                self.params.get('writeautomaticsub') or not
                available_subs):
            return None

        all_sub_langs = available_subs.keys()
        if self.params.get('allsubtitles', False):
            requested_langs = all_sub_langs
        elif self.params.get('subtitleslangs', False):
            # A list is used so that the order of languages will be the same as
            # given in subtitleslangs. See https://github.com/yt-dlp/yt-dlp/issues/1041
            requested_langs = []
            for lang_re in self.params.get('subtitleslangs'):
                if lang_re == 'all':
                    requested_langs.extend(all_sub_langs)
                    continue
                discard = lang_re[0] == '-'
                if discard:
                    lang_re = lang_re[1:]
                current_langs = filter(re.compile(lang_re + '$').match, all_sub_langs)
                if discard:
                    for lang in current_langs:
                        while lang in requested_langs:
                            requested_langs.remove(lang)
                else:
                    requested_langs.extend(current_langs)
            requested_langs = orderedSet(requested_langs)
        elif 'en' in available_subs:
            requested_langs = ['en']
        else:
            requested_langs = [list(all_sub_langs)[0]]
        if requested_langs:
            self.write_debug('Downloading subtitles: %s' % ', '.join(requested_langs))

        formats_query = self.params.get('subtitlesformat', 'best')
        formats_preference = formats_query.split('/') if formats_query else []
        subs = {}
        for lang in requested_langs:
            formats = available_subs.get(lang)
            if formats is None:
                self.report_warning('%s subtitles not available for %s' % (lang, video_id))
                continue
            for ext in formats_preference:
                if ext == 'best':
                    f = formats[-1]
                    break
                matches = list(filter(lambda f: f['ext'] == ext, formats))
                if matches:
                    f = matches[-1]
                    break
            else:
                f = formats[-1]
                self.report_warning(
                    'No subtitle format found matching "%s" for language %s, '
                    'using %s' % (formats_query, lang, f['ext']))
            subs[lang] = f
        return subs

    def _forceprint(self, tmpl, info_dict):
        mobj = re.match(r'\w+(=?)$', tmpl)
        if mobj and mobj.group(1):
            tmpl = f'{tmpl[:-1]} = %({tmpl[:-1]})s'
        elif mobj:
            tmpl = '%({})s'.format(tmpl)

        info_dict = info_dict.copy()
        info_dict['formats_table'] = self.render_formats_table(info_dict)
        info_dict['thumbnails_table'] = self.render_thumbnails_table(info_dict)
        info_dict['subtitles_table'] = self.render_subtitles_table(info_dict.get('id'), info_dict.get('subtitles'))
        info_dict['automatic_captions_table'] = self.render_subtitles_table(info_dict.get('id'), info_dict.get('automatic_captions'))
        self.to_stdout(self.evaluate_outtmpl(tmpl, info_dict))

    def __forced_printings(self, info_dict, filename, incomplete):
        def print_mandatory(field, actual_field=None):
            if actual_field is None:
                actual_field = field
            if (self.params.get('force%s' % field, False)
                    and (not incomplete or info_dict.get(actual_field) is not None)):
                self.to_stdout(info_dict[actual_field])

        def print_optional(field):
            if (self.params.get('force%s' % field, False)
                    and info_dict.get(field) is not None):
                self.to_stdout(info_dict[field])

        info_dict = info_dict.copy()
        if filename is not None:
            info_dict['filename'] = filename
        if info_dict.get('requested_formats') is not None:
            # For RTMP URLs, also include the playpath
            info_dict['urls'] = '\n'.join(f['url'] + f.get('play_path', '') for f in info_dict['requested_formats'])
        elif 'url' in info_dict:
            info_dict['urls'] = info_dict['url'] + info_dict.get('play_path', '')

        if self.params['forceprint'].get('video') or self.params.get('forcejson'):
            self.post_extract(info_dict)
        for tmpl in self.params['forceprint'].get('video', []):
            self._forceprint(tmpl, info_dict)

        print_mandatory('title')
        print_mandatory('id')
        print_mandatory('url', 'urls')
        print_optional('thumbnail')
        print_optional('description')
        print_optional('filename')
        if self.params.get('forceduration') and info_dict.get('duration') is not None:
            self.to_stdout(formatSeconds(info_dict['duration']))
        print_mandatory('format')

        if self.params.get('printjsontypes', False):
            self.to_stdout('\n'.join(dig_object_type(info_dict)))

        if self.params.get('forcejson'):
            self.to_stdout(json.dumps(self.sanitize_info(info_dict)))

    def dl(self, name, info, subtitle=False, test=False):
        if not info.get('url'):
            self.raise_no_formats(info, True)

        if test:
            verbose = self.params.get('verbose')
            params = {
                'test': True,
                'quiet': self.params.get('quiet') or not verbose,
                'verbose': verbose,
                'noprogress': not verbose,
                'nopart': True,
                'skip_unavailable_fragments': False,
                'keep_fragments': False,
                'overwrites': True,
                '_no_ytdl_file': True,
            }
        else:
            params = self.params
        fd = get_suitable_downloader(info, params, to_stdout=(name == '-'))(self, params)
        if not test:
            for ph in self._progress_hooks:
                fd.add_progress_hook(ph)
            urls = '", "'.join([f['url'] for f in info.get('requested_formats', [])] or [info['url']])
            self.write_debug('Invoking downloader on "%s"' % urls)

        # Note: Ideally info should be a deep-copied so that hooks cannot modify it.
        # But it may contain objects that are not deep-copyable
        new_info = self._copy_infodict(info)
        if new_info.get('http_headers') is None:
            new_info['http_headers'] = self._calc_headers(new_info)
        return fd.download(name, new_info, subtitle)

<<<<<<< HEAD
    def __process_info_lock(func):
        @functools.wraps(func)
        def process_info(self: 'YoutubeDL', info_dict):
            unlock_file = True
            try:
                self.lock_file(info_dict)
                func(self, info_dict)
            except ExclusivelyLockedError:
                self.report_warning('being downloaded in other process; skipping')
                unlock_file = False
            finally:
                if unlock_file:
                    self.unlock_file(info_dict)

        return process_info

    def __fd(stream_indexing=None):
        def _inner(func):
            def wrapper(self: 'YoutubeDL', *args, **kwargs):
                result = func(self, *args, **kwargs)
                if stream_indexing is not None:
                    self._opened_streams.append(result[stream_indexing])
                else:
                    self._opened_streams.append(result)
                return result
            return wrapper
        return _inner

    def clean_fd(self):
        streams = list(x for x in self._opened_streams if not getattr(x, 'closed', False))
        self._opened_streams[:] = []
        if not streams:
            return
        self.write_debug(f'Cleaning up {len(streams)} streams')
        for st in streams:
            if not st:
                continue
            try:
                st.close()
            except BaseException:
                pass

    def __clean_fd(func):
        @functools.wraps(func)
        def wrapper(self: 'YoutubeDL', *args, **kwargs):
            try:
                return func(self, *args, **kwargs)
            finally:
                self.clean_fd()

        return wrapper

    @__process_info_lock
    @__clean_fd
=======
    def existing_file(self, filepaths, *, default_overwrite=True):
        existing_files = list(filter(os.path.exists, orderedSet(filepaths)))
        if existing_files and not self.params.get('overwrites', default_overwrite):
            return existing_files[0]

        for file in existing_files:
            self.report_file_delete(file)
            os.remove(file)
        return None

>>>>>>> cb3c5682
    def process_info(self, info_dict):
        """Process a single resolved IE result. (Modified it in-place)"""

        assert info_dict.get('_type', 'video') == 'video'
        original_infodict = info_dict

        if 'format' not in info_dict and 'ext' in info_dict:
            info_dict['format'] = info_dict['ext']

        if info_dict.get('ext') == 'mp4' and info_dict.get('is_live', False) and self.params.get('live_download_mkv', False):
            info_dict['format'] = info_dict['ext'] = 'mkv'
            if info_dict['protocol'] not in LDM_EXCEPTIONS:
                info_dict['protocol'] = 'live_ffmpeg'

        if self._match_entry(info_dict) is not None:
            info_dict['__write_download_archive'] = 'ignore'
            return

        self.post_extract(info_dict)
        self._num_downloads += 1

        # info_dict['_filename'] needs to be set for backward compatibility
        info_dict['_filename'] = full_filename = self.prepare_filename(info_dict, warn=True)
        temp_filename = self.prepare_filename(info_dict, 'temp')
        files_to_move = {}

        # Forced printings
        self.__forced_printings(info_dict, full_filename, incomplete=('format' not in info_dict))

        if self.params.get('simulate'):
            info_dict['__write_download_archive'] = self.params.get('force_write_download_archive')
            return

        if full_filename is None:
            return
        if not self._ensure_dir_exists(encodeFilename(full_filename)):
            return
        if not self._ensure_dir_exists(encodeFilename(temp_filename)):
            return

        if self._write_description('video', info_dict,
                                   self.prepare_filename(info_dict, 'description')) is None:
            return

        sub_files = self._write_subtitles(info_dict, temp_filename)
        if sub_files is None:
            return
        files_to_move.update(dict(sub_files))

        thumb_files = self._write_thumbnails(
            'video', info_dict, temp_filename, self.prepare_filename(info_dict, 'thumbnail'))
        if thumb_files is None:
            return
        files_to_move.update(dict(thumb_files))

        infofn = self.prepare_filename(info_dict, 'infojson')
        _infojson_written = self._write_info_json('video', info_dict, infofn)
        if _infojson_written:
            info_dict['infojson_filename'] = infofn
            # For backward compatibility, even though it was a private field
            info_dict['__infojson_filename'] = infofn
        elif _infojson_written is None:
            return

        # Note: Annotations are deprecated
        annofn = None
        if self.params.get('writeannotations', False):
            annofn = self.prepare_filename(info_dict, 'annotation')
        if annofn:
            if not self._ensure_dir_exists(encodeFilename(annofn)):
                return
            if not self.params.get('overwrites', True) and os.path.exists(encodeFilename(annofn)):
                self.to_screen('[info] Video annotations are already present')
            elif not info_dict.get('annotations'):
                self.report_warning('There are no annotations to write.')
            else:
                try:
                    self.to_screen('[info] Writing video annotations to: ' + annofn)
                    with self.open(encodeFilename(annofn), 'w', encoding='utf-8') as annofile:
                        annofile.write(info_dict['annotations'])
                except (KeyError, TypeError):
                    self.report_warning('There are no annotations to write.')
                except (OSError, IOError):
                    self.report_error('Cannot write annotations file: ' + annofn)
                    return

        # Write internet shortcut files
        def _write_link_file(link_type):
            if 'webpage_url' not in info_dict:
                self.report_error('Cannot write internet shortcut file because the "webpage_url" field is missing in the media information')
                return False
            linkfn = replace_extension(self.prepare_filename(info_dict, 'link'), link_type, info_dict.get('ext'))
            if not self._ensure_dir_exists(encodeFilename(linkfn)):
                return False
            if self.params.get('overwrites', True) and self.exists(encodeFilename(linkfn)):
                self.to_screen(f'[info] Internet shortcut (.{link_type}) is already present')
                return True
            try:
                self.to_screen(f'[info] Writing internet shortcut (.{link_type}) to: {linkfn}')
                with self.open(encodeFilename(to_high_limit_path(linkfn)), 'w', encoding='utf-8',
                               newline='\r\n' if link_type == 'url' else '\n') as linkfile:
                    template_vars = {'url': iri_to_uri(info_dict['webpage_url'])}
                    if link_type == 'desktop':
                        template_vars['filename'] = linkfn[:-(len(link_type) + 1)]
                    linkfile.write(LINK_TEMPLATES[link_type] % template_vars)
            except (OSError, IOError):
                self.report_error(f'Cannot write internet shortcut {linkfn}')
                return False
            return True

        write_links = {
            'url': self.params.get('writeurllink'),
            'webloc': self.params.get('writewebloclink'),
            'desktop': self.params.get('writedesktoplink'),
        }
        if self.params.get('writelink'):
            link_type = ('webloc' if sys.platform == 'darwin'
                         else 'desktop' if sys.platform.startswith('linux')
                         else 'url')
            write_links[link_type] = True

        if any(should_write and not _write_link_file(link_type)
               for link_type, should_write in write_links.items()):
            return

        def replace_info_dict(new_info):
            nonlocal info_dict
            if new_info == info_dict:
                return
            info_dict.clear()
            info_dict.update(new_info)

        try:
            new_info, files_to_move = self.pre_process(info_dict, 'before_dl', files_to_move)
            replace_info_dict(new_info)
        except PostProcessingError as err:
            self.report_error('Preprocessing: %s' % str(err))
            return

        if self.params.get('skip_download'):
            info_dict['filepath'] = temp_filename
            info_dict['__finaldir'] = os.path.dirname(os.path.abspath(encodeFilename(full_filename)))
            info_dict['__files_to_move'] = files_to_move
            replace_info_dict(self.run_pp(MoveFilesAfterDownloadPP(self, False), info_dict))
            info_dict['__write_download_archive'] = self.params.get('force_write_download_archive')
        else:
            # Download
            if not self.test_filename_external(full_filename):
                self.to_screen(
                    '[download] %s has rejected by external test process' % full_filename)
                return

            info_dict.setdefault('__postprocessors', [])

<<<<<<< HEAD
            try:
                def existing_file(*filepaths):
=======
                def existing_video_file(*filepaths):
>>>>>>> cb3c5682
                    ext = info_dict.get('ext')
                    converted = lambda file: replace_extension(file, self.params.get('final_ext') or ext, ext)
                    file = self.existing_file(itertools.chain(*zip(map(converted, filepaths), filepaths)),
                                              default_overwrite=False)
                    if file:
                        info_dict['ext'] = os.path.splitext(file)[1][1:]
                    return file

                success = True
                if info_dict.get('requested_formats') is not None:

                    requested_formats = info_dict['requested_formats']
                    old_ext = info_dict['ext']

                    # merge to mkv without --merge-output-format no matter what
                    if self.params.get('merge_output_format') is None:
                        info_dict['ext'] = 'mkv'
                    new_ext = info_dict['ext']

                    def correct_ext(filename, ext=new_ext):
                        if filename == '-':
                            return filename
                        filename_real_ext = os.path.splitext(filename)[1][1:]
                        filename_wo_ext = (
                            os.path.splitext(filename)[0]
                            if filename_real_ext in (old_ext, new_ext)
                            else filename)
                        return '%s.%s' % (filename_wo_ext, ext)

                    # Ensure filename always has a correct extension for successful merge
                    full_filename = correct_ext(full_filename)
                    temp_filename = correct_ext(temp_filename)
                    dl_filename = existing_video_file(full_filename, temp_filename)
                    info_dict['__real_download'] = False

                    downloaded = []
                    merger = FFmpegMergerPP(self)

                    fd = get_suitable_downloader(info_dict, self.params, to_stdout=temp_filename == '-')
                    if dl_filename is not None:
                        self.report_file_already_downloaded(dl_filename)
                    elif fd:
                        for f in requested_formats if fd != FFmpegFD else []:
                            f['filepath'] = fname = prepend_extension(
                                correct_ext(temp_filename, info_dict['ext']),
                                'f%s' % f['format_id'], info_dict['ext'])
                            downloaded.append(fname)
                        info_dict['url'] = '\n'.join(f['url'] for f in requested_formats)
                        success, real_download = self.dl(temp_filename, info_dict)
                        info_dict['__real_download'] = real_download
                    else:
                        if self.params.get('allow_unplayable_formats'):
                            self.report_warning(
                                'You have requested merging of multiple formats '
                                'while also allowing unplayable formats to be downloaded. '
                                'The formats won\'t be merged to prevent data corruption.')
                        elif not merger.available:
                            self.report_warning(
                                'You have requested merging of multiple formats but ffmpeg is not installed. '
                                'The formats won\'t be merged.')

                        if temp_filename == '-':
                            reason = ('using a downloader other than ffmpeg' if FFmpegFD.can_merge_formats(info_dict, self.params)
                                      else 'but the formats are incompatible for simultaneous download' if merger.available
                                      else 'but ffmpeg is not installed')
                            self.report_warning(
                                f'You have requested downloading multiple formats to stdout {reason}. '
                                'The formats will be streamed one after the other')
                            fname = temp_filename
                        for f in requested_formats:
                            new_info = dict(info_dict)
                            del new_info['requested_formats']
                            new_info.update(f)
                            if temp_filename != '-':
                                fname = prepend_extension(
                                    correct_ext(temp_filename, new_info['ext']),
                                    'f%s' % f['format_id'], new_info['ext'])
                                if not self._ensure_dir_exists(fname):
                                    return
                                f['filepath'] = fname
                                downloaded.append(fname)
                            partial_success, real_download = self.dl(fname, new_info)
                            info_dict['__real_download'] = info_dict['__real_download'] or real_download
                            success = success and partial_success

                    if downloaded and merger.available and not self.params.get('allow_unplayable_formats'):
                        info_dict['__postprocessors'].append(merger)
                        info_dict['__files_to_merge'] = downloaded
                        # Even if there were no downloads, it is being merged only now
                        info_dict['__real_download'] = True
                    else:
                        for file in downloaded:
                            files_to_move[file] = None
                else:
                    # Just a single file
                    dl_filename = existing_video_file(full_filename, temp_filename)
                    if dl_filename is None or dl_filename == temp_filename:
                        # dl_filename == temp_filename could mean that the file was partially downloaded with --no-part.
                        # So we should try to resume the download
                        success, real_download = self.dl(temp_filename, info_dict)
                        info_dict['__real_download'] = real_download
                    else:
                        self.report_file_already_downloaded(dl_filename)

                dl_filename = dl_filename or temp_filename
                info_dict['__finaldir'] = os.path.dirname(os.path.abspath(encodeFilename(full_filename)))

            except network_exceptions as err:
                self.report_error('unable to download video data: %s' % error_to_compat_str(err))
                return
            except (OSError, IOError) as err:
                raise UnavailableVideoError(err)
            except (ContentTooShortError, ) as err:
                self.report_error('content too short (expected %s bytes and served %s)' % (err.expected, err.downloaded))
                return

            if success and full_filename != '-':

                def fixup():
                    do_fixup = True
                    fixup_policy = self.params.get('fixup')
                    vid = info_dict['id']

                    if fixup_policy in ('ignore', 'never'):
                        return
                    elif fixup_policy == 'warn':
                        do_fixup = False
                    elif fixup_policy != 'force':
                        assert fixup_policy in ('detect_or_warn', None)
                        if not info_dict.get('__real_download'):
                            do_fixup = False

                    def ffmpeg_fixup(cndn, msg, cls):
                        if not cndn:
                            return
                        if not do_fixup:
                            self.report_warning(f'{vid}: {msg}')
                            return
                        pp = cls(self)
                        if pp.available:
                            info_dict['__postprocessors'].append(pp)
                        else:
                            self.report_warning(f'{vid}: {msg}. Install ffmpeg to fix this automatically')

                    stretched_ratio = info_dict.get('stretched_ratio')
                    ffmpeg_fixup(
                        stretched_ratio not in (1, None),
                        f'Non-uniform pixel ratio {stretched_ratio}',
                        FFmpegFixupStretchedPP)

                    ffmpeg_fixup(
                        (info_dict.get('requested_formats') is None
                         and info_dict.get('container') == 'm4a_dash'
                         and info_dict.get('ext') == 'm4a'),
                        'writing DASH m4a. Only some players support this container',
                        FFmpegFixupM4aPP)

                    downloader = get_suitable_downloader(info_dict, self.params) if 'protocol' in info_dict else None
                    downloader = downloader.__name__ if downloader else None

                    if info_dict.get('requested_formats') is None:  # Not necessary if doing merger
                        ffmpeg_fixup(downloader == 'HlsFD',
                                     'Possible MPEG-TS in MP4 container or malformed AAC timestamps',
                                     FFmpegFixupM3u8PP)
                        ffmpeg_fixup(info_dict.get('is_live') and downloader == 'DashSegmentsFD',
                                     'Possible duplicate MOOV atoms', FFmpegFixupDuplicateMoovPP)

                    ffmpeg_fixup(downloader == 'WebSocketFragmentFD', 'Malformed timestamps detected', FFmpegFixupTimestampPP)
                    ffmpeg_fixup(downloader == 'WebSocketFragmentFD', 'Malformed duration detected', FFmpegFixupDurationPP)

                fixup()
                try:
                    replace_info_dict(self.post_process(dl_filename, info_dict, files_to_move))
                except PostProcessingError as err:
                    self.report_error('Postprocessing: %s' % str(err))
                    return
                try:
                    for ph in self._post_hooks:
                        ph(info_dict['filepath'])
                except Exception as err:
                    self.report_error('post hooks: %s' % str(err))
                    return
                info_dict['__write_download_archive'] = True

        if self.params.get('force_write_download_archive'):
            info_dict['__write_download_archive'] = True

        # Make sure the info_dict was modified in-place
        assert info_dict is original_infodict

        max_downloads = self.params.get('max_downloads')
        if max_downloads is not None and self._num_downloads >= int(max_downloads):
            raise MaxDownloadsReached()

    def __download_wrapper(self, func):
        @functools.wraps(func)
        def wrapper(*args, **kwargs):
            try:
                res = func(*args, **kwargs)
            except UnavailableVideoError as e:
                self.report_error(e)
            except MaxDownloadsReached as e:
                self.to_screen(f'[info] {e}')
                raise
            except DownloadCancelled as e:
                self.to_screen(f'[info] {e}')
                if not self.params.get('break_per_url'):
                    raise
            else:
                if self.params.get('dump_single_json', False):
                    self.post_extract(res)
                    self.to_stdout(json.dumps(self.sanitize_info(res)))
        return wrapper

    @__clean_fd
    def download(self, url_list):
        """Download a given list of URLs."""
        url_list = variadic(url_list)  # Passing a single URL is a common mistake
        outtmpl = self.outtmpl_dict['default']
        if (len(url_list) > 1
                and outtmpl != '-'
                and '%' not in outtmpl
                and self.params.get('max_downloads') != 1):
            raise SameFileError(outtmpl)

        for url in url_list:
            self.__download_wrapper(self.extract_info)(
                url, force_generic_extractor=self.params.get('force_generic_extractor', False))

        return self._download_retcode

    def download_with_info_file(self, info_filename):
        with contextlib.closing(fileinput.FileInput(
                [info_filename], mode='r',
                openhook=fileinput.hook_encoded('utf-8'))) as f:
            # FileInput doesn't have a read method, we can't call json.load
            info = self.sanitize_info(json.loads('\n'.join(f)), self.params.get('clean_infojson', True))
        try:
            self.__download_wrapper(self.process_ie_result)(info, download=True)
        except (DownloadError, EntryNotInPlaylist, ReExtractInfo) as e:
            if not isinstance(e, EntryNotInPlaylist):
                self.to_stderr('\r')
            webpage_url = info.get('webpage_url')
            if webpage_url is not None:
                self.report_warning(f'The info failed to download: {e}; trying with URL {webpage_url}')
                return self.download([webpage_url])
            else:
                raise
        return self._download_retcode

    @staticmethod
    def sanitize_info(info_dict, remove_private_keys=False):
        ''' Sanitize the infodict for converting to json '''
        if info_dict is None:
            return info_dict
        info_dict.setdefault('epoch', int(time.time()))
        remove_keys = {'__original_infodict'}  # Always remove this since this may contain a copy of the entire dict
        keep_keys = ['_type']  # Always keep this to facilitate load-info-json
        if remove_private_keys:
            remove_keys |= {
                'requested_downloads', 'requested_formats', 'requested_subtitles', 'requested_entries',
                'entries', 'filepath', 'infojson_filename', 'original_url', 'playlist_autonumber',
            }
            reject = lambda k, v: k not in keep_keys and (
                k.startswith('_') or k in remove_keys or v is None)
        else:
            reject = lambda k, v: k in remove_keys

        def filter_fn(obj):
            if isinstance(obj, dict):
                return {k: filter_fn(v) for k, v in obj.items() if not reject(k, v)}
            elif isinstance(obj, (list, tuple, set, LazyList)):
                return list(map(filter_fn, obj))
            elif obj is None or isinstance(obj, (str, int, float, bool)):
                return obj
            else:
                return repr(obj)

        return filter_fn(info_dict)

    @staticmethod
    def filter_requested_info(info_dict, actually_filter=True):
        ''' Alias of sanitize_info for backward compatibility '''
        return YoutubeDL.sanitize_info(info_dict, actually_filter)

    @staticmethod
    def post_extract(info_dict):
        def actual_post_extract(info_dict):
            if info_dict.get('_type') in ('playlist', 'multi_video'):
                for video_dict in info_dict.get('entries', {}):
                    actual_post_extract(video_dict or {})
                return

            post_extractor = info_dict.get('__post_extractor') or (lambda: {})
            extra = post_extractor().items()
            info_dict.update(extra)
            info_dict.pop('__post_extractor', None)

            original_infodict = info_dict.get('__original_infodict') or {}
            original_infodict.update(extra)
            original_infodict.pop('__post_extractor', None)

        actual_post_extract(info_dict or {})

    def run_pp(self, pp, infodict):
        files_to_delete = []
        if '__files_to_move' not in infodict:
            infodict['__files_to_move'] = {}
        try:
            files_to_delete, infodict = pp.run(infodict)
        except PostProcessingError as e:
            # Must be True and not 'only_download'
            if self.params.get('ignoreerrors') is True:
                self.report_error(e)
                return infodict
            raise

        if not files_to_delete:
            return infodict
        if self.params.get('keepvideo', False):
            for f in files_to_delete:
                infodict['__files_to_move'].setdefault(f, '')
        else:
            for old_filename in set(files_to_delete):
                self.to_screen('Deleting original file %s (pass -k to keep)' % old_filename)
                try:
                    self.remove(encodeFilename(old_filename))
                except (IOError, OSError):
                    self.report_warning('Unable to remove downloaded original file')
                if old_filename in infodict['__files_to_move']:
                    del infodict['__files_to_move'][old_filename]
        return infodict

    def run_all_pps(self, key, info, *, additional_pps=None):
        for tmpl in self.params['forceprint'].get(key, []):
            self._forceprint(tmpl, info)
        for pp in (additional_pps or []) + self._pps[key]:
            info = self.run_pp(pp, info)
        return info

    def pre_process(self, ie_info, key='pre_process', files_to_move=None):
        info = dict(ie_info)
        info['__files_to_move'] = files_to_move or {}
        info = self.run_all_pps(key, info)
        return info, info.pop('__files_to_move', None)

    def post_process(self, filename, info, files_to_move=None):
        """Run all the postprocessors on the given file."""
        info['filepath'] = filename
        info['__files_to_move'] = files_to_move or {}
        info = self.run_all_pps('post_process', info, additional_pps=info.get('__postprocessors'))
        info = self.run_pp(MoveFilesAfterDownloadPP(self), info)
        del info['__files_to_move']
        return self.run_all_pps('after_move', info)

    def _make_archive_id(self, info_dict):
        video_id = info_dict.get('id')
        if not video_id:
            return
        # Future-proof against any change in case
        # and backwards compatibility with prior versions
        extractor = info_dict.get('extractor_key') or info_dict.get('ie_key')  # key in a playlist
        if extractor is None:
            url = str_or_none(info_dict.get('url'))
            if not url:
                return
            # Try to find matching extractor for the URL and take its ie_key
            for ie_key, ie in self._ies.items():
                if ie.suitable(url):
                    extractor = ie_key
                    break
            else:
                return
        return '%s %s' % (extractor.lower(), video_id)

    def test_filename_external(self, filename):
        cmd = self.params.get('test_filename')
        if not cmd or not isinstance(cmd, (compat_str, compiled_regex_type)):
            return True

        if isinstance(cmd, compiled_regex_type) or cmd.startswith('re:'):
            # allow Patten object or string begins with 're:' to test against regex
            if isinstance(cmd, compat_str):
                cmd = cmd[3:]
            mobj = re.search(cmd, filename)
            return bool(mobj)

        if '{}' not in cmd:
            cmd += ' {}'

        cmd = cmd.replace('{}', compat_shlex_quote(filename))

        self.write_debug('Testing: %s' % cmd)
        try:
            # True when retcode==0
            retCode = subprocess.call(encodeArgument(cmd), shell=True)
            return retCode == 0
        except (IOError, OSError):
            self.write_debug('Skipping: %s' % cmd)
            return True

    def in_download_archive(self, info_dict):
        fn = self.params.get('download_archive')
        if fn is None:
            return False

        vid_id = self._make_archive_id(info_dict)
        if not vid_id:
            return False  # Incomplete video information

        return vid_id in self.archive

    def record_download_archive(self, info_dict):
        fn = self.params.get('download_archive')
        if fn is None:
            return
        vid_id = self._make_archive_id(info_dict)
        assert vid_id
        self.write_debug(f'Adding to archive: {vid_id}')
        with locked_file(fn, 'a', encoding='utf-8') as archive_file:
            archive_file.write(vid_id + '\n')
        self.archive.add(vid_id)

    def lock_file(self, info_dict):
        if not self.params.get('lock_exclusive', True):
            return
        vid_id = self._make_archive_id(info_dict)
        if not vid_id:
            return
        vid_id = re.sub(r'[/\\: ]+', '_', vid_id) + '.lock'
        self.write_debug('locking %s' % vid_id)
        if self.exists(vid_id):
            raise ExclusivelyLockedError()
        try:
            with locked_file(vid_id, 'w', encoding='utf-8') as w:
                w.write('%s\n' % vid_id)
                url = info_dict.get('url')
                if url:
                    w.write('%s\n' % url)
        except IOError:
            pass

    def unlock_file(self, info_dict):
        if not self.params.get('lock_exclusive', True):
            return
        vid_id = self._make_archive_id(info_dict)
        if not vid_id:
            return
        vid_id = re.sub(r'[/\\: ]', '_', vid_id) + '.lock'
        self.write_debug('unlocking %s' % vid_id)
        try:
            os.remove(vid_id)
        except IOError:
            pass

    @staticmethod
    def format_resolution(format, default='unknown'):
        if format.get('vcodec') == 'none' and format.get('acodec') != 'none':
            return 'audio only'
        if format.get('resolution') is not None:
            return format['resolution']
        if format.get('width') and format.get('height'):
            return '%dx%d' % (format['width'], format['height'])
        elif format.get('height'):
            return '%sp' % format['height']
        elif format.get('width'):
            return '%dx?' % format['width']
        return default

    def _list_format_headers(self, *headers):
        if self.params.get('listformats_table', True) is not False:
            return [self._format_screen(header, self.Styles.HEADERS) for header in headers]
        return headers

    def _format_note(self, fdict):
        res = ''
        if fdict.get('ext') in ['f4f', 'f4m']:
            res += '(unsupported)'
        if fdict.get('language'):
            if res:
                res += ' '
            res += '[%s]' % fdict['language']
        if fdict.get('format_note') is not None:
            if res:
                res += ' '
            res += fdict['format_note']
        if fdict.get('tbr') is not None:
            if res:
                res += ', '
            res += '%4dk' % fdict['tbr']
        if fdict.get('container') is not None:
            if res:
                res += ', '
            res += '%s container' % fdict['container']
        if (fdict.get('vcodec') is not None
                and fdict.get('vcodec') != 'none'):
            if res:
                res += ', '
            res += fdict['vcodec']
            if fdict.get('vbr') is not None:
                res += '@'
        elif fdict.get('vbr') is not None and fdict.get('abr') is not None:
            res += 'video@'
        if fdict.get('vbr') is not None:
            res += '%4dk' % fdict['vbr']
        if fdict.get('fps') is not None:
            if res:
                res += ', '
            res += '%sfps' % fdict['fps']
        if fdict.get('acodec') is not None:
            if res:
                res += ', '
            if fdict['acodec'] == 'none':
                res += 'video only'
            else:
                res += '%-5s' % fdict['acodec']
        elif fdict.get('abr') is not None:
            if res:
                res += ', '
            res += 'audio'
        if fdict.get('abr') is not None:
            res += '@%3dk' % fdict['abr']
        if fdict.get('asr') is not None:
            res += ' (%5dHz)' % fdict['asr']
        if fdict.get('filesize') is not None:
            if res:
                res += ', '
            res += format_bytes(fdict['filesize'])
        elif fdict.get('filesize_approx') is not None:
            if res:
                res += ', '
            res += '~' + format_bytes(fdict['filesize_approx'])
        return res

    def render_formats_table(self, info_dict, format_selector=None):
        if not info_dict.get('formats') and not info_dict.get('url'):
            return None

        formats = info_dict.get('formats', [info_dict])
        verbose = format_selector and self.params.get('verbose') and len(formats) > 1

        new_format = self.params.get('listformats_table', True) is not False

        if verbose:
            # taken from process_video_result
            incomplete_formats = (
                # All formats are video-only or
                all(f.get('vcodec') != 'none' and f.get('acodec') == 'none' for f in formats)
                # all formats are audio-only
                or all(f.get('vcodec') == 'none' and f.get('acodec') != 'none' for f in formats))
            unknown_formats = []

            ctx = {
                'formats': formats,
                'incomplete_formats': incomplete_formats,
            }

            # search this file for "perform format debugging when -Fv" for contents of format_selector.selectors
            found = {}
            for sel, func in format_selector.selectors:
                found_fmt = next(func(ctx), None)
                selector_text = sel.selector
                if sel.filters:
                    selector_text += '[' + ']['.join(sel.filters) + ']'
                if found_fmt:
                    found.setdefault(found_fmt['format_id'], []).append(selector_text)
                else:
                    unknown_formats.append(selector_text)

            def debug_info(f):
                if new_format:
                    columns = ['|']
                else:
                    columns = []
                columns.append(', '.join(found.get(f['format_id']) or []))
                return columns
        else:
            def debug_info(f):
                return []
        debug_info_title = []

        if not new_format:
            if verbose:
                debug_info_title = ['debug']
            table = [
                [
                    format_field(f, 'format_id'),
                    format_field(f, 'ext'),
                    self.format_resolution(f),
                    self._format_note(f),
                    *debug_info(f),
                ] for f in formats if f.get('preference') is None or f['preference'] >= -1000]
            return render_table(['format code', 'extension', 'resolution', 'note', *debug_info_title], table, extra_gap=1)

        delim = self._format_screen('\u2502', self.Styles.DELIM, '|', test_encoding=True)
        if verbose:
            debug_info_title = ['|', 'DEBUG']
        table = [
            [
                self._format_screen(format_field(f, 'format_id'), self.Styles.ID),
                format_field(f, 'ext'),
                format_field(f, func=self.format_resolution, ignore=('audio only', 'images')),
                format_field(f, 'fps', '\t%d'),
                format_field(f, 'dynamic_range', '%s', ignore=(None, 'SDR')).replace('HDR', ''),
                delim,
                format_field(f, 'filesize', ' \t%s', func=format_bytes) + format_field(f, 'filesize_approx', '~\t%s', func=format_bytes),
                format_field(f, 'tbr', '\t%dk'),
                shorten_protocol_name(f.get('protocol', '')),
                delim,
                format_field(f, 'vcodec', default='unknown').replace(
                    'none', 'images' if f.get('acodec') == 'none'
                            else self._format_screen('audio only', self.Styles.SUPPRESS)),
                format_field(f, 'vbr', '\t%dk'),
                format_field(f, 'acodec', default='unknown').replace(
                    'none', '' if f.get('vcodec') == 'none'
                            else self._format_screen('video only', self.Styles.SUPPRESS)),
                format_field(f, 'abr', '\t%dk'),
                format_field(f, 'asr', '\t%dHz'),
                join_nonempty(
                    self._format_screen('UNSUPPORTED', 'light red') if f.get('ext') in ('f4f', 'f4m') else None,
                    format_field(f, 'language', '[%s]'),
                    join_nonempty(format_field(f, 'format_note'),
                                  format_field(f, 'container', ignore=(None, f.get('ext'))),
                                  delim=', '),
                    delim=' '),
            ] for f in formats if f.get('preference') is None or f['preference'] >= -1000]
        header_line = self._list_format_headers(
            'ID', 'EXT', 'RESOLUTION', '\tFPS', 'HDR', delim, '\tFILESIZE', '\tTBR', 'PROTO',
            delim, 'VCODEC', '\tVBR', 'ACODEC', '\tABR', '\tASR', 'MORE INFO', *debug_info_title)

        return render_table(
            header_line, table, hide_empty=True,
            delim=self._format_screen('\u2500', self.Styles.DELIM, '-', test_encoding=True))

    def render_thumbnails_table(self, info_dict):
        thumbnails = list(info_dict.get('thumbnails'))
        if not thumbnails:
            return None
        return render_table(
            self._list_format_headers('ID', 'Width', 'Height', 'URL'),
            [[t['id'], t.get('width', 'unknown'), t.get('height', 'unknown'), t['url']] for t in thumbnails])

    def render_subtitles_table(self, video_id, subtitles):
        def _row(lang, formats):
            exts, names = zip(*((f['ext'], f.get('name') or 'unknown') for f in reversed(formats)))
            if len(set(names)) == 1:
                names = [] if names[0] == 'unknown' else names[:1]
            return [lang, ', '.join(names), ', '.join(exts)]

        if not subtitles:
            return None
        return render_table(
            self._list_format_headers('Language', 'Name', 'Formats'),
            [_row(lang, formats) for lang, formats in subtitles.items()],
            hide_empty=True)

    def __list_table(self, video_id, name, func, *args):
        table = func(*args)
        if not table:
            self.to_screen(f'{video_id} has no {name}')
            return
        self.to_screen(f'[info] Available {name} for {video_id}:')
        self.to_stdout(table)

    def list_formats(self, info_dict, format_selector=None):
        self.__list_table(info_dict['id'], 'formats', self.render_formats_table, info_dict, format_selector)

    def list_thumbnails(self, info_dict):
        self.__list_table(info_dict['id'], 'thumbnails', self.render_thumbnails_table, info_dict)

    def list_subtitles(self, video_id, subtitles, name='subtitles'):
        self.__list_table(video_id, name, self.render_subtitles_table, video_id, subtitles)

    @__fd()
    def urlopen(self, req):
        """ Start an HTTP download """
        if isinstance(req, compat_basestring):
            req = sanitized_Request(req)
        return self._opener.open(req, timeout=self._socket_timeout)

    def print_debug_header(self):
        if not self.params.get('verbose'):
            return

        def get_encoding(stream):
            ret = getattr(stream, 'encoding', 'missing (%s)' % type(stream).__name__)
            if not supports_terminal_sequences(stream):
                from .compat import WINDOWS_VT_MODE
                ret += ' (No VT)' if WINDOWS_VT_MODE is False else ' (No ANSI)'
            return ret

        encoding_str = 'Encodings: locale %s, fs %s, out %s, err %s, pref %s' % (
            locale.getpreferredencoding(),
            sys.getfilesystemencoding(),
            get_encoding(self._screen_file), get_encoding(self._err_file),
            self.get_encoding())

        logger = self.params.get('logger')
        if logger:
            write_debug = lambda msg: logger.debug(f'[debug] {msg}')
            write_debug(encoding_str)
        else:
            write_string(f'[debug] {encoding_str}\n', encoding=None)
            write_debug = lambda msg: self._write_string(f'[debug] {msg}\n')

        source = detect_variant()
        write_debug('ytdl-patched version %s %s' % (__version__, '' if source == 'unknown' else f' ({source})'))
        if git_commit:
            write_debug('     from commit %s' % git_commit)
        if git_upstream_commit:
            write_debug('     based on %s' % git_upstream_commit)
        write_debug('** The command you are running is not yt-dlp.')
        write_debug('** Please make bug reports at https://github.com/ytdl-patched/ytdl-patched/issues/new/choose instead.')

        if not _LAZY_LOADER:
            if os.environ.get('YTDLP_NO_LAZY_EXTRACTORS'):
                write_debug('Lazy loading extractors is forcibly disabled')
            else:
                write_debug('Lazy loading extractors is disabled')
        if plugin_extractors or plugin_postprocessors:
            write_debug('Plugins: %s' % [
                '%s%s' % (klass.__name__, '' if klass.__name__ == name else f' as {name}')
                for name, klass in itertools.chain(plugin_extractors.items(), plugin_postprocessors.items())])
        if self.params.get('compat_opts'):
            write_debug('Compatibility options: %s' % ', '.join(self.params.get('compat_opts')))

        if source == 'source':
            try:
                sp = Popen(
                    ['git', 'rev-parse', '--short', 'HEAD'],
                    stdout=subprocess.PIPE, stderr=subprocess.PIPE,
                    cwd=os.path.dirname(os.path.abspath(__file__)))
                out, err = sp.communicate_or_kill()
                out = out.decode().strip()
                if re.match('[0-9a-f]+', out):
                    write_debug('Git HEAD: %s' % out)
            except Exception:
                try:
                    sys.exc_clear()
                except Exception:
                    pass

        def python_implementation():
            impl_name = platform.python_implementation()
            if impl_name == 'PyPy' and hasattr(sys, 'pypy_version_info'):
                return impl_name + ' version %d.%d.%d' % sys.pypy_version_info[:3]
            return impl_name

        write_debug('Python version %s (%s %s) - %s' % (
            platform.python_version(),
            python_implementation(),
            platform.architecture()[0],
            platform_name()))

        exe_versions, ffmpeg_features = FFmpegPostProcessor.get_versions_and_features(self)
        ffmpeg_features = {key for key, val in ffmpeg_features.items() if val}
        if ffmpeg_features:
            exe_versions['ffmpeg'] += ' (%s)' % ','.join(ffmpeg_features)

        exe_versions['rtmpdump'] = rtmpdump_version()
        exe_versions['phantomjs'] = PhantomJSwrapper._version()
        exe_str = ', '.join(
            f'{exe} {v}' for exe, v in sorted(exe_versions.items()) if v
        ) or 'none'
        write_debug('exe versions: %s' % exe_str)

        from .downloader.websocket import has_websockets
        from .postprocessor.embedthumbnail import has_mutagen
        from .cookies import SQLITE_AVAILABLE, SECRETSTORAGE_AVAILABLE

        lib_str = join_nonempty(
            compat_pycrypto_AES and compat_pycrypto_AES.__name__.split('.')[0],
            SECRETSTORAGE_AVAILABLE and 'secretstorage',
            has_mutagen and 'mutagen',
            SQLITE_AVAILABLE and 'sqlite',
            has_websockets and 'websockets',
            delim=', ') or 'none'
        write_debug('Optional libraries: %s' % lib_str)

        proxy_map = {}
        for handler in self._opener.handlers:
            if hasattr(handler, 'proxies'):
                proxy_map.update(handler.proxies)
        write_debug(f'Proxy map: {proxy_map}')

        # Not implemented
        if False and self.params.get('call_home'):
            ipaddr = self.urlopen('https://yt-dl.org/ip').read().decode('utf-8')
            write_debug('Public IP address: %s' % ipaddr)
            latest_version = self.urlopen(
                'https://yt-dl.org/latest/version').read().decode('utf-8')
            if version_tuple(latest_version) > version_tuple(__version__):
                self.report_warning(
                    'You are using an outdated version (newest version: %s)! '
                    'See https://yt-dl.org/update if you need help updating.' %
                    latest_version)

    def _setup_opener(self):
        timeout_val = self.params.get('socket_timeout')
        self._socket_timeout = 20 if timeout_val is None else float(timeout_val)

        opts_cookiesfrombrowser = self.params.get('cookiesfrombrowser')
        opts_cookiefile = self.params.get('cookiefile')
        opts_proxy = self.params.get('proxy')

        self.cookiejar = load_cookies(opts_cookiefile, opts_cookiesfrombrowser, self)

        cookie_processor = YoutubeDLCookieProcessor(self.cookiejar)
        if opts_proxy is not None:
            if opts_proxy == '':
                proxies = {}
            else:
                proxies = {'http': opts_proxy, 'https': opts_proxy}
        else:
            proxies = compat_urllib_request.getproxies()
            # Set HTTPS proxy to HTTP one if given (https://github.com/ytdl-org/youtube-dl/issues/805)
            if 'http' in proxies and 'https' not in proxies:
                proxies['https'] = proxies['http']
        proxy_handler = PerRequestProxyHandler(proxies)

        debuglevel = 1 if self.params.get('debug_printtraffic') else 0
        https_handler = make_HTTPS_handler(self.params, debuglevel=debuglevel)
        ydlh = YoutubeDLHandler(self.params, debuglevel=debuglevel)
        redirect_handler = YoutubeDLRedirectHandler()
        data_handler = compat_urllib_request_DataHandler()

        # When passing our own FileHandler instance, build_opener won't add the
        # default FileHandler and allows us to disable the file protocol, which
        # can be used for malicious purposes (see
        # https://github.com/ytdl-org/youtube-dl/issues/8227)
        file_handler = compat_urllib_request.FileHandler()

        def file_open(*args, **kwargs):
            raise compat_urllib_error.URLError('file:// scheme is explicitly disabled in yt-dlp for security reasons')
        file_handler.file_open = file_open

        opener = compat_urllib_request.build_opener(
            proxy_handler, https_handler, cookie_processor, ydlh, redirect_handler, data_handler, file_handler)

        # Delete the default user-agent header, which would otherwise apply in
        # cases where our custom HTTP handler doesn't come into play
        # (See https://github.com/ytdl-org/youtube-dl/issues/1309 for details)
        opener.addheaders = []
        self._opener = opener

    def add_opener(self, handler):
        ''' Add a handler for opening URLs, like _download_webpage '''
        # https://github.com/python/cpython/blob/main/Lib/urllib/request.py#L426
        # https://github.com/python/cpython/blob/main/Lib/urllib/request.py#L605
        assert isinstance(self._opener, compat_urllib_request.OpenerDirector)
        self._opener.add_handler(handler)

    def remove_opener(self, handler):
        '''
        Remove handler(s) for opening URLs
        @param handler Either handler object itself or handler type.
        Specifying handler type will remove all handler which isinstance returns True.
        '''
        # https://github.com/python/cpython/blob/main/Lib/urllib/request.py#L426
        # https://github.com/python/cpython/blob/main/Lib/urllib/request.py#L605
        opener = self._opener
        assert isinstance(self._opener, compat_urllib_request.OpenerDirector)
        if isinstance(handler, type):
            find_cp = lambda x: isinstance(x, handler)
        else:
            find_cp = lambda x: x is handler

        removed = []
        for meth in dir(handler):
            if meth in ["redirect_request", "do_open", "proxy_open"]:
                # oops, coincidental match
                continue

            i = meth.find("_")
            protocol = meth[:i]
            condition = meth[i + 1:]

            if condition.startswith("error"):
                j = condition.find("_") + i + 1
                kind = meth[j + 1:]
                try:
                    kind = int(kind)
                except ValueError:
                    pass
                lookup = opener.handle_error.get(protocol, {})
                opener.handle_error[protocol] = lookup
            elif condition == "open":
                kind = protocol
                lookup = opener.handle_open
            elif condition == "response":
                kind = protocol
                lookup = opener.process_response
            elif condition == "request":
                kind = protocol
                lookup = opener.process_request
            else:
                continue

            handlers = lookup.setdefault(kind, [])
            if handlers:
                handlers[:] = [x for x in handlers if not find_cp(x)]

            removed.append(x for x in handlers if find_cp(x))

        if removed:
            for x in opener.handlers:
                if find_cp(x):
                    x.add_parent(None)
            opener.handlers[:] = [x for x in opener.handlers if not find_cp(x)]

    def encode(self, s):
        if isinstance(s, bytes):
            return s  # Already encoded

        try:
            return s.encode(self.get_encoding())
        except UnicodeEncodeError as err:
            err.reason = err.reason + '. Check your system encoding configuration or use the --encoding option.'
            raise

    def get_encoding(self):
        encoding = self.params.get('encoding')
        if encoding is None:
            encoding = preferredencoding()
        return encoding

    def _write_info_json(self, label, ie_result, infofn, overwrite=None):
        ''' Write infojson and returns True = written, False = skip, None = error '''
        if overwrite is None:
            overwrite = self.params.get('overwrites', True)
        if not self.params.get('writeinfojson'):
            return False
        elif not infofn:
            self.write_debug(f'Skipping writing {label} infojson')
            return False
        elif not self._ensure_dir_exists(infofn):
            return None
        elif not overwrite and os.path.exists(infofn):
            self.to_screen(f'[info] {label.title()} metadata is already present')
        else:
            self.to_screen(f'[info] Writing {label} metadata as JSON to: {infofn}')
            try:
                write_json_file(self.sanitize_info(ie_result, self.params.get('clean_infojson', True)), infofn)
            except (OSError, IOError):
                self.report_error(f'Cannot write {label} metadata to JSON file {infofn}')
                return None
        return True

    def _write_description(self, label, ie_result, descfn):
        ''' Write description and returns True = written, False = skip, None = error '''
        if not self.params.get('writedescription'):
            return False
        elif not descfn:
            self.write_debug(f'Skipping writing {label} description')
            return False
        elif not self._ensure_dir_exists(descfn):
            return None
        elif not self.params.get('overwrites', True) and os.path.exists(descfn):
            self.to_screen(f'[info] {label.title()} description is already present')
        elif ie_result.get('description') is None:
            self.report_warning(f'There\'s no {label} description to write')
            return False
        else:
            try:
                self.to_screen(f'[info] Writing {label} description to: {descfn}')
                with io.open(encodeFilename(descfn), 'w', encoding='utf-8') as descfile:
                    descfile.write(ie_result['description'])
            except (OSError, IOError):
                self.report_error(f'Cannot write {label} description file {descfn}')
                return None
        return True

    def _write_subtitles(self, info_dict, filename):
        ''' Write subtitles to file and return list of (sub_filename, final_sub_filename); or None if error'''
        ret = []
        subtitles = info_dict.get('requested_subtitles')
        if not subtitles or not (self.params.get('writesubtitles') or self.params.get('writeautomaticsub')):
            # subtitles download errors are already managed as troubles in relevant IE
            # that way it will silently go on when used with unsupporting IE
            return ret

        sub_filename_base = self.prepare_filename(info_dict, 'subtitle')
        if not sub_filename_base:
            self.to_screen('[info] Skipping writing video subtitles')
            return ret
        for sub_lang, sub_info in subtitles.items():
            sub_format = sub_info['ext']
            sub_filename = subtitles_filename(filename, sub_lang, sub_format, info_dict.get('ext'))
            sub_filename_final = subtitles_filename(sub_filename_base, sub_lang, sub_format, info_dict.get('ext'))
            existing_sub = self.existing_file((sub_filename_final, sub_filename))
            if existing_sub:
                self.to_screen(f'[info] Video subtitle {sub_lang}.{sub_format} is already present')
                sub_info['filepath'] = existing_sub
                ret.append((existing_sub, sub_filename_final))
                continue

            self.to_screen(f'[info] Writing video subtitles to: {sub_filename}')
            if sub_info.get('data') is not None:
                try:
                    # Use newline='' to prevent conversion of newline characters
                    # See https://github.com/ytdl-org/youtube-dl/issues/10268
                    with io.open(sub_filename, 'w', encoding='utf-8', newline='') as subfile:
                        subfile.write(sub_info['data'])
                    sub_info['filepath'] = sub_filename
                    ret.append((sub_filename, sub_filename_final))
                    continue
                except (OSError, IOError):
                    self.report_error(f'Cannot write video subtitles file {sub_filename}')
                    return None

            try:
                sub_copy = sub_info.copy()
                sub_copy.setdefault('http_headers', info_dict.get('http_headers'))
                self.dl(sub_filename, sub_copy, subtitle=True)
                sub_info['filepath'] = sub_filename
                ret.append((sub_filename, sub_filename_final))
            except (DownloadError, ExtractorError, IOError, OSError, ValueError) + network_exceptions as err:
                if self.params.get('ignoreerrors') is not True:  # False or 'only_download'
                    raise DownloadError(f'Unable to download video subtitles for {sub_lang!r}: {err}', err)
                self.report_warning(f'Unable to download video subtitles for {sub_lang!r}: {err}')
        return ret

    def _write_thumbnails(self, label, info_dict, filename, thumb_filename_base=None):
        ''' Write thumbnails to file and return list of (thumb_filename, final_thumb_filename) '''
        write_all = self.params.get('write_all_thumbnails', False)
        thumbnails, ret = [], []
        if write_all or self.params.get('writethumbnail', False):
            thumbnails = info_dict.get('thumbnails') or []
        multiple = write_all and len(thumbnails) > 1

        if thumb_filename_base is None:
            thumb_filename_base = filename
        if thumbnails and not thumb_filename_base:
            self.write_debug(f'Skipping writing {label} thumbnail')
            return ret

        for idx, t in list(enumerate(thumbnails))[::-1]:
            thumb_ext = (f'{t["id"]}.' if multiple else '') + determine_ext(t['url'], 'jpg')
            thumb_display_id = f'{label} thumbnail {t["id"]}'
            thumb_filename = replace_extension(filename, thumb_ext, info_dict.get('ext'))
            thumb_filename_final = replace_extension(thumb_filename_base, thumb_ext, info_dict.get('ext'))

            existing_thumb = self.existing_file((thumb_filename_final, thumb_filename))
            if existing_thumb:
                self.to_screen('[info] %s is already present' % (
                    thumb_display_id if multiple else f'{label} thumbnail').capitalize())
                t['filepath'] = existing_thumb
                ret.append((existing_thumb, thumb_filename_final))
            else:
                self.to_screen(f'[info] Downloading {thumb_display_id} ...')
                try:
                    uf = self.urlopen(t['url'])
                    self.to_screen(f'[info] Writing {thumb_display_id} to: {thumb_filename}')
                    with open(encodeFilename(thumb_filename), 'wb') as thumbf:
                        shutil.copyfileobj(uf, thumbf)
                    ret.append((thumb_filename, thumb_filename_final))
                    t['filepath'] = thumb_filename
                except network_exceptions as err:
                    thumbnails.pop(idx)
                    self.report_warning(f'Unable to download {thumb_display_id}: {err}')
            if ret and not write_all:
                break
        return ret

    @__fd()
    def open(self, filename, open_mode, **kwargs):
        if self.params.get('escape_long_names', False):
            return escaped_open(filename, open_mode, **kwargs)
        else:
            return open(filename, open_mode, **kwargs)

    @__fd(stream_indexing=0)
    def sanitize_open(self, filename, open_mode):
        if self.params.get('escape_long_names', False):
            return escaped_sanitize_open(filename, open_mode)
        else:
            return sanitize_open(filename, open_mode)

    def stat(self, path, *args, **kwargs):
        if self.params.get('escape_long_names', False):
            return escaped_stat(path, *args, **kwargs)
        else:
            return os.stat(path, *args, **kwargs)

    def unlink(self, path, *args, **kwargs):
        if self.params.get('escape_long_names', False):
            escaped_unlink(path, *args, **kwargs)
        else:
            os.unlink(path, *args, **kwargs)

    def isfile(self, path):
        if self.params.get('escape_long_names', False):
            return escaped_path_isfile(path)
        else:
            return os.path.isfile(path)

    def exists(self, path):
        if self.params.get('escape_long_names', False):
            return escaped_path_exists(path)
        else:
            return os.path.exists(path)

    def getsize(self, filename):
        if self.params.get('escape_long_names', False):
            return escaped_path_getsize(filename)
        else:
            return os.path.getsize(filename)

    def utime(self, path, *args, **kwargs):
        if self.params.get('escape_long_names', False):
            escaped_utime(path, *args, **kwargs)
        else:
            os.utime(path, *args, **kwargs)

    def rename(self, src, dst, *args, **kwargs):
        if self.params.get('escape_long_names', False):
            escaped_rename(src, dst, *args, **kwargs)
        else:
            os.rename(src, dst, *args, **kwargs)

    def replace(self, src, dst, *args, **kwargs):
        if self.params.get('escape_long_names', False):
            escaped_replace(src, dst, *args, **kwargs)
        else:
            os.replace(src, dst, *args, **kwargs)

    def remove(self, path, *args, **kwargs):
        if self.params.get('escape_long_names', False):
            escaped_remove(path, *args, **kwargs)
        else:
            os.remove(path, *args, **kwargs)

    def basename(self, path, *args, **kwargs):
        if self.params.get('escape_long_names', False):
            return escaped_basename(path)
        else:
            return os.path.basename(path)

    def dirname(self, path, *args, **kwargs):
        if self.params.get('escape_long_names', False):
            return escaped_dirname(path)
        else:
            return os.path.dirname(path)

    def isabs(self, filename):
        if self.params.get('escape_long_names', False):
            return escaped_isabs(filename)
        else:
            return os.path.isabs(filename)

    def ensure_directory(self, filename):
        if self.params.get('escape_long_names', False):
            ensure_directory(filename)<|MERGE_RESOLUTION|>--- conflicted
+++ resolved
@@ -2877,7 +2877,16 @@
             new_info['http_headers'] = self._calc_headers(new_info)
         return fd.download(name, new_info, subtitle)
 
-<<<<<<< HEAD
+    def existing_file(self, filepaths, *, default_overwrite=True):
+        existing_files = list(filter(os.path.exists, orderedSet(filepaths)))
+        if existing_files and not self.params.get('overwrites', default_overwrite):
+            return existing_files[0]
+
+        for file in existing_files:
+            self.report_file_delete(file)
+            self.remove(file)
+        return None
+
     def __process_info_lock(func):
         @functools.wraps(func)
         def process_info(self: 'YoutubeDL', info_dict):
@@ -2932,18 +2941,6 @@
 
     @__process_info_lock
     @__clean_fd
-=======
-    def existing_file(self, filepaths, *, default_overwrite=True):
-        existing_files = list(filter(os.path.exists, orderedSet(filepaths)))
-        if existing_files and not self.params.get('overwrites', default_overwrite):
-            return existing_files[0]
-
-        for file in existing_files:
-            self.report_file_delete(file)
-            os.remove(file)
-        return None
-
->>>>>>> cb3c5682
     def process_info(self, info_dict):
         """Process a single resolved IE result. (Modified it in-place)"""
 
@@ -3098,12 +3095,8 @@
 
             info_dict.setdefault('__postprocessors', [])
 
-<<<<<<< HEAD
             try:
-                def existing_file(*filepaths):
-=======
                 def existing_video_file(*filepaths):
->>>>>>> cb3c5682
                     ext = info_dict.get('ext')
                     converted = lambda file: replace_extension(file, self.params.get('final_ext') or ext, ext)
                     file = self.existing_file(itertools.chain(*zip(map(converted, filepaths), filepaths)),
