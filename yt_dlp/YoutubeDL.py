import collections
import contextlib
import datetime
import errno
import fileinput
import functools
import io
import itertools
import json
import locale
import operator
import os
import random
import re
import shutil
import subprocess
import sys
import tempfile
import time
import tokenize
import traceback
import unicodedata
import urllib.request
from string import ascii_letters

from .cache import Cache
from .compat import HAS_LEGACY as compat_has_legacy
from .compat import compat_os_name, compat_shlex_quote
from .cookies import load_cookies
from .downloader import LDM_EXCEPTIONS, FFmpegFD, get_suitable_downloader, shorten_protocol_name
from .downloader.rtmp import rtmpdump_version
from .extractor import gen_extractor_classes, get_info_extractor
from .extractor.openload import PhantomJSwrapper
from .minicurses import format_text
from .postprocessor import _PLUGIN_CLASSES as plugin_postprocessors
from .postprocessor import (
    FFmpegFixupDuplicateMoovPP,
    FFmpegFixupDurationPP,
    FFmpegFixupM3u8PP,
    FFmpegFixupM4aPP,
    FFmpegFixupStretchedPP,
    FFmpegFixupTimestampPP,
    FFmpegMergerPP,
    FFmpegPostProcessor,
    FFmpegVideoConvertorPP,
    MoveFilesAfterDownloadPP,
    get_postprocessor,
)
<<<<<<< HEAD
from .postprocessor.ffmpeg import resolve_mapping
=======
from .postprocessor.ffmpeg import resolve_mapping as resolve_recode_mapping
>>>>>>> 63e66cd0
from .update import detect_variant
from .utils import (
    DEFAULT_OUTTMPL,
    IDENTITY,
    LINK_TEMPLATES,
    NO_DEFAULT,
    NUMBER_RE,
    OUTTMPL_TYPES,
    POSTPROCESS_WHEN,
    STR_FORMAT_RE_TMPL,
    STR_FORMAT_TYPES,
    ContentTooShortError,
    DateRange,
    DownloadCancelled,
    DownloadError,
    EntryNotInPlaylist,
    ExclusivelyLockedError,
    ExistingVideoReached,
    ExtractorError,
    GeoRestrictedError,
    HEADRequest,
    ISO3166Utils,
    LazyList,
    MaxDownloadsReached,
    Namespace,
    PagedList,
    PerRequestProxyHandler,
    PlaylistEntries,
    Popen,
    PostProcessingError,
    ReExtractInfo,
    RejectedVideoReached,
    SameFileError,
    UnavailableVideoError,
    YoutubeDLCookieProcessor,
    YoutubeDLHandler,
    YoutubeDLRedirectHandler,
    age_restricted,
    args_to_str,
    date_from_str,
    determine_ext,
    determine_protocol,
    dig_object_type,
    encode_compat_str,
    encodeArgument,
    encodeFilename,
    error_to_compat_str,
    escapeHTML,
    expand_path,
    filter_dict,
    float_or_none,
    format_bytes,
    format_decimal_suffix,
    format_field,
    formatSeconds,
    get_domain,
    int_or_none,
    iri_to_uri,
    join_nonempty,
    locked_file,
    make_dir,
    make_HTTPS_handler,
    merge_headers,
    network_exceptions,
    number_of_digits,
    orderedSet,
    parse_filesize,
    preferredencoding,
    prepend_extension,
    register_socks_protocols,
    remove_terminal_sequences,
    render_table,
    replace_extension,
    sanitize_filename,
    sanitize_open,
    sanitize_path,
    sanitize_url,
    sanitized_Request,
    std_headers,
    str_or_none,
    strftime_or_none,
    subtitles_filename,
    supports_terminal_sequences,
    system_identifier,
    timetuple_from_msec,
    to_high_limit_path,
    traverse_obj,
    try_get,
    url_basename,
    variadic,
    version_tuple,
    windows_enable_vt_mode,
    write_json_file,
    write_string,
)
from .version import __version__
from .longname import (
    escaped_open,
    escaped_path_exists,
    escaped_path_getsize,
    escaped_path_isfile,
    escaped_sanitize_open,
    escaped_stat,
    escaped_unlink,
    escaped_utime,
    escaped_rename,
    escaped_replace,
    escaped_remove,
    escaped_basename,
    escaped_dirname,
    escaped_isabs,
    ensure_directory,
    split_longname,
)
try:
    from .build_config import git_commit, git_upstream_commit
except ImportError:
    git_commit, git_upstream_commit = None, None

if compat_os_name == 'nt':
    import ctypes


class YoutubeDL:
    """YoutubeDL class.

    YoutubeDL objects are the ones responsible of downloading the
    actual video file and writing it to disk if the user has requested
    it, among some other tasks. In most cases there should be one per
    program. As, given a video URL, the downloader doesn't know how to
    extract all the needed information, task that InfoExtractors do, it
    has to pass the URL to one of them.

    For this, YoutubeDL objects have a method that allows
    InfoExtractors to be registered in a given order. When it is passed
    a URL, the YoutubeDL object handles it to the first InfoExtractor it
    finds that reports being able to handle it. The InfoExtractor extracts
    all the information about the video or videos the URL refers to, and
    YoutubeDL process the extracted information, possibly using a File
    Downloader to download the video.

    YoutubeDL objects accept a lot of parameters. In order not to saturate
    the object constructor with arguments, it receives a dictionary of
    options instead. These options are available through the params
    attribute for the InfoExtractors to use. The YoutubeDL also
    registers itself as the downloader in charge for the InfoExtractors
    that are added to it, so this is a "mutual registration".

    Available options:

    username:          Username for authentication purposes.
    password:          Password for authentication purposes.
    videopassword:     Password for accessing a video.
    ap_mso:            Adobe Pass multiple-system operator identifier.
    ap_username:       Multiple-system operator account username.
    ap_password:       Multiple-system operator account password.
    usenetrc:          Use netrc for authentication instead.
    verbose:           Print additional info to stdout.
    quiet:             Do not print messages to stdout.
    no_warnings:       Do not print out anything for warnings.
    forceprint:        A dict with keys WHEN mapped to a list of templates to
                       print to stdout. The allowed keys are video or any of the
                       items in utils.POSTPROCESS_WHEN.
                       For compatibility, a single list is also accepted
    print_to_file:     A dict with keys WHEN (same as forceprint) mapped to
                       a list of tuples with (template, filename)
    forcejson:         Force printing info_dict as JSON.
    dump_single_json:  Force printing the info_dict of the whole playlist
                       (or video) as a single JSON line.
    force_write_download_archive: Force writing download archive regardless
                       of 'skip_download' or 'simulate'.
    simulate:          Do not download the video files. If unset (or None),
                       simulate only if listsubtitles, listformats or list_thumbnails is used
    format:            Video format code. see "FORMAT SELECTION" for more details.
                       You can also pass a function. The function takes 'ctx' as
                       argument and returns the formats to download.
                       See "build_format_selector" for an implementation
    allow_unplayable_formats:   Allow unplayable formats to be extracted and downloaded.
    ignore_no_formats_error: Ignore "No video formats" error. Usefull for
                       extracting metadata even if the video is not actually
                       available for download (experimental)
    format_sort:       A list of fields by which to sort the video formats.
                       See "Sorting Formats" for more details.
    format_sort_force: Force the given format_sort. see "Sorting Formats"
                       for more details.
    prefer_free_formats: Whether to prefer video formats with free containers
                       over non-free ones of same quality.
    allow_multiple_video_streams:   Allow multiple video streams to be merged
                       into a single file
    allow_multiple_audio_streams:   Allow multiple audio streams to be merged
                       into a single file
    check_formats      Whether to test if the formats are downloadable.
                       Can be True (check all), False (check none),
                       'selected' (check selected formats),
                       or None (check only if requested by extractor)
    paths:             Dictionary of output paths. The allowed keys are 'home'
                       'temp' and the keys of OUTTMPL_TYPES (in utils.py)
    outtmpl:           Dictionary of templates for output names. Allowed keys
                       are 'default' and the keys of OUTTMPL_TYPES (in utils.py).
                       For compatibility with youtube-dl, a single string can also be used
    outtmpl_na_placeholder: Placeholder for unavailable meta fields.
    restrictfilenames: Do not allow "&" and spaces in file names
    trim_file_name:    Limit length of filename (extension excluded)
    windowsfilenames:  Force the filenames to be windows compatible
    ignoreerrors:      Do not stop on download/postprocessing errors.
                       Can be 'only_download' to ignore only download errors.
                       Default is 'only_download' for CLI, but False for API
    skip_playlist_after_errors: Number of allowed failures until the rest of
                       the playlist is skipped
    force_generic_extractor: Force downloader to use the generic extractor
    overwrites:        Overwrite all video and metadata files if True,
                       overwrite only non-video files if None
                       and don't overwrite any file if False
                       For compatibility with youtube-dl,
                       "nooverwrites" may also be used instead
    playlist_items:    Specific indices of playlist to download.
    playlistrandom:    Download playlist items in random order.
    lazy_playlist:     Process playlist entries as they are received.
    matchtitle:        Download only matching titles.
    rejecttitle:       Reject downloads for matching titles.
    logger:            Log messages to a logging.Logger instance.
    logtostderr:       Log messages to stderr instead of stdout.
    consoletitle:       Display progress in console window's titlebar.
    writedescription:  Write the video description to a .description file
    writeinfojson:     Write the video description to a .info.json file
    clean_infojson:    Remove private fields from the infojson
    getcomments:       Extract video comments. This will not be written to disk
                       unless writeinfojson is also given
    writeannotations:  Write the video annotations to a .annotations.xml file
    writethumbnail:    Write the thumbnail image to a file
    allow_playlist_files: Whether to write playlists' description, infojson etc
                       also to disk when using the 'write*' options
    write_all_thumbnails:  Write all thumbnail formats to files
    writelink:         Write an internet shortcut file, depending on the
                       current platform (.url/.webloc/.desktop)
    writeurllink:      Write a Windows internet shortcut file (.url)
    writewebloclink:   Write a macOS internet shortcut file (.webloc)
    writedesktoplink:  Write a Linux internet shortcut file (.desktop)
    writesubtitles:    Write the video subtitles to a file
    writeautomaticsub: Write the automatically generated subtitles to a file
    listsubtitles:     Lists all available subtitles for the video
    subtitlesformat:   The format code for subtitles
    subtitleslangs:    List of languages of the subtitles to download (can be regex).
                       The list may contain "all" to refer to all the available
                       subtitles. The language can be prefixed with a "-" to
                       exclude it from the requested languages. Eg: ['all', '-live_chat']
    keepvideo:         Keep the video file after post-processing
    daterange:         A DateRange object, download only if the upload_date is in the range.
    skip_download:     Skip the actual download of the video file
    cachedir:          Location of the cache files in the filesystem.
                       False to disable filesystem cache.
    noplaylist:        Download single video instead of a playlist if in doubt.
    age_limit:         An integer representing the user's age in years.
                       Unsuitable videos for the given age are skipped.
    min_views:         An integer representing the minimum view count the video
                       must have in order to not be skipped.
                       Videos without view count information are always
                       downloaded. None for no limit.
    max_views:         An integer representing the maximum view count.
                       Videos that are more popular than that are not
                       downloaded.
                       Videos without view count information are always
                       downloaded. None for no limit.
    download_archive:  File name of a file where all downloads are recorded.
                       Videos already present in the file are not downloaded
                       again.
    break_on_existing: Stop the download process after attempting to download a
                       file that is in the archive.
    break_on_reject:   Stop the download process when encountering a video that
                       has been filtered out.
    break_per_url:     Whether break_on_reject and break_on_existing
                       should act on each input URL as opposed to for the entire queue
    cookiefile:        File name or text stream from where cookies should be read and dumped to
    cookiesfrombrowser:  A tuple containing the name of the browser, the profile
                       name/pathfrom where cookies are loaded, and the name of the
                       keyring. Eg: ('chrome', ) or ('vivaldi', 'default', 'BASICTEXT')
    legacyserverconnect: Explicitly allow HTTPS connection to servers that do not
                       support RFC 5746 secure renegotiation
    nocheckcertificate:  Do not verify SSL certificates
    client_certificate:  Path to client certificate file in PEM format. May include the private key
    client_certificate_key:  Path to private key file for client certificate
    client_certificate_password:  Password for client certificate private key, if encrypted.
                        If not provided and the key is encrypted, yt-dlp will ask interactively
    prefer_insecure:   Use HTTP instead of HTTPS to retrieve information.
                       At the moment, this is only supported by YouTube.
    http_headers:      A dictionary of custom headers to be used for all requests
    proxy:             URL of the proxy server to use
    geo_verification_proxy:  URL of the proxy to use for IP address verification
                       on geo-restricted sites.
    socket_timeout:    Time to wait for unresponsive hosts, in seconds
    bidi_workaround:   Work around buggy terminals without bidirectional text
                       support, using fridibi
    debug_printtraffic:Print out sent and received HTTP traffic
    default_search:    Prepend this string if an input url is not valid.
                       'auto' for elaborate guessing
    encoding:          Use this encoding instead of the system-specified.
    extract_flat:      Do not resolve URLs, return the immediate result.
                       Pass in 'in_playlist' to only show this behavior for
                       playlist items.
    wait_for_video:    If given, wait for scheduled streams to become available.
                       The value should be a tuple containing the range
                       (min_secs, max_secs) to wait between retries
    postprocessors:    A list of dictionaries, each with an entry
                       * key:  The name of the postprocessor. See
                               yt_dlp/postprocessor/__init__.py for a list.
                       * when: When to run the postprocessor. Allowed values are
                               the entries of utils.POSTPROCESS_WHEN
                               Assumed to be 'post_process' if not given
    progress_hooks:    A list of functions that get called on download
                       progress, with a dictionary with the entries
                       * status: One of "downloading", "error", or "finished".
                                 Check this first and ignore unknown values.
                       * info_dict: The extracted info_dict

                       If status is one of "downloading", or "finished", the
                       following properties may also be present:
                       * filename: The final filename (always present)
                       * tmpfilename: The filename we're currently writing to
                       * downloaded_bytes: Bytes on disk
                       * total_bytes: Size of the whole file, None if unknown
                       * total_bytes_estimate: Guess of the eventual file size,
                                               None if unavailable.
                       * elapsed: The number of seconds since download started.
                       * eta: The estimated time in seconds, None if unknown
                       * speed: The download speed in bytes/second, None if
                                unknown
                       * fragment_index: The counter of the currently
                                         downloaded video fragment.
                       * fragment_count: The number of fragments (= individual
                                         files that will be merged)

                       Progress hooks are guaranteed to be called at least once
                       (with status "finished") if the download is successful.
    postprocessor_hooks:  A list of functions that get called on postprocessing
                       progress, with a dictionary with the entries
                       * status: One of "started", "processing", or "finished".
                                 Check this first and ignore unknown values.
                       * postprocessor: Name of the postprocessor
                       * info_dict: The extracted info_dict

                       Progress hooks are guaranteed to be called at least twice
                       (with status "started" and "finished") if the processing is successful.
    merge_output_format: Extension to use when merging formats.
    final_ext:         Expected final extension; used to detect when the file was
                       already downloaded and converted
    fixup:             Automatically correct known faults of the file.
                       One of:
                       - "never": do nothing
                       - "warn": only emit a warning
                       - "detect_or_warn": check whether we can do anything
                                           about it, warn otherwise (default)
    source_address:    Client-side IP address to bind to.
    sleep_interval_requests: Number of seconds to sleep between requests
                       during extraction
    sleep_interval:    Number of seconds to sleep before each download when
                       used alone or a lower bound of a range for randomized
                       sleep before each download (minimum possible number
                       of seconds to sleep) when used along with
                       max_sleep_interval.
    max_sleep_interval:Upper bound of a range for randomized sleep before each
                       download (maximum possible number of seconds to sleep).
                       Must only be used along with sleep_interval.
                       Actual sleep time will be a random float from range
                       [sleep_interval; max_sleep_interval].
    sleep_before_extract: Number of seconds to sleep before each extraction when
                          used alone or a lower bound of a range for randomized
                          sleep before each extraction (minimum possible number
                          of seconds to sleep) when used along with
                          max_sleep_before_extract.
    max_sleep_before_extract: Upper bound of a range for randomized sleep before each
                              extraction (maximum possible number of seconds to sleep).
                              Must only be used along with sleep_before_extract.
                              Actual sleep time will be a random float from range
                              [sleep_before_extract; max_sleep_before_extract].
    sleep_interval_subtitles: Number of seconds to sleep before each subtitle download
    listformats:       Print an overview of available video formats and exit.
    list_thumbnails:   Print a table of all thumbnails and exit.
    match_filter:      A function that gets called for every video with the signature
                       (info_dict, *, incomplete: bool) -> Optional[str]
                       For backward compatibility with youtube-dl, the signature
                       (info_dict) -> Optional[str] is also allowed.
                       - If it returns a message, the video is ignored.
                       - If it returns None, the video is downloaded.
                       - If it returns utils.NO_DEFAULT, the user is interactively
                         asked whether to download the video.
                       match_filter_func in utils.py is one example for this.
    no_color:          Do not emit color codes in output.
    geo_bypass:        Bypass geographic restriction via faking X-Forwarded-For
                       HTTP header
    geo_bypass_country:
                       Two-letter ISO 3166-2 country code that will be used for
                       explicit geographic restriction bypassing via faking
                       X-Forwarded-For HTTP header
    geo_bypass_ip_block:
                       IP range in CIDR notation that will be used similarly to
                       geo_bypass_country
    external_downloader: A dictionary of protocol keys and the executable of the
                       external downloader to use for it. The allowed protocols
                       are default|http|ftp|m3u8|dash|rtsp|rtmp|mms.
                       Set the value to 'native' to use the native downloader
    compat_opts:       Compatibility options. See "Differences in default behavior".
                       The following options do not work when used through the API:
                       filename, abort-on-error, multistreams, no-live-chat, format-sort
                       no-clean-infojson, no-playlist-metafiles, no-keep-subs, no-attach-info-json.
                       Refer __init__.py for their implementation
    progress_template: Dictionary of templates for progress outputs.
                       Allowed keys are 'download', 'postprocess',
                       'download-title' (console title) and 'postprocess-title'.
                       The template is mapped on a dictionary with keys 'progress' and 'info'
    retry_sleep_functions: Dictionary of functions that takes the number of attempts
                       as argument and returns the time to sleep in seconds.
                       Allowed keys are 'http', 'fragment', 'file_access'
    download_ranges:   A function that gets called for every video with the signature
                       (info_dict, *, ydl) -> Iterable[Section].
                       Only the returned sections will be downloaded. Each Section contains:
                       * start_time: Start time of the section in seconds
                       * end_time: End time of the section in seconds
                       * title: Section title (Optional)
                       * index: Section number (Optional)


    escape_long_names: If True, it splits filename into 255-byte chunks in current locale,
                       to avoid "File name too long" error. Most user don't need this.
    live_download_mkv: If True, live will be recorded in MKV format instead of MP4.
    printjsontypes:    DO NOT USE THIS. If True, it shows type of each elements in info_dict.
    check_peertube_instance: If True, generic extractor tests if it's PeerTube instance for
                             requested domain.
    check_mastodon_instance: Same as above, but for Mastodon.
    extractor_retries: Number of retries for known extractor errors. Defaults to 3. Can be "infinite".
    test_filename:     Use this to filter video file using external executable or regex
                        (compiled regex or string starting with "re:").
                       For external executable, return code 0 lets YTDL to start downloading.
                       For regex, download will begin if re.search matches.
    lock_exclusive:    When True, downloading will be locked exclusively to
                       this process by creating .lock file.
                       It'll be removed after download.

    The following parameters are not used by YoutubeDL itself, they are used by
    the downloader (see yt_dlp/downloader/common.py):
    nopart, updatetime, buffersize, ratelimit, throttledratelimit, min_filesize,
    max_filesize, test, noresizebuffer, retries, file_access_retries, fragment_retries,
    continuedl, noprogress, xattr_set_filesize, hls_use_mpegts, http_chunk_size,
    external_downloader_args, concurrent_fragment_downloads.

    The following options are used by the post processors:
    ffmpeg_location:   Location of the ffmpeg/avconv binary; either the path
                       to the binary or its containing directory.
    postprocessor_args: A dictionary of postprocessor/executable keys (in lower case)
                       and a list of additional command-line arguments for the
                       postprocessor/executable. The dict can also have "PP+EXE" keys
                       which are used when the given exe is used by the given PP.
                       Use 'default' as the name for arguments to passed to all PP
                       For compatibility with youtube-dl, a single list of args
                       can also be used

    The following options are used by the extractors:
    extractor_retries: Number of times to retry for known errors
    dynamic_mpd:       Whether to process dynamic DASH manifests (default: True)
    hls_split_discontinuity: Split HLS playlists to different formats at
                       discontinuities such as ad breaks (default: False)
    extractor_args:    A dictionary of arguments to be passed to the extractors.
                       See "EXTRACTOR ARGUMENTS" for details.
                       Eg: {'youtube': {'skip': ['dash', 'hls']}}
    mark_watched:      Mark videos watched (even with --simulate). Only for YouTube

    The following options are deprecated and may be removed in the future:

    playliststart:     - Use playlist_items
                       Playlist item to start at.
    playlistend:       - Use playlist_items
                       Playlist item to end at.
    playlistreverse:   - Use playlist_items
                       Download playlist items in reverse order.
    forceurl:          - Use forceprint
                       Force printing final URL.
    forcetitle:        - Use forceprint
                       Force printing title.
    forceid:           - Use forceprint
                       Force printing ID.
    forcethumbnail:    - Use forceprint
                       Force printing thumbnail URL.
    forcedescription:  - Use forceprint
                       Force printing description.
    forcefilename:     - Use forceprint
                       Force printing final filename.
    forceduration:     - Use forceprint
                       Force printing duration.
    allsubtitles:      - Use subtitleslangs = ['all']
                       Downloads all the subtitles of the video
                       (requires writesubtitles or writeautomaticsub)
    include_ads:       - Doesn't work
                       Download ads as well
    call_home:         - Not implemented
                       Boolean, true iff we are allowed to contact the
                       yt-dlp servers for debugging.
    post_hooks:        - Register a custom postprocessor
                       A list of functions that get called as the final step
                       for each video file, after all postprocessors have been
                       called. The filename will be passed as the only argument.
    hls_prefer_native: - Use external_downloader = {'m3u8': 'native'} or {'m3u8': 'ffmpeg'}.
                       Use the native HLS downloader instead of ffmpeg/avconv
                       if True, otherwise use ffmpeg/avconv if False, otherwise
                       use downloader suggested by extractor if None.
    prefer_ffmpeg:     - avconv support is deprecated
                       If False, use avconv instead of ffmpeg if both are available,
                       otherwise prefer ffmpeg.
    youtube_include_dash_manifest: - Use extractor_args
                       If True (default), DASH manifests and related
                       data will be downloaded and processed by extractor.
                       You can reduce network I/O by disabling it if you don't
                       care about DASH. (only for youtube)
    youtube_include_hls_manifest: - Use extractor_args
                       If True (default), HLS manifests and related
                       data will be downloaded and processed by extractor.
                       You can reduce network I/O by disabling it if you don't
                       care about HLS. (only for youtube)
    """

    _NUMERIC_FIELDS = {
        'width', 'height', 'tbr', 'abr', 'asr', 'vbr', 'fps', 'filesize', 'filesize_approx',
        'timestamp', 'release_timestamp',
        'duration', 'view_count', 'like_count', 'dislike_count', 'repost_count',
        'average_rating', 'comment_count', 'age_limit',
        'start_time', 'end_time',
        'chapter_number', 'season_number', 'episode_number',
        'track_number', 'disc_number', 'release_year',
    }

    _format_fields = {
        # NB: Keep in sync with the docstring of extractor/common.py
        'url', 'manifest_url', 'manifest_stream_number', 'ext', 'format', 'format_id', 'format_note',
        'width', 'height', 'resolution', 'dynamic_range', 'tbr', 'abr', 'acodec', 'asr',
        'vbr', 'fps', 'vcodec', 'container', 'filesize', 'filesize_approx',
        'player_url', 'protocol', 'fragment_base_url', 'fragments', 'is_from_start',
        'preference', 'language', 'language_preference', 'quality', 'source_preference',
        'http_headers', 'stretched_ratio', 'no_resume', 'has_drm', 'downloader_options',
        'page_url', 'app', 'play_path', 'tc_url', 'flash_version', 'rtmp_live', 'rtmp_conn', 'rtmp_protocol', 'rtmp_real_time'
    }
    _format_selection_exts = {
        'audio': {'m4a', 'mp3', 'ogg', 'aac'},
        'video': {'mp4', 'flv', 'webm', '3gp'},
        'storyboards': {'mhtml'},
    }

    def __init__(self, params=None, auto_init=True):
        """Create a FileDownloader object with the given options.
        @param auto_init    Whether to load the default extractors and print header (if verbose).
                            Set to 'no_verbose_header' to not print the header
        """
        if params is None:
            params = {}
        self.params = params
        self._ies = {}
        self._ies_instances = {}
        self._pps = {k: [] for k in POSTPROCESS_WHEN}
        self._printed_messages = set()
        self._first_webpage_request = True
        self._post_hooks = []
        self._progress_hooks = []
        self._postprocessor_hooks = []
        self._opened_streams = []
        self._download_retcode = 0
        self._num_downloads = 0
        self._num_videos = 0
        self._playlist_level = 0
        self._playlist_urls = set()
        self.cache = Cache(self)

        windows_enable_vt_mode()
        stdout = sys.stderr if self.params.get('logtostderr') else sys.stdout
        self._out_files = Namespace(
            out=stdout,
            error=sys.stderr,
            screen=sys.stderr if self.params.get('quiet') else stdout,
            console=None if compat_os_name == 'nt' else next(
                filter(supports_terminal_sequences, (sys.stderr, sys.stdout)), None)
        )
        self._allow_colors = Namespace(**{
            type_: not self.params.get('no_color') and supports_terminal_sequences(stream)
            for type_, stream in self._out_files.items_ if type_ != 'console'
        })

        MIN_SUPPORTED, MIN_RECOMMENDED = (3, 6), (3, 7)
        current_version = sys.version_info[:2]
        if current_version < MIN_RECOMMENDED:
            msg = ('Support for Python version %d.%d has been deprecated. '
                   'See  https://github.com/yt-dlp/yt-dlp/issues/3764  for more details. '
                   'You will recieve only one more update on this version')
            if current_version < MIN_SUPPORTED:
                msg = 'Python version %d.%d is no longer supported'
            self.deprecation_warning(
                f'{msg}! Please update to Python %d.%d or above' % (*current_version, *MIN_RECOMMENDED))

        if self.params.get('allow_unplayable_formats'):
            self.report_warning(
                f'You have asked for {self._format_err("UNPLAYABLE", self.Styles.EMPHASIS)} formats to be listed/downloaded. '
                'This is a developer option intended for debugging. \n'
                '         If you experience any issues while using this option, '
                f'{self._format_err("DO NOT", self.Styles.ERROR)} open a bug report')

        def check_deprecated(param, option, suggestion):
            if self.params.get(param) is not None:
                self.report_warning(f'{option} is deprecated. Use {suggestion} instead')
                return True
            return False

        if check_deprecated('cn_verification_proxy', '--cn-verification-proxy', '--geo-verification-proxy'):
            if self.params.get('geo_verification_proxy') is None:
                self.params['geo_verification_proxy'] = self.params['cn_verification_proxy']

        check_deprecated('autonumber', '--auto-number', '-o "%(autonumber)s-%(title)s.%(ext)s"')
        check_deprecated('usetitle', '--title', '-o "%(title)s-%(id)s.%(ext)s"')
        check_deprecated('useid', '--id', '-o "%(id)s.%(ext)s"')

        for msg in self.params.get('_warnings', []):
            self.report_warning(msg)
        for msg in self.params.get('_deprecation_warnings', []):
            self.deprecation_warning(msg)

        self.params['compat_opts'] = set(self.params.get('compat_opts', ()))
        if not compat_has_legacy:
            self.params['compat_opts'].add('no-compat-legacy')
        if 'list-formats' in self.params['compat_opts']:
            self.params['listformats_table'] = False

        if 'overwrites' not in self.params and self.params.get('nooverwrites') is not None:
            # nooverwrites was unnecessarily changed to overwrites
            # in 0c3d0f51778b153f65c21906031c2e091fcfb641
            # This ensures compatibility with both keys
            self.params['overwrites'] = not self.params['nooverwrites']
        elif self.params.get('overwrites') is None:
            self.params.pop('overwrites', None)
        else:
            self.params['nooverwrites'] = not self.params['overwrites']

        self.params.setdefault('forceprint', {})
        self.params.setdefault('print_to_file', {})

        # Compatibility with older syntax
        if not isinstance(params['forceprint'], dict):
            self.params['forceprint'] = {'video': params['forceprint']}

        if self.params.get('bidi_workaround', False):
            try:
                import pty
                master, slave = pty.openpty()
                width = shutil.get_terminal_size().columns
                width_args = [] if width is None else ['-w', str(width)]
                sp_kwargs = {'stdin': subprocess.PIPE, 'stdout': slave, 'stderr': self._out_files.error}
                try:
                    self._output_process = Popen(['bidiv'] + width_args, **sp_kwargs)
                except OSError:
                    self._output_process = Popen(['fribidi', '-c', 'UTF-8'] + width_args, **sp_kwargs)
                self._output_channel = os.fdopen(master, 'rb')
            except OSError as ose:
                if ose.errno == errno.ENOENT:
                    self.report_warning(
                        'Could not find fribidi executable, ignoring --bidi-workaround. '
                        'Make sure that  fribidi  is an executable file in one of the directories in your $PATH.')
                else:
                    raise

        if auto_init:
            if auto_init != 'no_verbose_header':
                self.print_debug_header()
            self.add_default_info_extractors()

        if (sys.platform != 'win32'
                and sys.getfilesystemencoding() in ['ascii', 'ANSI_X3.4-1968']
                and not self.params.get('restrictfilenames', False)):
            # Unicode filesystem API will throw errors (#1474, #13027)
            self.report_warning(
                'Assuming --restrict-filenames since file system encoding '
                'cannot encode all characters. '
                'Set the LC_ALL environment variable to fix this.')
            self.params['restrictfilenames'] = True

        self._parse_outtmpl()

        # Creating format selector here allows us to catch syntax errors before the extraction
        self.format_selector = (
            self.params.get('format') if self.params.get('format') in (None, '-')
            else self.params['format'] if callable(self.params['format'])
            else self.build_format_selector(self.params['format']))

        # Set http_headers defaults according to std_headers
        self.params['http_headers'] = merge_headers(std_headers, self.params.get('http_headers', {}))

        hooks = {
            'post_hooks': self.add_post_hook,
            'progress_hooks': self.add_progress_hook,
            'postprocessor_hooks': self.add_postprocessor_hook,
        }
        for opt, fn in hooks.items():
            for ph in self.params.get(opt, []):
                fn(ph)

        for pp_def_raw in self.params.get('postprocessors', []):
            pp_def = dict(pp_def_raw)
            when = pp_def.pop('when', 'post_process')
            self.add_post_processor(
                get_postprocessor(pp_def.pop('key'))(self, **pp_def),
                when=when)

        self._setup_opener()
        register_socks_protocols()

        def preload_download_archive(fn):
            """Preload the archive, if any is specified"""
            if fn is None:
                return False
            self.write_debug(f'Loading archive file {fn!r}')
            try:
                with locked_file(fn, 'r', encoding='utf-8') as archive_file:
                    for line in archive_file:
                        self.archive.add(line.strip())
            except OSError as ioe:
                if ioe.errno != errno.ENOENT:
                    raise
                return False
            return True

        self.archive = set()
        preload_download_archive(self.params.get('download_archive'))

    def warn_if_short_id(self, argv):
        # short YouTube ID starting with dash?
        idxs = [
            i for i, a in enumerate(argv)
            if re.match(r'^-[0-9A-Za-z_-]{10}$', a)]
        if idxs:
            correct_argv = (
                ['yt-dlp']
                + [a for i, a in enumerate(argv) if i not in idxs]
                + ['--'] + [argv[i] for i in idxs]
            )
            self.report_warning(
                'Long argument string detected. '
                'Use -- to separate parameters and URLs, like this:\n%s' %
                args_to_str(correct_argv))

    def add_info_extractor(self, ie):
        """Add an InfoExtractor object to the end of the list."""
        ie_key = ie.ie_key()
        self._ies[ie_key] = ie
        if not isinstance(ie, type):
            self._ies_instances[ie_key] = ie
            ie.set_downloader(self)

    def _get_info_extractor_class(self, ie_key):
        ie = self._ies.get(ie_key)
        if ie is None:
            ie = get_info_extractor(ie_key)
            self.add_info_extractor(ie)
        return ie

    def get_info_extractor(self, ie_key):
        """
        Get an instance of an IE with name ie_key, it will try to get one from
        the _ies list, if there's no instance it will create a new one and add
        it to the extractor list.
        """
        ie = self._ies_instances.get(ie_key)
        if ie is None:
            ie = get_info_extractor(ie_key)()
            self.add_info_extractor(ie)
        return ie

    def add_default_info_extractors(self):
        """
        Add the InfoExtractors returned by gen_extractors to the end of the list
        """
        for ie in gen_extractor_classes():
            self.add_info_extractor(ie)

    def add_post_processor(self, pp, when='post_process'):
        """Add a PostProcessor object to the end of the chain."""
        assert when in POSTPROCESS_WHEN, f'Invalid when={when}'
        self._pps[when].append(pp)
        pp.set_downloader(self)

    def add_post_hook(self, ph):
        """Add the post hook"""
        self._post_hooks.append(ph)

    def add_progress_hook(self, ph):
        """Add the download progress hook"""
        self._progress_hooks.append(ph)

    def add_postprocessor_hook(self, ph):
        """Add the postprocessing progress hook"""
        self._postprocessor_hooks.append(ph)
        for pps in self._pps.values():
            for pp in pps:
                pp.add_progress_hook(ph)

    def _bidi_workaround(self, message):
        if not hasattr(self, '_output_channel'):
            return message

        assert hasattr(self, '_output_process')
        assert isinstance(message, str)
        line_count = message.count('\n') + 1
        self._output_process.stdin.write((message + '\n').encode())
        self._output_process.stdin.flush()
        res = ''.join(self._output_channel.readline().decode()
                      for _ in range(line_count))
        return res[:-len('\n')]

    def _write_string(self, message, out=None, only_once=False):
        if only_once:
            if message in self._printed_messages:
                return
            self._printed_messages.add(message)
        write_string(message, out=out, encoding=self.params.get('encoding'))

    def to_stdout(self, message, skip_eol=False, quiet=None):
        """Print message to stdout"""
        if quiet is not None:
            self.deprecation_warning('"YoutubeDL.to_stdout" no longer accepts the argument quiet. Use "YoutubeDL.to_screen" instead')
        if skip_eol is not False:
            self.deprecation_warning('"YoutubeDL.to_stdout" no longer accepts the argument skip_eol. Use "YoutubeDL.to_screen" instead')
        self._write_string(f'{self._bidi_workaround(message)}\n', self._out_files.out)

    def to_screen(self, message, skip_eol=False, quiet=None):
        """Print message to screen if not in quiet mode"""
        if self.params.get('logger'):
            self.params['logger'].debug(message)
            return
        if (self.params.get('quiet') if quiet is None else quiet) and not self.params.get('verbose'):
            return
        self._write_string(
            '%s%s' % (self._bidi_workaround(message), ('' if skip_eol else '\n')),
            self._out_files.screen)

    def to_stderr(self, message, only_once=False):
        """Print message to stderr"""
        assert isinstance(message, str)
        if self.params.get('logger'):
            self.params['logger'].error(message)
        else:
            self._write_string(f'{self._bidi_workaround(message)}\n', self._out_files.error, only_once=only_once)

    def _send_console_code(self, code):
        if compat_os_name == 'nt' or not self._out_files.console:
            return
        self._write_string(code, self._out_files.console)

    def to_console_title(self, message):
        if not self.params.get('consoletitle', False):
            return
        message = remove_terminal_sequences(message)
        if compat_os_name == 'nt':
            if ctypes.windll.kernel32.GetConsoleWindow():
                # c_wchar_p() might not be necessary if `message` is
                # already of type unicode()
                ctypes.windll.kernel32.SetConsoleTitleW(ctypes.c_wchar_p(message))
        else:
            self._send_console_code(f'\033]0;{message}\007')

    def save_console_title(self):
        if not self.params.get('consoletitle') or self.params.get('simulate'):
            return
        self._send_console_code('\033[22;0t')  # Save the title on stack

    def restore_console_title(self):
        if not self.params.get('consoletitle') or self.params.get('simulate'):
            return
        self._send_console_code('\033[23;0t')  # Restore the title from stack

    def __enter__(self):
        self.save_console_title()
        return self

    def __exit__(self, *args):
        self.restore_console_title()

        if self.params.get('cookiefile') is not None:
            try:
                self.cookiejar.save(ignore_discard=True, ignore_expires=True)
            except BaseException as ex:
                self.report_warning('Failed to save cookies: %s' % ex)

    def trouble(self, message=None, tb=None, is_error=True):
        """Determine action to take when a download problem appears.

        Depending on if the downloader has been configured to ignore
        download errors or not, this method may throw an exception or
        not when errors are found, after printing the message.

        @param tb          If given, is additional traceback information
        @param is_error    Whether to raise error according to ignorerrors
        """
        if message is not None:
            self.to_stderr(message)
        if self.params.get('verbose'):
            if tb is None:
                if sys.exc_info()[0]:  # if .trouble has been called from an except block
                    tb = ''
                    if hasattr(sys.exc_info()[1], 'exc_info') and sys.exc_info()[1].exc_info[0]:
                        tb += ''.join(traceback.format_exception(*sys.exc_info()[1].exc_info))
                    tb += encode_compat_str(traceback.format_exc())
                else:
                    tb_data = traceback.format_list(traceback.extract_stack())
                    tb = ''.join(tb_data)
            if tb:
                self.to_stderr(tb)
        if not is_error:
            return
        if not self.params.get('ignoreerrors'):
            if sys.exc_info()[0] and hasattr(sys.exc_info()[1], 'exc_info') and sys.exc_info()[1].exc_info[0]:
                exc_info = sys.exc_info()[1].exc_info
            else:
                exc_info = sys.exc_info()
            raise DownloadError(message, exc_info)
        self._download_retcode = 1

    Styles = Namespace(
        HEADERS='yellow',
        EMPHASIS='light blue',
        FILENAME='green',
        ID='green',
        DELIM='blue',
        ERROR='red',
        WARNING='yellow',
        SUPPRESS='light black',
    )

    def _format_text(self, handle, allow_colors, text, f, fallback=None, *, test_encoding=False):
        text = str(text)
        if test_encoding:
            original_text = text
            # handle.encoding can be None. See https://github.com/yt-dlp/yt-dlp/issues/2711
            encoding = self.params.get('encoding') or getattr(handle, 'encoding', None) or 'ascii'
            text = text.encode(encoding, 'ignore').decode(encoding)
            if fallback is not None and text != original_text:
                text = fallback
        return format_text(text, f) if allow_colors else text if fallback is None else fallback

    def _format_out(self, *args, **kwargs):
        return self._format_text(self._out_files.out, self._allow_colors.out, *args, **kwargs)

    def _format_screen(self, *args, **kwargs):
        return self._format_text(self._out_files.screen, self._allow_colors.screen, *args, **kwargs)

    def _format_err(self, *args, **kwargs):
        return self._format_text(self._out_files.error, self._allow_colors.error, *args, **kwargs)

    def report_warning(self, message, only_once=False):
        '''
        Print the message to stderr, it will be prefixed with 'WARNING:'
        If stderr is a tty file the 'WARNING:' will be colored
        '''
        if self.params.get('logger') is not None:
            self.params['logger'].warning(message)
        else:
            if self.params.get('no_warnings'):
                return
            self.to_stderr(f'{self._format_err("WARNING:", self.Styles.WARNING)} {message}', only_once)

    def deprecation_warning(self, message):
        if self.params.get('logger') is not None:
            self.params['logger'].warning(f'DeprecationWarning: {message}')
        else:
            self.to_stderr(f'{self._format_err("DeprecationWarning:", self.Styles.ERROR)} {message}', True)

    def report_error(self, message, *args, **kwargs):
        '''
        Do the same as trouble, but prefixes the message with 'ERROR:', colored
        in red if stderr is a tty file.
        '''
        self.trouble(f'{self._format_err("ERROR:", self.Styles.ERROR)} {message}', *args, **kwargs)

    def write_debug(self, message, only_once=False):
        '''Log debug message or Print message to stderr'''
        if not self.params.get('verbose', False):
            return
        message = f'[debug] {message}'
        if self.params.get('logger'):
            self.params['logger'].debug(message)
        else:
            self.to_stderr(message, only_once)

    def report_file_already_downloaded(self, file_name):
        """Report file has already been fully downloaded."""
        try:
            self.to_screen('[download] %s has already been downloaded' % file_name)
        except UnicodeEncodeError:
            self.to_screen('[download] The file has already been downloaded')

    def report_file_delete(self, file_name):
        """Report that existing file will be deleted."""
        try:
            self.to_screen('Deleting existing file %s' % file_name)
        except UnicodeEncodeError:
            self.to_screen('Deleting existing file')

    def raise_no_formats(self, info, forced=False, *, msg=None):
        has_drm = info.get('_has_drm')
        ignored, expected = self.params.get('ignore_no_formats_error'), bool(msg)
        msg = msg or has_drm and 'This video is DRM protected' or 'No video formats found!'
        if forced or not ignored:
            raise ExtractorError(msg, video_id=info['id'], ie=info['extractor'],
                                 expected=has_drm or ignored or expected)
        else:
            self.report_warning(msg)

    def parse_outtmpl(self):
        self.deprecation_warning('"YoutubeDL.parse_outtmpl" is deprecated and may be removed in a future version')
        self._parse_outtmpl()
        return self.params['outtmpl']

    def _parse_outtmpl(self):
        sanitize = IDENTITY
        if self.params.get('restrictfilenames'):  # Remove spaces in the default template
            sanitize = lambda x: x.replace(' - ', ' ').replace(' ', '-')

        outtmpl = self.params.setdefault('outtmpl', {})
        if not isinstance(outtmpl, dict):
            self.params['outtmpl'] = outtmpl = {'default': outtmpl}
        outtmpl.update({k: sanitize(v) for k, v in DEFAULT_OUTTMPL.items() if outtmpl.get(k) is None})

    def get_output_path(self, dir_type='', filename=None):
        paths = self.params.get('paths', {})
        assert isinstance(paths, dict)
        path = os.path.join(
            expand_path(paths.get('home', '').strip()),
            expand_path(paths.get(dir_type, '').strip()) if dir_type else '',
            filename or '')
        return sanitize_path(path, force=self.params.get('windowsfilenames'))

    @staticmethod
    def _outtmpl_expandpath(outtmpl):
        # expand_path translates '%%' into '%' and '$$' into '$'
        # correspondingly that is not what we want since we need to keep
        # '%%' intact for template dict substitution step. Working around
        # with boundary-alike separator hack.
        sep = ''.join([random.choice(ascii_letters) for _ in range(32)])
        outtmpl = outtmpl.replace('%%', f'%{sep}%').replace('$$', f'${sep}$')

        # outtmpl should be expand_path'ed before template dict substitution
        # because meta fields may contain env variables we don't want to
        # be expanded. For example, for outtmpl "%(title)s.%(ext)s" and
        # title "Hello $PATH", we don't want `$PATH` to be expanded.
        return expand_path(outtmpl).replace(sep, '')

    @staticmethod
    def escape_outtmpl(outtmpl):
        ''' Escape any remaining strings like %s, %abc% etc. '''
        return re.sub(
            STR_FORMAT_RE_TMPL.format('', '(?![%(\0])'),
            lambda mobj: ('' if mobj.group('has_key') else '%') + mobj.group(0),
            outtmpl)

    @classmethod
    def validate_outtmpl(cls, outtmpl):
        ''' @return None or Exception object '''
        outtmpl = re.sub(
            STR_FORMAT_RE_TMPL.format('[^)]*', '[ljhqBUDS]'),
            lambda mobj: f'{mobj.group(0)[:-1]}s',
            cls._outtmpl_expandpath(outtmpl))
        try:
            cls.escape_outtmpl(outtmpl) % collections.defaultdict(int)
            return None
        except ValueError as err:
            return err

    @staticmethod
    def _copy_infodict(info_dict):
        info_dict = dict(info_dict)
        info_dict.pop('__postprocessors', None)
        info_dict.pop('__pending_error', None)
        return info_dict

    def prepare_outtmpl(self, outtmpl, info_dict, sanitize=False):
        """ Make the outtmpl and info_dict suitable for substitution: ydl.escape_outtmpl(outtmpl) % info_dict
        @param sanitize    Whether to sanitize the output as a filename.
                           For backward compatibility, a function can also be passed
        """

        info_dict.setdefault('epoch', int(time.time()))  # keep epoch consistent once set

        info_dict = self._copy_infodict(info_dict)
        info_dict['duration_string'] = (  # %(duration>%H-%M-%S)s is wrong if duration > 24hrs
            formatSeconds(info_dict['duration'], '-' if sanitize else ':')
            if info_dict.get('duration', None) is not None
            else None)
        info_dict['autonumber'] = int(self.params.get('autonumber_start', 1) - 1 + self._num_downloads)
        info_dict['video_autonumber'] = self._num_videos
        if info_dict.get('resolution') is None:
            info_dict['resolution'] = self.format_resolution(info_dict, default=None)
        info_dict['thumbnail_filepaths'] = list(filter(None, traverse_obj(info_dict, ('thumbnails', ..., 'filepath'), default=[])))

        if self.params.get('env_in_outtmpl', False):
            info_dict['env'] = dict(os.environ)

        # For fields playlist_index, playlist_autonumber and autonumber convert all occurrences
        # of %(field)s to %(field)0Nd for backward compatibility
        field_size_compat_map = {
            'playlist_index': number_of_digits(info_dict.get('__last_playlist_index') or 0),
            'playlist_autonumber': number_of_digits(info_dict.get('n_entries') or 0),
            'autonumber': self.params.get('autonumber_size') or 5,
        }

        TMPL_DICT = {}
        EXTERNAL_FORMAT_RE = re.compile(STR_FORMAT_RE_TMPL.format('[^)]*', f'[{STR_FORMAT_TYPES}ljhqBUDS]'))
        MATH_FUNCTIONS = {
            '+': float.__add__,
            '-': float.__sub__,
        }
        # Field is of the form key1.key2...
        # where keys (except first) can be string, int or slice
        FIELD_RE = r'\w*(?:\.(?:\w+|{num}|{num}?(?::{num}?){{1,2}}))*'.format(num=r'(?:-?\d+)')
        MATH_FIELD_RE = rf'(?:{FIELD_RE}|-?{NUMBER_RE})'
        MATH_OPERATORS_RE = r'(?:%s)' % '|'.join(map(re.escape, MATH_FUNCTIONS.keys()))
        INTERNAL_FORMAT_RE = re.compile(rf'''(?x)
            (?P<negate>-)?
            (?P<fields>{FIELD_RE})
            (?P<maths>(?:{MATH_OPERATORS_RE}{MATH_FIELD_RE})*)
            (?:>(?P<strf_format>.+?))?
            (?P<remaining>
                (?P<alternate>(?<!\\),[^|&)]+)?
                (?:&(?P<replacement>.*?))?
                (?:\|(?P<default>.*?))?
            )$''')

        def _traverse_infodict(k):
            k = k.split('.')
            if k[0] == '':
                k.pop(0)
            return traverse_obj(info_dict, k, is_user_input=True, traverse_string=True)

        def get_value(mdict):
            # Object traversal
            value = _traverse_infodict(mdict['fields'])
            # Negative
            if mdict['negate']:
                value = float_or_none(value)
                if value is not None:
                    value *= -1
            # Do maths
            offset_key = mdict['maths']
            if offset_key:
                value = float_or_none(value)
                operator = None
                while offset_key:
                    item = re.match(
                        MATH_FIELD_RE if operator else MATH_OPERATORS_RE,
                        offset_key).group(0)
                    offset_key = offset_key[len(item):]
                    if operator is None:
                        operator = MATH_FUNCTIONS[item]
                        continue
                    item, multiplier = (item[1:], -1) if item[0] == '-' else (item, 1)
                    offset = float_or_none(item)
                    if offset is None:
                        offset = float_or_none(_traverse_infodict(item))
                    try:
                        value = operator(value, multiplier * offset)
                    except (TypeError, ZeroDivisionError):
                        return None
                    operator = None
            # Datetime formatting
            if mdict['strf_format']:
                value = strftime_or_none(value, mdict['strf_format'].replace('\\,', ','))

            return value

        na = self.params.get('outtmpl_na_placeholder', 'NA')

        def filename_sanitizer(key, value, restricted=self.params.get('restrictfilenames')):
            return sanitize_filename(str(value), restricted=restricted, is_id=(
                bool(re.search(r'(^|[_.])id(\.|$)', key))
                if 'filename-sanitization' in self.params['compat_opts']
                else NO_DEFAULT))

        sanitizer = sanitize if callable(sanitize) else filename_sanitizer
        sanitize = bool(sanitize)

        def _dumpjson_default(obj):
            if isinstance(obj, (set, LazyList)):
                return list(obj)
            return repr(obj)

        def create_key(outer_mobj):
            if not outer_mobj.group('has_key'):
                return outer_mobj.group(0)
            key = outer_mobj.group('key')
            mobj = re.match(INTERNAL_FORMAT_RE, key)
            initial_field = mobj.group('fields') if mobj else ''
            value, replacement, default = None, None, na
            while mobj:
                mobj = mobj.groupdict()
                default = mobj['default'] if mobj['default'] is not None else default
                value = get_value(mobj)
                replacement = mobj['replacement']
                if value is None and mobj['alternate']:
                    mobj = re.match(INTERNAL_FORMAT_RE, mobj['remaining'][1:])
                else:
                    break

            fmt = outer_mobj.group('format')
            if fmt == 's' and value is not None and key in field_size_compat_map.keys():
                fmt = f'0{field_size_compat_map[key]:d}d'

            value = default if value is None else value if replacement is None else replacement

            flags = outer_mobj.group('conversion') or ''
            str_fmt = f'{fmt[:-1]}s'
            if fmt[-1] == 'l':  # list
                delim = '\n' if '#' in flags else ', '
                value, fmt = delim.join(map(str, variadic(value, allowed_types=(str, bytes)))), str_fmt
            elif fmt[-1] == 'j':  # json
                value, fmt = json.dumps(value, default=_dumpjson_default, indent=4 if '#' in flags else None), str_fmt
            elif fmt[-1] == 'h':  # html
                value, fmt = escapeHTML(value), str_fmt
            elif fmt[-1] == 'q':  # quoted
                value, fmt = ' '.join(map(compat_shlex_quote, map(str, variadic(value)))), str_fmt
            elif fmt[-1] == 'B':  # bytes
                value = f'%{str_fmt}'.encode() % str(value).encode()
                value, fmt = value.decode('utf-8', 'ignore'), 's'
            elif fmt[-1] == 'U':  # unicode normalized
                value, fmt = unicodedata.normalize(
                    # "+" = compatibility equivalence, "#" = NFD
                    'NF%s%s' % ('K' if '+' in flags else '', 'D' if '#' in flags else 'C'),
                    value), str_fmt
            elif fmt[-1] == 'D':  # decimal suffix
                num_fmt, fmt = fmt[:-1].replace('#', ''), 's'
                value = format_decimal_suffix(value, f'%{num_fmt}f%s' if num_fmt else '%d%s',
                                              factor=1024 if '#' in flags else 1000)
            elif fmt[-1] == 'S':  # filename sanitization
                value, fmt = filename_sanitizer(initial_field, value, restricted='#' in flags), str_fmt
            elif fmt[-1] == 'c':
                if value:
                    value = str(value)[0]
                else:
                    fmt = str_fmt
            elif fmt[-1] not in 'rs':  # numeric
                value = float_or_none(value)
                if value is None:
                    value, fmt = default, 's'

            if sanitize:
                if fmt[-1] == 'r':
                    # If value is an object, sanitize might convert it to a string
                    # So we convert it to repr first
                    value, fmt = repr(value), str_fmt
                if fmt[-1] in 'csr':
                    value = sanitizer(initial_field, value)

            key = '%s\0%s' % (key.replace('%', '%\0'), outer_mobj.group('format'))
            TMPL_DICT[key] = value
            return '{prefix}%({key}){fmt}'.format(key=key, fmt=fmt, prefix=outer_mobj.group('prefix'))

        return EXTERNAL_FORMAT_RE.sub(create_key, outtmpl), TMPL_DICT

    def evaluate_outtmpl(self, outtmpl, info_dict, *args, **kwargs):
        outtmpl, info_dict = self.prepare_outtmpl(outtmpl, info_dict, *args, **kwargs)
        return self.escape_outtmpl(outtmpl) % info_dict

    def _prepare_filename(self, info_dict, *, outtmpl=None, tmpl_type=None):
        assert None in (outtmpl, tmpl_type), 'outtmpl and tmpl_type are mutually exclusive'
        if outtmpl is None:
            outtmpl = self.params['outtmpl'].get(tmpl_type or 'default', self.params['outtmpl']['default'])
        try:
            outtmpl = self._outtmpl_expandpath(outtmpl)
            filename = self.evaluate_outtmpl(outtmpl, info_dict, True)
            if not filename:
                return None

            if tmpl_type in ('', 'temp'):
                final_ext, ext = self.params.get('final_ext'), info_dict.get('ext')
                if final_ext and ext and final_ext != ext and filename.endswith(f'.{final_ext}'):
                    filename = replace_extension(filename, ext, final_ext)
            elif tmpl_type:
                force_ext = OUTTMPL_TYPES[tmpl_type]
                if force_ext:
                    filename = replace_extension(filename, force_ext, info_dict.get('ext'))

            # https://github.com/blackjack4494/youtube-dlc/issues/85
            trim_file_name = self.params.get('trim_file_name', False)
            if trim_file_name:
                no_ext, *ext = filename.rsplit('.', 2)
                filename = join_nonempty(no_ext[:trim_file_name], *ext, delim='.')

            return filename
        except ValueError as err:
            self.report_error('Error in output template: ' + str(err) + ' (encoding: ' + repr(preferredencoding()) + ')')
            return None

    def prepare_filename(self, info_dict, dir_type='', *, outtmpl=None, warn=False):
        """Generate the output filename"""
        if outtmpl:
            assert not dir_type, 'outtmpl and dir_type are mutually exclusive'
            dir_type = None
        filename = self._prepare_filename(info_dict, tmpl_type=dir_type, outtmpl=outtmpl)
        if not filename and dir_type not in ('', 'temp'):
            return ''

        if warn:
            if not self.params.get('paths'):
                pass
            elif filename == '-':
                self.report_warning('--paths is ignored when an outputting to stdout', only_once=True)
            elif self.isabs(filename):
                self.report_warning('--paths is ignored since an absolute path is given in output template', only_once=True)
        if filename == '-' or not filename:
            return filename

        return self.get_output_path(dir_type, filename)

    def _match_entry(self, info_dict, incomplete=False, silent=False):
        """ Returns None if the file should be downloaded """

        video_title = info_dict.get('title', info_dict.get('id', 'video'))

        video_id = info_dict.get('id')
        if video_id and video_title != video_id:
            video_title = f'{video_title} [{video_id}]'

        def check_filter():
            if 'title' in info_dict:
                # This can happen when we're just evaluating the playlist
                title = info_dict['title']
                matchtitle = self.params.get('matchtitle', False)
                if matchtitle:
                    if not re.search(matchtitle, title, re.IGNORECASE):
                        return '"' + title + '" title did not match pattern "' + matchtitle + '"'
                rejecttitle = self.params.get('rejecttitle', False)
                if rejecttitle:
                    if re.search(rejecttitle, title, re.IGNORECASE):
                        return '"' + title + '" title matched reject pattern "' + rejecttitle + '"'
            date = info_dict.get('upload_date')
            if date is not None:
                dateRange = self.params.get('daterange', DateRange())
                if date not in dateRange:
                    return f'{date_from_str(date).isoformat()} upload date is not in range {dateRange}'
            view_count = info_dict.get('view_count')
            if view_count is not None:
                min_views = self.params.get('min_views')
                if min_views is not None and view_count < min_views:
                    return 'Skipping %s, because it has not reached minimum view count (%d/%d)' % (video_title, view_count, min_views)
                max_views = self.params.get('max_views')
                if max_views is not None and view_count > max_views:
                    return 'Skipping %s, because it has exceeded the maximum view count (%d/%d)' % (video_title, view_count, max_views)
            if age_restricted(info_dict.get('age_limit'), self.params.get('age_limit')):
                return 'Skipping "%s" because it is age restricted' % video_title

            match_filter = self.params.get('match_filter')
            if match_filter is not None:
                try:
                    ret = match_filter(info_dict, incomplete=incomplete)
                except TypeError:
                    # For backward compatibility
                    ret = None if incomplete else match_filter(info_dict)
                if ret is NO_DEFAULT:
                    while True:
                        filename = self._format_screen(self.prepare_filename(info_dict), self.Styles.FILENAME)
                        reply = input(self._format_screen(
                            f'Download "{filename}"? (Y/n): ', self.Styles.EMPHASIS)).lower().strip()
                        if reply in {'y', ''}:
                            return None
                        elif reply == 'n':
                            return f'Skipping {video_title}'
                elif ret is not None:
                    return ret
            return None

        if self.in_download_archive(info_dict):
            reason = '%s has already been recorded in the archive' % video_title
            break_opt, break_err = 'break_on_existing', ExistingVideoReached
        else:
            reason = check_filter()
            break_opt, break_err = 'break_on_reject', RejectedVideoReached
        if reason is not None:
            if not silent:
                self.to_screen('[download] ' + reason)
            if self.params.get(break_opt, False):
                raise break_err()
        return reason

    @staticmethod
    def add_extra_info(info_dict, extra_info):
        '''Set the keys from extra_info in info dict if they are missing'''
        for key, value in extra_info.items():
            info_dict.setdefault(key, value)

    def extract_info(self, url, download=True, ie_key=None, extra_info=None,
                     process=True, force_generic_extractor=False):
        """
        Return a list with a dictionary for each video extracted.

        Arguments:
        url -- URL to extract

        Keyword arguments:
        download -- whether to download videos during extraction
        ie_key -- extractor key hint
        extra_info -- dictionary containing the extra values to add to each result
        process -- whether to resolve all unresolved references (URLs, playlist items),
            must be True for download to work.
        force_generic_extractor -- force using the generic extractor
        """

        if extra_info is None:
            extra_info = {}

        if not ie_key and force_generic_extractor:
            ie_key = 'Generic'

        if ie_key:
            ies = {ie_key: self._get_info_extractor_class(ie_key)}
        else:
            ies = self._ies

        for ie_key, ie in ies.items():
            if not ie.suitable(url):
                continue

            if not ie.working():
                self.report_warning('The program functionality for this site has been marked as broken, '
                                    'and will probably not work.')

            temp_id = ie.get_temp_id(url)
            if temp_id is not None and self.in_download_archive({'id': temp_id, 'ie_key': ie_key}):
                self.to_screen(f'[{ie_key}] {temp_id}: has already been recorded in the archive')
                if self.params.get('break_on_existing', False):
                    raise ExistingVideoReached()
                break
            return self.__extract_info(url, self.get_info_extractor(ie_key), download, extra_info, process)
        else:
            self.report_error('no suitable InfoExtractor for URL %s' % url)

    def _handle_extraction_exceptions(func):
        @functools.wraps(func)
        def wrapper(self, *args, **kwargs):
            while True:
                try:
                    return func(self, *args, **kwargs)
                except (DownloadCancelled, LazyList.IndexError, PagedList.IndexError):
                    raise
                except ReExtractInfo as e:
                    if e.expected:
                        self.to_screen(f'{e}; Re-extracting data')
                    else:
                        self.to_stderr('\r')
                        self.report_warning(f'{e}; Re-extracting data')
                    continue
                except GeoRestrictedError as e:
                    msg = e.msg
                    if e.countries:
                        msg += '\nThis video is available in %s.' % ', '.join(
                            map(ISO3166Utils.short2full, e.countries))
                    msg += '\nYou might want to use a VPN or a proxy server (with --proxy) to workaround.'
                    self.report_error(msg)
                except ExtractorError as e:  # An error we somewhat expected
                    self.report_error(str(e), e.format_traceback())
                except Exception as e:
                    if self.params.get('ignoreerrors'):
                        self.report_error(str(e), tb=encode_compat_str(traceback.format_exc()))
                    else:
                        raise
                break
        return wrapper

    def _wait_for_video(self, ie_result):
        if (not self.params.get('wait_for_video')
                or ie_result.get('_type', 'video') != 'video'
                or ie_result.get('formats') or ie_result.get('url')):
            return

        format_dur = lambda dur: '%02d:%02d:%02d' % timetuple_from_msec(dur * 1000)[:-1]
        last_msg = ''

        def progress(msg):
            nonlocal last_msg
            self.to_screen(msg + ' ' * (len(last_msg) - len(msg)) + '\r', skip_eol=True)
            last_msg = msg

        min_wait, max_wait = self.params.get('wait_for_video')
        diff = try_get(ie_result, lambda x: x['release_timestamp'] - time.time())
        if diff is None and ie_result.get('live_status') == 'is_upcoming':
            diff = round(random.uniform(min_wait, max_wait) if (max_wait and min_wait) else (max_wait or min_wait), 0)
            self.report_warning('Release time of video is not known')
        elif (diff or 0) <= 0:
            self.report_warning('Video should already be available according to extracted info')
        diff = min(max(diff or 0, min_wait or 0), max_wait or float('inf'))
        self.to_screen(f'[wait] Waiting for {format_dur(diff)} - Press Ctrl+C to try now')

        wait_till = time.time() + diff
        try:
            while True:
                diff = wait_till - time.time()
                if diff <= 0:
                    progress('')
                    raise ReExtractInfo('[wait] Wait period ended', expected=True)
                progress(f'[wait] Remaining time until next attempt: {self._format_screen(format_dur(diff), self.Styles.EMPHASIS)}')
                time.sleep(1)
        except KeyboardInterrupt:
            progress('')
            raise ReExtractInfo('[wait] Interrupted by user', expected=True)
        except BaseException as e:
            if not isinstance(e, ReExtractInfo):
                self.to_screen('')
            raise

    @_handle_extraction_exceptions
    def __extract_info(self, url, ie, download, extra_info, process):
        min_sleep_interval = self.params.get('sleep_before_extract')
        if min_sleep_interval:
            max_sleep_interval = self.params.get('max_sleep_before_extract') or min_sleep_interval
            sleep_interval = random.uniform(min_sleep_interval, max_sleep_interval)
            self.to_screen(
                '[extraction] Sleeping %s seconds...' % (
                    int(sleep_interval) if sleep_interval.is_integer()
                    else '%.2f' % sleep_interval))
            time.sleep(sleep_interval)

        ie_result = ie.extract(url)
        if ie_result is None:  # Finished already (backwards compatibility; listformats and friends should be moved here)
            return
        if isinstance(ie_result, list):
            # Backwards compatibility: old IE result format
            ie_result = {
                '_type': 'compat_list',
                'entries': ie_result,
            }
        if extra_info.get('original_url'):
            ie_result.setdefault('original_url', extra_info['original_url'])
        self.add_default_extra_info(ie_result, ie, url)
        if process:
            self._wait_for_video(ie_result)
            return self.process_ie_result(ie_result, download, extra_info)
        else:
            return ie_result

    def add_default_extra_info(self, ie_result, ie, url):
        if url is not None:
            self.add_extra_info(ie_result, {
                'webpage_url': url,
                'original_url': url,
            })
        webpage_url = ie_result.get('webpage_url')
        if webpage_url:
            self.add_extra_info(ie_result, {
                'webpage_url_basename': url_basename(webpage_url),
                'webpage_url_domain': get_domain(webpage_url),
            })
        if ie is not None:
            self.add_extra_info(ie_result, {
                'extractor': ie.IE_NAME,
                'extractor_key': ie.ie_key(),
            })

    def process_ie_result(self, ie_result, download=True, extra_info=None):
        """
        Take the result of the ie(may be modified) and resolve all unresolved
        references (URLs, playlist items).

        It will also download the videos if 'download'.
        Returns the resolved ie_result.
        """
        if extra_info is None:
            extra_info = {}
        result_type = ie_result.get('_type', 'video')

        if result_type in ('url', 'url_transparent'):
            ie_result['url'] = sanitize_url(ie_result['url'])
            if ie_result.get('original_url'):
                extra_info.setdefault('original_url', ie_result['original_url'])

            extract_flat = self.params.get('extract_flat', False)
            if ((extract_flat == 'in_playlist' and 'playlist' in extra_info)
                    or extract_flat is True):
                info_copy = ie_result.copy()
                ie = try_get(ie_result.get('ie_key'), self.get_info_extractor)
                if ie and not ie_result.get('id'):
                    info_copy['id'] = ie.get_temp_id(ie_result['url'])
                self.add_default_extra_info(info_copy, ie, ie_result['url'])
                self.add_extra_info(info_copy, extra_info)
                info_copy, _ = self.pre_process(info_copy)
                self.__forced_printings(info_copy, self.prepare_filename(info_copy), incomplete=True)
                self._raise_pending_errors(info_copy)
                if self.params.get('force_write_download_archive', False):
                    self.record_download_archive(info_copy)
                return ie_result

        if result_type == 'video':
            self.add_extra_info(ie_result, extra_info)
            ie_result = self.process_video_result(ie_result, download=download)
            self._raise_pending_errors(ie_result)
            additional_urls = (ie_result or {}).get('additional_urls')
            if additional_urls:
                # TODO: Improve MetadataParserPP to allow setting a list
                if isinstance(additional_urls, str):
                    additional_urls = [additional_urls]
                self.to_screen(
                    '[info] %s: %d additional URL(s) requested' % (ie_result['id'], len(additional_urls)))
                self.write_debug('Additional URLs: "%s"' % '", "'.join(additional_urls))
                ie_result['additional_entries'] = [
                    self.extract_info(
                        url, download, extra_info=extra_info,
                        force_generic_extractor=self.params.get('force_generic_extractor'))
                    for url in additional_urls
                ]
            return ie_result
        elif result_type == 'url':
            # We have to add extra_info to the results because it may be
            # contained in a playlist
            return self.extract_info(
                ie_result['url'], download,
                ie_key=ie_result.get('ie_key'),
                extra_info=extra_info)
        elif result_type == 'url_transparent':
            # Use the information from the embedding page
            info = self.extract_info(
                ie_result['url'], ie_key=ie_result.get('ie_key'),
                extra_info=extra_info, download=False, process=False)

            # extract_info may return None when ignoreerrors is enabled and
            # extraction failed with an error, don't crash and return early
            # in this case
            if not info:
                return info

            exempted_fields = {'_type', 'url', 'ie_key'}
            if not ie_result.get('section_end') and ie_result.get('section_start') is None:
                # For video clips, the id etc of the clip extractor should be used
                exempted_fields |= {'id', 'extractor', 'extractor_key'}

            new_result = info.copy()
            new_result.update(filter_dict(ie_result, lambda k, v: v is not None and k not in exempted_fields))

            # Extracted info may not be a video result (i.e.
            # info.get('_type', 'video') != video) but rather an url or
            # url_transparent. In such cases outer metadata (from ie_result)
            # should be propagated to inner one (info). For this to happen
            # _type of info should be overridden with url_transparent. This
            # fixes issue from https://github.com/ytdl-org/youtube-dl/pull/11163.
            if new_result.get('_type') == 'url':
                new_result['_type'] = 'url_transparent'

            return self.process_ie_result(
                new_result, download=download, extra_info=extra_info)
        elif result_type in ('playlist', 'multi_video'):
            # Protect from infinite recursion due to recursively nested playlists
            # (see https://github.com/ytdl-org/youtube-dl/issues/27833)
            webpage_url = ie_result.get('webpage_url')
            if webpage_url and webpage_url in self._playlist_urls:
                self.to_screen(
                    '[download] Skipping already downloaded playlist: %s'
                    % ie_result.get('title') or ie_result.get('id'))
                return

            self._playlist_level += 1
            self._playlist_urls.add(webpage_url)
            self._fill_common_fields(ie_result, False)
            self._sanitize_thumbnails(ie_result)
            try:
                return self.__process_playlist(ie_result, download)
            finally:
                self._playlist_level -= 1
                if not self._playlist_level:
                    self._playlist_urls.clear()
        elif result_type == 'compat_list':
            self.report_warning(
                'Extractor %s returned a compat_list result. '
                'It needs to be updated.' % ie_result.get('extractor'))

            def _fixup(r):
                self.add_extra_info(r, {
                    'extractor': ie_result.get('extractor'),
                    'webpage_url': ie_result['webpage_url'],
                    'webpage_url_basename': url_basename(ie_result['webpage_url']),
                    'webpage_url_domain': get_domain(ie_result['webpage_url']),
                    'extractor_key': ie_result['extractor_key'],
                })
                return r
            ie_result['entries'] = [
                self.process_ie_result(_fixup(r), download, extra_info)
                for r in ie_result['entries']
            ]
            return ie_result
        else:
            raise Exception('Invalid result type: %s' % result_type)

    def _ensure_dir_exists(self, path):
        if self.params.get('escape_long_names', False):
            path = split_longname(path)
        return make_dir(path, self.report_error)

    @staticmethod
    def _playlist_infodict(ie_result, **kwargs):
        return {
            **ie_result,
            'playlist': ie_result.get('title') or ie_result.get('id'),
            'playlist_id': ie_result.get('id'),
            'playlist_title': ie_result.get('title'),
            'playlist_uploader': ie_result.get('uploader'),
            'playlist_uploader_id': ie_result.get('uploader_id'),
            'playlist_index': 0,
            **kwargs,
        }

    def __process_playlist(self, ie_result, download):
        """Process each entry in the playlist"""
        title = ie_result.get('title') or ie_result.get('id') or '<Untitled>'
        self.to_screen(f'[download] Downloading playlist: {title}')

        all_entries = PlaylistEntries(self, ie_result)
        entries = orderedSet(all_entries.get_requested_items(), lazy=True)

        lazy = self.params.get('lazy_playlist')
        if lazy:
            resolved_entries, n_entries = [], 'N/A'
            ie_result['requested_entries'], ie_result['entries'] = None, None
        else:
            entries = resolved_entries = list(entries)
            n_entries = len(resolved_entries)
            ie_result['requested_entries'], ie_result['entries'] = tuple(zip(*resolved_entries)) or ([], [])
        if not ie_result.get('playlist_count'):
            # Better to do this after potentially exhausting entries
            ie_result['playlist_count'] = all_entries.get_full_count()

        _infojson_written = False
        write_playlist_files = self.params.get('allow_playlist_files', True)
        if write_playlist_files and self.params.get('list_thumbnails'):
            self.list_thumbnails(ie_result)
        if write_playlist_files and not self.params.get('simulate'):
            ie_copy = self._playlist_infodict(ie_result, n_entries=int_or_none(n_entries))
            _infojson_written = self._write_info_json(
                'playlist', ie_result, self.prepare_filename(ie_copy, 'pl_infojson'))
            if _infojson_written is None:
                return
            if self._write_description('playlist', ie_result,
                                       self.prepare_filename(ie_copy, 'pl_description')) is None:
                return
            # TODO: This should be passed to ThumbnailsConvertor if necessary
            self._write_thumbnails('playlist', ie_copy, self.prepare_filename(ie_copy, 'pl_thumbnail'))

        if lazy:
            if self.params.get('playlistreverse') or self.params.get('playlistrandom'):
                self.report_warning('playlistreverse and playlistrandom are not supported with lazy_playlist', only_once=True)
        elif self.params.get('playlistreverse'):
            entries.reverse()
        elif self.params.get('playlistrandom'):
            random.shuffle(entries)

        self.to_screen(f'[{ie_result["extractor"]}] Playlist {title}: Downloading {n_entries} videos'
                       f'{format_field(ie_result, "playlist_count", " of %s")}')

        failures = 0
        max_failures = self.params.get('skip_playlist_after_errors') or float('inf')
        for i, (playlist_index, entry) in enumerate(entries):
            if lazy:
                resolved_entries.append((playlist_index, entry))

            # TODO: Add auto-generated fields
            if not entry or self._match_entry(entry, incomplete=True) is not None:
                continue

            self.to_screen('[download] Downloading video %s of %s' % (
                self._format_screen(i + 1, self.Styles.ID), self._format_screen(n_entries, self.Styles.EMPHASIS)))

            entry['__x_forwarded_for_ip'] = ie_result.get('__x_forwarded_for_ip')
            if not lazy and 'playlist-index' in self.params.get('compat_opts', []):
                playlist_index = ie_result['requested_entries'][i]

            entry_result = self.__process_iterable_entry(entry, download, {
                'n_entries': int_or_none(n_entries),
                '__last_playlist_index': max(ie_result['requested_entries'] or (0, 0)),
                'playlist_count': ie_result.get('playlist_count'),
                'playlist_index': playlist_index,
                'playlist_autonumber': i + 1,
                'playlist': title,
                'playlist_id': ie_result.get('id'),
                'playlist_title': ie_result.get('title'),
                'playlist_uploader': ie_result.get('uploader'),
                'playlist_uploader_id': ie_result.get('uploader_id'),
                'extractor': ie_result.get('extractor'),
                'webpage_url': ie_result.get('webpage_url'),
                'webpage_url_basename': url_basename(ie_result.get('webpage_url')),
                'webpage_url_domain': get_domain(ie_result.get('webpage_url')),
                'extractor_key': ie_result.get('extractor_key'),
            })
            if not entry_result:
                failures += 1
            if failures >= max_failures:
                self.report_error(
                    f'Skipping the remaining entries in playlist "{title}" since {failures} items failed extraction')
                break
            resolved_entries[i] = (playlist_index, entry_result)

        # Update with processed data
        ie_result['requested_entries'], ie_result['entries'] = tuple(zip(*resolved_entries)) or ([], [])

        # Write the updated info to json
        if _infojson_written is True and self._write_info_json(
                'updated playlist', ie_result,
                self.prepare_filename(ie_copy, 'pl_infojson'), overwrite=True) is None:
            return

        ie_result = self.run_all_pps('playlist', ie_result)
        self.to_screen(f'[download] Finished downloading playlist: {title}')
        return ie_result

    @_handle_extraction_exceptions
    def __process_iterable_entry(self, entry, download, extra_info):
        return self.process_ie_result(
            entry, download=download, extra_info=extra_info)

    def _build_format_filter(self, filter_spec):
        " Returns a function to filter the formats according to the filter_spec "

        OPERATORS = {
            '<': operator.lt,
            '<=': operator.le,
            '>': operator.gt,
            '>=': operator.ge,
            '=': operator.eq,
            '!=': operator.ne,
        }
        operator_rex = re.compile(r'''(?x)\s*
            (?P<key>width|height|tbr|abr|vbr|asr|filesize|filesize_approx|fps)\s*
            (?P<op>%s)(?P<none_inclusive>\s*\?)?\s*
            (?P<value>[0-9.]+(?:[kKmMgGtTpPeEzZyY]i?[Bb]?)?)\s*
            ''' % '|'.join(map(re.escape, OPERATORS.keys())))
        m = operator_rex.fullmatch(filter_spec)
        if m:
            try:
                comparison_value = int(m.group('value'))
            except ValueError:
                comparison_value = parse_filesize(m.group('value'))
                if comparison_value is None:
                    comparison_value = parse_filesize(m.group('value') + 'B')
                if comparison_value is None:
                    raise ValueError(
                        'Invalid value %r in format specification %r' % (
                            m.group('value'), filter_spec))
            op = OPERATORS[m.group('op')]

        if not m:
            STR_OPERATORS = {
                '=': operator.eq,
                '^=': lambda attr, value: attr.startswith(value),
                '$=': lambda attr, value: attr.endswith(value),
                '*=': lambda attr, value: value in attr,
                '~=': lambda attr, value: value.search(attr) is not None
            }
            str_operator_rex = re.compile(r'''(?x)\s*
                (?P<key>[a-zA-Z0-9._-]+)\s*
                (?P<negation>!\s*)?(?P<op>%s)\s*(?P<none_inclusive>\?\s*)?
                (?P<quote>["'])?
                (?P<value>(?(quote)(?:(?!(?P=quote))[^\\]|\\.)+|[\w.-]+))
                (?(quote)(?P=quote))\s*
                ''' % '|'.join(map(re.escape, STR_OPERATORS.keys())))
            m = str_operator_rex.fullmatch(filter_spec)
            if m:
                if m.group('op') == '~=':
                    comparison_value = re.compile(m.group('value'))
                else:
                    comparison_value = re.sub(r'''\\([\\"'])''', r'\1', m.group('value'))
                str_op = STR_OPERATORS[m.group('op')]
                if m.group('negation'):
                    op = lambda attr, value: not str_op(attr, value)
                else:
                    op = str_op

        if not m:
            raise SyntaxError('Invalid filter specification %r' % filter_spec)

        def _filter(f):
            actual_value = f.get(m.group('key'))
            if actual_value is None:
                return m.group('none_inclusive')
            return op(actual_value, comparison_value)
        return _filter

    def _check_formats(self, formats):
        for f in formats:
            self.to_screen('[info] Testing format %s' % f['format_id'])
            path = self.get_output_path('temp')
            if not self._ensure_dir_exists(f'{path}/'):
                continue
            temp_file = tempfile.NamedTemporaryFile(suffix='.tmp', delete=False, dir=path or None)
            temp_file.close()
            try:
                success, _ = self.dl(temp_file.name, f, test=True)
            except (DownloadError, OSError, ValueError) + network_exceptions:
                success = False
            finally:
                if os.path.exists(temp_file.name):
                    try:
                        os.remove(temp_file.name)
                    except OSError:
                        self.report_warning('Unable to delete temporary file "%s"' % temp_file.name)
            if success:
                yield f
            else:
                self.to_screen('[info] Unable to download format %s. Skipping...' % f['format_id'])

    def _default_format_spec(self, info_dict, download=True):

        def can_merge():
            merger = FFmpegMergerPP(self)
            return merger.available and merger.can_merge()

        prefer_best = (
            not self.params.get('simulate')
            and download
            and (
                not can_merge()
                or info_dict.get('is_live') and not self.params.get('live_from_start')
                or self.params['outtmpl']['default'] == '-'))
        compat = (
            prefer_best
            or self.params.get('allow_multiple_audio_streams', False)
            or 'format-spec' in self.params['compat_opts'])

        return (
            'best/bestvideo+bestaudio' if prefer_best
            else 'bestvideo*+bestaudio/best' if not compat
            else 'bestvideo+bestaudio/best')

    def build_format_selector(self, format_spec):
        def syntax_error(note, start):
            message = (
                'Invalid format specification: '
                '{}\n\t{}\n\t{}^'.format(note, format_spec, ' ' * start[1]))
            return SyntaxError(message)

        PICKFIRST = 'PICKFIRST'
        MERGE = 'MERGE'
        SINGLE = 'SINGLE'
        GROUP = 'GROUP'
        FormatSelector = collections.namedtuple('FormatSelector', ['type', 'selector', 'filters'])

        allow_multiple_streams = {'audio': self.params.get('allow_multiple_audio_streams', False),
                                  'video': self.params.get('allow_multiple_video_streams', False)}

        verbose = self.params.get('verbose')
        check_formats = self.params.get('check_formats') == 'selected'

        def _parse_filter(tokens):
            filter_parts = []
            for type, string, start, _, _ in tokens:
                if type == tokenize.OP and string == ']':
                    return ''.join(filter_parts)
                else:
                    filter_parts.append(string)

        def _remove_unused_ops(tokens):
            # Remove operators that we don't use and join them with the surrounding strings
            # for example: 'mp4' '-' 'baseline' '-' '16x9' is converted to 'mp4-baseline-16x9'
            ALLOWED_OPS = ('/', '+', ',', '(', ')')
            last_string, last_start, last_end, last_line = None, None, None, None
            for type, string, start, end, line in tokens:
                if type == tokenize.OP and string == '[':
                    if last_string:
                        yield tokenize.NAME, last_string, last_start, last_end, last_line
                        last_string = None
                    yield type, string, start, end, line
                    # everything inside brackets will be handled by _parse_filter
                    for type, string, start, end, line in tokens:
                        yield type, string, start, end, line
                        if type == tokenize.OP and string == ']':
                            break
                elif type == tokenize.OP and string in ALLOWED_OPS:
                    if last_string:
                        yield tokenize.NAME, last_string, last_start, last_end, last_line
                        last_string = None
                    yield type, string, start, end, line
                elif type in [tokenize.NAME, tokenize.NUMBER, tokenize.OP]:
                    if not last_string:
                        last_string = string
                        last_start = start
                        last_end = end
                    else:
                        last_string += string
            if last_string:
                yield tokenize.NAME, last_string, last_start, last_end, last_line

        def _parse_format_selection(tokens, inside_merge=False, inside_choice=False, inside_group=False):
            selectors = []
            current_selector = None
            for type, string, start, _, _ in tokens:
                # ENCODING is only defined in python 3.x
                if type == getattr(tokenize, 'ENCODING', None):
                    continue
                elif type in [tokenize.NAME, tokenize.NUMBER]:
                    current_selector = FormatSelector(SINGLE, string, [])
                elif type == tokenize.OP:
                    if string == ')':
                        if not inside_group:
                            # ')' will be handled by the parentheses group
                            tokens.restore_last_token()
                        break
                    elif inside_merge and string in ['/', ',']:
                        tokens.restore_last_token()
                        break
                    elif inside_choice and string == ',':
                        tokens.restore_last_token()
                        break
                    elif string == ',':
                        if not current_selector:
                            raise syntax_error('"," must follow a format selector', start)
                        selectors.append(current_selector)
                        current_selector = None
                    elif string == '/':
                        if not current_selector:
                            raise syntax_error('"/" must follow a format selector', start)
                        first_choice = current_selector
                        second_choice = _parse_format_selection(tokens, inside_choice=True)
                        current_selector = FormatSelector(PICKFIRST, (first_choice, second_choice), [])
                    elif string == '[':
                        if not current_selector:
                            current_selector = FormatSelector(SINGLE, 'best', [])
                        format_filter = _parse_filter(tokens)
                        current_selector.filters.append(format_filter)
                    elif string == '(':
                        if current_selector:
                            raise syntax_error('Unexpected "("', start)
                        group = _parse_format_selection(tokens, inside_group=True)
                        current_selector = FormatSelector(GROUP, group, [])
                    elif string == '+':
                        if not current_selector:
                            raise syntax_error('Unexpected "+"', start)
                        selector_1 = current_selector
                        selector_2 = _parse_format_selection(tokens, inside_merge=True)
                        if not selector_2:
                            raise syntax_error('Expected a selector', start)
                        current_selector = FormatSelector(MERGE, (selector_1, selector_2), [])
                    else:
                        raise syntax_error(f'Operator not recognized: "{string}"', start)
                elif type == tokenize.ENDMARKER:
                    break
            if current_selector:
                selectors.append(current_selector)
            return selectors

        def _merge(formats_pair):
            format_1, format_2 = formats_pair

            formats_info = []
            formats_info.extend(format_1.get('requested_formats', (format_1,)))
            formats_info.extend(format_2.get('requested_formats', (format_2,)))

            if not allow_multiple_streams['video'] or not allow_multiple_streams['audio']:
                get_no_more = {'video': False, 'audio': False}
                for (i, fmt_info) in enumerate(formats_info):
                    if fmt_info.get('acodec') == fmt_info.get('vcodec') == 'none':
                        formats_info.pop(i)
                        continue
                    for aud_vid in ['audio', 'video']:
                        if not allow_multiple_streams[aud_vid] and fmt_info.get(aud_vid[0] + 'codec') != 'none':
                            if get_no_more[aud_vid]:
                                formats_info.pop(i)
                                break
                            get_no_more[aud_vid] = True

            if len(formats_info) == 1:
                return formats_info[0]

            video_fmts = [fmt_info for fmt_info in formats_info if fmt_info.get('vcodec') != 'none']
            audio_fmts = [fmt_info for fmt_info in formats_info if fmt_info.get('acodec') != 'none']

            the_only_video = video_fmts[0] if len(video_fmts) == 1 else None
            the_only_audio = audio_fmts[0] if len(audio_fmts) == 1 else None

            # if the merge was requested, force it to merge info MKV
            # when --merge-output-format is not given
            # because this is the behavior what I want
            output_ext = self.params.get('merge_output_format') or 'mkv'

            filtered = lambda *keys: filter(None, (traverse_obj(fmt, *keys) for fmt in formats_info))

            new_dict = {
                'requested_formats': formats_info,
                'format': '+'.join(filtered('format')),
                'format_id': '+'.join(filtered('format_id')),
                'ext': output_ext,
                'protocol': '+'.join(map(determine_protocol, formats_info)),
                'language': '+'.join(orderedSet(filtered('language'))) or None,
                'format_note': '+'.join(orderedSet(filtered('format_note'))) or None,
                'filesize_approx': sum(filtered('filesize', 'filesize_approx')) or None,
                'tbr': sum(filtered('tbr', 'vbr', 'abr')),
            }

            if the_only_video:
                new_dict.update({
                    'width': the_only_video.get('width'),
                    'height': the_only_video.get('height'),
                    'resolution': the_only_video.get('resolution') or self.format_resolution(the_only_video),
                    'fps': the_only_video.get('fps'),
                    'dynamic_range': the_only_video.get('dynamic_range'),
                    'vcodec': the_only_video.get('vcodec'),
                    'vbr': the_only_video.get('vbr'),
                    'stretched_ratio': the_only_video.get('stretched_ratio'),
                })

            if the_only_audio:
                new_dict.update({
                    'acodec': the_only_audio.get('acodec'),
                    'abr': the_only_audio.get('abr'),
                    'asr': the_only_audio.get('asr'),
                })

            return new_dict

        def _check_formats(formats):
            if not check_formats:
                yield from formats
                return
            yield from self._check_formats(formats)

        def _build_selector_function(selector):
            if isinstance(selector, list):  # ,
                fs = [_build_selector_function(s) for s in selector]

                def selector_function(ctx):
                    for f in fs:
                        yield from f(ctx)
                return selector_function

            elif selector.type == GROUP:  # ()
                selector_function = _build_selector_function(selector.selector)

            elif selector.type == PICKFIRST:  # /
                fs = [_build_selector_function(s) for s in selector.selector]

                def selector_function(ctx):
                    for f in fs:
                        picked_formats = list(f(ctx))
                        if picked_formats:
                            return picked_formats
                    return []

            elif selector.type == MERGE:  # +
                selector_1, selector_2 = map(_build_selector_function, selector.selector)

                def selector_function(ctx):
                    for pair in itertools.product(selector_1(ctx), selector_2(ctx)):
                        yield _merge(pair)

            elif selector.type == SINGLE:  # atom
                format_spec = selector.selector or 'best'

                # TODO: Add allvideo, allaudio etc by generalizing the code with best/worst selector
                if format_spec == 'all':
                    def selector_function(ctx):
                        yield from _check_formats(ctx['formats'][::-1])
                elif format_spec == 'mergeall':
                    def selector_function(ctx):
                        formats = list(_check_formats(
                            f for f in ctx['formats'] if f.get('vcodec') != 'none' or f.get('acodec') != 'none'))
                        if not formats:
                            return
                        merged_format = formats[-1]
                        for f in formats[-2::-1]:
                            merged_format = _merge((merged_format, f))
                        yield merged_format

                else:
                    format_fallback, seperate_fallback, format_reverse, format_idx = False, None, True, 1
                    mobj = re.match(
                        r'(?P<bw>best|worst|b|w)(?P<type>video|audio|v|a)?(?P<mod>\*)?(?:\.(?P<n>[1-9]\d*))?$',
                        format_spec)
                    if mobj is not None:
                        format_idx = int_or_none(mobj.group('n'), default=1)
                        format_reverse = mobj.group('bw')[0] == 'b'
                        format_type = (mobj.group('type') or [None])[0]
                        not_format_type = {'v': 'a', 'a': 'v'}.get(format_type)
                        format_modified = mobj.group('mod') is not None

                        format_fallback = not format_type and not format_modified  # for b, w
                        _filter_f = (
                            (lambda f: f.get('%scodec' % format_type) != 'none')
                            if format_type and format_modified  # bv*, ba*, wv*, wa*
                            else (lambda f: f.get('%scodec' % not_format_type) == 'none')
                            if format_type  # bv, ba, wv, wa
                            else (lambda f: f.get('vcodec') != 'none' and f.get('acodec') != 'none')
                            if not format_modified  # b, w
                            else lambda f: True)  # b*, w*
                        filter_f = lambda f: _filter_f(f) and (
                            f.get('vcodec') != 'none' or f.get('acodec') != 'none')
                    else:
                        if format_spec in self._format_selection_exts['audio']:
                            filter_f = lambda f: f.get('ext') == format_spec and f.get('acodec') != 'none'
                        elif format_spec in self._format_selection_exts['video']:
                            filter_f = lambda f: f.get('ext') == format_spec and f.get('acodec') != 'none' and f.get('vcodec') != 'none'
                            seperate_fallback = lambda f: f.get('ext') == format_spec and f.get('vcodec') != 'none'
                        elif format_spec in self._format_selection_exts['storyboards']:
                            filter_f = lambda f: f.get('ext') == format_spec and f.get('acodec') == 'none' and f.get('vcodec') == 'none'
                        else:
                            filter_f = lambda f: f.get('format_id') == format_spec  # id

                    def selector_function(ctx):
                        formats = list(ctx['formats'])
                        matches = list(filter(filter_f, formats)) if filter_f is not None else formats
                        if not matches:
                            if format_fallback and ctx['incomplete_formats']:
                                # for extractors with incomplete formats (audio only (soundcloud)
                                # or video only (imgur)) best/worst will fallback to
                                # best/worst {video,audio}-only format
                                matches = formats
                            elif seperate_fallback and not ctx['has_merged_format']:
                                # for compatibility with youtube-dl when there is no pre-merged format
                                matches = list(filter(seperate_fallback, formats))
                        matches = LazyList(_check_formats(matches[::-1 if format_reverse else 1]))
                        try:
                            yield matches[format_idx - 1]
                        except LazyList.IndexError:
                            return

            filters = [self._build_format_filter(f) for f in selector.filters]

            def final_selector(ctx):
                ctx_copy = dict(ctx)
                for _filter in filters:
                    ctx_copy['formats'] = list(filter(_filter, ctx_copy['formats']))
                return selector_function(ctx_copy)
            return final_selector

        def _visit_selectors(selector):
            """
            Selector tree visitor. Only used when -Fv is set
            This yields selectors including non-SINGLE ones, but then it won't be visitor anymore
            """
            if isinstance(selector, list):  # ,
                for n in selector:
                    yield from _visit_selectors(n)

            elif selector.type == GROUP:  # ()
                yield selector
                yield from _visit_selectors(selector.selector)
            elif selector.type == PICKFIRST:  # /
                yield selector
                for n in selector.selector:
                    yield from _visit_selectors(n)
            elif selector.type == MERGE:  # +
                yield selector
                for n in selector.selector:
                    yield from _visit_selectors(n)
            elif selector.type == SINGLE:  # atom
                yield selector

        stream = io.BytesIO(format_spec.encode())
        try:
            tokens = list(_remove_unused_ops(tokenize.tokenize(stream.readline)))
        except tokenize.TokenError:
            raise syntax_error('Missing closing/opening brackets or parenthesis', (0, len(format_spec)))

        class TokenIterator:
            def __init__(self, tokens):
                self.tokens = tokens
                self.counter = 0

            def __iter__(self):
                return self

            def __next__(self):
                if self.counter >= len(self.tokens):
                    raise StopIteration()
                value = self.tokens[self.counter]
                self.counter += 1
                return value

            next = __next__

            def restore_last_token(self):
                self.counter -= 1

        parsed_selector = _parse_format_selection(iter(TokenIterator(tokens)))
        final_selector_func = _build_selector_function(parsed_selector)
        if verbose:
            # perform format debugging when -Fv
            all_single_selectors = list(filter(lambda x: x.type == SINGLE, _visit_selectors(parsed_selector)))
            final_selector_func.selectors = list(zip(all_single_selectors, map(_build_selector_function, all_single_selectors)))
        return final_selector_func

    def _calc_headers(self, info_dict):
        res = merge_headers(self.params['http_headers'], info_dict.get('http_headers') or {})

        cookies = self._calc_cookies(info_dict['url'])
        if cookies:
            res['Cookie'] = cookies

        if 'X-Forwarded-For' not in res:
            x_forwarded_for_ip = info_dict.get('__x_forwarded_for_ip')
            if x_forwarded_for_ip:
                res['X-Forwarded-For'] = x_forwarded_for_ip

        return res

    def _calc_cookies(self, url):
        pr = sanitized_Request(url)
        self.cookiejar.add_cookie_header(pr)
        return pr.get_header('Cookie')

    def _sort_thumbnails(self, thumbnails):
        thumbnails.sort(key=lambda t: (
            t.get('preference') if t.get('preference') is not None else -1,
            t.get('width') if t.get('width') is not None else -1,
            t.get('height') if t.get('height') is not None else -1,
            t.get('id') if t.get('id') is not None else '',
            t.get('url')))

    def _sanitize_thumbnails(self, info_dict):
        thumbnails = info_dict.get('thumbnails')
        if thumbnails is None:
            thumbnail = info_dict.get('thumbnail')
            if thumbnail:
                info_dict['thumbnails'] = thumbnails = [{'url': thumbnail}]
        if not thumbnails:
            return

        def check_thumbnails(thumbnails):
            for t in thumbnails:
                self.to_screen(f'[info] Testing thumbnail {t["id"]}')
                try:
                    self.urlopen(HEADRequest(t['url']))
                except network_exceptions as err:
                    self.to_screen(f'[info] Unable to connect to thumbnail {t["id"]} URL {t["url"]!r} - {err}. Skipping...')
                    continue
                yield t

        self._sort_thumbnails(thumbnails)
        for i, t in enumerate(thumbnails):
            if t.get('id') is None:
                t['id'] = '%d' % i
            if t.get('width') and t.get('height'):
                t['resolution'] = '%dx%d' % (t['width'], t['height'])
            t['url'] = sanitize_url(t['url'])

        if self.params.get('check_formats') is True:
            info_dict['thumbnails'] = LazyList(check_thumbnails(thumbnails[::-1]), reverse=True)
        else:
            info_dict['thumbnails'] = thumbnails

    def _fill_common_fields(self, info_dict, is_video=True):
        # TODO: move sanitization here
        if is_video:
            # playlists are allowed to lack "title"
            title = info_dict.get('title', NO_DEFAULT)
            if title is NO_DEFAULT:
                raise ExtractorError('Missing "title" field in extractor result',
                                     video_id=info_dict['id'], ie=info_dict['extractor'])
            info_dict['fulltitle'] = title
            if not title:
                if title == '':
                    self.write_debug('Extractor gave empty title. Creating a generic title')
                else:
                    self.report_warning('Extractor failed to obtain "title". Creating a generic title instead')
                info_dict['title'] = f'{info_dict["extractor"].replace(":", "-")} video #{info_dict["id"]}'

        if info_dict.get('duration') is not None:
            info_dict['duration_string'] = formatSeconds(info_dict['duration'])

        for ts_key, date_key in (
                ('timestamp', 'upload_date'),
                ('release_timestamp', 'release_date'),
                ('modified_timestamp', 'modified_date'),
        ):
            if info_dict.get(date_key) is None and info_dict.get(ts_key) is not None:
                # Working around out-of-range timestamp values (e.g. negative ones on Windows,
                # see http://bugs.python.org/issue1646728)
                with contextlib.suppress(ValueError, OverflowError, OSError):
                    upload_date = datetime.datetime.utcfromtimestamp(info_dict[ts_key])
                    info_dict[date_key] = upload_date.strftime('%Y%m%d')

        live_keys = ('is_live', 'was_live')
        live_status = info_dict.get('live_status')
        if live_status is None:
            for key in live_keys:
                if info_dict.get(key) is False:
                    continue
                if info_dict.get(key):
                    live_status = key
                break
            if all(info_dict.get(key) is False for key in live_keys):
                live_status = 'not_live'
        if live_status:
            info_dict['live_status'] = live_status
            for key in live_keys:
                if info_dict.get(key) is None:
                    info_dict[key] = (live_status == key)

        # Auto generate title fields corresponding to the *_number fields when missing
        # in order to always have clean titles. This is very common for TV series.
        for field in ('chapter', 'season', 'episode'):
            if info_dict.get('%s_number' % field) is not None and not info_dict.get(field):
                info_dict[field] = '%s %d' % (field.capitalize(), info_dict['%s_number' % field])

    def _raise_pending_errors(self, info):
        err = info.pop('__pending_error', None)
        if err:
            self.report_error(err, tb=False)

    def process_video_result(self, info_dict, download=True):
        assert info_dict.get('_type', 'video') == 'video'
        self._num_videos += 1

        if 'id' not in info_dict:
            raise ExtractorError('Missing "id" field in extractor result', ie=info_dict['extractor'])
        elif not info_dict.get('id'):
            raise ExtractorError('Extractor failed to obtain "id"', ie=info_dict['extractor'])

        def report_force_conversion(field, field_not, conversion):
            self.report_warning(
                '"%s" field is not %s - forcing %s conversion, there is an error in extractor'
                % (field, field_not, conversion))

        def sanitize_string_field(info, string_field):
            field = info.get(string_field)
            if field is None or isinstance(field, str):
                return
            report_force_conversion(string_field, 'a string', 'string')
            info[string_field] = str(field)

        def sanitize_numeric_fields(info):
            for numeric_field in self._NUMERIC_FIELDS:
                field = info.get(numeric_field)
                if field is None or isinstance(field, (int, float)):
                    continue
                report_force_conversion(numeric_field, 'numeric', 'int')
                info[numeric_field] = int_or_none(field)

        sanitize_string_field(info_dict, 'id')
        sanitize_numeric_fields(info_dict)
        if info_dict.get('section_end') and info_dict.get('section_start') is not None:
            info_dict['duration'] = round(info_dict['section_end'] - info_dict['section_start'], 3)
        if (info_dict.get('duration') or 0) <= 0 and info_dict.pop('duration', None):
            self.report_warning('"duration" field is negative, there is an error in extractor')

        chapters = info_dict.get('chapters') or []
        if chapters and chapters[0].get('start_time'):
            chapters.insert(0, {'start_time': 0})

        dummy_chapter = {'end_time': 0, 'start_time': info_dict.get('duration')}
        for idx, (prev, current, next_) in enumerate(zip(
                (dummy_chapter, *chapters), chapters, (*chapters[1:], dummy_chapter)), 1):
            if current.get('start_time') is None:
                current['start_time'] = prev.get('end_time')
            if not current.get('end_time'):
                current['end_time'] = next_.get('start_time')
            if not current.get('title'):
                current['title'] = f'<Untitled Chapter {idx}>'

        if 'playlist' not in info_dict:
            # It isn't part of a playlist
            info_dict['playlist'] = None
            info_dict['playlist_index'] = None

        self._sanitize_thumbnails(info_dict)

        thumbnail = info_dict.get('thumbnail')
        thumbnails = info_dict.get('thumbnails')
        if thumbnail:
            info_dict['thumbnail'] = sanitize_url(thumbnail)
        elif thumbnails:
            info_dict['thumbnail'] = thumbnails[-1]['url']

        if info_dict.get('display_id') is None and 'id' in info_dict:
            info_dict['display_id'] = info_dict['id']

        self._fill_common_fields(info_dict)

        for cc_kind in ('subtitles', 'automatic_captions'):
            cc = info_dict.get(cc_kind)
            if cc:
                for _, subtitle in cc.items():
                    for subtitle_format in subtitle:
                        if subtitle_format.get('url'):
                            subtitle_format['url'] = sanitize_url(subtitle_format['url'])
                        if subtitle_format.get('ext') is None:
                            subtitle_format['ext'] = determine_ext(subtitle_format['url']).lower()

        automatic_captions = info_dict.get('automatic_captions')
        subtitles = info_dict.get('subtitles')

        info_dict['requested_subtitles'] = self.process_subtitles(
            info_dict['id'], subtitles, automatic_captions)

        if info_dict.get('formats') is None:
            # There's only one format available
            formats = [info_dict]
        else:
            formats = info_dict['formats']

        # or None ensures --clean-infojson removes it
        info_dict['_has_drm'] = any(f.get('has_drm') for f in formats) or None
        if not self.params.get('allow_unplayable_formats'):
            formats = [f for f in formats if not f.get('has_drm')]
            if info_dict['_has_drm'] and all(
                    f.get('acodec') == f.get('vcodec') == 'none' for f in formats):
                self.report_warning(
                    'This video is DRM protected and only images are available for download. '
                    'Use --list-formats to see them')

        get_from_start = not info_dict.get('is_live') or bool(self.params.get('live_from_start'))
        if not get_from_start:
            info_dict['title'] += ' ' + datetime.datetime.now().strftime('%Y-%m-%d %H:%M')
        if info_dict.get('is_live') and formats:
            formats = [f for f in formats if bool(f.get('is_from_start')) == get_from_start]
            if get_from_start and not formats:
                self.raise_no_formats(info_dict, msg=(
                    '--live-from-start is passed, but there are no formats that can be downloaded from the start. '
                    'If you want to download from the current time, use --no-live-from-start'))

        if not formats:
            self.raise_no_formats(info_dict)

        def is_wellformed(f):
            url = f.get('url')
            if not url:
                self.report_warning(
                    '"url" field is missing or empty - skipping format, '
                    'there is an error in extractor')
                return False
            if isinstance(url, bytes):
                sanitize_string_field(f, 'url')
            return True

        # Filter out malformed formats for better extraction robustness
        formats = list(filter(is_wellformed, formats))

        formats_dict = {}

        # We check that all the formats have the format and format_id fields
        for i, format in enumerate(formats):
            sanitize_string_field(format, 'format_id')
            sanitize_numeric_fields(format)
            format['url'] = sanitize_url(format['url'])
            if not format.get('format_id'):
                format['format_id'] = str(i)
            else:
                # Sanitize format_id from characters used in format selector expression
                format['format_id'] = re.sub(r'[\s,/+\[\]()]', '_', format['format_id'])
            format_id = format['format_id']
            if format_id not in formats_dict:
                formats_dict[format_id] = []
            formats_dict[format_id].append(format)

        # Make sure all formats have unique format_id
        common_exts = set(itertools.chain(*self._format_selection_exts.values()))
        for format_id, ambiguous_formats in formats_dict.items():
            ambigious_id = len(ambiguous_formats) > 1
            for i, format in enumerate(ambiguous_formats):
                if ambigious_id:
                    format['format_id'] = '%s-%d' % (format_id, i)
                if format.get('ext') is None:
                    format['ext'] = determine_ext(format['url']).lower()
                # Ensure there is no conflict between id and ext in format selection
                # See https://github.com/yt-dlp/yt-dlp/issues/1282
                if format['format_id'] != format['ext'] and format['format_id'] in common_exts:
                    format['format_id'] = 'f%s' % format['format_id']

        for i, format in enumerate(formats):
            if format.get('format') is None:
                format['format'] = '{id} - {res}{note}'.format(
                    id=format['format_id'],
                    res=self.format_resolution(format),
                    note=format_field(format, 'format_note', ' (%s)'),
                )
            if format.get('protocol') is None:
                format['protocol'] = determine_protocol(format)
            if format.get('resolution') is None:
                format['resolution'] = self.format_resolution(format, default=None)
            if format.get('dynamic_range') is None and format.get('vcodec') != 'none':
                format['dynamic_range'] = 'SDR'
            if (info_dict.get('duration') and format.get('tbr')
                    and not format.get('filesize') and not format.get('filesize_approx')):
                format['filesize_approx'] = int(info_dict['duration'] * format['tbr'] * (1024 / 8))

            # Add HTTP headers, so that external programs can use them from the
            # json output
            full_format_info = info_dict.copy()
            full_format_info.update(format)
            format['http_headers'] = self._calc_headers(full_format_info)
        # Remove private housekeeping stuff
        if '__x_forwarded_for_ip' in info_dict:
            del info_dict['__x_forwarded_for_ip']

        if self.params.get('check_formats') is True:
            formats = LazyList(self._check_formats(formats[::-1]), reverse=True)

        if not formats or formats[0] is not info_dict:
            # only set the 'formats' fields if the original info_dict list them
            # otherwise we end up with a circular reference, the first (and unique)
            # element in the 'formats' field in info_dict is info_dict itself,
            # which can't be exported to json
            info_dict['formats'] = formats

        info_dict, _ = self.pre_process(info_dict)

        if self._match_entry(info_dict, incomplete=self._format_fields) is not None:
            return info_dict

        self.post_extract(info_dict)
        info_dict, _ = self.pre_process(info_dict, 'after_filter')

        # The pre-processors may have modified the formats
        formats = info_dict.get('formats', [info_dict])
        format_selector = None

        def fms():
            nonlocal format_selector
            if format_selector:
                return format_selector
            # NOTE: be careful at list_formats
            format_selector = self.format_selector
            if format_selector == '-':
                # cancel format selector compilation and wipe cache
                format_selector = None
                return None
            if format_selector is None:
                req_format = self._default_format_spec(info_dict, download=download)
                self.write_debug('Default format spec: %s' % req_format)
                format_selector = self.build_format_selector(req_format)
            return format_selector

        list_only = self.params.get('simulate') is None and (
            self.params.get('list_thumbnails') or self.params.get('listformats') or self.params.get('listsubtitles'))
        interactive_format_selection = not list_only and self.format_selector == '-'
        if self.params.get('list_thumbnails'):
            self.list_thumbnails(info_dict)
        if self.params.get('listsubtitles'):
            if 'automatic_captions' in info_dict:
                self.list_subtitles(
                    info_dict['id'], automatic_captions, 'automatic captions')
            self.list_subtitles(info_dict['id'], subtitles, 'subtitles')
        if self.params.get('listformats') or interactive_format_selection:
            self.list_formats(info_dict, fms())
        if list_only:
            # Without this printing, -F --print-json will not work
            self.__forced_printings(info_dict, self.prepare_filename(info_dict), incomplete=True)
            return info_dict

        while True:
            if interactive_format_selection:
                req_format = input(
                    self._format_screen('\nEnter format selector: ', self.Styles.EMPHASIS))
                try:
                    format_selector = self.build_format_selector(req_format)
                except SyntaxError as err:
                    self.report_error(err, tb=False, is_error=False)
                    continue

            formats_to_download = list(fms()({
                'formats': formats,
                'has_merged_format': any('none' not in (f.get('acodec'), f.get('vcodec')) for f in formats),
                'incomplete_formats': (
                    # All formats are video-only or
                    all(f.get('vcodec') != 'none' and f.get('acodec') == 'none' for f in formats)
                    # all formats are audio-only
                    or all(f.get('vcodec') == 'none' and f.get('acodec') != 'none' for f in formats)),
            }))
            if interactive_format_selection and not formats_to_download:
                self.report_error('Requested format is not available', tb=False, is_error=False)
                continue
            break

        if not formats_to_download:
            if not self.params.get('ignore_no_formats_error'):
                raise ExtractorError(
                    'Requested format is not available. Use --list-formats for a list of available formats',
                    expected=True, video_id=info_dict['id'], ie=info_dict['extractor'])
            self.report_warning('Requested format is not available')
            # Process what we can, even without any available formats.
            formats_to_download = [{}]

        requested_ranges = self.params.get('download_ranges')
        if requested_ranges:
            requested_ranges = tuple(requested_ranges(info_dict, self))

        best_format, downloaded_formats = formats_to_download[-1], []
        if download:
            if best_format:
                def to_screen(*msg):
                    self.to_screen(f'[info] {info_dict["id"]}: {" ".join(", ".join(variadic(m)) for m in msg)}')

                to_screen(f'Downloading {len(formats_to_download)} format(s):',
                          (f['format_id'] for f in formats_to_download))
                if requested_ranges:
                    to_screen(f'Downloading {len(requested_ranges)} time ranges:',
                              (f'{int(c["start_time"])}-{int(c["end_time"])}' for c in requested_ranges))
            max_downloads_reached = False

            for fmt, chapter in itertools.product(formats_to_download, requested_ranges or [{}]):
                new_info = self._copy_infodict(info_dict)
                new_info.update(fmt)
                offset, duration = info_dict.get('section_start') or 0, info_dict.get('duration') or float('inf')
                if chapter or offset:
                    new_info.update({
                        'section_start': offset + chapter.get('start_time', 0),
                        'section_end': offset + min(chapter.get('end_time', duration), duration),
                        'section_title': chapter.get('title'),
                        'section_number': chapter.get('index'),
                    })
                downloaded_formats.append(new_info)
                try:
                    self.process_info(new_info)
                except MaxDownloadsReached:
                    max_downloads_reached = True
                self._raise_pending_errors(new_info)
                # Remove copied info
                for key, val in tuple(new_info.items()):
                    if info_dict.get(key) == val:
                        new_info.pop(key)
                if max_downloads_reached:
                    break

            write_archive = {f.get('__write_download_archive', False) for f in downloaded_formats}
            assert write_archive.issubset({True, False, 'ignore'})
            if True in write_archive and False not in write_archive:
                self.record_download_archive(info_dict)

            info_dict['requested_downloads'] = downloaded_formats
            info_dict = self.run_all_pps('after_video', info_dict)
            if max_downloads_reached:
                raise MaxDownloadsReached()

        # We update the info dict with the selected best quality format (backwards compatibility)
        info_dict.update(best_format)
        return info_dict

    def process_subtitles(self, video_id, normal_subtitles, automatic_captions):
        """Select the requested subtitles and their format"""
        available_subs, normal_sub_langs = {}, []
        if normal_subtitles and self.params.get('writesubtitles'):
            available_subs.update(normal_subtitles)
            normal_sub_langs = tuple(normal_subtitles.keys())
        if automatic_captions and self.params.get('writeautomaticsub'):
            for lang, cap_info in automatic_captions.items():
                if lang not in available_subs:
                    available_subs[lang] = cap_info

        if (not self.params.get('writesubtitles') and not
                self.params.get('writeautomaticsub') or not
                available_subs):
            return None

        all_sub_langs = tuple(available_subs.keys())
        if self.params.get('allsubtitles', False):
            requested_langs = all_sub_langs
        elif self.params.get('subtitleslangs', False):
            # A list is used so that the order of languages will be the same as
            # given in subtitleslangs. See https://github.com/yt-dlp/yt-dlp/issues/1041
            requested_langs = []
            for lang_re in self.params.get('subtitleslangs'):
                discard = lang_re[0] == '-'
                if discard:
                    lang_re = lang_re[1:]
                if lang_re == 'all':
                    if discard:
                        requested_langs = []
                    else:
                        requested_langs.extend(all_sub_langs)
                    continue
                current_langs = filter(re.compile(lang_re + '$').match, all_sub_langs)
                if discard:
                    for lang in current_langs:
                        while lang in requested_langs:
                            requested_langs.remove(lang)
                else:
                    requested_langs.extend(current_langs)
            requested_langs = orderedSet(requested_langs)
        elif normal_sub_langs:
            requested_langs = ['en'] if 'en' in normal_sub_langs else normal_sub_langs[:1]
        else:
            requested_langs = ['en'] if 'en' in all_sub_langs else all_sub_langs[:1]
        if requested_langs:
            self.write_debug('Downloading subtitles: %s' % ', '.join(requested_langs))

        formats_query = self.params.get('subtitlesformat', 'best')
        formats_preference = formats_query.split('/') if formats_query else []
        subs = {}
        for lang in requested_langs:
            formats = available_subs.get(lang)
            if formats is None:
                self.report_warning(f'{lang} subtitles not available for {video_id}')
                continue
            for ext in formats_preference:
                if ext == 'best':
                    f = formats[-1]
                    break
                matches = list(filter(lambda f: f['ext'] == ext, formats))
                if matches:
                    f = matches[-1]
                    break
            else:
                f = formats[-1]
                self.report_warning(
                    'No subtitle format found matching "%s" for language %s, '
                    'using %s' % (formats_query, lang, f['ext']))
            subs[lang] = f
        return subs

    def _forceprint(self, key, info_dict):
        if info_dict is None:
            return
        info_copy = info_dict.copy()
        info_copy['formats_table'] = self.render_formats_table(info_dict)
        info_copy['thumbnails_table'] = self.render_thumbnails_table(info_dict)
        info_copy['subtitles_table'] = self.render_subtitles_table(info_dict.get('id'), info_dict.get('subtitles'))
        info_copy['automatic_captions_table'] = self.render_subtitles_table(info_dict.get('id'), info_dict.get('automatic_captions'))

        def format_tmpl(tmpl):
            mobj = re.match(r'\w+(=?)$', tmpl)
            if mobj and mobj.group(1):
                return f'{tmpl[:-1]} = %({tmpl[:-1]})r'
            elif mobj:
                return f'%({tmpl})s'
            return tmpl

        for tmpl in self.params['forceprint'].get(key, []):
            self.to_stdout(self.evaluate_outtmpl(format_tmpl(tmpl), info_copy))

        for tmpl, file_tmpl in self.params['print_to_file'].get(key, []):
            filename = self.prepare_filename(info_dict, outtmpl=file_tmpl)
            tmpl = format_tmpl(tmpl)
            self.to_screen(f'[info] Writing {tmpl!r} to: {filename}')
            if self._ensure_dir_exists(filename):
                with open(filename, 'a', encoding='utf-8') as f:
                    f.write(self.evaluate_outtmpl(tmpl, info_copy) + '\n')

    def __forced_printings(self, info_dict, filename, incomplete):
        def print_mandatory(field, actual_field=None):
            if actual_field is None:
                actual_field = field
            if (self.params.get('force%s' % field, False)
                    and (not incomplete or info_dict.get(actual_field) is not None)):
                self.to_stdout(info_dict[actual_field])

        def print_optional(field):
            if (self.params.get('force%s' % field, False)
                    and info_dict.get(field) is not None):
                self.to_stdout(info_dict[field])

        info_dict = info_dict.copy()
        if filename is not None:
            info_dict['filename'] = filename
        if info_dict.get('requested_formats') is not None:
            # For RTMP URLs, also include the playpath
            info_dict['urls'] = '\n'.join(f['url'] + f.get('play_path', '') for f in info_dict['requested_formats'])
        elif info_dict.get('url'):
            info_dict['urls'] = info_dict['url'] + info_dict.get('play_path', '')

        if (self.params.get('forcejson')
                or self.params['forceprint'].get('video')
                or self.params['print_to_file'].get('video')):
            self.post_extract(info_dict)
        self._forceprint('video', info_dict)

        print_mandatory('title')
        print_mandatory('id')
        print_mandatory('url', 'urls')
        print_optional('thumbnail')
        print_optional('description')
        print_optional('filename')
        if self.params.get('forceduration') and info_dict.get('duration') is not None:
            self.to_stdout(formatSeconds(info_dict['duration']))
        print_mandatory('format')

        if self.params.get('printjsontypes', False):
            self.to_stdout('\n'.join(dig_object_type(info_dict)))

        if self.params.get('forcejson'):
            self.to_stdout(json.dumps(self.sanitize_info(info_dict)))

    def dl(self, name, info, subtitle=False, test=False):
        if not info.get('url'):
            self.raise_no_formats(info, True)

        if test:
            verbose = self.params.get('verbose')
            params = {
                'test': True,
                'quiet': self.params.get('quiet') or not verbose,
                'verbose': verbose,
                'noprogress': not verbose,
                'nopart': True,
                'skip_unavailable_fragments': False,
                'keep_fragments': False,
                'overwrites': True,
                '_no_ytdl_file': True,
            }
        else:
            params = self.params
        fd = get_suitable_downloader(info, params, to_stdout=(name == '-'))(self, params)
        if not test:
            for ph in self._progress_hooks:
                fd.add_progress_hook(ph)
            urls = '", "'.join(
                (f['url'].split(',')[0] + ',<data>' if f['url'].startswith('data:') else f['url'])
                for f in info.get('requested_formats', []) or [info])
            self.write_debug(f'Invoking {fd.FD_NAME} downloader on "{urls}"')

        # Note: Ideally info should be a deep-copied so that hooks cannot modify it.
        # But it may contain objects that are not deep-copyable
        new_info = self._copy_infodict(info)
        if new_info.get('http_headers') is None:
            new_info['http_headers'] = self._calc_headers(new_info)
        return fd.download(name, new_info, subtitle)

    def existing_file(self, filepaths, *, default_overwrite=True):
        existing_files = list(filter(os.path.exists, orderedSet(filepaths)))
        if existing_files and not self.params.get('overwrites', default_overwrite):
            return existing_files[0]

        for file in existing_files:
            self.report_file_delete(file)
            self.remove(file)
        return None

    def __process_info_lock(func):
        @functools.wraps(func)
        def process_info(self: 'YoutubeDL', info_dict):
            unlock_file = True
            try:
                self.lock_file(info_dict)
                func(self, info_dict)
            except ExclusivelyLockedError:
                self.report_warning('being downloaded in other process; skipping')
                unlock_file = False
            finally:
                if unlock_file:
                    self.unlock_file(info_dict)

        return process_info

    def __fd(stream_indexing=None):
        def _inner(func):
            def wrapper(self: 'YoutubeDL', *args, **kwargs):
                result = func(self, *args, **kwargs)
                if stream_indexing is not None:
                    self._opened_streams.append(result[stream_indexing])
                else:
                    self._opened_streams.append(result)
                return result
            return wrapper
        return _inner

    def clean_fd(self):
        streams = list(x for x in self._opened_streams if not getattr(x, 'closed', False))
        self._opened_streams[:] = []
        if not streams:
            return
        self.write_debug(f'Cleaning up {len(streams)} streams')
        for st in streams:
            if not st:
                continue
            try:
                st.close()
            except BaseException:
                pass

    def __clean_fd(func):
        @functools.wraps(func)
        def wrapper(self: 'YoutubeDL', *args, **kwargs):
            try:
                return func(self, *args, **kwargs)
            finally:
                self.clean_fd()

        return wrapper

    @__process_info_lock
    @__clean_fd
    def process_info(self, info_dict):
        """Process a single resolved IE result. (Modifies it in-place)"""

        assert info_dict.get('_type', 'video') == 'video'
        original_infodict = info_dict

        if 'format' not in info_dict and 'ext' in info_dict:
            info_dict['format'] = info_dict['ext']

        if info_dict.get('ext') == 'mp4' and info_dict.get('is_live', False) and self.params.get('live_download_mkv', False):
            info_dict['format'] = info_dict['ext'] = 'mkv'
            if info_dict['protocol'] not in LDM_EXCEPTIONS:
                info_dict['protocol'] = 'live_ffmpeg'

        # This is mostly just for backward compatibility of process_info
        # As a side-effect, this allows for format-specific filters
        if self._match_entry(info_dict) is not None:
            info_dict['__write_download_archive'] = 'ignore'
            return

        # Does nothing under normal operation - for backward compatibility of process_info
        self.post_extract(info_dict)
        self._num_downloads += 1

        # info_dict['_filename'] needs to be set for backward compatibility
        info_dict['_filename'] = full_filename = self.prepare_filename(info_dict, warn=True)
        temp_filename = self.prepare_filename(info_dict, 'temp')
        files_to_move = {}

        # Forced printings
        self.__forced_printings(info_dict, full_filename, incomplete=('format' not in info_dict))

        def check_max_downloads():
            if self._num_downloads >= float(self.params.get('max_downloads') or 'inf'):
                raise MaxDownloadsReached()

        if self.params.get('simulate'):
            info_dict['__write_download_archive'] = self.params.get('force_write_download_archive')
            check_max_downloads()
            return

        if full_filename is None:
            return
        if not self._ensure_dir_exists(encodeFilename(full_filename)):
            return
        if not self._ensure_dir_exists(encodeFilename(temp_filename)):
            return

        if self._write_description('video', info_dict,
                                   self.prepare_filename(info_dict, 'description')) is None:
            return

        sub_files = self._write_subtitles(info_dict, temp_filename)
        if sub_files is None:
            return
        files_to_move.update(dict(sub_files))

        thumb_files = self._write_thumbnails(
            'video', info_dict, temp_filename, self.prepare_filename(info_dict, 'thumbnail'))
        if thumb_files is None:
            return
        files_to_move.update(dict(thumb_files))

        infofn = self.prepare_filename(info_dict, 'infojson')
        _infojson_written = self._write_info_json('video', info_dict, infofn)
        if _infojson_written:
            info_dict['infojson_filename'] = infofn
            # For backward compatibility, even though it was a private field
            info_dict['__infojson_filename'] = infofn
        elif _infojson_written is None:
            return

        # Note: Annotations are deprecated
        annofn = None
        if self.params.get('writeannotations', False):
            annofn = self.prepare_filename(info_dict, 'annotation')
        if annofn:
            if not self._ensure_dir_exists(encodeFilename(annofn)):
                return
            if not self.params.get('overwrites', True) and os.path.exists(encodeFilename(annofn)):
                self.to_screen('[info] Video annotations are already present')
            elif not info_dict.get('annotations'):
                self.report_warning('There are no annotations to write.')
            else:
                try:
                    self.to_screen('[info] Writing video annotations to: ' + annofn)
                    with self.open(encodeFilename(annofn), 'w', encoding='utf-8') as annofile:
                        annofile.write(info_dict['annotations'])
                except (KeyError, TypeError):
                    self.report_warning('There are no annotations to write.')
                except OSError:
                    self.report_error('Cannot write annotations file: ' + annofn)
                    return

        # Write internet shortcut files
        def _write_link_file(link_type):
            url = try_get(info_dict['webpage_url'], iri_to_uri)
            if not url:
                self.report_warning(
                    f'Cannot write internet shortcut file because the actual URL of "{info_dict["webpage_url"]}" is unknown')
                return True
            linkfn = replace_extension(self.prepare_filename(info_dict, 'link'), link_type, info_dict.get('ext'))
            if not self._ensure_dir_exists(encodeFilename(linkfn)):
                return False
            if self.params.get('overwrites', True) and self.exists(encodeFilename(linkfn)):
                self.to_screen(f'[info] Internet shortcut (.{link_type}) is already present')
                return True
            try:
                self.to_screen(f'[info] Writing internet shortcut (.{link_type}) to: {linkfn}')
                with self.open(encodeFilename(to_high_limit_path(linkfn)), 'w', encoding='utf-8',
                               newline='\r\n' if link_type == 'url' else '\n') as linkfile:
                    template_vars = {'url': url}
                    if link_type == 'desktop':
                        template_vars['filename'] = linkfn[:-(len(link_type) + 1)]
                    linkfile.write(LINK_TEMPLATES[link_type] % template_vars)
            except OSError:
                self.report_error(f'Cannot write internet shortcut {linkfn}')
                return False
            return True

        write_links = {
            'url': self.params.get('writeurllink'),
            'webloc': self.params.get('writewebloclink'),
            'desktop': self.params.get('writedesktoplink'),
        }
        if self.params.get('writelink'):
            link_type = ('webloc' if sys.platform == 'darwin'
                         else 'desktop' if sys.platform.startswith('linux')
                         else 'url')
            write_links[link_type] = True

        if any(should_write and not _write_link_file(link_type)
               for link_type, should_write in write_links.items()):
            return

        def replace_info_dict(new_info):
            nonlocal info_dict
            if new_info == info_dict:
                return
            info_dict.clear()
            info_dict.update(new_info)

        new_info, files_to_move = self.pre_process(info_dict, 'before_dl', files_to_move)
        replace_info_dict(new_info)

        if self.params.get('skip_download'):
            info_dict['filepath'] = temp_filename
            info_dict['__finaldir'] = os.path.dirname(os.path.abspath(encodeFilename(full_filename)))
            info_dict['__files_to_move'] = files_to_move
            replace_info_dict(self.run_pp(MoveFilesAfterDownloadPP(self, False), info_dict))
            info_dict['__write_download_archive'] = self.params.get('force_write_download_archive')
        else:
            # Download
            if not self.test_filename_external(full_filename):
                self.to_screen(
                    '[download] %s has rejected by external test process' % full_filename)
                return

            info_dict.setdefault('__postprocessors', [])

            try:
                def existing_video_file(*filepaths):
                    ext = info_dict.get('ext')
                    converted = lambda file: replace_extension(file, self.params.get('final_ext') or ext, ext)
                    file = self.existing_file(itertools.chain(*zip(map(converted, filepaths), filepaths)),
                                              default_overwrite=False)
                    if file:
                        info_dict['ext'] = os.path.splitext(file)[1][1:]
                    return file

                fd, success = None, True
                if info_dict.get('protocol') or info_dict.get('url'):
                    fd = get_suitable_downloader(info_dict, self.params, to_stdout=temp_filename == '-')
                    if fd is not FFmpegFD and (
                            info_dict.get('section_start') or info_dict.get('section_end')):
                        msg = ('This format cannot be partially downloaded' if FFmpegFD.available()
                               else 'You have requested downloading the video partially, but ffmpeg is not installed')
                        self.report_error(f'{msg}. Aborting')
                        return

                if info_dict.get('requested_formats') is not None:

                    requested_formats = info_dict['requested_formats']
                    old_ext = info_dict['ext']

                    # merge to mkv without --merge-output-format no matter what
                    if self.params.get('merge_output_format') is None:
                        info_dict['ext'] = 'mkv'
                    new_ext = info_dict['ext']

                    def correct_ext(filename, ext=new_ext):
                        if filename == '-':
                            return filename
                        filename_real_ext = os.path.splitext(filename)[1][1:]
                        filename_wo_ext = (
                            os.path.splitext(filename)[0]
                            if filename_real_ext in (old_ext, new_ext)
                            else filename)
                        return f'{filename_wo_ext}.{ext}'

                    # Ensure filename always has a correct extension for successful merge
                    full_filename = correct_ext(full_filename)
                    temp_filename = correct_ext(temp_filename)
                    dl_filename = existing_video_file(full_filename, temp_filename)
                    info_dict['__real_download'] = False

                    merger = FFmpegMergerPP(self)
                    downloaded = []
                    if dl_filename is not None:
                        self.report_file_already_downloaded(dl_filename)
                    elif fd:
                        for f in requested_formats if fd != FFmpegFD else []:
                            f['filepath'] = fname = prepend_extension(
                                correct_ext(temp_filename, info_dict['ext']),
                                'f%s' % f['format_id'], info_dict['ext'])
                            downloaded.append(fname)
                        info_dict['url'] = '\n'.join(f['url'] for f in requested_formats)
                        success, real_download = self.dl(temp_filename, info_dict)
                        info_dict['__real_download'] = real_download
                    else:
                        if self.params.get('allow_unplayable_formats'):
                            self.report_warning(
                                'You have requested merging of multiple formats '
                                'while also allowing unplayable formats to be downloaded. '
                                'The formats won\'t be merged to prevent data corruption.')
                        elif not merger.available:
                            msg = 'You have requested merging of multiple formats but ffmpeg is not installed'
                            if not self.params.get('ignoreerrors'):
                                self.report_error(f'{msg}. Aborting due to --abort-on-error')
                                return
                            self.report_warning(f'{msg}. The formats won\'t be merged')

                        if temp_filename == '-':
                            reason = ('using a downloader other than ffmpeg' if FFmpegFD.can_merge_formats(info_dict, self.params)
                                      else 'but the formats are incompatible for simultaneous download' if merger.available
                                      else 'but ffmpeg is not installed')
                            self.report_warning(
                                f'You have requested downloading multiple formats to stdout {reason}. '
                                'The formats will be streamed one after the other')
                            fname = temp_filename
                        for f in requested_formats:
                            new_info = dict(info_dict)
                            del new_info['requested_formats']
                            new_info.update(f)
                            if temp_filename != '-':
                                fname = prepend_extension(
                                    correct_ext(temp_filename, new_info['ext']),
                                    'f%s' % f['format_id'], new_info['ext'])
                                if not self._ensure_dir_exists(fname):
                                    return
                                f['filepath'] = fname
                                downloaded.append(fname)
                            partial_success, real_download = self.dl(fname, new_info)
                            info_dict['__real_download'] = info_dict['__real_download'] or real_download
                            success = success and partial_success

                    if downloaded and merger.available and not self.params.get('allow_unplayable_formats'):
                        info_dict['__postprocessors'].append(merger)
                        info_dict['__files_to_merge'] = downloaded
                        # Even if there were no downloads, it is being merged only now
                        info_dict['__real_download'] = True
                    else:
                        for file in downloaded:
                            files_to_move[file] = None
                else:
                    # Just a single file
                    dl_filename = existing_video_file(full_filename, temp_filename)
                    if dl_filename is None or dl_filename == temp_filename:
                        # dl_filename == temp_filename could mean that the file was partially downloaded with --no-part.
                        # So we should try to resume the download
                        success, real_download = self.dl(temp_filename, info_dict)
                        info_dict['__real_download'] = real_download
                    else:
                        self.report_file_already_downloaded(dl_filename)

                dl_filename = dl_filename or temp_filename
                info_dict['__finaldir'] = os.path.dirname(os.path.abspath(encodeFilename(full_filename)))

            except network_exceptions as err:
                self.report_error('unable to download video data: %s' % error_to_compat_str(err))
                return
            except OSError as err:
                raise UnavailableVideoError(err)
            except (ContentTooShortError, ) as err:
                self.report_error(f'content too short (expected {err.expected} bytes and served {err.downloaded})')
                return

            self._raise_pending_errors(info_dict)
            if success and full_filename != '-':

                def fixup():
                    do_fixup = True
                    fixup_policy = self.params.get('fixup')
                    vid = info_dict['id']

                    if fixup_policy in ('ignore', 'never'):
                        return
                    elif fixup_policy == 'warn':
                        do_fixup = 'warn'
                    elif fixup_policy != 'force':
                        assert fixup_policy in ('detect_or_warn', None)
                        if not info_dict.get('__real_download'):
                            do_fixup = False

                    def ffmpeg_fixup(cndn, msg, cls):
                        if not (do_fixup and cndn):
                            return
                        elif do_fixup == 'warn':
                            self.report_warning(f'{vid}: {msg}')
                            return
                        pp = cls(self)
                        if pp.available:
                            info_dict['__postprocessors'].append(pp)
                        else:
                            self.report_warning(f'{vid}: {msg}. Install ffmpeg to fix this automatically')

                    def gets_converted(ext):
                        """
                        Returns True if the given ext is going to be converted to some other container than ext
                        """

                        if not ext:
                            return False
                        pps = self._pps['post_process']
                        for p in pps:
                            # Remux is covered here
                            if not isinstance(p, FFmpegVideoConvertorPP):
                                continue
                            nex, _ = resolve_mapping(ext, p.mapping)
                            if nex and nex != ext:
                                return True
                        return False

                    stretched_ratio = info_dict.get('stretched_ratio')
<<<<<<< HEAD
                    ffmpeg_fixup(
                        stretched_ratio not in (1, None),
                        f'Non-uniform pixel ratio {stretched_ratio}',
                        FFmpegFixupStretchedPP)

                    ffmpeg_fixup(
                        (info_dict.get('requested_formats') is None
                         and info_dict.get('container') == 'm4a_dash'
                         and info_dict.get('ext') == 'm4a'
                         and not gets_converted('m4a')),
                        'writing DASH m4a. Only some players support this container',
                        FFmpegFixupM4aPP)
=======
                    ffmpeg_fixup(stretched_ratio not in (1, None),
                                 f'Non-uniform pixel ratio {stretched_ratio}',
                                 FFmpegFixupStretchedPP)
>>>>>>> 63e66cd0

                    downloader = get_suitable_downloader(info_dict, self.params) if 'protocol' in info_dict else None
                    downloader = downloader.FD_NAME if downloader else None

<<<<<<< HEAD
                    if info_dict.get('requested_formats') is None and not gets_converted(info_dict.get('ext')):  # Not necessary if doing merger
=======
                    ext = info_dict.get('ext')
                    postprocessed_by_ffmpeg = info_dict.get('requested_formats') or any((
                        isinstance(pp, FFmpegVideoConvertorPP)
                        and resolve_recode_mapping(ext, pp.mapping)[0] not in (ext, None)
                    ) for pp in self._pps['post_process'])

                    if not postprocessed_by_ffmpeg:
                        ffmpeg_fixup(ext == 'm4a' and info_dict.get('container') == 'm4a_dash',
                                     'writing DASH m4a. Only some players support this container',
                                     FFmpegFixupM4aPP)
>>>>>>> 63e66cd0
                        ffmpeg_fixup(downloader == 'hlsnative' and not self.params.get('hls_use_mpegts')
                                     or info_dict.get('is_live') and self.params.get('hls_use_mpegts') is None,
                                     'Possible MPEG-TS in MP4 container or malformed AAC timestamps',
                                     FFmpegFixupM3u8PP)
                        ffmpeg_fixup(info_dict.get('is_live') and downloader == 'DashSegmentsFD',
                                     'Possible duplicate MOOV atoms', FFmpegFixupDuplicateMoovPP)

                    ffmpeg_fixup(downloader == 'web_socket_fragment', 'Malformed timestamps detected', FFmpegFixupTimestampPP)
                    ffmpeg_fixup(downloader == 'web_socket_fragment', 'Malformed duration detected', FFmpegFixupDurationPP)

                fixup()
                try:
                    replace_info_dict(self.post_process(dl_filename, info_dict, files_to_move))
                except PostProcessingError as err:
                    self.report_error('Postprocessing: %s' % str(err))
                    return
                try:
                    for ph in self._post_hooks:
                        ph(info_dict['filepath'])
                except Exception as err:
                    self.report_error('post hooks: %s' % str(err))
                    return
                info_dict['__write_download_archive'] = True

        assert info_dict is original_infodict  # Make sure the info_dict was modified in-place
        if self.params.get('force_write_download_archive'):
            info_dict['__write_download_archive'] = True
        check_max_downloads()

    def __download_wrapper(self, func):
        @functools.wraps(func)
        def wrapper(*args, **kwargs):
            try:
                res = func(*args, **kwargs)
            except UnavailableVideoError as e:
                self.report_error(e)
            except DownloadCancelled as e:
                self.to_screen(f'[info] {e}')
                if not self.params.get('break_per_url'):
                    raise
            else:
                if self.params.get('dump_single_json', False):
                    self.post_extract(res)
                    self.to_stdout(json.dumps(self.sanitize_info(res)))
        return wrapper

    @__clean_fd
    def download(self, url_list):
        """Download a given list of URLs."""
        url_list = variadic(url_list)  # Passing a single URL is a common mistake
        outtmpl = self.params['outtmpl']['default']
        if (len(url_list) > 1
                and outtmpl != '-'
                and '%' not in outtmpl
                and self.params.get('max_downloads') != 1):
            raise SameFileError(outtmpl)

        for url in url_list:
            self.__download_wrapper(self.extract_info)(
                url, force_generic_extractor=self.params.get('force_generic_extractor', False))

        return self._download_retcode

    def download_with_info_file(self, info_filename):
        with contextlib.closing(fileinput.FileInput(
                [info_filename], mode='r',
                openhook=fileinput.hook_encoded('utf-8'))) as f:
            # FileInput doesn't have a read method, we can't call json.load
            info = self.sanitize_info(json.loads('\n'.join(f)), self.params.get('clean_infojson', True))
        try:
            self.__download_wrapper(self.process_ie_result)(info, download=True)
        except (DownloadError, EntryNotInPlaylist, ReExtractInfo) as e:
            if not isinstance(e, EntryNotInPlaylist):
                self.to_stderr('\r')
            webpage_url = info.get('webpage_url')
            if webpage_url is not None:
                self.report_warning(f'The info failed to download: {e}; trying with URL {webpage_url}')
                return self.download([webpage_url])
            else:
                raise
        return self._download_retcode

    @staticmethod
    def sanitize_info(info_dict, remove_private_keys=False):
        ''' Sanitize the infodict for converting to json '''
        if info_dict is None:
            return info_dict
        info_dict.setdefault('epoch', int(time.time()))
        info_dict.setdefault('_type', 'video')

        if remove_private_keys:
            reject = lambda k, v: v is None or k.startswith('__') or k in {
                'requested_downloads', 'requested_formats', 'requested_subtitles', 'requested_entries',
                'entries', 'filepath', '_filename', 'infojson_filename', 'original_url', 'playlist_autonumber',
            }
        else:
            reject = lambda k, v: False

        def filter_fn(obj):
            if isinstance(obj, dict):
                return {k: filter_fn(v) for k, v in obj.items() if not reject(k, v)}
            elif isinstance(obj, (list, tuple, set, LazyList)):
                return list(map(filter_fn, obj))
            elif obj is None or isinstance(obj, (str, int, float, bool)):
                return obj
            else:
                return repr(obj)

        return filter_fn(info_dict)

    @staticmethod
    def filter_requested_info(info_dict, actually_filter=True):
        ''' Alias of sanitize_info for backward compatibility '''
        return YoutubeDL.sanitize_info(info_dict, actually_filter)

    def _delete_downloaded_files(self, *files_to_delete, info={}, msg=None):
        for filename in set(filter(None, files_to_delete)):
            if msg:
                self.to_screen(msg % filename)
            try:
                self.remove(filename)
            except OSError:
                self.report_warning(f'Unable to delete file {filename}')
            if filename in info.get('__files_to_move', []):  # NB: Delete even if None
                del info['__files_to_move'][filename]

    @staticmethod
    def post_extract(info_dict):
        def actual_post_extract(info_dict):
            if info_dict.get('_type') in ('playlist', 'multi_video'):
                for video_dict in info_dict.get('entries', {}):
                    actual_post_extract(video_dict or {})
                return

            post_extractor = info_dict.pop('__post_extractor', None) or (lambda: {})
            info_dict.update(post_extractor())

        actual_post_extract(info_dict or {})

    def run_pp(self, pp, infodict):
        files_to_delete = []
        if '__files_to_move' not in infodict:
            infodict['__files_to_move'] = {}
        try:
            files_to_delete, infodict = pp.run(infodict)
        except PostProcessingError as e:
            # Must be True and not 'only_download'
            if self.params.get('ignoreerrors') is True:
                self.report_error(e)
                return infodict
            raise

        if not files_to_delete:
            return infodict
        if self.params.get('keepvideo', False):
            for f in files_to_delete:
                infodict['__files_to_move'].setdefault(f, '')
        else:
            self._delete_downloaded_files(
                *files_to_delete, info=infodict, msg='Deleting original file %s (pass -k to keep)')
        return infodict

    def run_all_pps(self, key, info, *, additional_pps=None):
        self._forceprint(key, info)
        for pp in (additional_pps or []) + self._pps[key]:
            info = self.run_pp(pp, info)
        return info

    def pre_process(self, ie_info, key='pre_process', files_to_move=None):
        info = dict(ie_info)
        info['__files_to_move'] = files_to_move or {}
        try:
            info = self.run_all_pps(key, info)
        except PostProcessingError as err:
            msg = f'Preprocessing: {err}'
            info.setdefault('__pending_error', msg)
            self.report_error(msg, is_error=False)
        return info, info.pop('__files_to_move', None)

    def post_process(self, filename, info, files_to_move=None):
        """Run all the postprocessors on the given file."""
        info['filepath'] = filename
        info['__files_to_move'] = files_to_move or {}
        info = self.run_all_pps('post_process', info, additional_pps=info.get('__postprocessors'))
        info = self.run_pp(MoveFilesAfterDownloadPP(self), info)
        del info['__files_to_move']
        return self.run_all_pps('after_move', info)

    def _make_archive_id(self, info_dict):
        video_id = info_dict.get('id')
        if not video_id:
            return
        # Future-proof against any change in case
        # and backwards compatibility with prior versions
        extractor = info_dict.get('extractor_key') or info_dict.get('ie_key')  # key in a playlist
        if extractor is None:
            url = str_or_none(info_dict.get('url'))
            if not url:
                return
            # Try to find matching extractor for the URL and take its ie_key
            for ie_key, ie in self._ies.items():
                if ie.suitable(url):
                    extractor = ie_key
                    break
            else:
                return
        return f'{extractor.lower()} {video_id}'

    def test_filename_external(self, filename):
        cmd = self.params.get('test_filename')
        if not cmd or not isinstance(cmd, (str, re.Pattern)):
            return True

        if isinstance(cmd, re.Pattern) or cmd.startswith('re:'):
            # allow Patten object or string begins with 're:' to test against regex
            if isinstance(cmd, str):
                cmd = cmd[3:]
            mobj = re.search(cmd, filename)
            return bool(mobj)

        if '{}' not in cmd:
            cmd += ' {}'

        cmd = cmd.replace('{}', compat_shlex_quote(filename))

        self.write_debug('Testing: %s' % cmd)
        try:
            # True when retcode==0
            retCode = subprocess.call(encodeArgument(cmd), shell=True)
            return retCode == 0
        except (IOError, OSError):
            self.write_debug('Skipping: %s' % cmd)
            return True

    def in_download_archive(self, info_dict):
        fn = self.params.get('download_archive')
        if fn is None:
            return False

        vid_id = self._make_archive_id(info_dict)
        if not vid_id:
            return False  # Incomplete video information

        return vid_id in self.archive

    def record_download_archive(self, info_dict):
        fn = self.params.get('download_archive')
        if fn is None:
            return
        vid_id = self._make_archive_id(info_dict)
        assert vid_id
        self.write_debug(f'Adding to archive: {vid_id}')
        with locked_file(fn, 'a', encoding='utf-8') as archive_file:
            archive_file.write(vid_id + '\n')
        self.archive.add(vid_id)

    def lock_file(self, info_dict):
        if not self.params.get('lock_exclusive', True):
            return
        vid_id = self._make_archive_id(info_dict)
        if not vid_id:
            return
        vid_id = re.sub(r'[/\\: ]+', '_', vid_id) + '.lock'
        self.write_debug('locking %s' % vid_id)
        if self.exists(vid_id):
            raise ExclusivelyLockedError()
        try:
            with locked_file(vid_id, 'w', encoding='utf-8') as w:
                w.write('%s\n' % vid_id)
                url = info_dict.get('url')
                if url:
                    w.write('%s\n' % url)
        except IOError:
            pass

    def unlock_file(self, info_dict):
        if not self.params.get('lock_exclusive', True):
            return
        vid_id = self._make_archive_id(info_dict)
        if not vid_id:
            return
        vid_id = re.sub(r'[/\\: ]', '_', vid_id) + '.lock'
        self.write_debug('unlocking %s' % vid_id)
        try:
            os.remove(vid_id)
        except IOError:
            pass

    @staticmethod
    def format_resolution(format, default='unknown'):
        if format.get('vcodec') == 'none' and format.get('acodec') != 'none':
            return 'audio only'
        if format.get('resolution') is not None:
            return format['resolution']
        if format.get('width') and format.get('height'):
            return '%dx%d' % (format['width'], format['height'])
        elif format.get('height'):
            return '%sp' % format['height']
        elif format.get('width'):
            return '%dx?' % format['width']
        return default

    def _list_format_headers(self, *headers):
        if self.params.get('listformats_table', True) is not False:
            return [self._format_out(header, self.Styles.HEADERS) for header in headers]
        return headers

    def _format_note(self, fdict):
        res = ''
        if fdict.get('ext') in ['f4f', 'f4m']:
            res += '(unsupported)'
        if fdict.get('language'):
            if res:
                res += ' '
            res += '[%s]' % fdict['language']
        if fdict.get('format_note') is not None:
            if res:
                res += ' '
            res += fdict['format_note']
        if fdict.get('tbr') is not None:
            if res:
                res += ', '
            res += '%4dk' % fdict['tbr']
        if fdict.get('container') is not None:
            if res:
                res += ', '
            res += '%s container' % fdict['container']
        if (fdict.get('vcodec') is not None
                and fdict.get('vcodec') != 'none'):
            if res:
                res += ', '
            res += fdict['vcodec']
            if fdict.get('vbr') is not None:
                res += '@'
        elif fdict.get('vbr') is not None and fdict.get('abr') is not None:
            res += 'video@'
        if fdict.get('vbr') is not None:
            res += '%4dk' % fdict['vbr']
        if fdict.get('fps') is not None:
            if res:
                res += ', '
            res += '%sfps' % fdict['fps']
        if fdict.get('acodec') is not None:
            if res:
                res += ', '
            if fdict['acodec'] == 'none':
                res += 'video only'
            else:
                res += '%-5s' % fdict['acodec']
        elif fdict.get('abr') is not None:
            if res:
                res += ', '
            res += 'audio'
        if fdict.get('abr') is not None:
            res += '@%3dk' % fdict['abr']
        if fdict.get('asr') is not None:
            res += ' (%5dHz)' % fdict['asr']
        if fdict.get('filesize') is not None:
            if res:
                res += ', '
            res += format_bytes(fdict['filesize'])
        elif fdict.get('filesize_approx') is not None:
            if res:
                res += ', '
            res += '~' + format_bytes(fdict['filesize_approx'])
        return res

    def render_formats_table(self, info_dict, format_selector=None):
        if not info_dict.get('formats') and not info_dict.get('url'):
            return None

        formats = info_dict.get('formats', [info_dict])
        verbose = format_selector and self.params.get('verbose') and len(formats) > 1

        new_format = self.params.get('listformats_table', True) is not False

        if verbose:
            # taken from process_video_result
            incomplete_formats = (
                # All formats are video-only or
                all(f.get('vcodec') != 'none' and f.get('acodec') == 'none' for f in formats)
                # all formats are audio-only
                or all(f.get('vcodec') == 'none' and f.get('acodec') != 'none' for f in formats))
            unknown_formats = []

            ctx = {
                'formats': formats,
                'incomplete_formats': incomplete_formats,
            }

            # search this file for "perform format debugging when -Fv" for contents of format_selector.selectors
            found = {}
            for sel, func in format_selector.selectors:
                found_fmt = next(func(ctx), None)
                selector_text = sel.selector
                if sel.filters:
                    selector_text += ''.join(f'[{x}]' for x in sel.filters)
                if found_fmt:
                    found.setdefault(found_fmt['format_id'], []).append(selector_text)
                else:
                    unknown_formats.append(selector_text)

            def debug_info(f):
                if new_format:
                    yield delim
                yield ', '.join(found.get(f['format_id']) or [])
        else:
            def debug_info(f):
                return []
        debug_info_title = []

        if not new_format:
            if verbose:
                debug_info_title = ['debug']
            table = [
                [
                    format_field(f, 'format_id'),
                    format_field(f, 'ext'),
                    self.format_resolution(f),
                    self._format_note(f),
                    *debug_info(f),
                ] for f in formats if f.get('preference') is None or f['preference'] >= -1000]
            return render_table(['format code', 'extension', 'resolution', 'note', *debug_info_title], table, extra_gap=1)

        delim = self._format_out('\u2502', self.Styles.DELIM, '|', test_encoding=True)
        if verbose:
            debug_info_title = [delim, 'DEBUG']
        table = [
            [
                self._format_out(format_field(f, 'format_id'), self.Styles.ID),
                format_field(f, 'ext'),
                format_field(f, func=self.format_resolution, ignore=('audio only', 'images')),
                format_field(f, 'fps', '\t%d'),
                format_field(f, 'dynamic_range', '%s', ignore=(None, 'SDR')).replace('HDR', ''),
                delim,
                format_field(f, 'filesize', ' \t%s', func=format_bytes) + format_field(f, 'filesize_approx', '~\t%s', func=format_bytes),
                format_field(f, 'tbr', '\t%dk'),
                shorten_protocol_name(f.get('protocol', '')),
                delim,
                format_field(f, 'vcodec', default='unknown').replace(
                    'none', 'images' if f.get('acodec') == 'none'
                            else self._format_out('audio only', self.Styles.SUPPRESS)),
                format_field(f, 'vbr', '\t%dk'),
                format_field(f, 'acodec', default='unknown').replace(
                    'none', '' if f.get('vcodec') == 'none'
                            else self._format_out('video only', self.Styles.SUPPRESS)),
                format_field(f, 'abr', '\t%dk'),
                format_field(f, 'asr', '\t%s', func=format_decimal_suffix),
                join_nonempty(
                    self._format_out('UNSUPPORTED', 'light red') if f.get('ext') in ('f4f', 'f4m') else None,
                    format_field(f, 'language', '[%s]'),
                    join_nonempty(format_field(f, 'format_note'),
                                  format_field(f, 'container', ignore=(None, f.get('ext'))),
                                  delim=', '),
                    delim=' '),
                *debug_info(f),
            ] for f in formats if f.get('preference') is None or f['preference'] >= -1000]
        header_line = self._list_format_headers(
            'ID', 'EXT', 'RESOLUTION', '\tFPS', 'HDR', delim, '\tFILESIZE', '\tTBR', 'PROTO',
            delim, 'VCODEC', '\tVBR', 'ACODEC', '\tABR', '\tASR', 'MORE INFO', *debug_info_title)

        tbl = render_table(
            header_line, table, hide_empty=True,
            delim=self._format_out('\u2500', self.Styles.DELIM, '-', test_encoding=True))
        if verbose and unknown_formats:
            tbl += f'\n[debugger] Specs not matched: {", ".join(unknown_formats)}'
        return tbl

    def render_thumbnails_table(self, info_dict):
        thumbnails = list(info_dict.get('thumbnails') or [])
        if not thumbnails:
            return None
        return render_table(
            self._list_format_headers('ID', 'Width', 'Height', 'URL'),
            [[t.get('id'), t.get('width', 'unknown'), t.get('height', 'unknown'), t['url']] for t in thumbnails])

    def render_subtitles_table(self, video_id, subtitles):
        def _row(lang, formats):
            exts, names = zip(*((f['ext'], f.get('name') or 'unknown') for f in reversed(formats)))
            if len(set(names)) == 1:
                names = [] if names[0] == 'unknown' else names[:1]
            return [lang, ', '.join(names), ', '.join(exts)]

        if not subtitles:
            return None
        return render_table(
            self._list_format_headers('Language', 'Name', 'Formats'),
            [_row(lang, formats) for lang, formats in subtitles.items()],
            hide_empty=True)

    def __list_table(self, video_id, name, func, *args):
        table = func(*args)
        if not table:
            self.to_screen(f'{video_id} has no {name}')
            return
        self.to_screen(f'[info] Available {name} for {video_id}:')
        self.to_stdout(table)

    def list_formats(self, info_dict, format_selector=None):
        self.__list_table(info_dict['id'], 'formats', self.render_formats_table, info_dict, format_selector)

    def list_thumbnails(self, info_dict):
        self.__list_table(info_dict['id'], 'thumbnails', self.render_thumbnails_table, info_dict)

    def list_subtitles(self, video_id, subtitles, name='subtitles'):
        self.__list_table(video_id, name, self.render_subtitles_table, video_id, subtitles)

    @__fd()
    def urlopen(self, req):
        """ Start an HTTP download """
        if isinstance(req, str):
            req = sanitized_Request(req)
        return self._opener.open(req, timeout=self._socket_timeout)

    def print_debug_header(self):
        if not self.params.get('verbose'):
            return

        # These imports can be slow. So import them only as needed
        from .extractor.extractors import _LAZY_LOADER
        from .extractor.extractors import _PLUGIN_CLASSES as plugin_extractors

        def get_encoding(stream):
            ret = str(getattr(stream, 'encoding', 'missing (%s)' % type(stream).__name__))
            if not supports_terminal_sequences(stream):
                from .utils import WINDOWS_VT_MODE  # Must be imported locally
                ret += ' (No VT)' if WINDOWS_VT_MODE is False else ' (No ANSI)'
            return ret

        encoding_str = 'Encodings: locale %s, fs %s, pref %s, %s' % (
            locale.getpreferredencoding(),
            sys.getfilesystemencoding(),
            self.get_encoding(),
            ', '.join(
                f'{key} {get_encoding(stream)}' for key, stream in self._out_files.items_
                if stream is not None and key != 'console')
        )

        logger = self.params.get('logger')
        if logger:
            write_debug = lambda msg: logger.debug(f'[debug] {msg}')
            write_debug(encoding_str)
        else:
            write_string(f'[debug] {encoding_str}\n', encoding=None)
            write_debug = lambda msg: self._write_string(f'[debug] {msg}\n')

        source = detect_variant()
        write_debug('ytdl-patched version %s %s' % (__version__, '' if source == 'unknown' else f' ({source})'))
        if git_commit:
            write_debug('     from commit %s' % git_commit)
        if git_upstream_commit:
            write_debug('     based on %s' % git_upstream_commit)
        write_debug('** The command you are running is not yt-dlp.')
        write_debug('** Please make bug reports at https://github.com/ytdl-patched/ytdl-patched/issues/new/choose instead.')

        if not _LAZY_LOADER:
            if os.environ.get('YTDLP_NO_LAZY_EXTRACTORS'):
                write_debug('Lazy loading extractors is forcibly disabled')
            else:
                write_debug('Lazy loading extractors is disabled')
        if plugin_extractors or plugin_postprocessors:
            write_debug('Plugins: %s' % [
                '%s%s' % (klass.__name__, '' if klass.__name__ == name else f' as {name}')
                for name, klass in itertools.chain(plugin_extractors.items(), plugin_postprocessors.items())])
        if self.params['compat_opts']:
            write_debug('Compatibility options: %s' % ', '.join(self.params['compat_opts']))

        if source == 'source':
            try:
                stdout, _, _ = Popen.run(
                    ['git', 'rev-parse', '--short', 'HEAD'],
                    text=True, cwd=os.path.dirname(os.path.abspath(__file__)),
                    stdout=subprocess.PIPE, stderr=subprocess.PIPE)
                if re.fullmatch('[0-9a-f]+', stdout.strip()):
                    write_debug(f'Git HEAD: {stdout.strip()}')
            except Exception:
                with contextlib.suppress(Exception):
                    sys.exc_clear()

        write_debug(system_identifier())

        exe_versions, ffmpeg_features = FFmpegPostProcessor.get_versions_and_features(self)
        ffmpeg_features = {key for key, val in ffmpeg_features.items() if val}
        if ffmpeg_features:
            exe_versions['ffmpeg'] += ' (%s)' % ','.join(sorted(ffmpeg_features))

        exe_versions['rtmpdump'] = rtmpdump_version()
        exe_versions['phantomjs'] = PhantomJSwrapper._version()
        exe_str = ', '.join(
            f'{exe} {v}' for exe, v in sorted(exe_versions.items()) if v
        ) or 'none'
        write_debug('exe versions: %s' % exe_str)

        from .compat.compat_utils import get_package_info
        from .dependencies import available_dependencies

        write_debug('Optional libraries: %s' % (', '.join(sorted({
            join_nonempty(*get_package_info(m)) for m in available_dependencies.values()
        })) or 'none'))

        self._setup_opener()
        proxy_map = {}
        for handler in self._opener.handlers:
            if hasattr(handler, 'proxies'):
                proxy_map.update(handler.proxies)
        write_debug(f'Proxy map: {proxy_map}')

        # Not implemented
        if False and self.params.get('call_home'):
            ipaddr = self.urlopen('https://yt-dl.org/ip').read().decode()
            write_debug('Public IP address: %s' % ipaddr)
            latest_version = self.urlopen(
                'https://yt-dl.org/latest/version').read().decode()
            if version_tuple(latest_version) > version_tuple(__version__):
                self.report_warning(
                    'You are using an outdated version (newest version: %s)! '
                    'See https://yt-dl.org/update if you need help updating.' %
                    latest_version)

    def _setup_opener(self):
        if hasattr(self, '_opener'):
            return
        timeout_val = self.params.get('socket_timeout')
        self._socket_timeout = 20 if timeout_val is None else float(timeout_val)

        opts_cookiesfrombrowser = self.params.get('cookiesfrombrowser')
        opts_cookiefile = self.params.get('cookiefile')
        opts_proxy = self.params.get('proxy')

        self.cookiejar = load_cookies(opts_cookiefile, opts_cookiesfrombrowser, self)

        cookie_processor = YoutubeDLCookieProcessor(self.cookiejar)
        if opts_proxy is not None:
            if opts_proxy == '':
                proxies = {}
            else:
                proxies = {'http': opts_proxy, 'https': opts_proxy}
        else:
            proxies = urllib.request.getproxies()
            # Set HTTPS proxy to HTTP one if given (https://github.com/ytdl-org/youtube-dl/issues/805)
            if 'http' in proxies and 'https' not in proxies:
                proxies['https'] = proxies['http']
        proxy_handler = PerRequestProxyHandler(proxies)

        debuglevel = 1 if self.params.get('debug_printtraffic') else 0
        https_handler = make_HTTPS_handler(self.params, debuglevel=debuglevel)
        ydlh = YoutubeDLHandler(self.params, debuglevel=debuglevel)
        redirect_handler = YoutubeDLRedirectHandler()
        data_handler = urllib.request.DataHandler()

        # When passing our own FileHandler instance, build_opener won't add the
        # default FileHandler and allows us to disable the file protocol, which
        # can be used for malicious purposes (see
        # https://github.com/ytdl-org/youtube-dl/issues/8227)
        file_handler = urllib.request.FileHandler()

        def file_open(*args, **kwargs):
            raise urllib.error.URLError('file:// scheme is explicitly disabled in yt-dlp for security reasons')
        file_handler.file_open = file_open

        opener = urllib.request.build_opener(
            proxy_handler, https_handler, cookie_processor, ydlh, redirect_handler, data_handler, file_handler)

        # Delete the default user-agent header, which would otherwise apply in
        # cases where our custom HTTP handler doesn't come into play
        # (See https://github.com/ytdl-org/youtube-dl/issues/1309 for details)
        opener.addheaders = []
        self._opener = opener

    def encode(self, s):
        if isinstance(s, bytes):
            return s  # Already encoded

        try:
            return s.encode(self.get_encoding())
        except UnicodeEncodeError as err:
            err.reason = err.reason + '. Check your system encoding configuration or use the --encoding option.'
            raise

    def get_encoding(self):
        encoding = self.params.get('encoding')
        if encoding is None:
            encoding = preferredencoding()
        return encoding

    def _write_info_json(self, label, ie_result, infofn, overwrite=None):
        ''' Write infojson and returns True = written, 'exists' = Already exists, False = skip, None = error '''
        if overwrite is None:
            overwrite = self.params.get('overwrites', True)
        if not self.params.get('writeinfojson'):
            return False
        elif not infofn:
            self.write_debug(f'Skipping writing {label} infojson')
            return False
        elif not self._ensure_dir_exists(infofn):
            return None
        elif not overwrite and os.path.exists(infofn):
            self.to_screen(f'[info] {label.title()} metadata is already present')
            return 'exists'

        self.to_screen(f'[info] Writing {label} metadata as JSON to: {infofn}')
        try:
            write_json_file(self.sanitize_info(ie_result, self.params.get('clean_infojson', True)), infofn)
            return True
        except OSError:
            self.report_error(f'Cannot write {label} metadata to JSON file {infofn}')
            return None

    def _write_description(self, label, ie_result, descfn):
        ''' Write description and returns True = written, False = skip, None = error '''
        if not self.params.get('writedescription'):
            return False
        elif not descfn:
            self.write_debug(f'Skipping writing {label} description')
            return False
        elif not self._ensure_dir_exists(descfn):
            return None
        elif not self.params.get('overwrites', True) and os.path.exists(descfn):
            self.to_screen(f'[info] {label.title()} description is already present')
        elif ie_result.get('description') is None:
            self.report_warning(f'There\'s no {label} description to write')
            return False
        else:
            try:
                self.to_screen(f'[info] Writing {label} description to: {descfn}')
                with open(encodeFilename(descfn), 'w', encoding='utf-8') as descfile:
                    descfile.write(ie_result['description'])
            except OSError:
                self.report_error(f'Cannot write {label} description file {descfn}')
                return None
        return True

    def _write_subtitles(self, info_dict, filename):
        ''' Write subtitles to file and return list of (sub_filename, final_sub_filename); or None if error'''
        ret = []
        subtitles = info_dict.get('requested_subtitles')
        if not subtitles or not (self.params.get('writesubtitles') or self.params.get('writeautomaticsub')):
            # subtitles download errors are already managed as troubles in relevant IE
            # that way it will silently go on when used with unsupporting IE
            return ret

        sub_filename_base = self.prepare_filename(info_dict, 'subtitle')
        if not sub_filename_base:
            self.to_screen('[info] Skipping writing video subtitles')
            return ret
        for sub_lang, sub_info in subtitles.items():
            sub_format = sub_info['ext']
            sub_filename = subtitles_filename(filename, sub_lang, sub_format, info_dict.get('ext'))
            sub_filename_final = subtitles_filename(sub_filename_base, sub_lang, sub_format, info_dict.get('ext'))
            existing_sub = self.existing_file((sub_filename_final, sub_filename))
            if existing_sub:
                self.to_screen(f'[info] Video subtitle {sub_lang}.{sub_format} is already present')
                sub_info['filepath'] = existing_sub
                ret.append((existing_sub, sub_filename_final))
                continue

            self.to_screen(f'[info] Writing video subtitles to: {sub_filename}')
            if sub_info.get('data') is not None:
                try:
                    # Use newline='' to prevent conversion of newline characters
                    # See https://github.com/ytdl-org/youtube-dl/issues/10268
                    with open(sub_filename, 'w', encoding='utf-8', newline='') as subfile:
                        subfile.write(sub_info['data'])
                    sub_info['filepath'] = sub_filename
                    ret.append((sub_filename, sub_filename_final))
                    continue
                except OSError:
                    self.report_error(f'Cannot write video subtitles file {sub_filename}')
                    return None

            try:
                sub_copy = sub_info.copy()
                sub_copy.setdefault('http_headers', info_dict.get('http_headers'))
                self.dl(sub_filename, sub_copy, subtitle=True)
                sub_info['filepath'] = sub_filename
                ret.append((sub_filename, sub_filename_final))
            except (DownloadError, ExtractorError, IOError, OSError, ValueError) + network_exceptions as err:
                msg = f'Unable to download video subtitles for {sub_lang!r}: {err}'
                if self.params.get('ignoreerrors') is not True:  # False or 'only_download'
                    if not self.params.get('ignoreerrors'):
                        self.report_error(msg)
                    raise DownloadError(msg)
                self.report_warning(msg)
        return ret

    def _write_thumbnails(self, label, info_dict, filename, thumb_filename_base=None):
        ''' Write thumbnails to file and return list of (thumb_filename, final_thumb_filename) '''
        write_all = self.params.get('write_all_thumbnails', False)
        thumbnails, ret = [], []
        if write_all or self.params.get('writethumbnail', False):
            thumbnails = info_dict.get('thumbnails') or []
        multiple = write_all and len(thumbnails) > 1

        if thumb_filename_base is None:
            thumb_filename_base = filename
        if thumbnails and not thumb_filename_base:
            self.write_debug(f'Skipping writing {label} thumbnail')
            return ret

        for idx, t in list(enumerate(thumbnails))[::-1]:
            thumb_ext = (f'{t["id"]}.' if multiple else '') + determine_ext(t['url'], 'jpg')
            thumb_display_id = f'{label} thumbnail {t["id"]}'
            thumb_filename = replace_extension(filename, thumb_ext, info_dict.get('ext'))
            thumb_filename_final = replace_extension(thumb_filename_base, thumb_ext, info_dict.get('ext'))

            existing_thumb = self.existing_file((thumb_filename_final, thumb_filename))
            if existing_thumb:
                self.to_screen('[info] %s is already present' % (
                    thumb_display_id if multiple else f'{label} thumbnail').capitalize())
                t['filepath'] = existing_thumb
                ret.append((existing_thumb, thumb_filename_final))
            else:
                self.to_screen(f'[info] Downloading {thumb_display_id} ...')
                try:
                    uf = self.urlopen(sanitized_Request(t['url'], headers=t.get('http_headers', {})))
                    self.to_screen(f'[info] Writing {thumb_display_id} to: {thumb_filename}')
                    with open(encodeFilename(thumb_filename), 'wb') as thumbf:
                        shutil.copyfileobj(uf, thumbf)
                    ret.append((thumb_filename, thumb_filename_final))
                    t['filepath'] = thumb_filename
                except network_exceptions as err:
                    thumbnails.pop(idx)
                    self.report_warning(f'Unable to download {thumb_display_id}: {err}')
            if ret and not write_all:
                break
        return ret

    @__fd()
    def open(self, filename, open_mode, **kwargs):
        if self.params.get('escape_long_names', False):
            return escaped_open(filename, open_mode, **kwargs)
        else:
            return open(filename, open_mode, **kwargs)

    @__fd(stream_indexing=0)
    def sanitize_open(self, filename, open_mode):
        if self.params.get('escape_long_names', False):
            return escaped_sanitize_open(filename, open_mode)
        else:
            return sanitize_open(filename, open_mode)

    def stat(self, path, *args, **kwargs):
        if self.params.get('escape_long_names', False):
            return escaped_stat(path, *args, **kwargs)
        else:
            return os.stat(path, *args, **kwargs)

    def unlink(self, path, *args, **kwargs):
        if self.params.get('escape_long_names', False):
            escaped_unlink(path, *args, **kwargs)
        else:
            os.unlink(path, *args, **kwargs)

    def isfile(self, path):
        if self.params.get('escape_long_names', False):
            return escaped_path_isfile(path)
        else:
            return os.path.isfile(path)

    def exists(self, path):
        if self.params.get('escape_long_names', False):
            return escaped_path_exists(path)
        else:
            return os.path.exists(path)

    def getsize(self, filename):
        if self.params.get('escape_long_names', False):
            return escaped_path_getsize(filename)
        else:
            return os.path.getsize(filename)

    def utime(self, path, *args, **kwargs):
        if self.params.get('escape_long_names', False):
            escaped_utime(path, *args, **kwargs)
        else:
            os.utime(path, *args, **kwargs)

    def rename(self, src, dst, *args, **kwargs):
        if self.params.get('escape_long_names', False):
            escaped_rename(src, dst, *args, **kwargs)
        else:
            os.rename(src, dst, *args, **kwargs)

    def replace(self, src, dst, *args, **kwargs):
        if self.params.get('escape_long_names', False):
            escaped_replace(src, dst, *args, **kwargs)
        else:
            os.replace(src, dst, *args, **kwargs)

    def remove(self, path, *args, **kwargs):
        if self.params.get('escape_long_names', False):
            escaped_remove(path, *args, **kwargs)
        else:
            os.remove(path, *args, **kwargs)

    def basename(self, path, *args, **kwargs):
        if self.params.get('escape_long_names', False):
            return escaped_basename(path)
        else:
            return os.path.basename(path)

    def dirname(self, path, *args, **kwargs):
        if self.params.get('escape_long_names', False):
            return escaped_dirname(path)
        else:
            return os.path.dirname(path)

    def isabs(self, filename):
        if self.params.get('escape_long_names', False):
            return escaped_isabs(filename)
        else:
            return os.path.isabs(filename)

    def ensure_directory(self, filename):
        if self.params.get('escape_long_names', False):
            ensure_directory(filename)<|MERGE_RESOLUTION|>--- conflicted
+++ resolved
@@ -46,11 +46,7 @@
     MoveFilesAfterDownloadPP,
     get_postprocessor,
 )
-<<<<<<< HEAD
-from .postprocessor.ffmpeg import resolve_mapping
-=======
 from .postprocessor.ffmpeg import resolve_mapping as resolve_recode_mapping
->>>>>>> 63e66cd0
 from .update import detect_variant
 from .utils import (
     DEFAULT_OUTTMPL,
@@ -3336,49 +3332,14 @@
                         else:
                             self.report_warning(f'{vid}: {msg}. Install ffmpeg to fix this automatically')
 
-                    def gets_converted(ext):
-                        """
-                        Returns True if the given ext is going to be converted to some other container than ext
-                        """
-
-                        if not ext:
-                            return False
-                        pps = self._pps['post_process']
-                        for p in pps:
-                            # Remux is covered here
-                            if not isinstance(p, FFmpegVideoConvertorPP):
-                                continue
-                            nex, _ = resolve_mapping(ext, p.mapping)
-                            if nex and nex != ext:
-                                return True
-                        return False
-
                     stretched_ratio = info_dict.get('stretched_ratio')
-<<<<<<< HEAD
-                    ffmpeg_fixup(
-                        stretched_ratio not in (1, None),
-                        f'Non-uniform pixel ratio {stretched_ratio}',
-                        FFmpegFixupStretchedPP)
-
-                    ffmpeg_fixup(
-                        (info_dict.get('requested_formats') is None
-                         and info_dict.get('container') == 'm4a_dash'
-                         and info_dict.get('ext') == 'm4a'
-                         and not gets_converted('m4a')),
-                        'writing DASH m4a. Only some players support this container',
-                        FFmpegFixupM4aPP)
-=======
                     ffmpeg_fixup(stretched_ratio not in (1, None),
                                  f'Non-uniform pixel ratio {stretched_ratio}',
                                  FFmpegFixupStretchedPP)
->>>>>>> 63e66cd0
 
                     downloader = get_suitable_downloader(info_dict, self.params) if 'protocol' in info_dict else None
                     downloader = downloader.FD_NAME if downloader else None
 
-<<<<<<< HEAD
-                    if info_dict.get('requested_formats') is None and not gets_converted(info_dict.get('ext')):  # Not necessary if doing merger
-=======
                     ext = info_dict.get('ext')
                     postprocessed_by_ffmpeg = info_dict.get('requested_formats') or any((
                         isinstance(pp, FFmpegVideoConvertorPP)
@@ -3389,7 +3350,6 @@
                         ffmpeg_fixup(ext == 'm4a' and info_dict.get('container') == 'm4a_dash',
                                      'writing DASH m4a. Only some players support this container',
                                      FFmpegFixupM4aPP)
->>>>>>> 63e66cd0
                         ffmpeg_fixup(downloader == 'hlsnative' and not self.params.get('hls_use_mpegts')
                                      or info_dict.get('is_live') and self.params.get('hls_use_mpegts') is None,
                                      'Possible MPEG-TS in MP4 container or malformed AAC timestamps',
