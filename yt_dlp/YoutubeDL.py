--- conflicted
+++ resolved
@@ -3775,13 +3775,9 @@
                 ] for f in formats if f.get('preference') is None or f['preference'] >= -1000]
             return render_table(['format code', 'extension', 'resolution', 'note', *debug_info_title], table, extra_gap=1)
 
-<<<<<<< HEAD
-        delim = self._format_screen('\u2502', self.Styles.DELIM, '|', test_encoding=True)
+        delim = self._format_out('\u2502', self.Styles.DELIM, '|', test_encoding=True)
         if verbose:
             debug_info_title = [delim, 'DEBUG']
-=======
-        delim = self._format_out('\u2502', self.Styles.DELIM, '|', test_encoding=True)
->>>>>>> 5792c950
         table = [
             [
                 self._format_out(format_field(f, 'format_id'), self.Styles.ID),
@@ -3818,14 +3814,10 @@
 
         tbl = render_table(
             header_line, table, hide_empty=True,
-<<<<<<< HEAD
-            delim=self._format_screen('\u2500', self.Styles.DELIM, '-', test_encoding=True))
+            delim=self._format_out('\u2500', self.Styles.DELIM, '-', test_encoding=True))
         if verbose and unknown_formats:
             tbl += f'\n[debugger] Specs not matched: {", ".join(unknown_formats)}'
         return tbl
-=======
-            delim=self._format_out('\u2500', self.Styles.DELIM, '-', test_encoding=True))
->>>>>>> 5792c950
 
     def render_thumbnails_table(self, info_dict):
         thumbnails = list(info_dict.get('thumbnails') or [])
