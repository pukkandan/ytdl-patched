--- conflicted
+++ resolved
@@ -3633,21 +3633,11 @@
             res += '~' + format_bytes(fdict['filesize_approx'])
         return res
 
-<<<<<<< HEAD
-    def _list_format_headers(self, *headers):
-        if self.params.get('listformats_table', True) is not False:
-            return [self._format_screen(header, self.Styles.HEADERS) for header in headers]
-        return headers
-
-    def list_formats(self, info_dict, format_selector):
-=======
-    def render_formats_table(self, info_dict):
->>>>>>> 8bcd4048
+    def render_formats_table(self, info_dict, format_selector=None):
         if not info_dict.get('formats') and not info_dict.get('url'):
             return None
 
         formats = info_dict.get('formats', [info_dict])
-<<<<<<< HEAD
         verbose = format_selector and self.params.get('verbose') and len(formats) > 1
 
         new_format = self.params.get('listformats_table', True) is not False
@@ -3690,89 +3680,22 @@
                 return []
         debug_info_title = []
 
-        if new_format:
-            delim = self._format_screen('\u2502', self.Styles.DELIM, '|', test_encoding=True)
-
-            def format_protocol(f):
-                proto = shorten_protocol_name(f.get('protocol', '').replace('native', 'n'))
-                exp_proto = shorten_protocol_name(f.get('expected_protocol', '').replace('native', 'n'))
-                if exp_proto:
-                    return f'{exp_proto} ({proto})'
-                else:
-                    return proto
-
-            if verbose:
-                debug_info_title = ['|', 'DEBUG']
-            table = [
-                [
-                    self._format_screen(format_field(f, 'format_id'), self.Styles.ID),
-                    format_field(f, 'ext'),
-                    format_field(f, func=self.format_resolution, ignore=('audio only', 'images')),
-                    format_field(f, 'fps', '\t%d'),
-                    format_field(f, 'dynamic_range', '%s', ignore=(None, 'SDR')).replace('HDR', ''),
-                    delim,
-                    format_field(f, 'filesize', ' \t%s', func=format_bytes) + format_field(f, 'filesize_approx', '~\t%s', func=format_bytes),
-                    format_field(f, 'tbr', '\t%dk'),
-                    format_protocol(f),
-                    delim,
-                    format_field(f, 'vcodec', default='unknown').replace(
-                        'none',
-                        'images' if f.get('acodec') == 'none'
-                        else self._format_screen('audio only', self.Styles.SUPPRESS)),
-                    format_field(f, 'vbr', '\t%dk'),
-                    format_field(f, 'acodec', default='unknown').replace(
-                        'none',
-                        '' if f.get('vcodec') == 'none'
-                        else self._format_screen('video only', self.Styles.SUPPRESS)),
-                    format_field(f, 'abr', '\t%dk'),
-                    format_field(f, 'asr', '\t%dHz'),
-                    join_nonempty(
-                        self._format_screen('UNSUPPORTED', 'light red') if f.get('ext') in ('f4f', 'f4m') else None,
-                        format_field(f, 'language', '[%s]'),
-                        join_nonempty(
-                            format_field(f, 'format_note'),
-                            format_field(f, 'container', ignore=(None, f.get('ext'))),
-                            delim=', '),
-                        *debug_info(f),
-                        delim=', '),
-                ] for f in formats if f.get('preference') is None or f['preference'] >= -1000]
-            header_line = self._list_format_headers(
-                'ID', 'EXT', 'RESOLUTION', '\tFPS', 'HDR', delim, '\tFILESIZE', '\tTBR', 'PROTO',
-                delim, 'VCODEC', '\tVBR', 'ACODEC', '\tABR', '\tASR', 'MORE INFO', *debug_info_title)
-        else:
+        if not new_format:
             if verbose:
                 debug_info_title = ['debug']
-
-=======
-        if not self.params.get('listformats_table', True) is not False:
->>>>>>> 8bcd4048
             table = [
                 [
                     format_field(f, 'format_id'),
                     format_field(f, 'ext'),
                     self.format_resolution(f),
-<<<<<<< HEAD
-                    self._format_note(f)]
-                for f in formats
-                if f.get('preference') is None or f['preference'] >= -1000]
-            header_line = ['format code', 'extension', 'resolution', 'note', *debug_info_title]
-
-        self.to_stdout(render_table(
-            header_line, table,
-            extra_gap=(0 if new_format else 1),
-            hide_empty=new_format,
-            delim=new_format and self._format_screen('\u2500', self.Styles.DELIM, '-', test_encoding=True)))
-
-        if verbose and unknown_formats:
-            self.to_screen('[debugger] Specs not matched: %s' % ', '.join(unknown_formats))
-
-    def list_thumbnails(self, info_dict):
-=======
-                    self._format_note(f)
+                    self._format_note(f),
+                    *debug_info(f),
                 ] for f in formats if f.get('preference') is None or f['preference'] >= -1000]
-            return render_table(['format code', 'extension', 'resolution', 'note'], table, extra_gap=1)
+            return render_table(['format code', 'extension', 'resolution', 'note', *debug_info_title], table, extra_gap=1)
 
         delim = self._format_screen('\u2502', self.Styles.DELIM, '|', test_encoding=True)
+        if verbose:
+            debug_info_title = ['|', 'DEBUG']
         table = [
             [
                 self._format_screen(format_field(f, 'format_id'), self.Styles.ID),
@@ -3804,14 +3727,13 @@
             ] for f in formats if f.get('preference') is None or f['preference'] >= -1000]
         header_line = self._list_format_headers(
             'ID', 'EXT', 'RESOLUTION', '\tFPS', 'HDR', delim, '\tFILESIZE', '\tTBR', 'PROTO',
-            delim, 'VCODEC', '\tVBR', 'ACODEC', '\tABR', '\tASR', 'MORE INFO')
+            delim, 'VCODEC', '\tVBR', 'ACODEC', '\tABR', '\tASR', 'MORE INFO', *debug_info_title)
 
         return render_table(
             header_line, table, hide_empty=True,
             delim=self._format_screen('\u2500', self.Styles.DELIM, '-', test_encoding=True))
 
     def render_thumbnails_table(self, info_dict):
->>>>>>> 8bcd4048
         thumbnails = list(info_dict.get('thumbnails'))
         if not thumbnails:
             return None
