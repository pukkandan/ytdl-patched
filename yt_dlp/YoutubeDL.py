#!/usr/bin/env python3
# coding: utf-8

from __future__ import absolute_import, unicode_literals

import collections
import contextlib
import copy
import datetime
import errno
import fileinput
import io
import itertools
import json
import locale
import operator
import os
import platform
import re
import shutil
import subprocess
import sys
import tempfile
import time
import tokenize
import traceback
import random

from string import ascii_letters
from zipimport import zipimporter

from .compat import (
    compat_basestring,
    compat_cookiejar,
    compat_get_terminal_size,
    compat_kwargs,
    compat_numeric_types,
    compat_os_name,
    compat_shlex_quote,
    compat_str,
    compat_tokenize_tokenize,
    compat_urllib_error,
    compat_urllib_request,
    compat_urllib_request_DataHandler,
)
from .utils import (
    age_restricted,
    args_to_str,
    compiled_regex_type,
    ContentTooShortError,
    date_from_str,
    DateRange,
    DEFAULT_OUTTMPL,
    determine_ext,
    determine_protocol,
    dig_object_type,
    DOT_DESKTOP_LINK_TEMPLATE,
    DOT_URL_LINK_TEMPLATE,
    DOT_WEBLOC_LINK_TEMPLATE,
    DownloadError,
    encode_compat_str,
    encodeArgument,
    encodeFilename,
    EntryNotInPlaylist,
    error_to_compat_str,
    ExistingVideoReached,
    expand_path,
    ExtractorError,
    float_or_none,
    format_bytes,
    format_field,
    STR_FORMAT_RE,
    formatSeconds,
    GeoRestrictedError,
    HEADRequest,
    int_or_none,
    iri_to_uri,
    ISO3166Utils,
    LazyList,
    locked_file,
    make_dir,
    make_HTTPS_handler,
    MaxDownloadsReached,
    network_exceptions,
    orderedSet,
    OUTTMPL_TYPES,
    PagedList,
    parse_filesize,
    PerRequestProxyHandler,
    platform_name,
    PostProcessingError,
    preferredencoding,
    prepend_extension,
    process_communicate_or_kill,
    register_socks_protocols,
    RejectedVideoReached,
    render_table,
    replace_extension,
    SameFileError,
    sanitize_filename,
    sanitize_open,
    sanitize_path,
    sanitize_url,
    sanitized_Request,
    std_headers,
    str_or_none,
    strftime_or_none,
    subtitles_filename,
    ThrottledDownload,
    to_high_limit_path,
    traverse_obj,
    try_get,
    UnavailableVideoError,
    url_basename,
    version_tuple,
    write_json_file,
    write_string,
    YoutubeDLCookieJar,
    YoutubeDLCookieProcessor,
    YoutubeDLHandler,
    YoutubeDLRedirectHandler,
)
from .cache import Cache
from .extractor import (
    gen_extractor_classes,
    get_info_extractor,
    _LAZY_LOADER,
    _PLUGIN_CLASSES
)
from .extractor.openload import PhantomJSwrapper
from .downloader import (
    get_suitable_downloader,
    shorten_protocol_name
)
from .downloader.rtmp import rtmpdump_version
from .postprocessor import (
    get_postprocessor,
    FFmpegFixupDurationPP,
    FFmpegFixupM3u8PP,
    FFmpegFixupM4aPP,
    FFmpegFixupStretchedPP,
    FFmpegFixupTimestampPP,
    FFmpegMergerPP,
    FFmpegPostProcessor,
    MoveFilesAfterDownloadPP,
)
from .longname import (
    escaped_open,
    escaped_path_exists,
    escaped_path_getsize,
    escaped_path_isfile,
    escaped_sanitize_open,
    escaped_stat,
    escaped_unlink,
    escaped_utime,
    escaped_rename,
    escaped_remove,
    escaped_basename,
    escaped_dirname,
    ensure_directory,
    split_longname,
)
from .version import __version__
try:
    from .build_config import git_commit, git_upstream_commit
except ImportError:
    git_commit, git_upstream_commit = None, None

if compat_os_name == 'nt':
    import ctypes


class YoutubeDL(object):
    """YoutubeDL class.

    YoutubeDL objects are the ones responsible of downloading the
    actual video file and writing it to disk if the user has requested
    it, among some other tasks. In most cases there should be one per
    program. As, given a video URL, the downloader doesn't know how to
    extract all the needed information, task that InfoExtractors do, it
    has to pass the URL to one of them.

    For this, YoutubeDL objects have a method that allows
    InfoExtractors to be registered in a given order. When it is passed
    a URL, the YoutubeDL object handles it to the first InfoExtractor it
    finds that reports being able to handle it. The InfoExtractor extracts
    all the information about the video or videos the URL refers to, and
    YoutubeDL process the extracted information, possibly using a File
    Downloader to download the video.

    YoutubeDL objects accept a lot of parameters. In order not to saturate
    the object constructor with arguments, it receives a dictionary of
    options instead. These options are available through the params
    attribute for the InfoExtractors to use. The YoutubeDL also
    registers itself as the downloader in charge for the InfoExtractors
    that are added to it, so this is a "mutual registration".

    Available options:

    username:          Username for authentication purposes.
    password:          Password for authentication purposes.
    videopassword:     Password for accessing a video.
    ap_mso:            Adobe Pass multiple-system operator identifier.
    ap_username:       Multiple-system operator account username.
    ap_password:       Multiple-system operator account password.
    usenetrc:          Use netrc for authentication instead.
    verbose:           Print additional info to stdout.
    quiet:             Do not print messages to stdout.
    no_warnings:       Do not print out anything for warnings.
    forceprint:        A list of templates to force print
    forceurl:          Force printing final URL. (Deprecated)
    forcetitle:        Force printing title. (Deprecated)
    forceid:           Force printing ID. (Deprecated)
    forcethumbnail:    Force printing thumbnail URL. (Deprecated)
    forcedescription:  Force printing description. (Deprecated)
    forcefilename:     Force printing final filename. (Deprecated)
    forceduration:     Force printing duration. (Deprecated)
    forcejson:         Force printing info_dict as JSON.
    dump_single_json:  Force printing the info_dict of the whole playlist
                       (or video) as a single JSON line.
    force_write_download_archive: Force writing download archive regardless
                       of 'skip_download' or 'simulate'.
    simulate:          Do not download the video files.
    format:            Video format code. see "FORMAT SELECTION" for more details.
    allow_unplayable_formats:   Allow unplayable formats to be extracted and downloaded.
    ignore_no_formats_error: Ignore "No video formats" error. Usefull for
                       extracting metadata even if the video is not actually
                       available for download (experimental)
    format_sort:       How to sort the video formats. see "Sorting Formats"
                       for more details.
    format_sort_force: Force the given format_sort. see "Sorting Formats"
                       for more details.
    allow_multiple_video_streams:   Allow multiple video streams to be merged
                       into a single file
    allow_multiple_audio_streams:   Allow multiple audio streams to be merged
                       into a single file
    paths:             Dictionary of output paths. The allowed keys are 'home'
                       'temp' and the keys of OUTTMPL_TYPES (in utils.py)
    outtmpl:           Dictionary of templates for output names. Allowed keys
                       are 'default' and the keys of OUTTMPL_TYPES (in utils.py).
                       A string a also accepted for backward compatibility
    outtmpl_na_placeholder: Placeholder for unavailable meta fields.
    restrictfilenames: Do not allow "&" and spaces in file names
    trim_file_name:    Limit length of filename (extension excluded)
    windowsfilenames:  Force the filenames to be windows compatible
    ignoreerrors:      Do not stop on download errors
                       (Default True when running yt-dlp,
                       but False when directly accessing YoutubeDL class)
    skip_playlist_after_errors: Number of allowed failures until the rest of
                       the playlist is skipped
    force_generic_extractor: Force downloader to use the generic extractor
    overwrites:        Overwrite all video and metadata files if True,
                       overwrite only non-video files if None
                       and don't overwrite any file if False
    playliststart:     Playlist item to start at.
    playlistend:       Playlist item to end at.
    playlist_items:    Specific indices of playlist to download.
    playlistreverse:   Download playlist items in reverse order.
    playlistrandom:    Download playlist items in random order.
    matchtitle:        Download only matching titles.
    rejecttitle:       Reject downloads for matching titles.
    logger:            Log messages to a logging.Logger instance.
    logtostderr:       Log messages to stderr instead of stdout.
    writedescription:  Write the video description to a .description file
    writeinfojson:     Write the video description to a .info.json file
    clean_infojson:    Remove private fields from the infojson
    writecomments:     Extract video comments. This will not be written to disk
                       unless writeinfojson is also given
    writeannotations:  Write the video annotations to a .annotations.xml file
    writethumbnail:    Write the thumbnail image to a file
    allow_playlist_files: Whether to write playlists' description, infojson etc
                       also to disk when using the 'write*' options
    write_all_thumbnails:  Write all thumbnail formats to files
    writelink:         Write an internet shortcut file, depending on the
                       current platform (.url/.webloc/.desktop)
    writeurllink:      Write a Windows internet shortcut file (.url)
    writewebloclink:   Write a macOS internet shortcut file (.webloc)
    writedesktoplink:  Write a Linux internet shortcut file (.desktop)
    writesubtitles:    Write the video subtitles to a file
    writeautomaticsub: Write the automatically generated subtitles to a file
    allsubtitles:      Deprecated - Use subtitlelangs = ['all']
                       Downloads all the subtitles of the video
                       (requires writesubtitles or writeautomaticsub)
    listsubtitles:     Lists all available subtitles for the video
    subtitlesformat:   The format code for subtitles
    subtitleslangs:    List of languages of the subtitles to download (can be regex).
                       The list may contain "all" to refer to all the available
                       subtitles. The language can be prefixed with a "-" to
                       exclude it from the requested languages. Eg: ['all', '-live_chat']
    keepvideo:         Keep the video file after post-processing
    daterange:         A DateRange object, download only if the upload_date is in the range.
    skip_download:     Skip the actual download of the video file
    cachedir:          Location of the cache files in the filesystem.
                       False to disable filesystem cache.
    noplaylist:        Download single video instead of a playlist if in doubt.
    age_limit:         An integer representing the user's age in years.
                       Unsuitable videos for the given age are skipped.
    min_views:         An integer representing the minimum view count the video
                       must have in order to not be skipped.
                       Videos without view count information are always
                       downloaded. None for no limit.
    max_views:         An integer representing the maximum view count.
                       Videos that are more popular than that are not
                       downloaded.
                       Videos without view count information are always
                       downloaded. None for no limit.
    download_archive:  File name of a file where all downloads are recorded.
                       Videos already present in the file are not downloaded
                       again.
    break_on_existing: Stop the download process after attempting to download a
                       file that is in the archive.
    break_on_reject:   Stop the download process when encountering a video that
                       has been filtered out.
    cookiefile:        File name where cookies should be read from and dumped to
    nocheckcertificate:Do not verify SSL certificates
    prefer_insecure:   Use HTTP instead of HTTPS to retrieve information.
                       At the moment, this is only supported by YouTube.
    proxy:             URL of the proxy server to use
    geo_verification_proxy:  URL of the proxy to use for IP address verification
                       on geo-restricted sites.
    socket_timeout:    Time to wait for unresponsive hosts, in seconds
    bidi_workaround:   Work around buggy terminals without bidirectional text
                       support, using fridibi
    debug_printtraffic:Print out sent and received HTTP traffic
    include_ads:       Download ads as well
    default_search:    Prepend this string if an input url is not valid.
                       'auto' for elaborate guessing
    encoding:          Use this encoding instead of the system-specified.
    extract_flat:      Do not resolve URLs, return the immediate result.
                       Pass in 'in_playlist' to only show this behavior for
                       playlist items.
    postprocessors:    A list of dictionaries, each with an entry
                       * key:  The name of the postprocessor. See
                               yt_dlp/postprocessor/__init__.py for a list.
                       * when: When to run the postprocessor. Can be one of
                               pre_process|before_dl|post_process|after_move.
                               Assumed to be 'post_process' if not given
    post_hooks:        A list of functions that get called as the final step
                       for each video file, after all postprocessors have been
                       called. The filename will be passed as the only argument.
    progress_hooks:    A list of functions that get called on download
                       progress, with a dictionary with the entries
                       * status: One of "downloading", "error", or "finished".
                                 Check this first and ignore unknown values.

                       If status is one of "downloading", or "finished", the
                       following properties may also be present:
                       * filename: The final filename (always present)
                       * tmpfilename: The filename we're currently writing to
                       * downloaded_bytes: Bytes on disk
                       * total_bytes: Size of the whole file, None if unknown
                       * total_bytes_estimate: Guess of the eventual file size,
                                               None if unavailable.
                       * elapsed: The number of seconds since download started.
                       * eta: The estimated time in seconds, None if unknown
                       * speed: The download speed in bytes/second, None if
                                unknown
                       * fragment_index: The counter of the currently
                                         downloaded video fragment.
                       * fragment_count: The number of fragments (= individual
                                         files that will be merged)

                       Progress hooks are guaranteed to be called at least once
                       (with status "finished") if the download is successful.
    merge_output_format: Extension to use when merging formats.
    final_ext:         Expected final extension; used to detect when the file was
                       already downloaded and converted. "merge_output_format" is
                       replaced by this extension when given
    fixup:             Automatically correct known faults of the file.
                       One of:
                       - "never": do nothing
                       - "warn": only emit a warning
                       - "detect_or_warn": check whether we can do anything
                                           about it, warn otherwise (default)
    source_address:    Client-side IP address to bind to.
    call_home:         Boolean, true iff we are allowed to contact the
                       yt-dlp servers for debugging. (BROKEN)
    sleep_interval_requests: Number of seconds to sleep between requests
                       during extraction
    sleep_interval:    Number of seconds to sleep before each download when
                       used alone or a lower bound of a range for randomized
                       sleep before each download (minimum possible number
                       of seconds to sleep) when used along with
                       max_sleep_interval.
    max_sleep_interval:Upper bound of a range for randomized sleep before each
                       download (maximum possible number of seconds to sleep).
                       Must only be used along with sleep_interval.
                       Actual sleep time will be a random float from range
                       [sleep_interval; max_sleep_interval].
    sleep_before_extract: Number of seconds to sleep before each extraction when
                          used alone or a lower bound of a range for randomized
                          sleep before each extraction (minimum possible number
                          of seconds to sleep) when used along with
                          max_sleep_before_extract.
    max_sleep_before_extract: Upper bound of a range for randomized sleep before each
                              extraction (maximum possible number of seconds to sleep).
                              Must only be used along with sleep_before_extract.
                              Actual sleep time will be a random float from range
                              [sleep_before_extract; max_sleep_before_extract].
    sleep_interval_subtitles: Number of seconds to sleep before each subtitle download
    listformats:       Print an overview of available video formats and exit.
    list_thumbnails:   Print a table of all thumbnails and exit.
    match_filter:      A function that gets called with the info_dict of
                       every video.
                       If it returns a message, the video is ignored.
                       If it returns None, the video is downloaded.
                       match_filter_func in utils.py is one example for this.
    no_color:          Do not emit color codes in output.
    geo_bypass:        Bypass geographic restriction via faking X-Forwarded-For
                       HTTP header
    geo_bypass_country:
                       Two-letter ISO 3166-2 country code that will be used for
                       explicit geographic restriction bypassing via faking
                       X-Forwarded-For HTTP header
    geo_bypass_ip_block:
                       IP range in CIDR notation that will be used similarly to
                       geo_bypass_country
    escape_long_names: If True, it splits filename into 255-byte chunks in current locale,
                       to avoid "File name too long" error. Most user don't need this.
    live_download_mkv: If True, live will be recorded in MKV format instead of MP4.
    printjsontypes:    DO NOT USE THIS. If True, it shows type of each elements in info_dict.
    check_peertube_instance: If True, generic extractor tests if it's PeerTube instance for
                             requested domain.
    check_mastodon_instance: Same as above, but for Mastodon.
    extractor_retries: Number of retries for known extractor errors. Defaults to 3. Can be "infinite".
    test_filename:     Use this to filter video file using external executable or regex
                        (compiled regex or string starting with "re:").
                       For external executable, return code 0 lets YTDL to start downloading.
                       For regex, download will begin if re.search matches.
    lock_exclusive:    When True, downloading will be locked exclusively to
                       this process by creating .lock file.
                       It'll be removed after download.

    The following options determine which downloader is picked:
    external_downloader: A dictionary of protocol keys and the executable of the
                       external downloader to use for it. The allowed protocols
                       are default|http|ftp|m3u8|dash|rtsp|rtmp|mms.
                       Set the value to 'native' to use the native downloader
    hls_prefer_native: Deprecated - Use external_downloader = {'m3u8': 'native'}
                       or {'m3u8': 'ffmpeg'} instead.
                       Use the native HLS downloader instead of ffmpeg/avconv
                       if True, otherwise use ffmpeg/avconv if False, otherwise
                       use downloader suggested by extractor if None.
    compat_opts:       Compatibility options. See "Differences in default behavior".
                       The following options do not work when used through the API:
                       filename, abort-on-error, multistreams, no-live-chat,
                       no-playlist-metafiles. Refer __init__.py for their implementation

    The following parameters are not used by YoutubeDL itself, they are used by
    the downloader (see yt_dlp/downloader/common.py):
    nopart, updatetime, buffersize, ratelimit, throttledratelimit, min_filesize,
    max_filesize, test, noresizebuffer, retries, continuedl, noprogress, consoletitle,
    xattr_set_filesize, external_downloader_args, hls_use_mpegts, http_chunk_size.

    The following options are used by the post processors:
    prefer_ffmpeg:     If False, use avconv instead of ffmpeg if both are available,
                       otherwise prefer ffmpeg. (avconv support is deprecated)
    ffmpeg_location:   Location of the ffmpeg/avconv binary; either the path
                       to the binary or its containing directory.
    postprocessor_args: A dictionary of postprocessor/executable keys (in lower case)
                        and a list of additional command-line arguments for the
                        postprocessor/executable. The dict can also have "PP+EXE" keys
                        which are used when the given exe is used by the given PP.
                        Use 'default' as the name for arguments to passed to all PP

    The following options are used by the extractors:
    extractor_retries: Number of times to retry for known errors
    dynamic_mpd:       Whether to process dynamic DASH manifests (default: True)
    hls_split_discontinuity: Split HLS playlists to different formats at
                       discontinuities such as ad breaks (default: False)
    extractor_args:    A dictionary of arguments to be passed to the extractors.
                       See "EXTRACTOR ARGUMENTS" for details.
                       Eg: {'youtube': {'skip': ['dash', 'hls']}}
    youtube_include_dash_manifest: Deprecated - Use extractor_args instead.
                       If True (default), DASH manifests and related
                       data will be downloaded and processed by extractor.
                       You can reduce network I/O by disabling it if you don't
                       care about DASH. (only for youtube)
    youtube_include_hls_manifest: Deprecated - Use extractor_args instead.
                       If True (default), HLS manifests and related
                       data will be downloaded and processed by extractor.
                       You can reduce network I/O by disabling it if you don't
                       care about HLS. (only for youtube)
    """

    _NUMERIC_FIELDS = set((
        'width', 'height', 'tbr', 'abr', 'asr', 'vbr', 'fps', 'filesize', 'filesize_approx',
        'timestamp', 'upload_year', 'upload_month', 'upload_day',
        'duration', 'view_count', 'like_count', 'dislike_count', 'repost_count',
        'average_rating', 'comment_count', 'age_limit',
        'start_time', 'end_time',
        'chapter_number', 'season_number', 'episode_number',
        'track_number', 'disc_number', 'release_year',
        'playlist_index',
    ))

    params = None
    _ies = []
    _pps = {'pre_process': [], 'before_dl': [], 'after_move': [], 'post_process': []}
    __prepare_filename_warned = False
    _first_webpage_request = True
    _download_retcode = None
    _num_downloads = None
    _playlist_level = 0
    _playlist_urls = set()
    _screen_file = None

    def __init__(self, params=None, auto_init=True):
        """Create a FileDownloader object with the given options."""
        if params is None:
            params = {}
        self._ies = []
        self._ies_instances = {}
        self._pps = {'pre_process': [], 'before_dl': [], 'after_move': [], 'post_process': []}
        self.__prepare_filename_warned = False
        self._first_webpage_request = True
        self._post_hooks = []
        self._progress_hooks = []
        self._download_retcode = 0
        self._num_downloads = 0
        self._screen_file = [sys.stdout, sys.stderr][params.get('logtostderr', False)]
        self._err_file = sys.stderr
        self.params = {
            # Default parameters
            'nocheckcertificate': False,
        }
        self.params.update(params)
        self.cache = Cache(self)

        if sys.version_info < (3, 6):
            self.report_warning(
                'Python version %d.%d is not supported! Please update to Python 3.6 or above' % sys.version_info[:2])

        def check_deprecated(param, option, suggestion):
            if self.params.get(param) is not None:
                self.report_warning('%s is deprecated. Use %s instead' % (option, suggestion))
                return True
            return False

        if check_deprecated('cn_verification_proxy', '--cn-verification-proxy', '--geo-verification-proxy'):
            if self.params.get('geo_verification_proxy') is None:
                self.params['geo_verification_proxy'] = self.params['cn_verification_proxy']

        check_deprecated('autonumber', '--auto-number', '-o "%(autonumber)s-%(title)s.%(ext)s"')
        check_deprecated('usetitle', '--title', '-o "%(title)s-%(id)s.%(ext)s"')
        check_deprecated('useid', '--id', '-o "%(id)s.%(ext)s"')

        for msg in self.params.get('warnings', []):
            self.report_warning(msg)

        if self.params.get('final_ext'):
            if self.params.get('merge_output_format'):
                self.report_warning('--merge-output-format will be ignored since --remux-video or --recode-video is given')
            self.params['merge_output_format'] = self.params['final_ext']

        if 'overwrites' in self.params and self.params['overwrites'] is None:
            del self.params['overwrites']

        if params.get('bidi_workaround', False):
            try:
                import pty
                master, slave = pty.openpty()
                width = compat_get_terminal_size().columns
                if width is None:
                    width_args = []
                else:
                    width_args = ['-w', str(width)]
                sp_kwargs = dict(
                    stdin=subprocess.PIPE,
                    stdout=slave,
                    stderr=self._err_file)
                try:
                    self._output_process = subprocess.Popen(
                        ['bidiv'] + width_args, **sp_kwargs
                    )
                except OSError:
                    self._output_process = subprocess.Popen(
                        ['fribidi', '-c', 'UTF-8'] + width_args, **sp_kwargs)
                self._output_channel = os.fdopen(master, 'rb')
            except OSError as ose:
                if ose.errno == errno.ENOENT:
                    self.report_warning('Could not find fribidi executable, ignoring --bidi-workaround . Make sure that  fribidi  is an executable file in one of the directories in your $PATH.')
                else:
                    raise

        if (sys.platform != 'win32'
                and sys.getfilesystemencoding() in ['ascii', 'ANSI_X3.4-1968']
                and not params.get('restrictfilenames', False)):
            # Unicode filesystem API will throw errors (#1474, #13027)
            self.report_warning(
                'Assuming --restrict-filenames since file system encoding '
                'cannot encode all characters. '
                'Set the LC_ALL environment variable to fix this.')
            self.params['restrictfilenames'] = True

        self.outtmpl_dict = self.parse_outtmpl()

        # Creating format selector here allows us to catch syntax errors before the extraction
        self.format_selector = (
            None if self.params.get('format') is None
            else self.build_format_selector(self.params['format']))

        self._setup_opener()

        """Preload the archive, if any is specified"""
        def preload_download_archive(fn):
            if fn is None:
                return False
            self.write_debug('Loading archive file %r\n' % fn)
            try:
                with locked_file(fn, 'r', encoding='utf-8') as archive_file:
                    for line in archive_file:
                        self.archive.add(line.strip())
            except IOError as ioe:
                if ioe.errno != errno.ENOENT:
                    raise
                return False
            return True

        self.archive = set()
        preload_download_archive(self.params.get('download_archive'))

        if auto_init:
            self.print_debug_header()
            self.add_default_info_extractors()

        for pp_def_raw in self.params.get('postprocessors', []):
            pp_def = dict(pp_def_raw)
            when = pp_def.pop('when', 'post_process')
            pp_class = get_postprocessor(pp_def.pop('key'))
            pp = pp_class(self, **compat_kwargs(pp_def))
            self.add_post_processor(pp, when=when)

        for ph in self.params.get('post_hooks', []):
            self.add_post_hook(ph)

        for ph in self.params.get('progress_hooks', []):
            self.add_progress_hook(ph)

        register_socks_protocols()

    def warn_if_short_id(self, argv):
        # short YouTube ID starting with dash?
        idxs = [
            i for i, a in enumerate(argv)
            if re.match(r'^-[0-9A-Za-z_-]{10}$', a)]
        if idxs:
            correct_argv = (
                ['yt-dlp']
                + [a for i, a in enumerate(argv) if i not in idxs]
                + ['--'] + [argv[i] for i in idxs]
            )
            self.report_warning(
                'Long argument string detected. '
                'Use -- to separate parameters and URLs, like this:\n%s\n' %
                args_to_str(correct_argv))

    def add_info_extractor(self, ie):
        """Add an InfoExtractor object to the end of the list."""
        self._ies.append(ie)
        if not isinstance(ie, type):
            self._ies_instances[ie.ie_key()] = ie
            ie.set_downloader(self)

    def get_info_extractor(self, ie_key):
        """
        Get an instance of an IE with name ie_key, it will try to get one from
        the _ies list, if there's no instance it will create a new one and add
        it to the extractor list.
        """
        ie = self._ies_instances.get(ie_key)
        if ie is None:
            ie = get_info_extractor(ie_key)()
            self.add_info_extractor(ie)
        return ie

    def add_default_info_extractors(self):
        """
        Add the InfoExtractors returned by gen_extractors to the end of the list
        """
        for ie in gen_extractor_classes():
            self.add_info_extractor(ie)

    def add_post_processor(self, pp, when='post_process'):
        """Add a PostProcessor object to the end of the chain."""
        self._pps[when].append(pp)
        pp.set_downloader(self)

    def add_post_hook(self, ph):
        """Add the post hook"""
        self._post_hooks.append(ph)

    def add_progress_hook(self, ph):
        """Add the progress hook (currently only for the file downloader)"""
        self._progress_hooks.append(ph)

    def _bidi_workaround(self, message):
        if not hasattr(self, '_output_channel'):
            return message

        assert hasattr(self, '_output_process')
        assert isinstance(message, compat_str)
        line_count = message.count('\n') + 1
        self._output_process.stdin.write((message + '\n').encode('utf-8'))
        self._output_process.stdin.flush()
        res = ''.join(self._output_channel.readline().decode('utf-8')
                      for _ in range(line_count))
        return res[:-len('\n')]

    def _write_string(self, s, out=None):
        write_string(s, out=out, encoding=self.params.get('encoding'))

    def to_stdout(self, message, skip_eol=False, quiet=False):
        """Print message to stdout"""
        if self.params.get('logger'):
            self.params['logger'].debug(message)
        elif not quiet or self.params.get('verbose'):
            self._write_string(
                '%s%s' % (self._bidi_workaround(message), ('' if skip_eol else '\n')),
                self._err_file if quiet else self._screen_file)

    def to_stderr(self, message):
        """Print message to stderr"""
        assert isinstance(message, compat_str)
        if self.params.get('logger'):
            self.params['logger'].error(message)
        else:
            self._write_string('%s\n' % self._bidi_workaround(message), self._err_file)

    def to_console_title(self, message):
        if not self.params.get('consoletitle', False):
            return
        if compat_os_name == 'nt':
            if ctypes.windll.kernel32.GetConsoleWindow():
                # c_wchar_p() might not be necessary if `message` is
                # already of type unicode()
                ctypes.windll.kernel32.SetConsoleTitleW(ctypes.c_wchar_p(message))
        elif 'TERM' in os.environ:
            self._write_string('\033]0;%s\007' % message, self._screen_file)

    def save_console_title(self):
        if not self.params.get('consoletitle', False):
            return
        if self.params.get('simulate', False):
            return
        if compat_os_name != 'nt' and 'TERM' in os.environ:
            # Save the title on stack
            self._write_string('\033[22;0t', self._screen_file)

    def restore_console_title(self):
        if not self.params.get('consoletitle', False):
            return
        if self.params.get('simulate', False):
            return
        if compat_os_name != 'nt' and 'TERM' in os.environ:
            # Restore the title from stack
            self._write_string('\033[23;0t', self._screen_file)

    def __enter__(self):
        self.save_console_title()
        return self

    def __exit__(self, *args):
        self.restore_console_title()

        if self.params.get('cookiefile') is not None:
            self.cookiejar.save(ignore_discard=True, ignore_expires=True)

    def trouble(self, message=None, tb=None):
        """Determine action to take when a download problem appears.

        Depending on if the downloader has been configured to ignore
        download errors or not, this method may throw an exception or
        not when errors are found, after printing the message.

        tb, if given, is additional traceback information.
        """
        if message is not None:
            self.to_stderr(message)
        if self.params.get('verbose'):
            if tb is None:
                if sys.exc_info()[0]:  # if .trouble has been called from an except block
                    tb = ''
                    if hasattr(sys.exc_info()[1], 'exc_info') and sys.exc_info()[1].exc_info[0]:
                        tb += ''.join(traceback.format_exception(*sys.exc_info()[1].exc_info))
                    tb += encode_compat_str(traceback.format_exc())
                else:
                    tb_data = traceback.format_list(traceback.extract_stack())
                    tb = ''.join(tb_data)
            if tb:
                self.to_stderr(tb)
        if not self.params.get('ignoreerrors', False):
            if sys.exc_info()[0] and hasattr(sys.exc_info()[1], 'exc_info') and sys.exc_info()[1].exc_info[0]:
                exc_info = sys.exc_info()[1].exc_info
            else:
                exc_info = sys.exc_info()
            raise DownloadError(message, exc_info)
        self._download_retcode = 1

    def to_screen(self, message, skip_eol=False):
        """Print message to stdout if not in quiet mode"""
        self.to_stdout(
            message, skip_eol, quiet=self.params.get('quiet', False))

    def report_warning(self, message):
        '''
        Print the message to stderr, it will be prefixed with 'WARNING:'
        If stderr is a tty file the 'WARNING:' will be colored
        '''
        if self.params.get('logger') is not None:
            self.params['logger'].warning(message)
        else:
            if self.params.get('no_warnings'):
                return
            if not self.params.get('no_color') and self._err_file.isatty() and compat_os_name != 'nt':
                _msg_header = '\033[0;33mWARNING:\033[0m'
            else:
                _msg_header = 'WARNING:'
            warning_message = '%s %s' % (_msg_header, message)
            self.to_stderr(warning_message)

    def report_error(self, message, tb=None):
        '''
        Do the same as trouble, but prefixes the message with 'ERROR:', colored
        in red if stderr is a tty file.
        '''
        if not self.params.get('no_color') and self._err_file.isatty() and compat_os_name != 'nt':
            _msg_header = '\033[0;31mERROR:\033[0m'
        else:
            _msg_header = 'ERROR:'
        error_message = '%s %s' % (_msg_header, message)
        self.trouble(error_message, tb)

    def write_debug(self, message):
        '''Log debug message or Print message to stderr'''
        if not self.params.get('verbose', False):
            return
        message = '[debug] %s' % message
        if self.params.get('logger'):
            self.params['logger'].debug(message)
        else:
            self._write_string('%s\n' % message)

    def report_file_already_downloaded(self, file_name):
        """Report file has already been fully downloaded."""
        try:
            self.to_screen('[download] %s has already been downloaded' % file_name)
        except UnicodeEncodeError:
            self.to_screen('[download] The file has already been downloaded')

    def report_file_delete(self, file_name):
        """Report that existing file will be deleted."""
        try:
            self.to_screen('Deleting existing file %s' % file_name)
        except UnicodeEncodeError:
            self.to_screen('Deleting existing file')

    def parse_outtmpl(self):
        outtmpl_dict = self.params.get('outtmpl', {})
        if not isinstance(outtmpl_dict, dict):
            outtmpl_dict = {'default': outtmpl_dict}
        outtmpl_dict.update({
            k: v for k, v in DEFAULT_OUTTMPL.items()
            if not outtmpl_dict.get(k)})
        for key, val in outtmpl_dict.items():
            if isinstance(val, bytes):
                self.report_warning(
                    'Parameter outtmpl is bytes, but should be a unicode string. '
                    'Put  from __future__ import unicode_literals  at the top of your code file or consider switching to Python 3.x.')
        return outtmpl_dict

    def get_output_path(self, dir_type='', filename=None):
        paths = self.params.get('paths', {})
        assert isinstance(paths, dict)
        path = os.path.join(
            expand_path(paths.get('home', '').strip()),
            expand_path(paths.get(dir_type, '').strip()) if dir_type else '',
            filename or '')

        # Temporary fix for #4787
        # 'Treat' all problem characters by passing filename through preferredencoding
        # to workaround encoding issues with subprocess on python2 @ Windows
        if sys.version_info < (3, 0) and sys.platform == 'win32':
            path = encodeFilename(path, True).decode(preferredencoding())
        return sanitize_path(path, force=self.params.get('windowsfilenames'))

    @staticmethod
    def validate_outtmpl(tmpl):
        ''' @return None or Exception object '''
        try:
            re.sub(
                STR_FORMAT_RE.format(''),
                lambda mobj: ('%' if not mobj.group('has_key') else '') + mobj.group(0),
                tmpl
            ) % collections.defaultdict(int)
            return None
        except ValueError as err:
            return err

    def prepare_outtmpl(self, outtmpl, info_dict, sanitize=None):
        """ Make the template and info_dict suitable for substitution (outtmpl % info_dict)"""
        info_dict = dict(info_dict)
        na = self.params.get('outtmpl_na_placeholder', 'NA')

        info_dict['duration_string'] = (  # %(duration>%H-%M-%S)s is wrong if duration > 24hrs
            formatSeconds(info_dict['duration'], '-' if sanitize else ':')
            if info_dict.get('duration', None) is not None
            else None)
        info_dict['epoch'] = int(time.time())
        info_dict['autonumber'] = self.params.get('autonumber_start', 1) - 1 + self._num_downloads
        if info_dict.get('resolution') is None:
            info_dict['resolution'] = self.format_resolution(info_dict, default=None)

        # For fields playlist_index and autonumber convert all occurrences
        # of %(field)s to %(field)0Nd for backward compatibility
        field_size_compat_map = {
            'playlist_index': len(str(info_dict.get('_last_playlist_index') or '')),
            'autonumber': self.params.get('autonumber_size') or 5,
        }

        TMPL_DICT = {}
        EXTERNAL_FORMAT_RE = re.compile(STR_FORMAT_RE.format('[^)]*'))
        MATH_FUNCTIONS = {
            '+': float.__add__,
            '-': float.__sub__,
        }
        # Field is of the form key1.key2...
        # where keys (except first) can be string, int or slice
        FIELD_RE = r'\w+(?:\.(?:\w+|{num}|{num}?(?::{num}?){{1,2}}))*'.format(num=r'(?:-?\d+)')
        MATH_FIELD_RE = r'''{field}|{num}'''.format(field=FIELD_RE, num=r'-?\d+(?:.\d+)?')
        MATH_OPERATORS_RE = r'(?:%s)' % '|'.join(map(re.escape, MATH_FUNCTIONS.keys()))
        INTERNAL_FORMAT_RE = re.compile(r'''(?x)
            (?P<negate>-)?
            (?P<fields>{field})
            (?P<maths>(?:{math_op}{math_field})*)
            (?:>(?P<strf_format>.+?))?
            (?:\|(?P<default>.*?))?
            $'''.format(field=FIELD_RE, math_op=MATH_OPERATORS_RE, math_field=MATH_FIELD_RE))

        get_key = lambda k: traverse_obj(
            info_dict, k.split('.'), is_user_input=True, traverse_string=True)

        def get_value(mdict):
            # Object traversal
            value = get_key(mdict['fields'])
            # Negative
            if mdict['negate']:
                value = float_or_none(value)
                if value is not None:
                    value *= -1
            # Do maths
            offset_key = mdict['maths']
            if offset_key:
                value = float_or_none(value)
                operator = None
                while offset_key:
                    item = re.match(
                        MATH_FIELD_RE if operator else MATH_OPERATORS_RE,
                        offset_key).group(0)
                    offset_key = offset_key[len(item):]
                    if operator is None:
                        operator = MATH_FUNCTIONS[item]
                        continue
                    item, multiplier = (item[1:], -1) if item[0] == '-' else (item, 1)
                    offset = float_or_none(item)
                    if offset is None:
                        offset = float_or_none(get_key(item))
                    try:
                        value = operator(value, multiplier * offset)
                    except (TypeError, ZeroDivisionError):
                        return None
                    operator = None
            # Datetime formatting
            if mdict['strf_format']:
                value = strftime_or_none(value, mdict['strf_format'])

            return value

        def create_key(outer_mobj):
            if not outer_mobj.group('has_key'):
                return '%{}'.format(outer_mobj.group(0))

            key = outer_mobj.group('key')
            fmt = outer_mobj.group('format')
            mobj = re.match(INTERNAL_FORMAT_RE, key)
            if mobj is None:
                value, default, mobj = None, na, {'fields': ''}
            else:
                mobj = mobj.groupdict()
                default = mobj['default'] if mobj['default'] is not None else na
                value = get_value(mobj)

            if fmt == 's' and value is not None and key in field_size_compat_map.keys():
                fmt = '0{:d}d'.format(field_size_compat_map[key])

            value = default if value is None else value

            if fmt == 'c':
                value = compat_str(value)
                if value is None:
                    value, fmt = default, 's'
                else:
                    value = value[0]
            elif fmt[-1] not in 'rs':  # numeric
                value = float_or_none(value)
                if value is None:
                    value, fmt = default, 's'
            if sanitize:
                if fmt[-1] == 'r':
                    # If value is an object, sanitize might convert it to a string
                    # So we convert it to repr first
                    value, fmt = repr(value), '%ss' % fmt[:-1]
                if fmt[-1] in 'csr':
                    value = sanitize(mobj['fields'].split('.')[-1], value)
            key += '\0%s' % fmt
            TMPL_DICT[key] = value
            return '%({key}){fmt}'.format(key=key, fmt=fmt)

        return EXTERNAL_FORMAT_RE.sub(create_key, outtmpl), TMPL_DICT

    def _prepare_filename(self, info_dict, tmpl_type='default'):
        try:
            sanitize = lambda k, v: sanitize_filename(
                compat_str(v),
                restricted=self.params.get('restrictfilenames'),
                is_id=(k == 'id' or k.endswith('_id')))
            outtmpl = self.outtmpl_dict.get(tmpl_type, self.outtmpl_dict['default'])
            outtmpl, template_dict = self.prepare_outtmpl(outtmpl, info_dict, sanitize)

            # expand_path translates '%%' into '%' and '$$' into '$'
            # correspondingly that is not what we want since we need to keep
            # '%%' intact for template dict substitution step. Working around
            # with boundary-alike separator hack.
            sep = ''.join([random.choice(ascii_letters) for _ in range(32)])
            outtmpl = outtmpl.replace('%%', '%{0}%'.format(sep)).replace('$$', '${0}$'.format(sep))

            # outtmpl should be expand_path'ed before template dict substitution
            # because meta fields may contain env variables we don't want to
            # be expanded. For example, for outtmpl "%(title)s.%(ext)s" and
            # title "Hello $PATH", we don't want `$PATH` to be expanded.
            filename = expand_path(outtmpl).replace(sep, '') % template_dict

            force_ext = OUTTMPL_TYPES.get(tmpl_type)
            if force_ext is not None:
                filename = replace_extension(filename, force_ext, info_dict.get('ext'))

            # https://github.com/blackjack4494/youtube-dlc/issues/85
            trim_file_name = self.params.get('trim_file_name', False)
            if trim_file_name:
                fn_groups = filename.rsplit('.')
                ext = fn_groups[-1]
                sub_ext = ''
                if len(fn_groups) > 2:
                    sub_ext = fn_groups[-2]
                filename = '.'.join(filter(None, [fn_groups[0][:trim_file_name], sub_ext, ext]))

            return filename
        except ValueError as err:
            self.report_error('Error in output template: ' + str(err) + ' (encoding: ' + repr(preferredencoding()) + ')')
            return None

    def prepare_filename(self, info_dict, dir_type='', warn=False):
        """Generate the output filename."""

        filename = self._prepare_filename(info_dict, dir_type or 'default')

        if warn and not self.__prepare_filename_warned:
            if not self.params.get('paths'):
                pass
            elif filename == '-':
                self.report_warning('--paths is ignored when an outputting to stdout')
            elif os.path.isabs(filename):
                self.report_warning('--paths is ignored since an absolute path is given in output template')
            self.__prepare_filename_warned = True
        if filename == '-' or not filename:
            return filename

        return self.get_output_path(dir_type, filename)

    def _match_entry(self, info_dict, incomplete=False, silent=False):
        """ Returns None if the file should be downloaded """

        video_title = info_dict.get('title', info_dict.get('id', 'video'))

        def check_filter():
            if 'title' in info_dict:
                # This can happen when we're just evaluating the playlist
                title = info_dict['title']
                matchtitle = self.params.get('matchtitle', False)
                if matchtitle:
                    if not re.search(matchtitle, title, re.IGNORECASE):
                        return '"' + title + '" title did not match pattern "' + matchtitle + '"'
                rejecttitle = self.params.get('rejecttitle', False)
                if rejecttitle:
                    if re.search(rejecttitle, title, re.IGNORECASE):
                        return '"' + title + '" title matched reject pattern "' + rejecttitle + '"'
            date = info_dict.get('upload_date')
            if date is not None:
                dateRange = self.params.get('daterange', DateRange())
                if date not in dateRange:
                    return '%s upload date is not in range %s' % (date_from_str(date).isoformat(), dateRange)
            view_count = info_dict.get('view_count')
            if view_count is not None:
                min_views = self.params.get('min_views')
                if min_views is not None and view_count < min_views:
                    return 'Skipping %s, because it has not reached minimum view count (%d/%d)' % (video_title, view_count, min_views)
                max_views = self.params.get('max_views')
                if max_views is not None and view_count > max_views:
                    return 'Skipping %s, because it has exceeded the maximum view count (%d/%d)' % (video_title, view_count, max_views)
            if age_restricted(info_dict.get('age_limit'), self.params.get('age_limit')):
                return 'Skipping "%s" because it is age restricted' % video_title

            if not incomplete:
                match_filter = self.params.get('match_filter')
                if match_filter is not None:
                    ret = match_filter(info_dict)
                    if ret is not None:
                        return ret
            return None

        if self.in_download_archive(info_dict):
            reason = '%s has already been recorded in the archive' % video_title
            break_opt, break_err = 'break_on_existing', ExistingVideoReached
        else:
            reason = check_filter()
            break_opt, break_err = 'break_on_reject', RejectedVideoReached
        if reason is not None:
            if not silent:
                self.to_screen('[download] ' + reason)
            if self.params.get(break_opt, False):
                raise break_err()
        return reason

    @staticmethod
    def add_extra_info(info_dict, extra_info):
        '''Set the keys from extra_info in info dict if they are missing'''
        for key, value in extra_info.items():
            info_dict.setdefault(key, value)

    def extract_info(self, url, download=True, ie_key=None, extra_info={},
                     process=True, force_generic_extractor=False):
        """
        Return a list with a dictionary for each video extracted.

        Arguments:
        url -- URL to extract

        Keyword arguments:
        download -- whether to download videos during extraction
        ie_key -- extractor key hint
        extra_info -- dictionary containing the extra values to add to each result
        process -- whether to resolve all unresolved references (URLs, playlist items),
            must be True for download to work.
        force_generic_extractor -- force using the generic extractor
        """

        if not ie_key and force_generic_extractor:
            ie_key = 'Generic'

        if ie_key:
            ies = [self.get_info_extractor(ie_key)]
        else:
            ies = self._ies

        for ie in ies:
            if not ie.suitable(url):
                continue

            ie_key = ie.ie_key()
            ie = self.get_info_extractor(ie_key)
            if not ie.working():
                self.report_warning('The program functionality for this site has been marked as broken, '
                                    'and will probably not work.')

            try:
                temp_id = str_or_none(
                    ie.extract_id(url) if callable(getattr(ie, 'extract_id', None))
                    else ie._match_id(url))
            except (AssertionError, IndexError, AttributeError):
                temp_id = None
            if temp_id is not None and self.in_download_archive({'id': temp_id, 'ie_key': ie_key}):
                self.to_screen("[%s] %s: has already been recorded in archive" % (
                               ie_key, temp_id))
                break
            return self.__extract_info(url, ie, download, extra_info, process)
        else:
            self.report_error('no suitable InfoExtractor for URL %s' % url)

    def __handle_extraction_exceptions(func):
        def wrapper(self, *args, **kwargs):
            try:
                return func(self, *args, **kwargs)
            except GeoRestrictedError as e:
                msg = e.msg
                if e.countries:
                    msg += '\nThis video is available in %s.' % ', '.join(
                        map(ISO3166Utils.short2full, e.countries))
                msg += '\nYou might want to use a VPN or a proxy server (with --proxy) to workaround.'
                self.report_error(msg)
            except ExtractorError as e:  # An error we somewhat expected
                self.report_error(compat_str(e), e.format_traceback())
            except ThrottledDownload:
                self.to_stderr('\r')
                self.report_warning('The download speed is below throttle limit. Re-extracting data')
                return wrapper(self, *args, **kwargs)
            except (MaxDownloadsReached, ExistingVideoReached, RejectedVideoReached):
                raise
            except Exception as e:
                if self.params.get('ignoreerrors', False):
                    self.report_error(error_to_compat_str(e), tb=encode_compat_str(traceback.format_exc()))
                else:
                    raise
        return wrapper

    @__handle_extraction_exceptions
    def __extract_info(self, url, ie, download, extra_info, process):
        min_sleep_interval = self.params.get('sleep_before_extract')
        if min_sleep_interval:
            max_sleep_interval = self.params.get('max_sleep_before_extract') or min_sleep_interval
            sleep_interval = random.uniform(min_sleep_interval, max_sleep_interval)
            self.to_screen(
                '[extraction] Sleeping %s seconds...' % (
                    int(sleep_interval) if sleep_interval.is_integer()
                    else '%.2f' % sleep_interval))
            time.sleep(sleep_interval)

        ie_result = ie.extract(url)
        if ie_result is None:  # Finished already (backwards compatibility; listformats and friends should be moved here)
            return
        if isinstance(ie_result, list):
            # Backwards compatibility: old IE result format
            ie_result = {
                '_type': 'compat_list',
                'entries': ie_result,
            }
        self.add_default_extra_info(ie_result, ie, url)
        if process:
            return self.process_ie_result(ie_result, download, extra_info)
        else:
            return ie_result

    def add_default_extra_info(self, ie_result, ie, url):
        if url is not None:
            self.add_extra_info(ie_result, {
                'webpage_url': url,
                'original_url': url,
                'webpage_url_basename': url_basename(url),
            })
        if ie is not None:
            self.add_extra_info(ie_result, {
                'extractor': ie.IE_NAME,
                'extractor_key': ie.ie_key(),
            })

    def process_ie_result(self, ie_result, download=True, extra_info={}):
        """
        Take the result of the ie(may be modified) and resolve all unresolved
        references (URLs, playlist items).

        It will also download the videos if 'download'.
        Returns the resolved ie_result.
        """
        result_type = ie_result.get('_type', 'video')

        if result_type in ('url', 'url_transparent'):
            ie_result['url'] = sanitize_url(ie_result['url'])
            extract_flat = self.params.get('extract_flat', False)
            if ((extract_flat == 'in_playlist' and 'playlist' in extra_info)
                    or extract_flat is True):
                info_copy = ie_result.copy()
                self.add_extra_info(info_copy, extra_info)
                ie = try_get(ie_result.get('ie_key'), self.get_info_extractor)
                self.add_default_extra_info(info_copy, ie, ie_result['url'])
                self.__forced_printings(info_copy, self.prepare_filename(info_copy), incomplete=True)
                return ie_result

        if result_type == 'video':
            self.add_extra_info(ie_result, extra_info)
            ie_result = self.process_video_result(ie_result, download=download)
            additional_urls = (ie_result or {}).get('additional_urls')
            if additional_urls:
                # TODO: Improve MetadataFromFieldPP to allow setting a list
                if isinstance(additional_urls, compat_str):
                    additional_urls = [additional_urls]
                self.to_screen(
                    '[info] %s: %d additional URL(s) requested' % (ie_result['id'], len(additional_urls)))
                self.write_debug('Additional URLs: "%s"' % '", "'.join(additional_urls))
                ie_result['additional_entries'] = [
                    self.extract_info(
                        url, download, extra_info,
                        force_generic_extractor=self.params.get('force_generic_extractor'))
                    for url in additional_urls
                ]
            return ie_result
        elif result_type == 'url':
            # We have to add extra_info to the results because it may be
            # contained in a playlist
            return self.extract_info(
                ie_result['url'], download,
                ie_key=ie_result.get('ie_key'),
                extra_info=extra_info)
        elif result_type == 'url_transparent':
            # Use the information from the embedding page
            info = self.extract_info(
                ie_result['url'], ie_key=ie_result.get('ie_key'),
                extra_info=extra_info, download=False, process=False)

            # extract_info may return None when ignoreerrors is enabled and
            # extraction failed with an error, don't crash and return early
            # in this case
            if not info:
                return info

            force_properties = dict(
                (k, v) for k, v in ie_result.items() if v is not None)
            for f in ('_type', 'url', 'id', 'extractor', 'extractor_key', 'ie_key'):
                if f in force_properties:
                    del force_properties[f]
            new_result = info.copy()
            new_result.update(force_properties)

            # Extracted info may not be a video result (i.e.
            # info.get('_type', 'video') != video) but rather an url or
            # url_transparent. In such cases outer metadata (from ie_result)
            # should be propagated to inner one (info). For this to happen
            # _type of info should be overridden with url_transparent. This
            # fixes issue from https://github.com/ytdl-org/youtube-dl/pull/11163.
            if new_result.get('_type') == 'url':
                new_result['_type'] = 'url_transparent'

            return self.process_ie_result(
                new_result, download=download, extra_info=extra_info)
        elif result_type in ('playlist', 'multi_video'):
            # Protect from infinite recursion due to recursively nested playlists
            # (see https://github.com/ytdl-org/youtube-dl/issues/27833)
            webpage_url = ie_result.get('webpage_url')
            if webpage_url and webpage_url in self._playlist_urls:
                self.to_screen(
                    '[download] Skipping already downloaded playlist: %s'
                    % ie_result.get('title') or ie_result.get('id'))
                return

            self._playlist_level += 1
            self._playlist_urls.add(webpage_url)
            self._sanitize_thumbnails(ie_result)
            try:
                return self.__process_playlist(ie_result, download)
            finally:
                self._playlist_level -= 1
                if not self._playlist_level:
                    self._playlist_urls.clear()
        elif result_type == 'compat_list':
            self.report_warning(
                'Extractor %s returned a compat_list result. '
                'It needs to be updated.' % ie_result.get('extractor'))

            def _fixup(r):
                self.add_extra_info(
                    r,
                    {
                        'extractor': ie_result.get('extractor'),
                        'webpage_url': ie_result['webpage_url'],
                        'webpage_url_basename': url_basename(ie_result['webpage_url']),
                        'extractor_key': ie_result['extractor_key'],
                    }
                )
                return r
            ie_result['entries'] = [
                self.process_ie_result(_fixup(r), download, extra_info)
                for r in ie_result['entries']
            ]
            return ie_result
        else:
            raise Exception('Invalid result type: %s' % result_type)

    def _ensure_dir_exists(self, path):
        if self.params.get('escape_long_names', False):
            path = split_longname(path)
        return make_dir(path, self.report_error)

    def __process_playlist(self, ie_result, download):
        # We process each entry in the playlist
        playlist = ie_result.get('title') or ie_result.get('id')
        self.to_screen('[download] Downloading playlist: %s' % playlist)

        if 'entries' not in ie_result:
            raise EntryNotInPlaylist()
        incomplete_entries = bool(ie_result.get('requested_entries'))
        if incomplete_entries:
            def fill_missing_entries(entries, indexes):
                ret = [None] * max(*indexes)
                for i, entry in zip(indexes, entries):
                    ret[i - 1] = entry
                return ret
            ie_result['entries'] = fill_missing_entries(ie_result['entries'], ie_result['requested_entries'])

        playlist_results = []

        playliststart = self.params.get('playliststart', 1)
        playlistend = self.params.get('playlistend')
        # For backwards compatibility, interpret -1 as whole list
        if playlistend == -1:
            playlistend = None

        playlistitems_str = self.params.get('playlist_items')
        playlistitems = None
        if playlistitems_str is not None:
            def iter_playlistitems(format):
                for string_segment in format.split(','):
                    if '-' in string_segment:
                        start, end = string_segment.split('-')
                        for item in range(int(start), int(end) + 1):
                            yield int(item)
                    else:
                        yield int(string_segment)
            playlistitems = orderedSet(iter_playlistitems(playlistitems_str))

        ie_entries = ie_result['entries']
        msg = (
            'Downloading %d videos' if not isinstance(ie_entries, list)
            else 'Collected %d videos; downloading %%d of them' % len(ie_entries))
        if not isinstance(ie_entries, (list, PagedList)):
            ie_entries = LazyList(ie_entries)

        entries = []
        for i in playlistitems or itertools.count(playliststart):
            if playlistitems is None and playlistend is not None and playlistend < i:
                break
            entry = None
            try:
                entry = ie_entries[i - 1]
                if entry is None:
                    raise EntryNotInPlaylist()
            except (IndexError, EntryNotInPlaylist):
                if incomplete_entries:
                    raise EntryNotInPlaylist()
                elif not playlistitems:
                    break
            entries.append(entry)
            try:
                if entry is not None:
                    self._match_entry(entry, incomplete=True, silent=True)
            except (ExistingVideoReached, RejectedVideoReached):
                break
        ie_result['entries'] = entries

        # Save playlist_index before re-ordering
        entries = [
            ((playlistitems[i - 1] if playlistitems else i), entry)
            for i, entry in enumerate(entries, 1)
            if entry is not None]
        n_entries = len(entries)

        if not playlistitems and (playliststart or playlistend):
            playlistitems = list(range(playliststart, playliststart + n_entries))
        ie_result['requested_entries'] = playlistitems

        if self.params.get('allow_playlist_files', True):
            ie_copy = {
                'playlist': playlist,
                'playlist_id': ie_result.get('id'),
                'playlist_title': ie_result.get('title'),
                'playlist_uploader': ie_result.get('uploader'),
                'playlist_uploader_id': ie_result.get('uploader_id'),
                'playlist_index': 0,
            }
            ie_copy.update(dict(ie_result))

            if self.params.get('writeinfojson', False):
                infofn = self.prepare_filename(ie_copy, 'pl_infojson')
                if not self._ensure_dir_exists(encodeFilename(infofn)):
                    return
                if not self.params.get('overwrites', True) and os.path.exists(encodeFilename(infofn)):
                    self.to_screen('[info] Playlist metadata is already present')
                else:
                    self.to_screen('[info] Writing playlist metadata as JSON to: ' + infofn)
                    try:
                        write_json_file(self.filter_requested_info(ie_result, self.params.get('clean_infojson', True)), infofn)
                    except (OSError, IOError):
                        self.report_error('Cannot write playlist metadata to JSON file ' + infofn)

            # TODO: This should be passed to ThumbnailsConvertor if necessary
            self._write_thumbnails(ie_copy, self.prepare_filename(ie_copy, 'pl_thumbnail'))

            if self.params.get('writedescription', False):
                descfn = self.prepare_filename(ie_copy, 'pl_description')
                if not self._ensure_dir_exists(encodeFilename(descfn)):
                    return
                if not self.params.get('overwrites', True) and os.path.exists(encodeFilename(descfn)):
                    self.to_screen('[info] Playlist description is already present')
                elif ie_result.get('description') is None:
                    self.report_warning('There\'s no playlist description to write.')
                else:
                    try:
                        self.to_screen('[info] Writing playlist description to: ' + descfn)
                        with self.open(encodeFilename(descfn), 'w', encoding='utf-8') as descfile:
                            descfile.write(ie_result['description'])
                    except (OSError, IOError):
                        self.report_error('Cannot write playlist description file ' + descfn)
                        return

        if self.params.get('playlistreverse', False):
            entries = entries[::-1]
        if self.params.get('playlistrandom', False):
            random.shuffle(entries)

        x_forwarded_for = ie_result.get('__x_forwarded_for_ip')

        self.to_screen('[%s] playlist %s: %s' % (ie_result.get('extractor'), playlist, msg % n_entries))
        failures = 0
        max_failures = self.params.get('skip_playlist_after_errors') or float('inf')
        for i, entry_tuple in enumerate(entries, 1):
            playlist_index, entry = entry_tuple
            if 'playlist_index' in self.params.get('compat_options', []):
                playlist_index = playlistitems[i - 1] if playlistitems else i
            self.to_screen('[download] Downloading video %s of %s' % (i, n_entries))
            # This __x_forwarded_for_ip thing is a bit ugly but requires
            # minimal changes
            if x_forwarded_for:
                entry['__x_forwarded_for_ip'] = x_forwarded_for
            extra = {
                'n_entries': n_entries,
                '_last_playlist_index': max(playlistitems) if playlistitems else (playlistend or n_entries),
                'playlist_index': playlist_index,
                'playlist_autonumber': i,
                'playlist': playlist,
                'playlist_id': ie_result.get('id'),
                'playlist_title': ie_result.get('title'),
                'playlist_uploader': ie_result.get('uploader'),
                'playlist_uploader_id': ie_result.get('uploader_id'),
                'extractor': ie_result.get('extractor'),
                'webpage_url': ie_result.get('webpage_url'),
                'webpage_url_basename': url_basename(ie_result.get('webpage_url')),
                'extractor_key': ie_result.get('extractor_key'),
            }

            if self._match_entry(entry, incomplete=True) is not None:
                continue

            entry_result = self.__process_iterable_entry(entry, download, extra)
            if not entry_result:
                failures += 1
            if failures >= max_failures:
                self.report_error(
                    'Skipping the remaining entries in playlist "%s" since %d items failed extraction' % (playlist, failures))
                break
            # TODO: skip failed (empty) entries?
            playlist_results.append(entry_result)
        ie_result['entries'] = playlist_results
        self.to_screen('[download] Finished downloading playlist: %s' % playlist)
        return ie_result

    @__handle_extraction_exceptions
    def __process_iterable_entry(self, entry, download, extra_info):
        return self.process_ie_result(
            entry, download=download, extra_info=extra_info)

    def _build_format_filter(self, filter_spec):
        " Returns a function to filter the formats according to the filter_spec "

        OPERATORS = {
            '<': operator.lt,
            '<=': operator.le,
            '>': operator.gt,
            '>=': operator.ge,
            '=': operator.eq,
            '!=': operator.ne,
        }
        operator_rex = re.compile(r'''(?x)\s*
            (?P<key>width|height|tbr|abr|vbr|asr|filesize|filesize_approx|fps)\s*
            (?P<op>%s)(?P<none_inclusive>\s*\?)?\s*
            (?P<value>[0-9.]+(?:[kKmMgGtTpPeEzZyY]i?[Bb]?)?)\s*
            ''' % '|'.join(map(re.escape, OPERATORS.keys())))
        m = operator_rex.fullmatch(filter_spec)
        if m:
            try:
                comparison_value = int(m.group('value'))
            except ValueError:
                comparison_value = parse_filesize(m.group('value'))
                if comparison_value is None:
                    comparison_value = parse_filesize(m.group('value') + 'B')
                if comparison_value is None:
                    raise ValueError(
                        'Invalid value %r in format specification %r' % (
                            m.group('value'), filter_spec))
            op = OPERATORS[m.group('op')]

        if not m:
            STR_OPERATORS = {
                '=': operator.eq,
                '^=': lambda attr, value: attr.startswith(value),
                '$=': lambda attr, value: attr.endswith(value),
                '*=': lambda attr, value: value in attr,
            }
            str_operator_rex = re.compile(r'''(?x)\s*
                (?P<key>[a-zA-Z0-9._-]+)\s*
                (?P<negation>!\s*)?(?P<op>%s)(?P<none_inclusive>\s*\?)?\s*
                (?P<value>[a-zA-Z0-9._-]+)\s*
                ''' % '|'.join(map(re.escape, STR_OPERATORS.keys())))
            m = str_operator_rex.fullmatch(filter_spec)
            if m:
                comparison_value = m.group('value')
                str_op = STR_OPERATORS[m.group('op')]
                if m.group('negation'):
                    op = lambda attr, value: not str_op(attr, value)
                else:
                    op = str_op

        if not m:
            raise SyntaxError('Invalid filter specification %r' % filter_spec)

        def _filter(f):
            actual_value = f.get(m.group('key'))
            if actual_value is None:
                return m.group('none_inclusive')
            return op(actual_value, comparison_value)
        return _filter

    def _default_format_spec(self, info_dict, download=True):

        def can_merge():
            merger = FFmpegMergerPP(self)
            return merger.available and merger.can_merge()

        prefer_best = (
            not self.params.get('simulate', False)
            and download
            and (
                not can_merge()
                or info_dict.get('is_live', False)
                or self.outtmpl_dict['default'] == '-'))
        compat = (
            prefer_best
            or self.params.get('allow_multiple_audio_streams', False)
            or 'format-spec' in self.params.get('compat_opts', []))

        return (
            'best/bestvideo+bestaudio' if prefer_best
            else 'bestvideo*+bestaudio/best' if not compat
            else 'bestvideo+bestaudio/best')

    def build_format_selector(self, format_spec):
        def syntax_error(note, start):
            message = (
                'Invalid format specification: '
                '{0}\n\t{1}\n\t{2}^'.format(note, format_spec, ' ' * start[1]))
            return SyntaxError(message)

        PICKFIRST = 'PICKFIRST'
        MERGE = 'MERGE'
        SINGLE = 'SINGLE'
        GROUP = 'GROUP'
        FormatSelector = collections.namedtuple('FormatSelector', ['type', 'selector', 'filters'])

        allow_multiple_streams = {'audio': self.params.get('allow_multiple_audio_streams', False),
                                  'video': self.params.get('allow_multiple_video_streams', False)}

        check_formats = self.params.get('check_formats')

        def _parse_filter(tokens):
            filter_parts = []
            for type, string, start, _, _ in tokens:
                if type == tokenize.OP and string == ']':
                    return ''.join(filter_parts)
                else:
                    filter_parts.append(string)

        def _remove_unused_ops(tokens):
            # Remove operators that we don't use and join them with the surrounding strings
            # for example: 'mp4' '-' 'baseline' '-' '16x9' is converted to 'mp4-baseline-16x9'
            ALLOWED_OPS = ('/', '+', ',', '(', ')')
            last_string, last_start, last_end, last_line = None, None, None, None
            for type, string, start, end, line in tokens:
                if type == tokenize.OP and string == '[':
                    if last_string:
                        yield tokenize.NAME, last_string, last_start, last_end, last_line
                        last_string = None
                    yield type, string, start, end, line
                    # everything inside brackets will be handled by _parse_filter
                    for type, string, start, end, line in tokens:
                        yield type, string, start, end, line
                        if type == tokenize.OP and string == ']':
                            break
                elif type == tokenize.OP and string in ALLOWED_OPS:
                    if last_string:
                        yield tokenize.NAME, last_string, last_start, last_end, last_line
                        last_string = None
                    yield type, string, start, end, line
                elif type in [tokenize.NAME, tokenize.NUMBER, tokenize.OP]:
                    if not last_string:
                        last_string = string
                        last_start = start
                        last_end = end
                    else:
                        last_string += string
            if last_string:
                yield tokenize.NAME, last_string, last_start, last_end, last_line

        def _parse_format_selection(tokens, inside_merge=False, inside_choice=False, inside_group=False):
            selectors = []
            current_selector = None
            for type, string, start, _, _ in tokens:
                # ENCODING is only defined in python 3.x
                if type == getattr(tokenize, 'ENCODING', None):
                    continue
                elif type in [tokenize.NAME, tokenize.NUMBER]:
                    current_selector = FormatSelector(SINGLE, string, [])
                elif type == tokenize.OP:
                    if string == ')':
                        if not inside_group:
                            # ')' will be handled by the parentheses group
                            tokens.restore_last_token()
                        break
                    elif inside_merge and string in ['/', ',']:
                        tokens.restore_last_token()
                        break
                    elif inside_choice and string == ',':
                        tokens.restore_last_token()
                        break
                    elif string == ',':
                        if not current_selector:
                            raise syntax_error('"," must follow a format selector', start)
                        selectors.append(current_selector)
                        current_selector = None
                    elif string == '/':
                        if not current_selector:
                            raise syntax_error('"/" must follow a format selector', start)
                        first_choice = current_selector
                        second_choice = _parse_format_selection(tokens, inside_choice=True)
                        current_selector = FormatSelector(PICKFIRST, (first_choice, second_choice), [])
                    elif string == '[':
                        if not current_selector:
                            current_selector = FormatSelector(SINGLE, 'best', [])
                        format_filter = _parse_filter(tokens)
                        current_selector.filters.append(format_filter)
                    elif string == '(':
                        if current_selector:
                            raise syntax_error('Unexpected "("', start)
                        group = _parse_format_selection(tokens, inside_group=True)
                        current_selector = FormatSelector(GROUP, group, [])
                    elif string == '+':
                        if not current_selector:
                            raise syntax_error('Unexpected "+"', start)
                        selector_1 = current_selector
                        selector_2 = _parse_format_selection(tokens, inside_merge=True)
                        if not selector_2:
                            raise syntax_error('Expected a selector', start)
                        current_selector = FormatSelector(MERGE, (selector_1, selector_2), [])
                    else:
                        raise syntax_error('Operator not recognized: "{0}"'.format(string), start)
                elif type == tokenize.ENDMARKER:
                    break
            if current_selector:
                selectors.append(current_selector)
            return selectors

        def _merge(formats_pair):
            format_1, format_2 = formats_pair

            formats_info = []
            formats_info.extend(format_1.get('requested_formats', (format_1,)))
            formats_info.extend(format_2.get('requested_formats', (format_2,)))

            if not allow_multiple_streams['video'] or not allow_multiple_streams['audio']:
                get_no_more = {'video': False, 'audio': False}
                for (i, fmt_info) in enumerate(formats_info):
                    if fmt_info.get('acodec') == fmt_info.get('vcodec') == 'none':
                        formats_info.pop(i)
                        continue
                    for aud_vid in ['audio', 'video']:
                        if not allow_multiple_streams[aud_vid] and fmt_info.get(aud_vid[0] + 'codec') != 'none':
                            if get_no_more[aud_vid]:
                                formats_info.pop(i)
                            get_no_more[aud_vid] = True

            if len(formats_info) == 1:
                return formats_info[0]

            video_fmts = [fmt_info for fmt_info in formats_info if fmt_info.get('vcodec') != 'none']
            audio_fmts = [fmt_info for fmt_info in formats_info if fmt_info.get('acodec') != 'none']

            the_only_video = video_fmts[0] if len(video_fmts) == 1 else None
            the_only_audio = audio_fmts[0] if len(audio_fmts) == 1 else None

            output_ext = self.params.get('merge_output_format')
            if not output_ext:
                if the_only_video:
                    output_ext = the_only_video['ext']
                elif the_only_audio and not video_fmts:
                    output_ext = the_only_audio['ext']
                else:
                    output_ext = 'mkv'

            new_dict = {
                'requested_formats': formats_info,
                'format': '+'.join(fmt_info.get('format') for fmt_info in formats_info),
                'format_id': '+'.join(fmt_info.get('format_id') for fmt_info in formats_info),
                'ext': output_ext,
            }

            if the_only_video:
                new_dict.update({
                    'width': the_only_video.get('width'),
                    'height': the_only_video.get('height'),
                    'resolution': the_only_video.get('resolution') or self.format_resolution(the_only_video),
                    'fps': the_only_video.get('fps'),
                    'vcodec': the_only_video.get('vcodec'),
                    'vbr': the_only_video.get('vbr'),
                    'stretched_ratio': the_only_video.get('stretched_ratio'),
                })

            if the_only_audio:
                new_dict.update({
                    'acodec': the_only_audio.get('acodec'),
                    'abr': the_only_audio.get('abr'),
                })

            return new_dict

        def _check_formats(formats):
            if not check_formats:
                yield from formats
                return
            for f in formats:
                self.to_screen('[info] Testing format %s' % f['format_id'])
                temp_file = tempfile.NamedTemporaryFile(
                    suffix='.tmp', delete=False,
                    dir=self.get_output_path('temp') or None)
                temp_file.close()
                try:
                    success, _ = self.dl(temp_file.name, f, test=True)
                except (DownloadError, IOError, OSError, ValueError) + network_exceptions:
                    success = False
                finally:
                    if os.path.exists(temp_file.name):
                        try:
                            os.remove(temp_file.name)
                        except OSError:
                            self.report_warning('Unable to delete temporary file "%s"' % temp_file.name)
                if success:
                    yield f
                else:
                    self.to_screen('[info] Unable to download format %s. Skipping...' % f['format_id'])

        def _build_selector_function(selector):
            if isinstance(selector, list):  # ,
                fs = [_build_selector_function(s) for s in selector]

                def selector_function(ctx):
                    for f in fs:
                        yield from f(ctx)
                return selector_function

            elif selector.type == GROUP:  # ()
                selector_function = _build_selector_function(selector.selector)

            elif selector.type == PICKFIRST:  # /
                fs = [_build_selector_function(s) for s in selector.selector]

                def selector_function(ctx):
                    for f in fs:
                        picked_formats = list(f(ctx))
                        if picked_formats:
                            return picked_formats
                    return []

            elif selector.type == MERGE:  # +
                selector_1, selector_2 = map(_build_selector_function, selector.selector)

                def selector_function(ctx):
                    for pair in itertools.product(
                            selector_1(copy.deepcopy(ctx)), selector_2(copy.deepcopy(ctx))):
                        yield _merge(pair)

            elif selector.type == SINGLE:  # atom
                format_spec = selector.selector or 'best'

                # TODO: Add allvideo, allaudio etc by generalizing the code with best/worst selector
                if format_spec == 'all':
                    def selector_function(ctx):
                        yield from _check_formats(ctx['formats'])
                elif format_spec == 'mergeall':
                    def selector_function(ctx):
                        formats = list(_check_formats(ctx['formats']))
                        if not formats:
                            return
                        merged_format = formats[-1]
                        for f in formats[-2::-1]:
                            merged_format = _merge((merged_format, f))
                        yield merged_format

                else:
                    format_fallback, format_reverse, format_idx = False, True, 1
                    mobj = re.match(
                        r'(?P<bw>best|worst|b|w)(?P<type>video|audio|v|a)?(?P<mod>\*)?(?:\.(?P<n>[1-9]\d*))?$',
                        format_spec)
                    if mobj is not None:
                        format_idx = int_or_none(mobj.group('n'), default=1)
                        format_reverse = mobj.group('bw')[0] == 'b'
                        format_type = (mobj.group('type') or [None])[0]
                        not_format_type = {'v': 'a', 'a': 'v'}.get(format_type)
                        format_modified = mobj.group('mod') is not None

                        format_fallback = not format_type and not format_modified  # for b, w
                        _filter_f = (
                            (lambda f: f.get('%scodec' % format_type) != 'none')
                            if format_type and format_modified  # bv*, ba*, wv*, wa*
                            else (lambda f: f.get('%scodec' % not_format_type) == 'none')
                            if format_type  # bv, ba, wv, wa
                            else (lambda f: f.get('vcodec') != 'none' and f.get('acodec') != 'none')
                            if not format_modified  # b, w
                            else lambda f: True)  # b*, w*
                        filter_f = lambda f: _filter_f(f) and (
                            f.get('vcodec') != 'none' or f.get('acodec') != 'none')
                    else:
                        filter_f = ((lambda f: f.get('ext') == format_spec)
                                    if format_spec in ['mp4', 'flv', 'webm', '3gp', 'm4a', 'mp3', 'ogg', 'aac', 'wav']  # extension
                                    else (lambda f: f.get('format_id') == format_spec))  # id

                    def selector_function(ctx):
                        formats = list(ctx['formats'])
                        matches = list(filter(filter_f, formats)) if filter_f is not None else formats
                        if format_fallback and ctx['incomplete_formats'] and not matches:
                            # for extractors with incomplete formats (audio only (soundcloud)
                            # or video only (imgur)) best/worst will fallback to
                            # best/worst {video,audio}-only format
                            matches = formats
                        matches = LazyList(_check_formats(matches[::-1 if format_reverse else 1]))
                        try:
                            yield matches[format_idx - 1]
                        except IndexError:
                            return

            filters = [self._build_format_filter(f) for f in selector.filters]

            def final_selector(ctx):
                ctx_copy = copy.deepcopy(ctx)
                for _filter in filters:
                    ctx_copy['formats'] = list(filter(_filter, ctx_copy['formats']))
                return selector_function(ctx_copy)
            return final_selector

        stream = io.BytesIO(format_spec.encode('utf-8'))
        try:
            tokens = list(_remove_unused_ops(compat_tokenize_tokenize(stream.readline)))
        except tokenize.TokenError:
            raise syntax_error('Missing closing/opening brackets or parenthesis', (0, len(format_spec)))

        class TokenIterator(object):
            def __init__(self, tokens):
                self.tokens = tokens
                self.counter = 0

            def __iter__(self):
                return self

            def __next__(self):
                if self.counter >= len(self.tokens):
                    raise StopIteration()
                value = self.tokens[self.counter]
                self.counter += 1
                return value

            next = __next__

            def restore_last_token(self):
                self.counter -= 1

        parsed_selector = _parse_format_selection(iter(TokenIterator(tokens)))
        return _build_selector_function(parsed_selector)

    def _calc_headers(self, info_dict):
        res = std_headers.copy()

        add_headers = info_dict.get('http_headers')
        if add_headers:
            res.update(add_headers)

        cookies = self._calc_cookies(info_dict)
        if cookies:
            res['Cookie'] = cookies

        if 'X-Forwarded-For' not in res:
            x_forwarded_for_ip = info_dict.get('__x_forwarded_for_ip')
            if x_forwarded_for_ip:
                res['X-Forwarded-For'] = x_forwarded_for_ip

        return res

    def _calc_cookies(self, info_dict):
        pr = sanitized_Request(info_dict['url'])
        self.cookiejar.add_cookie_header(pr)
        return pr.get_header('Cookie')

    def _sanitize_thumbnails(self, info_dict):
        thumbnails = info_dict.get('thumbnails')
        if thumbnails is None:
            thumbnail = info_dict.get('thumbnail')
            if thumbnail:
                info_dict['thumbnails'] = thumbnails = [{'url': thumbnail}]
        if thumbnails:
            thumbnails.sort(key=lambda t: (
                t.get('preference') if t.get('preference') is not None else -1,
                t.get('width') if t.get('width') is not None else -1,
                t.get('height') if t.get('height') is not None else -1,
                t.get('id') if t.get('id') is not None else '',
                t.get('url')))

            def test_thumbnail(t):
                self.to_screen('[info] Testing thumbnail %s' % t['id'])
                try:
                    self.urlopen(HEADRequest(t['url']))
                except network_exceptions as err:
                    self.to_screen('[info] Unable to connect to thumbnail %s URL "%s" - %s. Skipping...' % (
                        t['id'], t['url'], error_to_compat_str(err)))
                    return False
                return True

            for i, t in enumerate(thumbnails):
                if t.get('id') is None:
                    t['id'] = '%d' % i
                if t.get('width') and t.get('height'):
                    t['resolution'] = '%dx%d' % (t['width'], t['height'])
                t['url'] = sanitize_url(t['url'])
            if self.params.get('check_formats'):
                info_dict['thumbnails'] = LazyList(filter(test_thumbnail, thumbnails[::-1])).reverse()

    def process_video_result(self, info_dict, download=True):
        assert info_dict.get('_type', 'video') == 'video'

        if 'id' not in info_dict:
            raise ExtractorError('Missing "id" field in extractor result')
        if 'title' not in info_dict:
            raise ExtractorError('Missing "title" field in extractor result')

        def report_force_conversion(field, field_not, conversion):
            self.report_warning(
                '"%s" field is not %s - forcing %s conversion, there is an error in extractor'
                % (field, field_not, conversion))

        def sanitize_string_field(info, string_field):
            field = info.get(string_field)
            if field is None or isinstance(field, compat_str):
                return
            report_force_conversion(string_field, 'a string', 'string')
            info[string_field] = compat_str(field)

        def sanitize_numeric_fields(info):
            for numeric_field in self._NUMERIC_FIELDS:
                field = info.get(numeric_field)
                if field is None or isinstance(field, compat_numeric_types):
                    continue
                report_force_conversion(numeric_field, 'numeric', 'int')
                info[numeric_field] = int_or_none(field)

        sanitize_string_field(info_dict, 'id')
        sanitize_numeric_fields(info_dict)

        if 'playlist' not in info_dict:
            # It isn't part of a playlist
            info_dict['playlist'] = None
            info_dict['playlist_index'] = None

        self._sanitize_thumbnails(info_dict)

        thumbnail = info_dict.get('thumbnail')
        thumbnails = info_dict.get('thumbnails')
        if thumbnail:
            info_dict['thumbnail'] = sanitize_url(thumbnail)
        elif thumbnails:
            info_dict['thumbnail'] = thumbnails[-1]['url']

        if 'display_id' not in info_dict and 'id' in info_dict:
            info_dict['display_id'] = info_dict['id']

        for ts_key, date_key in (
                ('timestamp', 'upload_date'),
                ('release_timestamp', 'release_date'),
        ):
            if info_dict.get(date_key) is None and info_dict.get(ts_key) is not None:
                # Working around out-of-range timestamp values (e.g. negative ones on Windows,
                # see http://bugs.python.org/issue1646728)
                try:
                    upload_date = datetime.datetime.utcfromtimestamp(info_dict[ts_key])
                    info_dict[date_key] = upload_date.strftime('%Y%m%d')
                except (ValueError, OverflowError, OSError):
                    pass

        # Auto generate title fields corresponding to the *_number fields when missing
        # in order to always have clean titles. This is very common for TV series.
        for field in ('chapter', 'season', 'episode'):
            if info_dict.get('%s_number' % field) is not None and not info_dict.get(field):
                info_dict[field] = '%s %d' % (field.capitalize(), info_dict['%s_number' % field])

        for cc_kind in ('subtitles', 'automatic_captions'):
            cc = info_dict.get(cc_kind)
            if cc:
                for _, subtitle in cc.items():
                    for subtitle_format in subtitle:
                        if subtitle_format.get('url'):
                            subtitle_format['url'] = sanitize_url(subtitle_format['url'])
                        if subtitle_format.get('ext') is None:
                            subtitle_format['ext'] = determine_ext(subtitle_format['url']).lower()

        automatic_captions = info_dict.get('automatic_captions')
        subtitles = info_dict.get('subtitles')

        info_dict['requested_subtitles'] = self.process_subtitles(
            info_dict['id'], subtitles, automatic_captions)

        # We now pick which formats have to be downloaded
        if info_dict.get('formats') is None:
            # There's only one format available
            formats = [info_dict]
        else:
            formats = info_dict['formats']

        if not formats:
            if not self.params.get('ignore_no_formats_error'):
                raise ExtractorError('No video formats found!')
            else:
                self.report_warning('No video formats found!')

        def is_wellformed(f):
            url = f.get('url')
            if not url:
                self.report_warning(
                    '"url" field is missing or empty - skipping format, '
                    'there is an error in extractor')
                return False
            if isinstance(url, bytes):
                sanitize_string_field(f, 'url')
            return True

        # Filter out malformed formats for better extraction robustness
        formats = list(filter(is_wellformed, formats))

        formats_dict = {}

        # We check that all the formats have the format and format_id fields
        for i, format in enumerate(formats):
            sanitize_string_field(format, 'format_id')
            sanitize_numeric_fields(format)
            format['url'] = sanitize_url(format['url'])
            if not format.get('format_id'):
                format['format_id'] = compat_str(i)
            else:
                # Sanitize format_id from characters used in format selector expression
                format['format_id'] = re.sub(r'[\s,/+\[\]()]', '_', format['format_id'])
            format_id = format['format_id']
            if format_id not in formats_dict:
                formats_dict[format_id] = []
            formats_dict[format_id].append(format)

        # Make sure all formats have unique format_id
        for format_id, ambiguous_formats in formats_dict.items():
            if len(ambiguous_formats) > 1:
                for i, format in enumerate(ambiguous_formats):
                    format['format_id'] = '%s-%d' % (format_id, i)

        for i, format in enumerate(formats):
            if format.get('format') is None:
                format['format'] = '{id} - {res}{note}'.format(
                    id=format['format_id'],
                    res=self.format_resolution(format),
                    note=' ({0})'.format(format['format_note']) if format.get('format_note') is not None else '',
                )
            # Automatically determine file extension if missing
            if format.get('ext') is None:
                format['ext'] = determine_ext(format['url']).lower()
            # Automatically determine protocol if missing (useful for format
            # selection purposes)
            if format.get('protocol') is None:
                format['protocol'] = determine_protocol(format)
            # Add HTTP headers, so that external programs can use them from the
            # json output
            full_format_info = info_dict.copy()
            full_format_info.update(format)
            format['http_headers'] = self._calc_headers(full_format_info)
        # Remove private housekeeping stuff
        if '__x_forwarded_for_ip' in info_dict:
            del info_dict['__x_forwarded_for_ip']

        # TODO Central sorting goes here

        if formats and formats[0] is not info_dict:
            # only set the 'formats' fields if the original info_dict list them
            # otherwise we end up with a circular reference, the first (and unique)
            # element in the 'formats' field in info_dict is info_dict itself,
            # which can't be exported to json
            info_dict['formats'] = formats

        info_dict, _ = self.pre_process(info_dict)

        list_only = self.params.get('list_thumbnails') or self.params.get('listformats') or self.params.get('listsubtitles')
        if list_only:
            self.__forced_printings(info_dict, self.prepare_filename(info_dict), incomplete=True)
            if self.params.get('list_thumbnails'):
                self.list_thumbnails(info_dict)
            if self.params.get('listformats'):
                if not info_dict.get('formats'):
                    raise ExtractorError('No video formats found', expected=True)
                self.list_formats(info_dict)
            if self.params.get('listsubtitles'):
                if 'automatic_captions' in info_dict:
                    self.list_subtitles(
                        info_dict['id'], automatic_captions, 'automatic captions')
                self.list_subtitles(info_dict['id'], subtitles, 'subtitles')
            return

        format_selector = self.format_selector
        if format_selector is None:
            req_format = self._default_format_spec(info_dict, download=download)
            self.write_debug('Default format spec: %s' % req_format)
            format_selector = self.build_format_selector(req_format)

        # While in format selection we may need to have an access to the original
        # format set in order to calculate some metrics or do some processing.
        # For now we need to be able to guess whether original formats provided
        # by extractor are incomplete or not (i.e. whether extractor provides only
        # video-only or audio-only formats) for proper formats selection for
        # extractors with such incomplete formats (see
        # https://github.com/ytdl-org/youtube-dl/pull/5556).
        # Since formats may be filtered during format selection and may not match
        # the original formats the results may be incorrect. Thus original formats
        # or pre-calculated metrics should be passed to format selection routines
        # as well.
        # We will pass a context object containing all necessary additional data
        # instead of just formats.
        # This fixes incorrect format selection issue (see
        # https://github.com/ytdl-org/youtube-dl/issues/10083).
        incomplete_formats = (
            # All formats are video-only or
            all(f.get('vcodec') != 'none' and f.get('acodec') == 'none' for f in formats)
            # all formats are audio-only
            or all(f.get('vcodec') == 'none' and f.get('acodec') != 'none' for f in formats))

        ctx = {
            'formats': formats,
            'incomplete_formats': incomplete_formats,
        }

        formats_to_download = list(format_selector(ctx))
        if not formats_to_download:
            if not self.params.get('ignore_no_formats_error'):
                raise ExtractorError('Requested format is not available', expected=True)
            else:
                self.report_warning('Requested format is not available')
                # Process what we can, even without any available formats.
                self.process_info(dict(info_dict))
        elif download:
            self.to_screen(
                '[info] %s: Downloading %d format(s): %s' % (
                    info_dict['id'], len(formats_to_download),
                    ", ".join([f['format_id'] for f in formats_to_download])))
            for fmt in formats_to_download:
                new_info = dict(info_dict)
                # Save a reference to the original info_dict so that it can be modified in process_info if needed
                new_info['__original_infodict'] = info_dict
                new_info.update(fmt)
                self.process_info(new_info)
        # We update the info dict with the best quality format (backwards compatibility)
        if formats_to_download:
            info_dict.update(formats_to_download[-1])
        return info_dict

    def process_subtitles(self, video_id, normal_subtitles, automatic_captions):
        """Select the requested subtitles and their format"""
        available_subs = {}
        if normal_subtitles and self.params.get('writesubtitles'):
            available_subs.update(normal_subtitles)
        if automatic_captions and self.params.get('writeautomaticsub'):
            for lang, cap_info in automatic_captions.items():
                if lang not in available_subs:
                    available_subs[lang] = cap_info

        if (not self.params.get('writesubtitles') and not
                self.params.get('writeautomaticsub') or not
                available_subs):
            return None

        all_sub_langs = available_subs.keys()
        if self.params.get('allsubtitles', False):
            requested_langs = all_sub_langs
        elif self.params.get('subtitleslangs', False):
            requested_langs = set()
            for lang in self.params.get('subtitleslangs'):
                if lang == 'all':
                    requested_langs.update(all_sub_langs)
                    continue
                discard = lang[0] == '-'
                if discard:
                    lang = lang[1:]
                current_langs = filter(re.compile(lang + '$').match, all_sub_langs)
                if discard:
                    for lang in current_langs:
                        requested_langs.discard(lang)
                else:
                    requested_langs.update(current_langs)
        elif 'en' in available_subs:
            requested_langs = ['en']
        else:
            requested_langs = [list(all_sub_langs)[0]]
        self.write_debug('Downloading subtitles: %s' % ', '.join(requested_langs))

        formats_query = self.params.get('subtitlesformat', 'best')
        formats_preference = formats_query.split('/') if formats_query else []
        subs = {}
        for lang in requested_langs:
            formats = available_subs.get(lang)
            if formats is None:
                self.report_warning('%s subtitles not available for %s' % (lang, video_id))
                continue
            for ext in formats_preference:
                if ext == 'best':
                    f = formats[-1]
                    break
                matches = list(filter(lambda f: f['ext'] == ext, formats))
                if matches:
                    f = matches[-1]
                    break
            else:
                f = formats[-1]
                self.report_warning(
                    'No subtitle format found matching "%s" for language %s, '
                    'using %s' % (formats_query, lang, f['ext']))
            subs[lang] = f
        return subs

    def __forced_printings(self, info_dict, filename, incomplete):
        def print_mandatory(field, actual_field=None):
            if actual_field is None:
                actual_field = field
            if (self.params.get('force%s' % field, False)
                    and (not incomplete or info_dict.get(actual_field) is not None)):
                self.to_stdout(info_dict[actual_field])

        def print_optional(field):
            if (self.params.get('force%s' % field, False)
                    and info_dict.get(field) is not None):
                self.to_stdout(info_dict[field])

        info_dict = info_dict.copy()
        if filename is not None:
            info_dict['filename'] = filename
        if info_dict.get('requested_formats') is not None:
            # For RTMP URLs, also include the playpath
            info_dict['urls'] = '\n'.join(f['url'] + f.get('play_path', '') for f in info_dict['requested_formats'])
        elif 'url' in info_dict:
            info_dict['urls'] = info_dict['url'] + info_dict.get('play_path', '')

        for tmpl in self.params.get('forceprint', []):
            if re.match(r'\w+$', tmpl):
                tmpl = '%({})s'.format(tmpl)
            tmpl, info_copy = self.prepare_outtmpl(tmpl, info_dict)
            self.to_stdout(tmpl % info_copy)

        print_mandatory('title')
        print_mandatory('id')
        print_mandatory('url', 'urls')
        print_optional('thumbnail')
        print_optional('description')
        print_optional('filename')
        if self.params.get('forceduration', False) and info_dict.get('duration') is not None:
            self.to_stdout(formatSeconds(info_dict['duration']))
        print_mandatory('format')

        if self.params.get('printjsontypes', False):
            self.to_stdout('\n'.join(dig_object_type(info_dict)))

        if self.params.get('forcejson', False):
            self.post_extract(info_dict)
            self.to_stdout(json.dumps(info_dict, default=repr))

    def dl(self, name, info, subtitle=False, test=False):

        if test:
            verbose = self.params.get('verbose')
            params = {
                'test': True,
                'quiet': not verbose,
                'verbose': verbose,
                'noprogress': not verbose,
                'nopart': True,
                'skip_unavailable_fragments': False,
                'keep_fragments': False,
                'overwrites': True,
                '_no_ytdl_file': True,
            }
        else:
            params = self.params
        fd = get_suitable_downloader(info, params)(self, params)
        if not test:
            for ph in self._progress_hooks:
                fd.add_progress_hook(ph)
            urls = '", "'.join([f['url'] for f in info.get('requested_formats', [])] or [info['url']])
            self.write_debug('Invoking downloader on "%s"' % urls)
        new_info = dict(info)
        if new_info.get('http_headers') is None:
            new_info['http_headers'] = self._calc_headers(new_info)
        return fd.download(name, new_info, subtitle)

    def process_info(self, info_dict):
        """Process a single resolved IE result."""

        assert info_dict.get('_type', 'video') == 'video'

        info_dict.setdefault('__postprocessors', [])

        max_downloads = self.params.get('max_downloads')
        if max_downloads is not None:
            if self._num_downloads >= int(max_downloads):
                raise MaxDownloadsReached()

        # TODO: backward compatibility, to be removed
        info_dict['fulltitle'] = info_dict['title']

        if 'format' not in info_dict and 'ext' in info_dict:
            info_dict['format'] = info_dict['ext']

        if info_dict.get('ext') == 'mp4' and info_dict.get('is_live', False) and self.params.get('live_download_mkv', False):
            info_dict['format'] = info_dict['ext'] = 'mkv'
            info_dict['protocol'] = 'ffmpeg'

        if self._match_entry(info_dict) is not None:
            return

        self.post_extract(info_dict)
        self._num_downloads += 1

        # info_dict['_filename'] needs to be set for backward compatibility
        info_dict['_filename'] = full_filename = self.prepare_filename(info_dict, warn=True)
        temp_filename = self.prepare_filename(info_dict, 'temp')
        files_to_move = {}

        # Forced printings
        self.__forced_printings(info_dict, full_filename, incomplete=('format' not in info_dict))

        if self.params.get('simulate', False):
            if self.params.get('force_write_download_archive', False):
                self.record_download_archive(info_dict)

            # Do nothing else if in simulate mode
            return

        if full_filename is None:
            return

        if not self._ensure_dir_exists(encodeFilename(full_filename)):
            return
        if not self._ensure_dir_exists(encodeFilename(temp_filename)):
            return

        if self.params.get('writedescription', False):
            descfn = self.prepare_filename(info_dict, 'description')
            if not self._ensure_dir_exists(encodeFilename(descfn)):
                return
            if not self.params.get('overwrites', True) and os.path.exists(encodeFilename(descfn)):
                self.to_screen('[info] Video description is already present')
            elif info_dict.get('description') is None:
                self.report_warning('There\'s no description to write.')
            else:
                try:
                    self.to_screen('[info] Writing video description to: ' + descfn)
                    with self.open(encodeFilename(descfn), 'w', encoding='utf-8') as descfile:
                        descfile.write(info_dict['description'])
                except (OSError, IOError):
                    self.report_error('Cannot write description file ' + descfn)
                    return

        if self.params.get('writeannotations', False):
            annofn = self.prepare_filename(info_dict, 'annotation')
            if not self._ensure_dir_exists(encodeFilename(annofn)):
                return
            if not self.params.get('overwrites', True) and os.path.exists(encodeFilename(annofn)):
                self.to_screen('[info] Video annotations are already present')
            elif not info_dict.get('annotations'):
                self.report_warning('There are no annotations to write.')
            else:
                try:
                    self.to_screen('[info] Writing video annotations to: ' + annofn)
                    with self.open(encodeFilename(annofn), 'w', encoding='utf-8') as annofile:
                        annofile.write(info_dict['annotations'])
                except (KeyError, TypeError):
                    self.report_warning('There are no annotations to write.')
                except (OSError, IOError):
                    self.report_error('Cannot write annotations file: ' + annofn)
                    return

        subtitles_are_requested = any([self.params.get('writesubtitles', False),
                                       self.params.get('writeautomaticsub')])

        if subtitles_are_requested and info_dict.get('requested_subtitles'):
            # subtitles download errors are already managed as troubles in relevant IE
            # that way it will silently go on when used with unsupporting IE
            subtitles = info_dict['requested_subtitles']
            # ie = self.get_info_extractor(info_dict['extractor_key'])
            for sub_lang, sub_info in subtitles.items():
                sub_format = sub_info['ext']
                sub_filename = subtitles_filename(temp_filename, sub_lang, sub_format, info_dict.get('ext'))
                sub_filename_final = subtitles_filename(
                    self.prepare_filename(info_dict, 'subtitle'), sub_lang, sub_format, info_dict.get('ext'))
                if not self.params.get('overwrites', True) and os.path.exists(encodeFilename(sub_filename)):
                    self.to_screen('[info] Video subtitle %s.%s is already present' % (sub_lang, sub_format))
                    sub_info['filepath'] = sub_filename
                    files_to_move[sub_filename] = sub_filename_final
                else:
                    self.to_screen('[info] Writing video subtitles to: ' + sub_filename)
                    if sub_info.get('data') is not None:
                        try:
                            # Use newline='' to prevent conversion of newline characters
                            # See https://github.com/ytdl-org/youtube-dl/issues/10268
                            with self.open(encodeFilename(sub_filename), 'w', encoding='utf-8', newline='') as subfile:
                                subfile.write(sub_info['data'])
                            sub_info['filepath'] = sub_filename
                            files_to_move[sub_filename] = sub_filename_final
                        except (OSError, IOError):
                            self.report_error('Cannot write subtitles file ' + sub_filename)
                            return
                    else:
                        try:
                            self.dl(sub_filename, sub_info.copy(), subtitle=True)
                            sub_info['filepath'] = sub_filename
                            files_to_move[sub_filename] = sub_filename_final
                        except (ExtractorError, IOError, OSError, ValueError) + network_exceptions as err:
                            self.report_warning('Unable to download subtitle for "%s": %s' %
                                                (sub_lang, error_to_compat_str(err)))
                            continue

        if self.params.get('writeinfojson', False):
            infofn = self.prepare_filename(info_dict, 'infojson')
            if not self._ensure_dir_exists(encodeFilename(infofn)):
                return
            if not self.params.get('overwrites', True) and os.path.exists(encodeFilename(infofn)):
                self.to_screen('[info] Video metadata is already present')
            else:
                self.to_screen('[info] Writing video metadata as JSON to: ' + infofn)
                try:
                    write_json_file(self.filter_requested_info(info_dict, self.params.get('clean_infojson', True)), infofn)
                except (OSError, IOError):
                    self.report_error('Cannot write video metadata to JSON file ' + infofn)
                    return
            info_dict['__infojson_filename'] = infofn

        for thumb_ext in self._write_thumbnails(info_dict, temp_filename):
            thumb_filename_temp = replace_extension(temp_filename, thumb_ext, info_dict.get('ext'))
            thumb_filename = replace_extension(
                self.prepare_filename(info_dict, 'thumbnail'), thumb_ext, info_dict.get('ext'))
            files_to_move[thumb_filename_temp] = thumb_filename

        # Write internet shortcut files
        url_link = webloc_link = desktop_link = False
        if self.params.get('writelink', False):
            if sys.platform == "darwin":  # macOS.
                webloc_link = True
            elif sys.platform.startswith("linux"):
                desktop_link = True
            else:  # if sys.platform in ['win32', 'cygwin']:
                url_link = True
        if self.params.get('writeurllink', False):
            url_link = True
        if self.params.get('writewebloclink', False):
            webloc_link = True
        if self.params.get('writedesktoplink', False):
            desktop_link = True

        if url_link or webloc_link or desktop_link:
            if 'webpage_url' not in info_dict:
                self.report_error('Cannot write internet shortcut file because the "webpage_url" field is missing in the media information')
                return
            ascii_url = iri_to_uri(info_dict['webpage_url'])

        def _write_link_file(extension, template, newline, embed_filename):
            linkfn = replace_extension(full_filename, extension, info_dict.get('ext'))
            if self.params.get('overwrites', True) and os.path.exists(encodeFilename(linkfn)):
                self.to_screen('[info] Internet shortcut is already present')
            else:
                try:
                    self.to_screen('[info] Writing internet shortcut to: ' + linkfn)
                    with self.open(encodeFilename(to_high_limit_path(linkfn)), 'w', encoding='utf-8', newline=newline) as linkfile:
                        template_vars = {'url': ascii_url}
                        if embed_filename:
                            template_vars['filename'] = linkfn[:-(len(extension) + 1)]
                        linkfile.write(template % template_vars)
                except (OSError, IOError):
                    self.report_error('Cannot write internet shortcut ' + linkfn)
                    return False
            return True

        if url_link:
            if not _write_link_file('url', DOT_URL_LINK_TEMPLATE, '\r\n', embed_filename=False):
                return
        if webloc_link:
            if not _write_link_file('webloc', DOT_WEBLOC_LINK_TEMPLATE, '\n', embed_filename=False):
                return
        if desktop_link:
            if not _write_link_file('desktop', DOT_DESKTOP_LINK_TEMPLATE, '\n', embed_filename=True):
                return

        try:
            info_dict, files_to_move = self.pre_process(info_dict, 'before_dl', files_to_move)
        except PostProcessingError as err:
            self.report_error('Preprocessing: %s' % str(err))
            return

        must_record_download_archive = False
        if self.params.get('skip_download', False):
            info_dict['filepath'] = temp_filename
            info_dict['__finaldir'] = os.path.dirname(os.path.abspath(encodeFilename(full_filename)))
            info_dict['__files_to_move'] = files_to_move
            info_dict = self.run_pp(MoveFilesAfterDownloadPP(self, False), info_dict)
        else:
            # Download
            try:
                self.lock_file(info_dict)

                def existing_file(*filepaths):
                    ext = info_dict.get('ext')
                    final_ext = self.params.get('final_ext', ext)
                    existing_files = []
                    for file in orderedSet(filepaths):
                        if final_ext != ext:
                            converted = replace_extension(file, final_ext, ext)
                            if os.path.exists(encodeFilename(converted)):
                                existing_files.append(converted)
                        if os.path.exists(encodeFilename(file)):
                            existing_files.append(file)

                    if not existing_files or self.params.get('overwrites', False):
                        for file in orderedSet(existing_files):
                            self.report_file_delete(file)
                            os.remove(encodeFilename(file))
                        return None

                    self.report_file_already_downloaded(existing_files[0])
                    info_dict['ext'] = os.path.splitext(existing_files[0])[1][1:]
                    return existing_files[0]

                success = True
                if info_dict.get('requested_formats') is not None:

                    requested_formats = info_dict['requested_formats']
                    old_ext = info_dict['ext']
<<<<<<< HEAD
                    if self.params.get('merge_output_format') is None:
                        info_dict['ext'] = 'mkv'
=======
                    if self.params.get('merge_output_format') is None and not compatible_formats(requested_formats):
                        info_dict['ext'] = 'mkv'
                        self.report_warning(
                            'Requested formats are incompatible for merge and will be merged into mkv.')
>>>>>>> 3b297919

                    def correct_ext(filename):
                        filename_real_ext = os.path.splitext(filename)[1][1:]
                        filename_wo_ext = (
                            os.path.splitext(filename)[0]
                            if filename_real_ext == old_ext
                            else filename)
                        return '%s.%s' % (filename_wo_ext, info_dict['ext'])

                    # Ensure filename always has a correct extension for successful merge
                    full_filename = correct_ext(full_filename)
                    temp_filename = correct_ext(temp_filename)
                    dl_filename = existing_file(full_filename, temp_filename)
                    info_dict['__real_download'] = False

                    _protocols = set(determine_protocol(f) for f in requested_formats)
                    if len(_protocols) == 1:
                        info_dict['protocol'] = _protocols.pop()
                    directly_mergable = (
                        'no-direct-merge' not in self.params.get('compat_opts', [])
                        and info_dict.get('protocol') is not None  # All requested formats have same protocol
                        and not self.params.get('allow_unplayable_formats')
                        and get_suitable_downloader(info_dict, self.params).__name__ == 'FFmpegFD')
                    if directly_mergable:
                        info_dict['url'] = requested_formats[0]['url']
                        # Treat it as a single download
                        dl_filename = existing_file(full_filename, temp_filename)
                        if dl_filename is None:
                            success, real_download = self.dl(temp_filename, info_dict)
                            info_dict['__real_download'] = real_download
                    else:
                        downloaded = []
                        merger = FFmpegMergerPP(self)
                        if self.params.get('allow_unplayable_formats'):
                            self.report_warning(
                                'You have requested merging of multiple formats '
                                'while also allowing unplayable formats to be downloaded. '
                                'The formats won\'t be merged to prevent data corruption.')
                        elif not merger.available:
                            self.report_warning(
                                'You have requested merging of multiple formats but ffmpeg is not installed. '
                                'The formats won\'t be merged.')

                        if not self.test_filename_external(full_filename):
                            self.to_screen(
                                '[download] %s has rejected by external test process' % full_filename)
                        elif dl_filename is None:
                            for f in requested_formats:
                                new_info = dict(info_dict)
                                del new_info['requested_formats']
                                new_info.update(f)
                                fname = prepend_extension(
                                    self.prepare_filename(new_info, 'temp'),
                                    'f%s' % f['format_id'], new_info['ext'])
                                if not self._ensure_dir_exists(fname):
                                    return
                                downloaded.append(fname)
                                partial_success, real_download = self.dl(fname, new_info)
                                info_dict['__real_download'] = info_dict['__real_download'] or real_download
                                success = success and partial_success
                            if merger.available and not self.params.get('allow_unplayable_formats'):
                                info_dict['__postprocessors'].append(merger)
                                info_dict['__files_to_merge'] = downloaded
                                # Even if there were no downloads, it is being merged only now
                                info_dict['__real_download'] = True
                            else:
                                for file in downloaded:
                                    files_to_move[file] = None

                else:
                    # Just a single file
                    dl_filename = existing_file(full_filename, temp_filename)
                    tfn_result = self.test_filename_external(full_filename)
                    if tfn_result and dl_filename is None:
                        success, real_download = self.dl(temp_filename, info_dict)
                        info_dict['__real_download'] = real_download
                    elif not tfn_result:
                        self.to_screen(
                            '[download] %s has rejected by external test process' % full_filename)

                dl_filename = dl_filename or temp_filename
                info_dict['__finaldir'] = os.path.dirname(os.path.abspath(encodeFilename(full_filename)))

            except network_exceptions as err:
                self.report_error('unable to download video data: %s' % error_to_compat_str(err))
                return
            except (OSError, IOError) as err:
                raise UnavailableVideoError(err)
            except (ContentTooShortError, ) as err:
                self.report_error('content too short (expected %s bytes and served %s)' % (err.expected, err.downloaded))
                return
            finally:
                self.unlock_file(info_dict)

            if success and full_filename != '-':

                def fixup():
                    do_fixup = True
                    fixup_policy = self.params.get('fixup')
                    vid = info_dict['id']

                    if fixup_policy in ('ignore', 'never'):
                        return
                    elif fixup_policy == 'warn':
                        do_fixup = False
                    elif fixup_policy != 'force':
                        assert fixup_policy in ('detect_or_warn', None)
                        if not info_dict.get('__real_download'):
                            do_fixup = False

                    def ffmpeg_fixup(cndn, msg, cls):
                        if not cndn:
                            return
                        if not do_fixup:
                            self.report_warning(f'{vid}: {msg}')
                            return
                        pp = cls(self)
                        if pp.available:
                            info_dict['__postprocessors'].append(pp)
                        else:
                            self.report_warning(f'{vid}: {msg}. Install ffmpeg to fix this automatically')

                    stretched_ratio = info_dict.get('stretched_ratio')
                    ffmpeg_fixup(
                        stretched_ratio not in (1, None),
                        f'Non-uniform pixel ratio {stretched_ratio}',
                        FFmpegFixupStretchedPP)

                    ffmpeg_fixup(
                        (info_dict.get('requested_formats') is None
                         and info_dict.get('container') == 'm4a_dash'
                         and info_dict.get('ext') == 'm4a'),
                        'writing DASH m4a. Only some players support this container',
                        FFmpegFixupM4aPP)

                    downloader = (get_suitable_downloader(info_dict, self.params).__name__
                                  if 'protocol' in info_dict else None)
                    ffmpeg_fixup(downloader == 'HlsFD', 'malformed AAC bitstream detected', FFmpegFixupM3u8PP)
                    ffmpeg_fixup(downloader == 'WebSocketFragmentFD', 'malformed timestamps detected', FFmpegFixupTimestampPP)
                    ffmpeg_fixup(downloader == 'WebSocketFragmentFD', 'malformed duration detected', FFmpegFixupDurationPP)

                fixup()
                try:
                    info_dict = self.post_process(dl_filename, info_dict, files_to_move)
                except PostProcessingError as err:
                    self.report_error('Postprocessing: %s' % str(err))
                    return
                try:
                    for ph in self._post_hooks:
                        ph(info_dict['filepath'])
                except Exception as err:
                    self.report_error('post hooks: %s' % str(err))
                    return
                must_record_download_archive = True

        if must_record_download_archive or self.params.get('force_write_download_archive', False):
            self.record_download_archive(info_dict)
        max_downloads = self.params.get('max_downloads')
        if max_downloads is not None and self._num_downloads >= int(max_downloads):
            raise MaxDownloadsReached()

    def download(self, url_list):
        """Download a given list of URLs."""
        outtmpl = self.outtmpl_dict['default']
        if (len(url_list) > 1
                and outtmpl != '-'
                and '%' not in outtmpl
                and self.params.get('max_downloads') != 1):
            raise SameFileError(outtmpl)

        for url in url_list:
            try:
                # It also downloads the videos
                res = self.extract_info(
                    url, force_generic_extractor=self.params.get('force_generic_extractor', False))
            except UnavailableVideoError:
                self.report_error('unable to download video')
            except MaxDownloadsReached:
                self.to_screen('[info] Maximum number of downloaded files reached')
                raise
            except ExistingVideoReached:
                self.to_screen('[info] Encountered a file that is already in the archive, stopping due to --break-on-existing')
                raise
            except RejectedVideoReached:
                self.to_screen('[info] Encountered a file that did not match filter, stopping due to --break-on-reject')
                raise
            else:
                if self.params.get('dump_single_json', False):
                    self.post_extract(res)
                    self.to_stdout(json.dumps(res, default=repr))

        return self._download_retcode

    def download_with_info_file(self, info_filename):
        with contextlib.closing(fileinput.FileInput(
                [info_filename], mode='r',
                openhook=fileinput.hook_encoded('utf-8'))) as f:
            # FileInput doesn't have a read method, we can't call json.load
            info = self.filter_requested_info(json.loads('\n'.join(f)), self.params.get('clean_infojson', True))
        try:
            self.process_ie_result(info, download=True)
        except (DownloadError, EntryNotInPlaylist, ThrottledDownload):
            webpage_url = info.get('webpage_url')
            if webpage_url is not None:
                self.report_warning('The info failed to download, trying with "%s"' % webpage_url)
                return self.download([webpage_url])
            else:
                raise
        return self._download_retcode

    @staticmethod
    def filter_requested_info(info_dict, actually_filter=True):
        remove_keys = ['__original_infodict']  # Always remove this since this may contain a copy of the entire dict
        keep_keys = ['_type'],  # Always keep this to facilitate load-info-json
        if actually_filter:
            remove_keys += ('requested_formats', 'requested_subtitles', 'requested_entries', 'filepath', 'entries', 'original_url')
            empty_values = (None, {}, [], set(), tuple())
            reject = lambda k, v: k not in keep_keys and (
                k.startswith('_') or k in remove_keys or v in empty_values)
        else:
            info_dict['epoch'] = int(time.time())
            reject = lambda k, v: k in remove_keys
        filter_fn = lambda obj: (
            list(map(filter_fn, obj)) if isinstance(obj, (LazyList, list, tuple, set))
            else obj if not isinstance(obj, dict)
            else dict((k, filter_fn(v)) for k, v in obj.items() if not reject(k, v)))
        return filter_fn(info_dict)

    def run_pp(self, pp, infodict):
        files_to_delete = []
        if '__files_to_move' not in infodict:
            infodict['__files_to_move'] = {}
        files_to_delete, infodict = pp.run(infodict)
        if not files_to_delete:
            return infodict

        if self.params.get('keepvideo', False):
            for f in files_to_delete:
                infodict['__files_to_move'].setdefault(f, '')
        else:
            for old_filename in set(files_to_delete):
                self.to_screen('Deleting original file %s (pass -k to keep)' % old_filename)
                try:
                    self.remove(encodeFilename(old_filename))
                except (IOError, OSError):
                    self.report_warning('Unable to remove downloaded original file')
                if old_filename in infodict['__files_to_move']:
                    del infodict['__files_to_move'][old_filename]
        return infodict

    @staticmethod
    def post_extract(info_dict):
        def actual_post_extract(info_dict):
            if info_dict.get('_type') in ('playlist', 'multi_video'):
                for video_dict in info_dict.get('entries', {}):
                    actual_post_extract(video_dict or {})
                return

            post_extractor = info_dict.get('__post_extractor') or (lambda: {})
            extra = post_extractor().items()
            info_dict.update(extra)
            info_dict.pop('__post_extractor', None)

            original_infodict = info_dict.get('__original_infodict') or {}
            original_infodict.update(extra)
            original_infodict.pop('__post_extractor', None)

        actual_post_extract(info_dict or {})

    def pre_process(self, ie_info, key='pre_process', files_to_move=None):
        info = dict(ie_info)
        info['__files_to_move'] = files_to_move or {}
        for pp in self._pps[key]:
            info = self.run_pp(pp, info)
        return info, info.pop('__files_to_move', None)

    def post_process(self, filename, ie_info, files_to_move=None):
        """Run all the postprocessors on the given file."""
        info = dict(ie_info)
        info['filepath'] = filename
        info['__files_to_move'] = files_to_move or {}

        for pp in ie_info.get('__postprocessors', []) + self._pps['post_process']:
            info = self.run_pp(pp, info)
        info = self.run_pp(MoveFilesAfterDownloadPP(self), info)
        del info['__files_to_move']
        for pp in self._pps['after_move']:
            info = self.run_pp(pp, info)
        return info

    def _make_archive_id(self, info_dict):
        video_id = info_dict.get('id')
        if not video_id:
            return
        # Future-proof against any change in case
        # and backwards compatibility with prior versions
        extractor = info_dict.get('extractor_key') or info_dict.get('ie_key')  # key in a playlist
        if extractor is None:
            url = str_or_none(info_dict.get('url'))
            if not url:
                return
            # Try to find matching extractor for the URL and take its ie_key
            for ie in self._ies:
                if ie.suitable(url):
                    extractor = ie.ie_key()
                    break
            else:
                return
        return '%s %s' % (extractor.lower(), video_id)

    def test_filename_external(self, filename):
        cmd = self.params.get('test_filename')
        if not cmd or not isinstance(cmd, (compat_str, compiled_regex_type)):
            return True

        if isinstance(cmd, compiled_regex_type) or cmd.startswith('re:'):
            # allow Patten object or string begins with 're:' to test against regex
            if isinstance(cmd, compat_str):
                cmd = cmd[3:]
            mobj = re.search(cmd, filename)
            return bool(mobj)

        if '{}' not in cmd:
            cmd += ' {}'

        cmd = cmd.replace('{}', compat_shlex_quote(filename))

        if self.params.get('verbose'):
            self.to_screen('[debug] Testing: %s' % cmd)
        try:
            # True when retcode==0
            retCode = subprocess.call(encodeArgument(cmd), shell=True)
            return retCode == 0
        except (IOError, OSError):
            if self.params.get('verbose'):
                self.to_screen('[debug] Testing: %s' % cmd)
            return True

    def in_download_archive(self, info_dict):
        fn = self.params.get('download_archive')
        if fn is None:
            return False

        vid_id = self._make_archive_id(info_dict)
        if not vid_id:
            return False  # Incomplete video information

        return vid_id in self.archive

    def record_download_archive(self, info_dict):
        fn = self.params.get('download_archive')
        if fn is None:
            return
        vid_id = self._make_archive_id(info_dict)
        assert vid_id
        with locked_file(fn, 'a', encoding='utf-8') as archive_file:
            archive_file.write(vid_id + '\n')
        self.archive.add(vid_id)

    def lock_file(self, info_dict):
        if not self.params.get('lock_exclusive', True):
            return
        vid_id = self._make_archive_id(info_dict)
        if not vid_id:
            return
        vid_id = re.sub(r'[/\\: ]+', '_', vid_id) + '.lock'
        if self.params.get('verbose'):
            self.to_screen('[debug] locking %s' % vid_id)
        try:
            with locked_file(vid_id, 'w', encoding='utf-8') as w:
                w.write('%s\n' % vid_id)
                url = info_dict.get('url')
                if url:
                    w.write('%s\n' % url)
        except IOError:
            pass

    def unlock_file(self, info_dict):
        if not self.params.get('lock_exclusive', True):
            return
        vid_id = self._make_archive_id(info_dict)
        if not vid_id:
            return
        vid_id = re.sub(r'[/\\: ]', '_', vid_id) + '.lock'
        if self.params.get('verbose'):
            self.to_screen('[debug] unlocking %s' % vid_id)
        try:
            os.remove(vid_id)
        except IOError:
            pass

    @staticmethod
    def format_resolution(format, default='unknown'):
        if format.get('vcodec') == 'none':
            if format.get('acodec') == 'none':
                return 'images'
            return 'audio only'
        if format.get('resolution') is not None:
            return format['resolution']
        if format.get('width') and format.get('height'):
            res = '%dx%d' % (format['width'], format['height'])
        elif format.get('height'):
            res = '%sp' % format['height']
        elif format.get('width'):
            res = '%dx?' % format['width']
        else:
            res = default
        return res

    def _format_note(self, fdict):
        res = ''
        if fdict.get('ext') in ['f4f', 'f4m']:
            res += '(unsupported) '
        if fdict.get('language'):
            if res:
                res += ' '
            res += '[%s] ' % fdict['language']
        if fdict.get('format_note') is not None:
            res += fdict['format_note'] + ' '
        if fdict.get('tbr') is not None:
            res += '%4dk ' % fdict['tbr']
        if fdict.get('container') is not None:
            if res:
                res += ', '
            res += '%s container' % fdict['container']
        if (fdict.get('vcodec') is not None
                and fdict.get('vcodec') != 'none'):
            if res:
                res += ', '
            res += fdict['vcodec']
            if fdict.get('vbr') is not None:
                res += '@'
        elif fdict.get('vbr') is not None and fdict.get('abr') is not None:
            res += 'video@'
        if fdict.get('vbr') is not None:
            res += '%4dk' % fdict['vbr']
        if fdict.get('fps') is not None:
            if res:
                res += ', '
            res += '%sfps' % fdict['fps']
        if fdict.get('acodec') is not None:
            if res:
                res += ', '
            if fdict['acodec'] == 'none':
                res += 'video only'
            else:
                res += '%-5s' % fdict['acodec']
        elif fdict.get('abr') is not None:
            if res:
                res += ', '
            res += 'audio'
        if fdict.get('abr') is not None:
            res += '@%3dk' % fdict['abr']
        if fdict.get('asr') is not None:
            res += ' (%5dHz)' % fdict['asr']
        if fdict.get('filesize') is not None:
            if res:
                res += ', '
            res += format_bytes(fdict['filesize'])
        elif fdict.get('filesize_approx') is not None:
            if res:
                res += ', '
            res += '~' + format_bytes(fdict['filesize_approx'])
        return res

    def _format_note_table(self, f):
        def join_fields(*vargs):
            return ', '.join((val for val in vargs if val != ''))

        return join_fields(
            'UNSUPPORTED' if f.get('ext') in ('f4f', 'f4m') else '',
            format_field(f, 'language', '[%s]'),
            format_field(f, 'format_note'),
            format_field(f, 'container', ignore=(None, f.get('ext'))),
            format_field(f, 'asr', '%5dHz'))

    def list_formats(self, info_dict):
        formats = info_dict.get('formats', [info_dict])
        new_format = (
            'list-formats' not in self.params.get('compat_opts', [])
            and self.params.get('listformats_table', True) is not False)
        if new_format:
            table = [
                [
                    format_field(f, 'format_id'),
                    format_field(f, 'ext'),
                    self.format_resolution(f),
                    format_field(f, 'fps', '%d'),
                    '|',
                    format_field(f, 'filesize', ' %s', func=format_bytes) + format_field(f, 'filesize_approx', '~%s', func=format_bytes),
                    format_field(f, 'tbr', '%4dk'),
                    shorten_protocol_name(f.get('protocol', '').replace("native", "n")),
                    '|',
                    format_field(f, 'vcodec', default='unknown').replace('none', ''),
                    format_field(f, 'vbr', '%4dk'),
                    format_field(f, 'acodec', default='unknown').replace('none', ''),
                    format_field(f, 'abr', '%3dk'),
                    format_field(f, 'asr', '%5dHz'),
                    self._format_note_table(f)]
                for f in formats
                if f.get('preference') is None or f['preference'] >= -1000]
            header_line = ['ID', 'EXT', 'RESOLUTION', 'FPS', '|', ' FILESIZE', '  TBR', 'PROTO',
                           '|', 'VCODEC', '  VBR', 'ACODEC', ' ABR', ' ASR', 'NOTE']
        else:
            table = [
                [
                    format_field(f, 'format_id'),
                    format_field(f, 'ext'),
                    self.format_resolution(f),
                    self._format_note(f)]
                for f in formats
                if f.get('preference') is None or f['preference'] >= -1000]
            header_line = ['format code', 'extension', 'resolution', 'note']

        self.to_screen(
            '[info] Available formats for %s:' % info_dict['id'])
        self.to_stdout(render_table(
            header_line, table, delim=new_format, extraGap=(0 if new_format else 1), hideEmpty=new_format))

    def list_thumbnails(self, info_dict):
        thumbnails = list(info_dict.get('thumbnails'))
        if not thumbnails:
            self.to_screen('[info] No thumbnails present for %s' % info_dict['id'])
            return

        self.to_screen(
            '[info] Thumbnails for %s:' % info_dict['id'])
        self.to_stdout(render_table(
            ['ID', 'width', 'height', 'URL'],
            [[t['id'], t.get('width', 'unknown'), t.get('height', 'unknown'), t['url']] for t in thumbnails]))

    def list_subtitles(self, video_id, subtitles, name='subtitles'):
        if not subtitles:
            self.to_screen('%s has no %s' % (video_id, name))
            return
        self.to_screen(
            'Available %s for %s:' % (name, video_id))

        def _row(lang, formats):
            exts, names = zip(*((f['ext'], f.get('name') or 'unknown') for f in reversed(formats)))
            if len(set(names)) == 1:
                names = [] if names[0] == 'unknown' else names[:1]
            return [lang, ', '.join(names), ', '.join(exts)]

        self.to_stdout(render_table(
            ['Language', 'Name', 'Formats'],
            [_row(lang, formats) for lang, formats in subtitles.items()],
            hideEmpty=True))

    def urlopen(self, req):
        """ Start an HTTP download """
        if isinstance(req, compat_basestring):
            req = sanitized_Request(req)
        return self._opener.open(req, timeout=self._socket_timeout)

    def print_debug_header(self):
        if not self.params.get('verbose'):
            return

        if type('') is not compat_str:
            # Python 2.6 on SLES11 SP1 (https://github.com/ytdl-org/youtube-dl/issues/3326)
            self.report_warning(
                'Your Python is broken! Update to a newer and supported version')

        stdout_encoding = getattr(
            sys.stdout, 'encoding', 'missing (%s)' % type(sys.stdout).__name__)
        encoding_str = (
            '[debug] Encodings: locale %s, fs %s, out %s, pref %s\n' % (
                locale.getpreferredencoding(),
                sys.getfilesystemencoding(),
                stdout_encoding,
                self.get_encoding()))
        write_string(encoding_str, encoding=None)

        source = (
            '(exe)' if hasattr(sys, 'frozen')
            else '(zip)' if isinstance(globals().get('__loader__'), zipimporter)
            else '(source)' if os.path.basename(sys.argv[0]) == '__main__.py'
            else '')
        self._write_string('[debug] yt-dlp version %s %s\n' % (__version__, source))
        if _LAZY_LOADER:
            self._write_string('[debug] Lazy loading extractors enabled\n')
        if _PLUGIN_CLASSES:
            self._write_string(
                '[debug] Plugin Extractors: %s\n' % [ie.ie_key() for ie in _PLUGIN_CLASSES])
        if self.params.get('compat_opts'):
            self._write_string(
                '[debug] Compatibility options: %s\n' % ', '.join(self.params.get('compat_opts')))
        try:
            sp = subprocess.Popen(
                ['git', 'rev-parse', '--short', 'HEAD'],
                stdout=subprocess.PIPE, stderr=subprocess.PIPE,
                cwd=os.path.dirname(os.path.abspath(__file__)))
            out, err = process_communicate_or_kill(sp)
            out = out.decode().strip()
            if re.match('[0-9a-f]+', out):
                self._write_string('[debug] Git HEAD: %s\n' % out)
        except Exception:
            try:
                sys.exc_clear()
            except Exception:
                pass

        def python_implementation():
            impl_name = platform.python_implementation()
            if impl_name == 'PyPy' and hasattr(sys, 'pypy_version_info'):
                return impl_name + ' version %d.%d.%d' % sys.pypy_version_info[:3]
            return impl_name

        self._write_string('[debug] Python version %s (%s %s) - %s\n' % (
            platform.python_version(),
            python_implementation(),
            platform.architecture()[0],
            platform_name()))

        exe_versions = FFmpegPostProcessor.get_versions(self)
        exe_versions['rtmpdump'] = rtmpdump_version()
        exe_versions['phantomjs'] = PhantomJSwrapper._version()
        exe_str = ', '.join(
            '%s %s' % (exe, v)
            for exe, v in sorted(exe_versions.items())
            if v
        )
        if not exe_str:
            exe_str = 'none'
        self._write_string('[debug] exe versions: %s\n' % exe_str)

        proxy_map = {}
        for handler in self._opener.handlers:
            if hasattr(handler, 'proxies'):
                proxy_map.update(handler.proxies)
        self._write_string('[debug] Proxy map: ' + compat_str(proxy_map) + '\n')

        if self.params.get('call_home', False):
            ipaddr = self.urlopen('https://yt-dl.org/ip').read().decode('utf-8')
            self._write_string('[debug] Public IP address: %s\n' % ipaddr)
            return
            latest_version = self.urlopen(
                'https://yt-dl.org/latest/version').read().decode('utf-8')
            if version_tuple(latest_version) > version_tuple(__version__):
                self.report_warning(
                    'You are using an outdated version (newest version: %s)! '
                    'See https://yt-dl.org/update if you need help updating.' %
                    latest_version)

    def _setup_opener(self):
        timeout_val = self.params.get('socket_timeout')
        self._socket_timeout = 600 if timeout_val is None else float(timeout_val)

        opts_cookiefile = self.params.get('cookiefile')
        opts_proxy = self.params.get('proxy')

        if opts_cookiefile is None:
            self.cookiejar = compat_cookiejar.CookieJar()
        else:
            opts_cookiefile = expand_path(opts_cookiefile)
            self.cookiejar = YoutubeDLCookieJar(opts_cookiefile)
            if os.access(opts_cookiefile, os.R_OK):
                self.cookiejar.load(ignore_discard=True, ignore_expires=True)

        cookie_processor = YoutubeDLCookieProcessor(self.cookiejar)
        if opts_proxy is not None:
            if opts_proxy == '':
                proxies = {}
            else:
                proxies = {'http': opts_proxy, 'https': opts_proxy}
        else:
            proxies = compat_urllib_request.getproxies()
            # Set HTTPS proxy to HTTP one if given (https://github.com/ytdl-org/youtube-dl/issues/805)
            if 'http' in proxies and 'https' not in proxies:
                proxies['https'] = proxies['http']
        proxy_handler = PerRequestProxyHandler(proxies)

        debuglevel = 1 if self.params.get('debug_printtraffic') else 0
        https_handler = make_HTTPS_handler(self.params, debuglevel=debuglevel)
        ydlh = YoutubeDLHandler(self.params, debuglevel=debuglevel)
        redirect_handler = YoutubeDLRedirectHandler()
        data_handler = compat_urllib_request_DataHandler()

        # When passing our own FileHandler instance, build_opener won't add the
        # default FileHandler and allows us to disable the file protocol, which
        # can be used for malicious purposes (see
        # https://github.com/ytdl-org/youtube-dl/issues/8227)
        file_handler = compat_urllib_request.FileHandler()

        def file_open(*args, **kwargs):
            raise compat_urllib_error.URLError('file:// scheme is explicitly disabled in yt-dlp for security reasons')
        file_handler.file_open = file_open

        opener = compat_urllib_request.build_opener(
            proxy_handler, https_handler, cookie_processor, ydlh, redirect_handler, data_handler, file_handler)

        # Delete the default user-agent header, which would otherwise apply in
        # cases where our custom HTTP handler doesn't come into play
        # (See https://github.com/ytdl-org/youtube-dl/issues/1309 for details)
        opener.addheaders = []
        self._opener = opener

    def encode(self, s):
        if isinstance(s, bytes):
            return s  # Already encoded

        try:
            return s.encode(self.get_encoding())
        except UnicodeEncodeError as err:
            err.reason = err.reason + '. Check your system encoding configuration or use the --encoding option.'
            raise

    def get_encoding(self):
        encoding = self.params.get('encoding')
        if encoding is None:
            encoding = preferredencoding()
        return encoding

    def _write_thumbnails(self, info_dict, filename):  # return the extensions
        write_all = self.params.get('write_all_thumbnails', False)
        thumbnails = []
        if write_all or self.params.get('writethumbnail', False):
            thumbnails = info_dict.get('thumbnails') or []
        multiple = write_all and len(thumbnails) > 1

        ret = []
        for t in thumbnails[::-1]:
            thumb_ext = determine_ext(t['url'], 'jpg')
            suffix = '%s.' % t['id'] if multiple else ''
            thumb_display_id = '%s ' % t['id'] if multiple else ''
            thumb_filename = replace_extension(filename, suffix + thumb_ext, info_dict.get('ext'))

            if not self.params.get('overwrites', True) and os.path.exists(encodeFilename(thumb_filename)):
                ret.append(suffix + thumb_ext)
                t['filepath'] = thumb_filename
                self.to_screen('[%s] %s: Thumbnail %sis already present' %
                               (info_dict['extractor'], info_dict['id'], thumb_display_id))
            else:
                self.to_screen('[%s] %s: Downloading thumbnail %s ...' %
                               (info_dict['extractor'], info_dict['id'], thumb_display_id))
                try:
                    uf = self.urlopen(t['url'])
                    with open(encodeFilename(thumb_filename), 'wb') as thumbf:
                        shutil.copyfileobj(uf, thumbf)
                    ret.append(suffix + thumb_ext)
                    self.to_screen('[%s] %s: Writing thumbnail %sto: %s' %
                                   (info_dict['extractor'], info_dict['id'], thumb_display_id, thumb_filename))
                    t['filepath'] = thumb_filename
                except network_exceptions as err:
                    self.report_warning('Unable to download thumbnail "%s": %s' %
                                        (t['url'], error_to_compat_str(err)))
            if ret and not write_all:
                break
        return ret

    def open(self, filename, open_mode, **kwargs):
        if self.params.get('escape_long_names', False):
            return escaped_open(filename, open_mode, **kwargs)
        else:
            return open(filename, open_mode, **kwargs)

    def sanitize_open(self, filename, open_mode):
        if self.params.get('escape_long_names', False):
            return escaped_sanitize_open(filename, open_mode)
        else:
            return sanitize_open(filename, open_mode)

    def stat(self, path, *args, **kwargs):
        if self.params.get('escape_long_names', False):
            return escaped_stat(path, *args, **kwargs)
        else:
            return os.stat(path, *args, **kwargs)

    def unlink(self, path, *args, **kwargs):
        if self.params.get('escape_long_names', False):
            escaped_unlink(path, *args, **kwargs)
        else:
            os.unlink(path, *args, **kwargs)

    def isfile(self, path):
        if self.params.get('escape_long_names', False):
            return escaped_path_isfile(path)
        else:
            return os.path.isfile(path)

    def exists(self, path):
        if self.params.get('escape_long_names', False):
            return escaped_path_exists(path)
        else:
            return os.path.exists(path)

    def getsize(self, filename):
        if self.params.get('escape_long_names', False):
            return escaped_path_getsize(filename)
        else:
            return os.path.getsize(filename)

    def utime(self, path, *args, **kwargs):
        if self.params.get('escape_long_names', False):
            escaped_utime(path, *args, **kwargs)
        else:
            os.utime(path, *args, **kwargs)

    def rename(self, src, dst, *args, **kwargs):
        if self.params.get('escape_long_names', False):
            escaped_rename(src, dst, *args, **kwargs)
        else:
            os.rename(src, dst, *args, **kwargs)

    def remove(self, path, *args, **kwargs):
        if self.params.get('escape_long_names', False):
            escaped_remove(path, *args, **kwargs)
        else:
            os.remove(path, *args, **kwargs)

    def basename(self, path, *args, **kwargs):
        if self.params.get('escape_long_names', False):
            return escaped_basename(path)
        else:
            return os.path.basename(path)

    def dirname(self, path, *args, **kwargs):
        if self.params.get('escape_long_names', False):
            return escaped_dirname(path)
        else:
            return os.path.dirname(path)

    def ensure_directory(self, filename):
        if self.params.get('escape_long_names', False):
            ensure_directory(filename)<|MERGE_RESOLUTION|>--- conflicted
+++ resolved
@@ -2641,15 +2641,10 @@
 
                     requested_formats = info_dict['requested_formats']
                     old_ext = info_dict['ext']
-<<<<<<< HEAD
+
+                    # merge to mkv without --merge-output-format no matter what
                     if self.params.get('merge_output_format') is None:
                         info_dict['ext'] = 'mkv'
-=======
-                    if self.params.get('merge_output_format') is None and not compatible_formats(requested_formats):
-                        info_dict['ext'] = 'mkv'
-                        self.report_warning(
-                            'Requested formats are incompatible for merge and will be merged into mkv.')
->>>>>>> 3b297919
 
                     def correct_ext(filename):
                         filename_real_ext = os.path.splitext(filename)[1][1:]
