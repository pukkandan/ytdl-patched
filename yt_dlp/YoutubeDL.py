#!/usr/bin/env python3
# coding: utf-8

from __future__ import absolute_import, unicode_literals

import collections
import contextlib
import copy
import datetime
import errno
import fileinput
import functools
import io
import itertools
import json
import locale
import operator
import os
import platform
import re
import shutil
import subprocess
import sys
import tempfile
import time
import tokenize
import traceback
import random
import unicodedata

from string import ascii_letters

from .compat import (
    compat_basestring,
    compat_get_terminal_size,
    compat_kwargs,
    compat_numeric_types,
    compat_os_name,
    compat_pycrypto_AES,
    compat_shlex_quote,
    compat_str,
    compat_tokenize_tokenize,
    compat_urllib_error,
    compat_urllib_request,
    compat_urllib_request_DataHandler,
    windows_enable_vt_mode,
)
from .cookies import load_cookies
from .utils import (
    age_restricted,
    args_to_str,
    compiled_regex_type,
    ContentTooShortError,
    date_from_str,
    DateRange,
    DEFAULT_OUTTMPL,
    determine_ext,
    determine_protocol,
    dig_object_type,
    DOT_DESKTOP_LINK_TEMPLATE,
    DOT_URL_LINK_TEMPLATE,
    DOT_WEBLOC_LINK_TEMPLATE,
    DownloadError,
    encode_compat_str,
    encodeArgument,
    encodeFilename,
    EntryNotInPlaylist,
    error_to_compat_str,
    ExistingVideoReached,
    expand_path,
    ExtractorError,
    float_or_none,
    format_bytes,
    format_field,
    formatSeconds,
    GeoRestrictedError,
    HEADRequest,
    int_or_none,
    iri_to_uri,
    ISO3166Utils,
    LazyList,
    locked_file,
    make_dir,
    make_HTTPS_handler,
    MaxDownloadsReached,
    network_exceptions,
    orderedSet,
    OUTTMPL_TYPES,
    PagedList,
    parse_filesize,
    PerRequestProxyHandler,
    platform_name,
    PostProcessingError,
    preferredencoding,
    prepend_extension,
    process_communicate_or_kill,
    register_socks_protocols,
    RejectedVideoReached,
    render_table,
    replace_extension,
    SameFileError,
    sanitize_filename,
    sanitize_open,
    sanitize_path,
    sanitize_url,
    sanitized_Request,
    std_headers,
    STR_FORMAT_RE_TMPL,
    STR_FORMAT_TYPES,
    str_or_none,
    strftime_or_none,
    subtitles_filename,
    ReextractRequested,
    supports_terminal_sequences,
    TERMINAL_SEQUENCES,
    to_high_limit_path,
    traverse_obj,
    try_get,
    UnavailableVideoError,
    url_basename,
    variadic,
    version_tuple,
    write_json_file,
    write_string,
    YoutubeDLCookieProcessor,
    YoutubeDLHandler,
    YoutubeDLRedirectHandler,
)
from .cache import Cache
from .extractor import (
    gen_extractor_classes,
    get_info_extractor,
    _LAZY_LOADER,
    _PLUGIN_CLASSES as plugin_extractors
)
from .extractor.openload import PhantomJSwrapper
from .downloader import (
    FFmpegFD,
    LDM_EXCEPTIONS,
    get_suitable_downloader,
    shorten_protocol_name
)
from .downloader.rtmp import rtmpdump_version
from .postprocessor import (
    get_postprocessor,
    FFmpegFixupDurationPP,
    FFmpegFixupM3u8PP,
    FFmpegFixupM4aPP,
    FFmpegFixupStretchedPP,
    FFmpegFixupTimestampPP,
    FFmpegMergerPP,
    FFmpegPostProcessor,
    MoveFilesAfterDownloadPP,
    _PLUGIN_CLASSES as plugin_postprocessors
)
from .longname import (
    escaped_open,
    escaped_path_exists,
    escaped_path_getsize,
    escaped_path_isfile,
    escaped_sanitize_open,
    escaped_stat,
    escaped_unlink,
    escaped_utime,
    escaped_rename,
    escaped_replace,
    escaped_remove,
    escaped_basename,
    escaped_dirname,
    escaped_isabs,
    ensure_directory,
    split_longname,
)
from .update import detect_variant
from .version import __version__
try:
    from .build_config import git_commit, git_upstream_commit
except ImportError:
    git_commit, git_upstream_commit = None, None

if compat_os_name == 'nt':
    import ctypes


class YoutubeDL(object):
    """YoutubeDL class.

    YoutubeDL objects are the ones responsible of downloading the
    actual video file and writing it to disk if the user has requested
    it, among some other tasks. In most cases there should be one per
    program. As, given a video URL, the downloader doesn't know how to
    extract all the needed information, task that InfoExtractors do, it
    has to pass the URL to one of them.

    For this, YoutubeDL objects have a method that allows
    InfoExtractors to be registered in a given order. When it is passed
    a URL, the YoutubeDL object handles it to the first InfoExtractor it
    finds that reports being able to handle it. The InfoExtractor extracts
    all the information about the video or videos the URL refers to, and
    YoutubeDL process the extracted information, possibly using a File
    Downloader to download the video.

    YoutubeDL objects accept a lot of parameters. In order not to saturate
    the object constructor with arguments, it receives a dictionary of
    options instead. These options are available through the params
    attribute for the InfoExtractors to use. The YoutubeDL also
    registers itself as the downloader in charge for the InfoExtractors
    that are added to it, so this is a "mutual registration".

    Available options:

    username:          Username for authentication purposes.
    password:          Password for authentication purposes.
    videopassword:     Password for accessing a video.
    ap_mso:            Adobe Pass multiple-system operator identifier.
    ap_username:       Multiple-system operator account username.
    ap_password:       Multiple-system operator account password.
    usenetrc:          Use netrc for authentication instead.
    verbose:           Print additional info to stdout.
    quiet:             Do not print messages to stdout.
    no_warnings:       Do not print out anything for warnings.
    forceprint:        A list of templates to force print
    forceurl:          Force printing final URL. (Deprecated)
    forcetitle:        Force printing title. (Deprecated)
    forceid:           Force printing ID. (Deprecated)
    forcethumbnail:    Force printing thumbnail URL. (Deprecated)
    forcedescription:  Force printing description. (Deprecated)
    forcefilename:     Force printing final filename. (Deprecated)
    forceduration:     Force printing duration. (Deprecated)
    forcejson:         Force printing info_dict as JSON.
    dump_single_json:  Force printing the info_dict of the whole playlist
                       (or video) as a single JSON line.
    force_write_download_archive: Force writing download archive regardless
                       of 'skip_download' or 'simulate'.
    simulate:          Do not download the video files. If unset (or None),
                       simulate only if listsubtitles, listformats or list_thumbnails is used
    format:            Video format code. see "FORMAT SELECTION" for more details.
    allow_unplayable_formats:   Allow unplayable formats to be extracted and downloaded.
    ignore_no_formats_error: Ignore "No video formats" error. Usefull for
                       extracting metadata even if the video is not actually
                       available for download (experimental)
    format_sort:       How to sort the video formats. see "Sorting Formats"
                       for more details.
    format_sort_force: Force the given format_sort. see "Sorting Formats"
                       for more details.
    allow_multiple_video_streams:   Allow multiple video streams to be merged
                       into a single file
    allow_multiple_audio_streams:   Allow multiple audio streams to be merged
                       into a single file
    check_formats      Whether to test if the formats are downloadable.
                       Can be True (check all), False (check none)
                       or None (check only if requested by extractor)
    paths:             Dictionary of output paths. The allowed keys are 'home'
                       'temp' and the keys of OUTTMPL_TYPES (in utils.py)
    outtmpl:           Dictionary of templates for output names. Allowed keys
                       are 'default' and the keys of OUTTMPL_TYPES (in utils.py).
                       For compatibility with youtube-dl, a single string can also be used
    outtmpl_na_placeholder: Placeholder for unavailable meta fields.
    restrictfilenames: Do not allow "&" and spaces in file names
    trim_file_name:    Limit length of filename (extension excluded)
    windowsfilenames:  Force the filenames to be windows compatible
    ignoreerrors:      Do not stop on download/postprocessing errors.
                       Can be 'only_download' to ignore only download errors.
                       Default is 'only_download' for CLI, but False for API
    skip_playlist_after_errors: Number of allowed failures until the rest of
                       the playlist is skipped
    force_generic_extractor: Force downloader to use the generic extractor
    overwrites:        Overwrite all video and metadata files if True,
                       overwrite only non-video files if None
                       and don't overwrite any file if False
                       For compatibility with youtube-dl,
                       "nooverwrites" may also be used instead
    playliststart:     Playlist item to start at.
    playlistend:       Playlist item to end at.
    playlist_items:    Specific indices of playlist to download.
    playlistreverse:   Download playlist items in reverse order.
    playlistrandom:    Download playlist items in random order.
    matchtitle:        Download only matching titles.
    rejecttitle:       Reject downloads for matching titles.
    logger:            Log messages to a logging.Logger instance.
    logtostderr:       Log messages to stderr instead of stdout.
    consoletitle:       Display progress in console window's titlebar.
    writedescription:  Write the video description to a .description file
    writeinfojson:     Write the video description to a .info.json file
    clean_infojson:    Remove private fields from the infojson
    getcomments:       Extract video comments. This will not be written to disk
                       unless writeinfojson is also given
    writeannotations:  Write the video annotations to a .annotations.xml file
    writethumbnail:    Write the thumbnail image to a file
    allow_playlist_files: Whether to write playlists' description, infojson etc
                       also to disk when using the 'write*' options
    write_all_thumbnails:  Write all thumbnail formats to files
    writelink:         Write an internet shortcut file, depending on the
                       current platform (.url/.webloc/.desktop)
    writeurllink:      Write a Windows internet shortcut file (.url)
    writewebloclink:   Write a macOS internet shortcut file (.webloc)
    writedesktoplink:  Write a Linux internet shortcut file (.desktop)
    writesubtitles:    Write the video subtitles to a file
    writeautomaticsub: Write the automatically generated subtitles to a file
    allsubtitles:      Deprecated - Use subtitleslangs = ['all']
                       Downloads all the subtitles of the video
                       (requires writesubtitles or writeautomaticsub)
    listsubtitles:     Lists all available subtitles for the video
    subtitlesformat:   The format code for subtitles
    subtitleslangs:    List of languages of the subtitles to download (can be regex).
                       The list may contain "all" to refer to all the available
                       subtitles. The language can be prefixed with a "-" to
                       exclude it from the requested languages. Eg: ['all', '-live_chat']
    keepvideo:         Keep the video file after post-processing
    daterange:         A DateRange object, download only if the upload_date is in the range.
    skip_download:     Skip the actual download of the video file
    cachedir:          Location of the cache files in the filesystem.
                       False to disable filesystem cache.
    noplaylist:        Download single video instead of a playlist if in doubt.
    age_limit:         An integer representing the user's age in years.
                       Unsuitable videos for the given age are skipped.
    min_views:         An integer representing the minimum view count the video
                       must have in order to not be skipped.
                       Videos without view count information are always
                       downloaded. None for no limit.
    max_views:         An integer representing the maximum view count.
                       Videos that are more popular than that are not
                       downloaded.
                       Videos without view count information are always
                       downloaded. None for no limit.
    download_archive:  File name of a file where all downloads are recorded.
                       Videos already present in the file are not downloaded
                       again.
    break_on_existing: Stop the download process after attempting to download a
                       file that is in the archive.
    break_on_reject:   Stop the download process when encountering a video that
                       has been filtered out.
    cookiefile:        File name where cookies should be read from and dumped to
    cookiesfrombrowser: A tuple containing the name of the browser and the profile
                       name/path from where cookies are loaded.
                       Eg: ('chrome', ) or (vivaldi, 'default')
    nocheckcertificate:Do not verify SSL certificates
    prefer_insecure:   Use HTTP instead of HTTPS to retrieve information.
                       At the moment, this is only supported by YouTube.
    proxy:             URL of the proxy server to use
    geo_verification_proxy:  URL of the proxy to use for IP address verification
                       on geo-restricted sites.
    socket_timeout:    Time to wait for unresponsive hosts, in seconds
    bidi_workaround:   Work around buggy terminals without bidirectional text
                       support, using fridibi
    debug_printtraffic:Print out sent and received HTTP traffic
    include_ads:       Download ads as well
    default_search:    Prepend this string if an input url is not valid.
                       'auto' for elaborate guessing
    encoding:          Use this encoding instead of the system-specified.
    extract_flat:      Do not resolve URLs, return the immediate result.
                       Pass in 'in_playlist' to only show this behavior for
                       playlist items.
    postprocessors:    A list of dictionaries, each with an entry
                       * key:  The name of the postprocessor. See
                               yt_dlp/postprocessor/__init__.py for a list.
                       * when: When to run the postprocessor. Can be one of
                               pre_process|before_dl|post_process|after_move.
                               Assumed to be 'post_process' if not given
    post_hooks:        Deprecated - Register a custom postprocessor instead
                       A list of functions that get called as the final step
                       for each video file, after all postprocessors have been
                       called. The filename will be passed as the only argument.
    progress_hooks:    A list of functions that get called on download
                       progress, with a dictionary with the entries
                       * status: One of "downloading", "error", or "finished".
                                 Check this first and ignore unknown values.
                       * info_dict: The extracted info_dict

                       If status is one of "downloading", or "finished", the
                       following properties may also be present:
                       * filename: The final filename (always present)
                       * tmpfilename: The filename we're currently writing to
                       * downloaded_bytes: Bytes on disk
                       * total_bytes: Size of the whole file, None if unknown
                       * total_bytes_estimate: Guess of the eventual file size,
                                               None if unavailable.
                       * elapsed: The number of seconds since download started.
                       * eta: The estimated time in seconds, None if unknown
                       * speed: The download speed in bytes/second, None if
                                unknown
                       * fragment_index: The counter of the currently
                                         downloaded video fragment.
                       * fragment_count: The number of fragments (= individual
                                         files that will be merged)

                       Progress hooks are guaranteed to be called at least once
                       (with status "finished") if the download is successful.
    postprocessor_hooks:  A list of functions that get called on postprocessing
                       progress, with a dictionary with the entries
                       * status: One of "started", "processing", or "finished".
                                 Check this first and ignore unknown values.
                       * postprocessor: Name of the postprocessor
                       * info_dict: The extracted info_dict

                       Progress hooks are guaranteed to be called at least twice
                       (with status "started" and "finished") if the processing is successful.
    merge_output_format: Extension to use when merging formats.
    final_ext:         Expected final extension; used to detect when the file was
                       already downloaded and converted. "merge_output_format" is
                       replaced by this extension when given
    fixup:             Automatically correct known faults of the file.
                       One of:
                       - "never": do nothing
                       - "warn": only emit a warning
                       - "detect_or_warn": check whether we can do anything
                                           about it, warn otherwise (default)
    source_address:    Client-side IP address to bind to.
    call_home:         Boolean, true iff we are allowed to contact the
                       yt-dlp servers for debugging. (BROKEN)
    sleep_interval_requests: Number of seconds to sleep between requests
                       during extraction
    sleep_interval:    Number of seconds to sleep before each download when
                       used alone or a lower bound of a range for randomized
                       sleep before each download (minimum possible number
                       of seconds to sleep) when used along with
                       max_sleep_interval.
    max_sleep_interval:Upper bound of a range for randomized sleep before each
                       download (maximum possible number of seconds to sleep).
                       Must only be used along with sleep_interval.
                       Actual sleep time will be a random float from range
                       [sleep_interval; max_sleep_interval].
    sleep_before_extract: Number of seconds to sleep before each extraction when
                          used alone or a lower bound of a range for randomized
                          sleep before each extraction (minimum possible number
                          of seconds to sleep) when used along with
                          max_sleep_before_extract.
    max_sleep_before_extract: Upper bound of a range for randomized sleep before each
                              extraction (maximum possible number of seconds to sleep).
                              Must only be used along with sleep_before_extract.
                              Actual sleep time will be a random float from range
                              [sleep_before_extract; max_sleep_before_extract].
    sleep_interval_subtitles: Number of seconds to sleep before each subtitle download
    listformats:       Print an overview of available video formats and exit.
    list_thumbnails:   Print a table of all thumbnails and exit.
    match_filter:      A function that gets called with the info_dict of
                       every video.
                       If it returns a message, the video is ignored.
                       If it returns None, the video is downloaded.
                       match_filter_func in utils.py is one example for this.
    no_color:          Do not emit color codes in output.
    geo_bypass:        Bypass geographic restriction via faking X-Forwarded-For
                       HTTP header
    geo_bypass_country:
                       Two-letter ISO 3166-2 country code that will be used for
                       explicit geographic restriction bypassing via faking
                       X-Forwarded-For HTTP header
    geo_bypass_ip_block:
                       IP range in CIDR notation that will be used similarly to
                       geo_bypass_country
    escape_long_names: If True, it splits filename into 255-byte chunks in current locale,
                       to avoid "File name too long" error. Most user don't need this.
    live_download_mkv: If True, live will be recorded in MKV format instead of MP4.
    printjsontypes:    DO NOT USE THIS. If True, it shows type of each elements in info_dict.
    check_peertube_instance: If True, generic extractor tests if it's PeerTube instance for
                             requested domain.
    check_mastodon_instance: Same as above, but for Mastodon.
    extractor_retries: Number of retries for known extractor errors. Defaults to 3. Can be "infinite".
    test_filename:     Use this to filter video file using external executable or regex
                        (compiled regex or string starting with "re:").
                       For external executable, return code 0 lets YTDL to start downloading.
                       For regex, download will begin if re.search matches.
    lock_exclusive:    When True, downloading will be locked exclusively to
                       this process by creating .lock file.
                       It'll be removed after download.

    The following options determine which downloader is picked:
    external_downloader: A dictionary of protocol keys and the executable of the
                       external downloader to use for it. The allowed protocols
                       are default|http|ftp|m3u8|dash|rtsp|rtmp|mms.
                       Set the value to 'native' to use the native downloader
    hls_prefer_native: Deprecated - Use external_downloader = {'m3u8': 'native'}
                       or {'m3u8': 'ffmpeg'} instead.
                       Use the native HLS downloader instead of ffmpeg/avconv
                       if True, otherwise use ffmpeg/avconv if False, otherwise
                       use downloader suggested by extractor if None.
    compat_opts:       Compatibility options. See "Differences in default behavior".
                       The following options do not work when used through the API:
                       filename, abort-on-error, multistreams, no-live-chat, format-sort
                       no-clean-infojson, no-playlist-metafiles, no-keep-subs.
                       Refer __init__.py for their implementation
    progress_template: Dictionary of templates for progress outputs.
                       Allowed keys are 'download', 'postprocess',
                       'download-title' (console title) and 'postprocess-title'.
                       The template is mapped on a dictionary with keys 'progress' and 'info'

    The following parameters are not used by YoutubeDL itself, they are used by
    the downloader (see yt_dlp/downloader/common.py):
    nopart, updatetime, buffersize, ratelimit, throttledratelimit, min_filesize,
    max_filesize, test, noresizebuffer, retries, fragment_retries, continuedl,
    noprogress, xattr_set_filesize, hls_use_mpegts, http_chunk_size,
    external_downloader_args.

    The following options are used by the post processors:
    prefer_ffmpeg:     If False, use avconv instead of ffmpeg if both are available,
                       otherwise prefer ffmpeg. (avconv support is deprecated)
    ffmpeg_location:   Location of the ffmpeg/avconv binary; either the path
                       to the binary or its containing directory.
    postprocessor_args: A dictionary of postprocessor/executable keys (in lower case)
                       and a list of additional command-line arguments for the
                       postprocessor/executable. The dict can also have "PP+EXE" keys
                       which are used when the given exe is used by the given PP.
                       Use 'default' as the name for arguments to passed to all PP
                       For compatibility with youtube-dl, a single list of args
                       can also be used

    The following options are used by the extractors:
    extractor_retries: Number of times to retry for known errors
    dynamic_mpd:       Whether to process dynamic DASH manifests (default: True)
    hls_split_discontinuity: Split HLS playlists to different formats at
                       discontinuities such as ad breaks (default: False)
    extractor_args:    A dictionary of arguments to be passed to the extractors.
                       See "EXTRACTOR ARGUMENTS" for details.
                       Eg: {'youtube': {'skip': ['dash', 'hls']}}
    youtube_include_dash_manifest: Deprecated - Use extractor_args instead.
                       If True (default), DASH manifests and related
                       data will be downloaded and processed by extractor.
                       You can reduce network I/O by disabling it if you don't
                       care about DASH. (only for youtube)
    youtube_include_hls_manifest: Deprecated - Use extractor_args instead.
                       If True (default), HLS manifests and related
                       data will be downloaded and processed by extractor.
                       You can reduce network I/O by disabling it if you don't
                       care about HLS. (only for youtube)
    """

    _NUMERIC_FIELDS = set((
        'width', 'height', 'tbr', 'abr', 'asr', 'vbr', 'fps', 'filesize', 'filesize_approx',
        'timestamp', 'release_timestamp',
        'duration', 'view_count', 'like_count', 'dislike_count', 'repost_count',
        'average_rating', 'comment_count', 'age_limit',
        'start_time', 'end_time',
        'chapter_number', 'season_number', 'episode_number',
        'track_number', 'disc_number', 'release_year',
    ))

    _format_selection_exts = {
        'audio': {'m4a', 'mp3', 'ogg', 'aac'},
        'video': {'mp4', 'flv', 'webm', '3gp'},
        'storyboards': {'mhtml'},
    }

    params = None
    _ies = {}
    _pps = {'pre_process': [], 'before_dl': [], 'after_move': [], 'post_process': []}
    _printed_messages = set()
    _first_webpage_request = True
    _download_retcode = None
    _num_downloads = None
    _playlist_level = 0
    _playlist_urls = set()
    _screen_file = None

    def __init__(self, params=None, auto_init=True):
        """Create a FileDownloader object with the given options.
        @param auto_init    Whether to load the default extractors and print header (if verbose).
                            Set to 'no_verbose_header' to not ptint the header
        """
        if params is None:
            params = {}
        self._ies = {}
        self._ies_instances = {}
        self._pps = {'pre_process': [], 'before_dl': [], 'after_move': [], 'post_process': []}
        self._printed_messages = set()
        self._first_webpage_request = True
        self._post_hooks = []
        self._progress_hooks = []
        self._postprocessor_hooks = []
        self._download_retcode = 0
        self._num_downloads = 0
        self._screen_file = [sys.stdout, sys.stderr][params.get('logtostderr', False)]
        self._err_file = sys.stderr
        self.params = params
        self.cache = Cache(self)

        windows_enable_vt_mode()
        # FIXME: This will break if we ever print color to stdout
        self.params['no_color'] = self.params.get('no_color') or not supports_terminal_sequences(self._err_file)

        if sys.version_info < (3, 6):
            self.report_warning(
                'Python version %d.%d is not supported! Please update to Python 3.6 or above' % sys.version_info[:2])

        if self.params.get('allow_unplayable_formats'):
            self.report_warning(
                f'You have asked for {self._color_text("unplayable formats", "blue")} to be listed/downloaded. '
                'This is a developer option intended for debugging. \n'
                '         If you experience any issues while using this option, '
                f'{self._color_text("DO NOT", "red")} open a bug report')

        def check_deprecated(param, option, suggestion):
            if self.params.get(param) is not None:
                self.report_warning('%s is deprecated. Use %s instead' % (option, suggestion))
                return True
            return False

        if check_deprecated('cn_verification_proxy', '--cn-verification-proxy', '--geo-verification-proxy'):
            if self.params.get('geo_verification_proxy') is None:
                self.params['geo_verification_proxy'] = self.params['cn_verification_proxy']

        check_deprecated('autonumber', '--auto-number', '-o "%(autonumber)s-%(title)s.%(ext)s"')
        check_deprecated('usetitle', '--title', '-o "%(title)s-%(id)s.%(ext)s"')
        check_deprecated('useid', '--id', '-o "%(id)s.%(ext)s"')

        for msg in self.params.get('warnings', []):
            self.report_warning(msg)

        if 'overwrites' not in self.params and self.params.get('nooverwrites') is not None:
            # nooverwrites was unnecessarily changed to overwrites
            # in 0c3d0f51778b153f65c21906031c2e091fcfb641
            # This ensures compatibility with both keys
            self.params['overwrites'] = not self.params['nooverwrites']
        elif self.params.get('overwrites') is None:
            self.params.pop('overwrites', None)
        else:
            self.params['nooverwrites'] = not self.params['overwrites']

        if params.get('bidi_workaround', False):
            try:
                import pty
                master, slave = pty.openpty()
                width = compat_get_terminal_size().columns
                if width is None:
                    width_args = []
                else:
                    width_args = ['-w', str(width)]
                sp_kwargs = dict(
                    stdin=subprocess.PIPE,
                    stdout=slave,
                    stderr=self._err_file)
                try:
                    self._output_process = subprocess.Popen(
                        ['bidiv'] + width_args, **sp_kwargs
                    )
                except OSError:
                    self._output_process = subprocess.Popen(
                        ['fribidi', '-c', 'UTF-8'] + width_args, **sp_kwargs)
                self._output_channel = os.fdopen(master, 'rb')
            except OSError as ose:
                if ose.errno == errno.ENOENT:
                    self.report_warning('Could not find fribidi executable, ignoring --bidi-workaround . Make sure that  fribidi  is an executable file in one of the directories in your $PATH.')
                else:
                    raise

        if (sys.platform != 'win32'
                and sys.getfilesystemencoding() in ['ascii', 'ANSI_X3.4-1968']
                and not params.get('restrictfilenames', False)):
            # Unicode filesystem API will throw errors (#1474, #13027)
            self.report_warning(
                'Assuming --restrict-filenames since file system encoding '
                'cannot encode all characters. '
                'Set the LC_ALL environment variable to fix this.')
            self.params['restrictfilenames'] = True

        self.outtmpl_dict = self.parse_outtmpl()

        # Creating format selector here allows us to catch syntax errors before the extraction
        self.format_selector = (
            None if self.params.get('format') is None
            else self.build_format_selector(self.params['format']))

        self._setup_opener()

        if auto_init:
            if auto_init != 'no_verbose_header':
                self.print_debug_header()
            self.add_default_info_extractors()

        for pp_def_raw in self.params.get('postprocessors', []):
            pp_def = dict(pp_def_raw)
            when = pp_def.pop('when', 'post_process')
            pp_class = get_postprocessor(pp_def.pop('key'))
            pp = pp_class(self, **compat_kwargs(pp_def))
            self.add_post_processor(pp, when=when)

        for ph in self.params.get('post_hooks', []):
            self.add_post_hook(ph)

        for ph in self.params.get('progress_hooks', []):
            self.add_progress_hook(ph)

        register_socks_protocols()

        def preload_download_archive(fn):
            """Preload the archive, if any is specified"""
            if fn is None:
                return False
            self.write_debug('Loading archive file %r\n' % fn)
            try:
                with locked_file(fn, 'r', encoding='utf-8') as archive_file:
                    for line in archive_file:
                        self.archive.add(line.strip())
            except IOError as ioe:
                if ioe.errno != errno.ENOENT:
                    raise
                return False
            return True

        self.archive = set()
        preload_download_archive(self.params.get('download_archive'))

    def warn_if_short_id(self, argv):
        # short YouTube ID starting with dash?
        idxs = [
            i for i, a in enumerate(argv)
            if re.match(r'^-[0-9A-Za-z_-]{10}$', a)]
        if idxs:
            correct_argv = (
                ['yt-dlp']
                + [a for i, a in enumerate(argv) if i not in idxs]
                + ['--'] + [argv[i] for i in idxs]
            )
            self.report_warning(
                'Long argument string detected. '
                'Use -- to separate parameters and URLs, like this:\n%s\n' %
                args_to_str(correct_argv))

    def add_info_extractor(self, ie):
        """Add an InfoExtractor object to the end of the list."""
        ie_key = ie.ie_key()
        self._ies[ie_key] = ie
        if not isinstance(ie, type):
            self._ies_instances[ie_key] = ie
            ie.set_downloader(self)

    def _get_info_extractor_class(self, ie_key):
        ie = self._ies.get(ie_key)
        if ie is None:
            ie = get_info_extractor(ie_key)
            self.add_info_extractor(ie)
        return ie

    def get_info_extractor(self, ie_key):
        """
        Get an instance of an IE with name ie_key, it will try to get one from
        the _ies list, if there's no instance it will create a new one and add
        it to the extractor list.
        """
        ie = self._ies_instances.get(ie_key)
        if ie is None:
            ie = get_info_extractor(ie_key)()
            self.add_info_extractor(ie)
        return ie

    def add_default_info_extractors(self):
        """
        Add the InfoExtractors returned by gen_extractors to the end of the list
        """
        for ie in gen_extractor_classes():
            self.add_info_extractor(ie)

    def add_post_processor(self, pp, when='post_process'):
        """Add a PostProcessor object to the end of the chain."""
        self._pps[when].append(pp)
        pp.set_downloader(self)

    def add_post_hook(self, ph):
        """Add the post hook"""
        self._post_hooks.append(ph)

    def add_progress_hook(self, ph):
        """Add the download progress hook"""
        self._progress_hooks.append(ph)

    def add_postprocessor_hook(self, ph):
        """Add the postprocessing progress hook"""
        self._postprocessor_hooks.append(ph)

    def _bidi_workaround(self, message):
        if not hasattr(self, '_output_channel'):
            return message

        assert hasattr(self, '_output_process')
        assert isinstance(message, compat_str)
        line_count = message.count('\n') + 1
        self._output_process.stdin.write((message + '\n').encode('utf-8'))
        self._output_process.stdin.flush()
        res = ''.join(self._output_channel.readline().decode('utf-8')
                      for _ in range(line_count))
        return res[:-len('\n')]

    def _write_string(self, message, out=None, only_once=False):
        if only_once:
            if message in self._printed_messages:
                return
            self._printed_messages.add(message)
        write_string(message, out=out, encoding=self.params.get('encoding'))

    def to_stdout(self, message, skip_eol=False, quiet=False):
        """Print message to stdout"""
        if self.params.get('logger'):
            self.params['logger'].debug(message)
        elif not quiet or self.params.get('verbose'):
            self._write_string(
                '%s%s' % (self._bidi_workaround(message), ('' if skip_eol else '\n')),
                self._err_file if quiet else self._screen_file)

    def to_stderr(self, message, only_once=False):
        """Print message to stderr"""
        assert isinstance(message, compat_str)
        if self.params.get('logger'):
            self.params['logger'].error(message)
        else:
            self._write_string('%s\n' % self._bidi_workaround(message), self._err_file, only_once=only_once)

    def to_console_title(self, message):
        if not self.params.get('consoletitle', False):
            return
        if compat_os_name == 'nt':
            if ctypes.windll.kernel32.GetConsoleWindow():
                # c_wchar_p() might not be necessary if `message` is
                # already of type unicode()
                ctypes.windll.kernel32.SetConsoleTitleW(ctypes.c_wchar_p(message))
        elif 'TERM' in os.environ:
            self._write_string('\033]0;%s\007' % message, self._screen_file)

    def save_console_title(self):
        if not self.params.get('consoletitle', False):
            return
        if self.params.get('simulate'):
            return
        if compat_os_name != 'nt' and 'TERM' in os.environ:
            # Save the title on stack
            self._write_string('\033[22;0t', self._screen_file)

    def restore_console_title(self):
        if not self.params.get('consoletitle', False):
            return
        if self.params.get('simulate'):
            return
        if compat_os_name != 'nt' and 'TERM' in os.environ:
            # Restore the title from stack
            self._write_string('\033[23;0t', self._screen_file)

    def __enter__(self):
        self.save_console_title()
        return self

    def __exit__(self, *args):
        self.restore_console_title()

        if self.params.get('cookiefile') is not None:
            try:
                self.cookiejar.save(ignore_discard=True, ignore_expires=True)
            except BaseException as ex:
                self.report_warning('Failed to save cookies: %s' % ex)

    def trouble(self, message=None, tb=None):
        """Determine action to take when a download problem appears.

        Depending on if the downloader has been configured to ignore
        download errors or not, this method may throw an exception or
        not when errors are found, after printing the message.

        tb, if given, is additional traceback information.
        """
        if message is not None:
            self.to_stderr(message)
        if self.params.get('verbose'):
            if tb is None:
                if sys.exc_info()[0]:  # if .trouble has been called from an except block
                    tb = ''
                    if hasattr(sys.exc_info()[1], 'exc_info') and sys.exc_info()[1].exc_info[0]:
                        tb += ''.join(traceback.format_exception(*sys.exc_info()[1].exc_info))
                    tb += encode_compat_str(traceback.format_exc())
                else:
                    tb_data = traceback.format_list(traceback.extract_stack())
                    tb = ''.join(tb_data)
            if tb:
                self.to_stderr(tb)
        if not self.params.get('ignoreerrors'):
            if sys.exc_info()[0] and hasattr(sys.exc_info()[1], 'exc_info') and sys.exc_info()[1].exc_info[0]:
                exc_info = sys.exc_info()[1].exc_info
            else:
                exc_info = sys.exc_info()
            raise DownloadError(message, exc_info)
        self._download_retcode = 1

    def to_screen(self, message, skip_eol=False):
        """Print message to stdout if not in quiet mode"""
        self.to_stdout(
            message, skip_eol, quiet=self.params.get('quiet', False))

    def _color_text(self, text, color):
        if self.params.get('no_color'):
            return text
        return f'{TERMINAL_SEQUENCES[color.upper()]}{text}{TERMINAL_SEQUENCES["RESET_STYLE"]}'

    def report_warning(self, message, only_once=False):
        '''
        Print the message to stderr, it will be prefixed with 'WARNING:'
        If stderr is a tty file the 'WARNING:' will be colored
        '''
        if self.params.get('logger') is not None:
            self.params['logger'].warning(message)
        else:
            if self.params.get('no_warnings'):
                return
            self.to_stderr(f'{self._color_text("WARNING:", "yellow")} {message}', only_once)

    def report_error(self, message, tb=None):
        '''
        Do the same as trouble, but prefixes the message with 'ERROR:', colored
        in red if stderr is a tty file.
        '''
        self.trouble(f'{self._color_text("ERROR:", "red")} {message}', tb)

    def write_debug(self, message, only_once=False):
        '''Log debug message or Print message to stderr'''
        if not self.params.get('verbose', False):
            return
        message = '[debug] %s' % message
        if self.params.get('logger'):
            self.params['logger'].debug(message)
        else:
            self.to_stderr(message, only_once)

    def report_file_already_downloaded(self, file_name):
        """Report file has already been fully downloaded."""
        try:
            self.to_screen('[download] %s has already been downloaded' % file_name)
        except UnicodeEncodeError:
            self.to_screen('[download] The file has already been downloaded')

    def report_file_delete(self, file_name):
        """Report that existing file will be deleted."""
        try:
            self.to_screen('Deleting existing file %s' % file_name)
        except UnicodeEncodeError:
            self.to_screen('Deleting existing file')

    def raise_no_formats(self, info, forced=False):
        has_drm = info.get('__has_drm')
        msg = 'This video is DRM protected' if has_drm else 'No video formats found!'
        expected = self.params.get('ignore_no_formats_error')
        if forced or not expected:
            raise ExtractorError(msg, video_id=info['id'], ie=info['extractor'],
                                 expected=has_drm or expected)
        else:
            self.report_warning(msg)

    def parse_outtmpl(self):
        outtmpl_dict = self.params.get('outtmpl', {})
        if not isinstance(outtmpl_dict, dict):
            outtmpl_dict = {'default': outtmpl_dict}
        # Remove spaces in the default template
        if self.params.get('restrictfilenames'):
            sanitize = lambda x: x.replace(' - ', ' ').replace(' ', '-')
        else:
            sanitize = lambda x: x
        outtmpl_dict.update({
            k: sanitize(v) for k, v in DEFAULT_OUTTMPL.items()
            if outtmpl_dict.get(k) is None})
        for key, val in outtmpl_dict.items():
            if isinstance(val, bytes):
                self.report_warning(
                    'Parameter outtmpl is bytes, but should be a unicode string. '
                    'Put  from __future__ import unicode_literals  at the top of your code file or consider switching to Python 3.x.')
        return outtmpl_dict

    def get_output_path(self, dir_type='', filename=None):
        paths = self.params.get('paths', {})
        assert isinstance(paths, dict)
        path = os.path.join(
            expand_path(paths.get('home', '').strip()),
            expand_path(paths.get(dir_type, '').strip()) if dir_type else '',
            filename or '')

        # Temporary fix for #4787
        # 'Treat' all problem characters by passing filename through preferredencoding
        # to workaround encoding issues with subprocess on python2 @ Windows
        if sys.version_info < (3, 0) and sys.platform == 'win32':
            path = encodeFilename(path, True).decode(preferredencoding())
        return sanitize_path(path, force=self.params.get('windowsfilenames'))

    @staticmethod
    def _outtmpl_expandpath(outtmpl):
        # expand_path translates '%%' into '%' and '$$' into '$'
        # correspondingly that is not what we want since we need to keep
        # '%%' intact for template dict substitution step. Working around
        # with boundary-alike separator hack.
        sep = ''.join([random.choice(ascii_letters) for _ in range(32)])
        outtmpl = outtmpl.replace('%%', '%{0}%'.format(sep)).replace('$$', '${0}$'.format(sep))

        # outtmpl should be expand_path'ed before template dict substitution
        # because meta fields may contain env variables we don't want to
        # be expanded. For example, for outtmpl "%(title)s.%(ext)s" and
        # title "Hello $PATH", we don't want `$PATH` to be expanded.
        return expand_path(outtmpl).replace(sep, '')

    @staticmethod
    def escape_outtmpl(outtmpl):
        ''' Escape any remaining strings like %s, %abc% etc. '''
        return re.sub(
            STR_FORMAT_RE_TMPL.format('', '(?![%(\0])'),
            lambda mobj: ('' if mobj.group('has_key') else '%') + mobj.group(0),
            outtmpl)

    @classmethod
    def validate_outtmpl(cls, outtmpl):
        ''' @return None or Exception object '''
        outtmpl = re.sub(
            STR_FORMAT_RE_TMPL.format('[^)]*', '[ljqBU]'),
            lambda mobj: f'{mobj.group(0)[:-1]}s',
            cls._outtmpl_expandpath(outtmpl))
        try:
            cls.escape_outtmpl(outtmpl) % collections.defaultdict(int)
            return None
        except ValueError as err:
            return err

    @staticmethod
    def _copy_infodict(info_dict):
        info_dict = dict(info_dict)
        for key in ('__original_infodict', '__postprocessors'):
            info_dict.pop(key, None)
        return info_dict

    def prepare_outtmpl(self, outtmpl, info_dict, sanitize=None):
        """ Make the outtmpl and info_dict suitable for substitution: ydl.escape_outtmpl(outtmpl) % info_dict """
        info_dict.setdefault('epoch', int(time.time()))  # keep epoch consistent once set

        info_dict = self._copy_infodict(info_dict)
        info_dict['duration_string'] = (  # %(duration>%H-%M-%S)s is wrong if duration > 24hrs
            formatSeconds(info_dict['duration'], '-' if sanitize else ':')
            if info_dict.get('duration', None) is not None
            else None)
        info_dict['autonumber'] = self.params.get('autonumber_start', 1) - 1 + self._num_downloads
        if info_dict.get('resolution') is None:
            info_dict['resolution'] = self.format_resolution(info_dict, default=None)

        # For fields playlist_index, playlist_autonumber and autonumber convert all occurrences
        # of %(field)s to %(field)0Nd for backward compatibility
        field_size_compat_map = {
            'playlist_index': len(str(info_dict.get('_last_playlist_index') or '')),
            'playlist_autonumber': len(str(info_dict.get('n_entries') or '')),
            'autonumber': self.params.get('autonumber_size') or 5,
        }

        TMPL_DICT = {}
        EXTERNAL_FORMAT_RE = re.compile(STR_FORMAT_RE_TMPL.format('[^)]*', f'[{STR_FORMAT_TYPES}ljqBU]'))
        MATH_FUNCTIONS = {
            '+': float.__add__,
            '-': float.__sub__,
        }
        # Field is of the form key1.key2...
        # where keys (except first) can be string, int or slice
        FIELD_RE = r'\w*(?:\.(?:\w+|{num}|{num}?(?::{num}?){{1,2}}))*'.format(num=r'(?:-?\d+)')
        MATH_FIELD_RE = r'''{field}|{num}'''.format(field=FIELD_RE, num=r'-?\d+(?:.\d+)?')
        MATH_OPERATORS_RE = r'(?:%s)' % '|'.join(map(re.escape, MATH_FUNCTIONS.keys()))
        INTERNAL_FORMAT_RE = re.compile(r'''(?x)
            (?P<negate>-)?
            (?P<fields>{field})
            (?P<maths>(?:{math_op}{math_field})*)
            (?:>(?P<strf_format>.+?))?
            (?P<alternate>(?<!\\),[^|)]+)?
            (?:\|(?P<default>.*?))?
            $'''.format(field=FIELD_RE, math_op=MATH_OPERATORS_RE, math_field=MATH_FIELD_RE))

        def _traverse_infodict(k):
            k = k.split('.')
            if k[0] == '':
                k.pop(0)
            return traverse_obj(info_dict, k, is_user_input=True, traverse_string=True)

        def get_value(mdict):
            # Object traversal
            value = _traverse_infodict(mdict['fields'])
            # Negative
            if mdict['negate']:
                value = float_or_none(value)
                if value is not None:
                    value *= -1
            # Do maths
            offset_key = mdict['maths']
            if offset_key:
                value = float_or_none(value)
                operator = None
                while offset_key:
                    item = re.match(
                        MATH_FIELD_RE if operator else MATH_OPERATORS_RE,
                        offset_key).group(0)
                    offset_key = offset_key[len(item):]
                    if operator is None:
                        operator = MATH_FUNCTIONS[item]
                        continue
                    item, multiplier = (item[1:], -1) if item[0] == '-' else (item, 1)
                    offset = float_or_none(item)
                    if offset is None:
                        offset = float_or_none(_traverse_infodict(item))
                    try:
                        value = operator(value, multiplier * offset)
                    except (TypeError, ZeroDivisionError):
                        return None
                    operator = None
            # Datetime formatting
            if mdict['strf_format']:
                value = strftime_or_none(value, mdict['strf_format'].replace('\\,', ','))

            return value

        na = self.params.get('outtmpl_na_placeholder', 'NA')

        def _dumpjson_default(obj):
            if isinstance(obj, (set, LazyList)):
                return list(obj)
            raise TypeError(f'Object of type {type(obj).__name__} is not JSON serializable')

        def create_key(outer_mobj):
            if not outer_mobj.group('has_key'):
                return outer_mobj.group(0)
            key = outer_mobj.group('key')
            mobj = re.match(INTERNAL_FORMAT_RE, key)
            initial_field = mobj.group('fields').split('.')[-1] if mobj else ''
            value, default = None, na
            while mobj:
                mobj = mobj.groupdict()
                default = mobj['default'] if mobj['default'] is not None else default
                value = get_value(mobj)
                if value is None and mobj['alternate']:
                    mobj = re.match(INTERNAL_FORMAT_RE, mobj['alternate'][1:])
                else:
                    break

            fmt = outer_mobj.group('format')
            if fmt == 's' and value is not None and key in field_size_compat_map.keys():
                fmt = '0{:d}d'.format(field_size_compat_map[key])

            value = default if value is None else value

            str_fmt = f'{fmt[:-1]}s'
            if fmt[-1] == 'l':  # list
                delim = '\n' if '#' in (outer_mobj.group('conversion') or '') else ', '
                value, fmt = delim.join(variadic(value)), str_fmt
            elif fmt[-1] == 'j':  # json
                value, fmt = json.dumps(value, default=_dumpjson_default), str_fmt
            elif fmt[-1] == 'q':  # quoted
                value, fmt = compat_shlex_quote(str(value)), str_fmt
            elif fmt[-1] == 'B':  # bytes
                value = f'%{str_fmt}'.encode('utf-8') % str(value).encode('utf-8')
                value, fmt = value.decode('utf-8', 'ignore'), 's'
            elif fmt[-1] == 'U':  # unicode normalized
                opts = outer_mobj.group('conversion') or ''
                value, fmt = unicodedata.normalize(
                    # "+" = compatibility equivalence, "#" = NFD
                    'NF%s%s' % ('K' if '+' in opts else '', 'D' if '#' in opts else 'C'),
                    value), str_fmt
            elif fmt[-1] == 'c':
                if value:
                    value = str(value)[0]
                else:
                    fmt = str_fmt
            elif fmt[-1] not in 'rs':  # numeric
                value = float_or_none(value)
                if value is None:
                    value, fmt = default, 's'

            if sanitize:
                if fmt[-1] == 'r':
                    # If value is an object, sanitize might convert it to a string
                    # So we convert it to repr first
                    value, fmt = repr(value), str_fmt
                if fmt[-1] in 'csr':
                    value = sanitize(initial_field, value)

            key = '%s\0%s' % (key.replace('%', '%\0'), outer_mobj.group('format'))
            TMPL_DICT[key] = value
            return '{prefix}%({key}){fmt}'.format(key=key, fmt=fmt, prefix=outer_mobj.group('prefix'))

        return EXTERNAL_FORMAT_RE.sub(create_key, outtmpl), TMPL_DICT

    def evaluate_outtmpl(self, outtmpl, info_dict, *args, **kwargs):
        outtmpl, info_dict = self.prepare_outtmpl(outtmpl, info_dict, *args, **kwargs)
        return self.escape_outtmpl(outtmpl) % info_dict

    def _prepare_filename(self, info_dict, tmpl_type='default'):
        try:
            sanitize = lambda k, v: sanitize_filename(
                compat_str(v),
                restricted=self.params.get('restrictfilenames'),
                is_id=(k == 'id' or k.endswith('_id')))
            outtmpl = self._outtmpl_expandpath(self.outtmpl_dict.get(tmpl_type, self.outtmpl_dict['default']))
            filename = self.evaluate_outtmpl(outtmpl, info_dict, sanitize)

            force_ext = OUTTMPL_TYPES.get(tmpl_type)
            if filename and force_ext is not None:
                filename = replace_extension(filename, force_ext, info_dict.get('ext'))

            # https://github.com/blackjack4494/youtube-dlc/issues/85
            trim_file_name = self.params.get('trim_file_name', False)
            if trim_file_name:
                fn_groups = filename.rsplit('.')
                ext = fn_groups[-1]
                sub_ext = ''
                if len(fn_groups) > 2:
                    sub_ext = fn_groups[-2]
                filename = '.'.join(filter(None, [fn_groups[0][:trim_file_name], sub_ext, ext]))

            return filename
        except ValueError as err:
            self.report_error('Error in output template: ' + str(err) + ' (encoding: ' + repr(preferredencoding()) + ')')
            return None

    def prepare_filename(self, info_dict, dir_type='', warn=False):
        """Generate the output filename."""

        filename = self._prepare_filename(info_dict, dir_type or 'default')
        if not filename and dir_type not in ('', 'temp'):
            return ''

        if warn:
            if not self.params.get('paths'):
                pass
            elif filename == '-':
                self.report_warning('--paths is ignored when an outputting to stdout', only_once=True)
            elif self.isabs(filename):
                self.report_warning('--paths is ignored since an absolute path is given in output template', only_once=True)
        if filename == '-' or not filename:
            return filename

        return self.get_output_path(dir_type, filename)

    def _match_entry(self, info_dict, incomplete=False, silent=False):
        """ Returns None if the file should be downloaded """

        video_title = info_dict.get('title', info_dict.get('id', 'video'))

        def check_filter():
            if 'title' in info_dict:
                # This can happen when we're just evaluating the playlist
                title = info_dict['title']
                matchtitle = self.params.get('matchtitle', False)
                if matchtitle:
                    if not re.search(matchtitle, title, re.IGNORECASE):
                        return '"' + title + '" title did not match pattern "' + matchtitle + '"'
                rejecttitle = self.params.get('rejecttitle', False)
                if rejecttitle:
                    if re.search(rejecttitle, title, re.IGNORECASE):
                        return '"' + title + '" title matched reject pattern "' + rejecttitle + '"'
            date = info_dict.get('upload_date')
            if date is not None:
                dateRange = self.params.get('daterange', DateRange())
                if date not in dateRange:
                    return '%s upload date is not in range %s' % (date_from_str(date).isoformat(), dateRange)
            view_count = info_dict.get('view_count')
            if view_count is not None:
                min_views = self.params.get('min_views')
                if min_views is not None and view_count < min_views:
                    return 'Skipping %s, because it has not reached minimum view count (%d/%d)' % (video_title, view_count, min_views)
                max_views = self.params.get('max_views')
                if max_views is not None and view_count > max_views:
                    return 'Skipping %s, because it has exceeded the maximum view count (%d/%d)' % (video_title, view_count, max_views)
            if age_restricted(info_dict.get('age_limit'), self.params.get('age_limit')):
                return 'Skipping "%s" because it is age restricted' % video_title

            match_filter = self.params.get('match_filter')
            if match_filter is not None:
                try:
                    ret = match_filter(info_dict, incomplete=incomplete)
                except TypeError:
                    # For backward compatibility
                    ret = None if incomplete else match_filter(info_dict)
                if ret is not None:
                    return ret
            return None

        if self.in_download_archive(info_dict):
            reason = '%s has already been recorded in the archive' % video_title
            break_opt, break_err = 'break_on_existing', ExistingVideoReached
        else:
            reason = check_filter()
            break_opt, break_err = 'break_on_reject', RejectedVideoReached
        if reason is not None:
            if not silent:
                self.to_screen('[download] ' + reason)
            if self.params.get(break_opt, False):
                raise break_err()
        return reason

    @staticmethod
    def add_extra_info(info_dict, extra_info):
        '''Set the keys from extra_info in info dict if they are missing'''
        for key, value in extra_info.items():
            info_dict.setdefault(key, value)

    def extract_info(self, url, download=True, ie_key=None, extra_info=None,
                     process=True, force_generic_extractor=False):
        """
        Return a list with a dictionary for each video extracted.

        Arguments:
        url -- URL to extract

        Keyword arguments:
        download -- whether to download videos during extraction
        ie_key -- extractor key hint
        extra_info -- dictionary containing the extra values to add to each result
        process -- whether to resolve all unresolved references (URLs, playlist items),
            must be True for download to work.
        force_generic_extractor -- force using the generic extractor
        """

        if extra_info is None:
            extra_info = {}

        if not ie_key and force_generic_extractor:
            ie_key = 'Generic'

        if ie_key:
            ies = {ie_key: self._get_info_extractor_class(ie_key)}
        else:
            ies = self._ies

        for ie_key, ie in ies.items():
            if not ie.suitable(url):
                continue

            if not ie.working():
                self.report_warning('The program functionality for this site has been marked as broken, '
                                    'and will probably not work.')

            temp_id = ie.get_temp_id(url)
            if temp_id is not None and self.in_download_archive({'id': temp_id, 'ie_key': ie_key}):
                self.to_screen("[%s] %s: has already been recorded in archive" % (
                               ie_key, temp_id))
                break
            return self.__extract_info(url, self.get_info_extractor(ie_key), download, extra_info, process)
        else:
            self.report_error('no suitable InfoExtractor for URL %s' % url)

    def __handle_extraction_exceptions(func):
        @functools.wraps(func)
        def wrapper(self, *args, **kwargs):
            try:
                return func(self, *args, **kwargs)
            except GeoRestrictedError as e:
                msg = e.msg
                if e.countries:
                    msg += '\nThis video is available in %s.' % ', '.join(
                        map(ISO3166Utils.short2full, e.countries))
                msg += '\nYou might want to use a VPN or a proxy server (with --proxy) to workaround.'
                self.report_error(msg)
            except ExtractorError as e:  # An error we somewhat expected
                self.report_error(compat_str(e), e.format_traceback())
            except (ReextractRequested, ) as e:
                self.to_stderr('\r')
                self.report_warning('%s Re-extracting data' % e.msg)
                return wrapper(self, *args, **kwargs)
            except (MaxDownloadsReached, ExistingVideoReached, RejectedVideoReached, LazyList.IndexError):
                raise
            except Exception as e:
                if self.params.get('ignoreerrors'):
                    self.report_error(error_to_compat_str(e), tb=encode_compat_str(traceback.format_exc()))
                else:
                    raise
        return wrapper

    @__handle_extraction_exceptions
    def __extract_info(self, url, ie, download, extra_info, process):
        min_sleep_interval = self.params.get('sleep_before_extract')
        if min_sleep_interval:
            max_sleep_interval = self.params.get('max_sleep_before_extract') or min_sleep_interval
            sleep_interval = random.uniform(min_sleep_interval, max_sleep_interval)
            self.to_screen(
                '[extraction] Sleeping %s seconds...' % (
                    int(sleep_interval) if sleep_interval.is_integer()
                    else '%.2f' % sleep_interval))
            time.sleep(sleep_interval)

        ie_result = ie.extract(url)
        if ie_result is None:  # Finished already (backwards compatibility; listformats and friends should be moved here)
            return
        if isinstance(ie_result, list):
            # Backwards compatibility: old IE result format
            ie_result = {
                '_type': 'compat_list',
                'entries': ie_result,
            }
        if extra_info.get('original_url'):
            ie_result.setdefault('original_url', extra_info['original_url'])
        self.add_default_extra_info(ie_result, ie, url)
        if process:
            return self.process_ie_result(ie_result, download, extra_info)
        else:
            return ie_result

    def add_default_extra_info(self, ie_result, ie, url):
        if url is not None:
            self.add_extra_info(ie_result, {
                'webpage_url': url,
                'original_url': url,
                'webpage_url_basename': url_basename(url),
            })
        if ie is not None:
            self.add_extra_info(ie_result, {
                'extractor': ie.IE_NAME,
                'extractor_key': ie.ie_key(),
            })

    def process_ie_result(self, ie_result, download=True, extra_info=None):
        """
        Take the result of the ie(may be modified) and resolve all unresolved
        references (URLs, playlist items).

        It will also download the videos if 'download'.
        Returns the resolved ie_result.
        """
        if extra_info is None:
            extra_info = {}
        result_type = ie_result.get('_type', 'video')

        if result_type in ('url', 'url_transparent'):
            ie_result['url'] = sanitize_url(ie_result['url'])
            if ie_result.get('original_url'):
                extra_info.setdefault('original_url', ie_result['original_url'])

            extract_flat = self.params.get('extract_flat', False)
            if ((extract_flat == 'in_playlist' and 'playlist' in extra_info)
                    or extract_flat is True):
                info_copy = ie_result.copy()
                ie = try_get(ie_result.get('ie_key'), self.get_info_extractor)
                if ie and not ie_result.get('id'):
                    info_copy['id'] = ie.get_temp_id(ie_result['url'])
                self.add_default_extra_info(info_copy, ie, ie_result['url'])
                self.add_extra_info(info_copy, extra_info)
                self.__forced_printings(info_copy, self.prepare_filename(info_copy), incomplete=True)
                if self.params.get('force_write_download_archive', False):
                    self.record_download_archive(info_copy)
                return ie_result

        if result_type == 'video':
            self.add_extra_info(ie_result, extra_info)
            ie_result = self.process_video_result(ie_result, download=download)
            additional_urls = (ie_result or {}).get('additional_urls')
            if additional_urls:
                # TODO: Improve MetadataParserPP to allow setting a list
                if isinstance(additional_urls, compat_str):
                    additional_urls = [additional_urls]
                self.to_screen(
                    '[info] %s: %d additional URL(s) requested' % (ie_result['id'], len(additional_urls)))
                self.write_debug('Additional URLs: "%s"' % '", "'.join(additional_urls))
                ie_result['additional_entries'] = [
                    self.extract_info(
                        url, download, extra_info,
                        force_generic_extractor=self.params.get('force_generic_extractor'))
                    for url in additional_urls
                ]
            return ie_result
        elif result_type == 'url':
            # We have to add extra_info to the results because it may be
            # contained in a playlist
            return self.extract_info(
                ie_result['url'], download,
                ie_key=ie_result.get('ie_key'),
                extra_info=extra_info)
        elif result_type == 'url_transparent':
            # Use the information from the embedding page
            info = self.extract_info(
                ie_result['url'], ie_key=ie_result.get('ie_key'),
                extra_info=extra_info, download=False, process=False)

            # extract_info may return None when ignoreerrors is enabled and
            # extraction failed with an error, don't crash and return early
            # in this case
            if not info:
                return info

            force_properties = dict(
                (k, v) for k, v in ie_result.items() if v is not None)
            for f in ('_type', 'url', 'id', 'extractor', 'extractor_key', 'ie_key'):
                if f in force_properties:
                    del force_properties[f]
            new_result = info.copy()
            new_result.update(force_properties)

            # Extracted info may not be a video result (i.e.
            # info.get('_type', 'video') != video) but rather an url or
            # url_transparent. In such cases outer metadata (from ie_result)
            # should be propagated to inner one (info). For this to happen
            # _type of info should be overridden with url_transparent. This
            # fixes issue from https://github.com/ytdl-org/youtube-dl/pull/11163.
            if new_result.get('_type') == 'url':
                new_result['_type'] = 'url_transparent'

            return self.process_ie_result(
                new_result, download=download, extra_info=extra_info)
        elif result_type in ('playlist', 'multi_video'):
            # Protect from infinite recursion due to recursively nested playlists
            # (see https://github.com/ytdl-org/youtube-dl/issues/27833)
            webpage_url = ie_result.get('webpage_url')
            if webpage_url and webpage_url in self._playlist_urls:
                self.to_screen(
                    '[download] Skipping already downloaded playlist: %s'
                    % ie_result.get('title') or ie_result.get('id'))
                return

            self._playlist_level += 1
            self._playlist_urls.add(webpage_url)
            self._sanitize_thumbnails(ie_result)
            try:
                return self.__process_playlist(ie_result, download)
            finally:
                self._playlist_level -= 1
                if not self._playlist_level:
                    self._playlist_urls.clear()
        elif result_type == 'compat_list':
            self.report_warning(
                'Extractor %s returned a compat_list result. '
                'It needs to be updated.' % ie_result.get('extractor'))

            def _fixup(r):
                self.add_extra_info(r, {
                    'extractor': ie_result.get('extractor'),
                    'webpage_url': ie_result['webpage_url'],
                    'webpage_url_basename': url_basename(ie_result['webpage_url']),
                    'extractor_key': ie_result['extractor_key'],
                })
                return r
            ie_result['entries'] = [
                self.process_ie_result(_fixup(r), download, extra_info)
                for r in ie_result['entries']
            ]
            return ie_result
        else:
            raise Exception('Invalid result type: %s' % result_type)

    def _ensure_dir_exists(self, path):
        if self.params.get('escape_long_names', False):
            path = split_longname(path)
        return make_dir(path, self.report_error)

    def __process_playlist(self, ie_result, download):
        # We process each entry in the playlist
        playlist = ie_result.get('title') or ie_result.get('id')
        self.to_screen('[download] Downloading playlist: %s' % playlist)

        if 'entries' not in ie_result:
            raise EntryNotInPlaylist()
        incomplete_entries = bool(ie_result.get('requested_entries'))
        if incomplete_entries:
            def fill_missing_entries(entries, indexes):
                ret = [None] * max(*indexes)
                for i, entry in zip(indexes, entries):
                    ret[i - 1] = entry
                return ret
            ie_result['entries'] = fill_missing_entries(ie_result['entries'], ie_result['requested_entries'])

        playlist_results = []

        playliststart = self.params.get('playliststart', 1)
        playlistend = self.params.get('playlistend')
        # For backwards compatibility, interpret -1 as whole list
        if playlistend == -1:
            playlistend = None

        playlistitems_str = self.params.get('playlist_items')
        playlistitems = None
        if playlistitems_str is not None:
            def iter_playlistitems(format):
                for string_segment in format.split(','):
                    if '-' in string_segment:
                        start, end = string_segment.split('-')
                        for item in range(int(start), int(end) + 1):
                            yield int(item)
                    else:
                        yield int(string_segment)
            playlistitems = orderedSet(iter_playlistitems(playlistitems_str))

        ie_entries = ie_result['entries']
        msg = (
            'Downloading %d videos' if not isinstance(ie_entries, list)
            else 'Collected %d videos; downloading %%d of them' % len(ie_entries))

        if isinstance(ie_entries, list):
            def get_entry(i):
                return ie_entries[i - 1]
        else:
            if not isinstance(ie_entries, PagedList):
                ie_entries = LazyList(ie_entries)

            def get_entry(i):
                return YoutubeDL.__handle_extraction_exceptions(
                    lambda self, i: ie_entries[i - 1]
                )(self, i)

        entries = []
        items = playlistitems if playlistitems is not None else itertools.count(playliststart)
        for i in items:
            if i == 0:
                continue
            if playlistitems is None and playlistend is not None and playlistend < i:
                break
            entry = None
            try:
                entry = get_entry(i)
                if entry is None:
                    raise EntryNotInPlaylist()
            except (IndexError, EntryNotInPlaylist):
                if incomplete_entries:
                    raise EntryNotInPlaylist()
                elif not playlistitems:
                    break
            entries.append(entry)
            try:
                if entry is not None:
                    self._match_entry(entry, incomplete=True, silent=True)
            except (ExistingVideoReached, RejectedVideoReached):
                break
        ie_result['entries'] = entries

        # Save playlist_index before re-ordering
        entries = [
            ((playlistitems[i - 1] if playlistitems else i + playliststart - 1), entry)
            for i, entry in enumerate(entries, 1)
            if entry is not None]
        n_entries = len(entries)

        if not playlistitems and (playliststart or playlistend):
            playlistitems = list(range(playliststart, playliststart + n_entries))
        ie_result['requested_entries'] = playlistitems

        if self.params.get('allow_playlist_files', True):
            ie_copy = {
                'playlist': playlist,
                'playlist_id': ie_result.get('id'),
                'playlist_title': ie_result.get('title'),
                'playlist_uploader': ie_result.get('uploader'),
                'playlist_uploader_id': ie_result.get('uploader_id'),
                'playlist_index': 0,
            }
            ie_copy.update(dict(ie_result))

            if self._write_info_json('playlist', ie_result,
                                     self.prepare_filename(ie_copy, 'pl_infojson')) is None:
                return
            if self._write_description('playlist', ie_result,
                                       self.prepare_filename(ie_copy, 'pl_description')) is None:
                return
            # TODO: This should be passed to ThumbnailsConvertor if necessary
            self._write_thumbnails('playlist', ie_copy, self.prepare_filename(ie_copy, 'pl_thumbnail'))

        if self.params.get('playlistreverse', False):
            entries = entries[::-1]
        if self.params.get('playlistrandom', False):
            random.shuffle(entries)

        x_forwarded_for = ie_result.get('__x_forwarded_for_ip')

        self.to_screen('[%s] playlist %s: %s' % (ie_result.get('extractor'), playlist, msg % n_entries))
        failures = 0
        max_failures = self.params.get('skip_playlist_after_errors') or float('inf')
        for i, entry_tuple in enumerate(entries, 1):
            playlist_index, entry = entry_tuple
            if 'playlist-index' in self.params.get('compat_opts', []):
                playlist_index = playlistitems[i - 1] if playlistitems else i + playliststart - 1
            self.to_screen('[download] Downloading video %s of %s' % (i, n_entries))
            # This __x_forwarded_for_ip thing is a bit ugly but requires
            # minimal changes
            if x_forwarded_for:
                entry['__x_forwarded_for_ip'] = x_forwarded_for
            extra = {
                'n_entries': n_entries,
                '_last_playlist_index': max(playlistitems) if playlistitems else (playlistend or n_entries),
                'playlist_index': playlist_index,
                'playlist_autonumber': i,
                'playlist': playlist,
                'playlist_id': ie_result.get('id'),
                'playlist_title': ie_result.get('title'),
                'playlist_uploader': ie_result.get('uploader'),
                'playlist_uploader_id': ie_result.get('uploader_id'),
                'extractor': ie_result.get('extractor'),
                'webpage_url': ie_result.get('webpage_url'),
                'webpage_url_basename': url_basename(ie_result.get('webpage_url')),
                'extractor_key': ie_result.get('extractor_key'),
            }

            if self._match_entry(entry, incomplete=True) is not None:
                continue

            entry_result = self.__process_iterable_entry(entry, download, extra)
            if not entry_result:
                failures += 1
            if failures >= max_failures:
                self.report_error(
                    'Skipping the remaining entries in playlist "%s" since %d items failed extraction' % (playlist, failures))
                break
            # TODO: skip failed (empty) entries?
            playlist_results.append(entry_result)
        ie_result['entries'] = playlist_results
        self.to_screen('[download] Finished downloading playlist: %s' % playlist)
        return ie_result

    @__handle_extraction_exceptions
    def __process_iterable_entry(self, entry, download, extra_info):
        return self.process_ie_result(
            entry, download=download, extra_info=extra_info)

    def _build_format_filter(self, filter_spec):
        " Returns a function to filter the formats according to the filter_spec "

        OPERATORS = {
            '<': operator.lt,
            '<=': operator.le,
            '>': operator.gt,
            '>=': operator.ge,
            '=': operator.eq,
            '!=': operator.ne,
        }
        operator_rex = re.compile(r'''(?x)\s*
            (?P<key>width|height|tbr|abr|vbr|asr|filesize|filesize_approx|fps)\s*
            (?P<op>%s)(?P<none_inclusive>\s*\?)?\s*
            (?P<value>[0-9.]+(?:[kKmMgGtTpPeEzZyY]i?[Bb]?)?)\s*
            ''' % '|'.join(map(re.escape, OPERATORS.keys())))
        m = operator_rex.fullmatch(filter_spec)
        if m:
            try:
                comparison_value = int(m.group('value'))
            except ValueError:
                comparison_value = parse_filesize(m.group('value'))
                if comparison_value is None:
                    comparison_value = parse_filesize(m.group('value') + 'B')
                if comparison_value is None:
                    raise ValueError(
                        'Invalid value %r in format specification %r' % (
                            m.group('value'), filter_spec))
            op = OPERATORS[m.group('op')]

        if not m:
            STR_OPERATORS = {
                '=': operator.eq,
                '^=': lambda attr, value: attr.startswith(value),
                '$=': lambda attr, value: attr.endswith(value),
                '*=': lambda attr, value: value in attr,
            }
            str_operator_rex = re.compile(r'''(?x)\s*
                (?P<key>[a-zA-Z0-9._-]+)\s*
                (?P<negation>!\s*)?(?P<op>%s)(?P<none_inclusive>\s*\?)?\s*
                (?P<value>[a-zA-Z0-9._-]+)\s*
                ''' % '|'.join(map(re.escape, STR_OPERATORS.keys())))
            m = str_operator_rex.fullmatch(filter_spec)
            if m:
                comparison_value = m.group('value')
                str_op = STR_OPERATORS[m.group('op')]
                if m.group('negation'):
                    op = lambda attr, value: not str_op(attr, value)
                else:
                    op = str_op

        if not m:
            raise SyntaxError('Invalid filter specification %r' % filter_spec)

        def _filter(f):
            actual_value = f.get(m.group('key'))
            if actual_value is None:
                return m.group('none_inclusive')
            return op(actual_value, comparison_value)
        return _filter

    def _default_format_spec(self, info_dict, download=True):

        def can_merge():
            merger = FFmpegMergerPP(self)
            return merger.available and merger.can_merge()

        prefer_best = (
            not self.params.get('simulate')
            and download
            and (
                not can_merge()
                or info_dict.get('is_live', False)
                or self.outtmpl_dict['default'] == '-'))
        compat = (
            prefer_best
            or self.params.get('allow_multiple_audio_streams', False)
            or 'format-spec' in self.params.get('compat_opts', []))

        return (
            'best/bestvideo+bestaudio' if prefer_best
            else 'bestvideo*+bestaudio/best' if not compat
            else 'bestvideo+bestaudio/best')

    def build_format_selector(self, format_spec):
        def syntax_error(note, start):
            message = (
                'Invalid format specification: '
                '{0}\n\t{1}\n\t{2}^'.format(note, format_spec, ' ' * start[1]))
            return SyntaxError(message)

        PICKFIRST = 'PICKFIRST'
        MERGE = 'MERGE'
        SINGLE = 'SINGLE'
        GROUP = 'GROUP'
        FormatSelector = collections.namedtuple('FormatSelector', ['type', 'selector', 'filters'])

        allow_multiple_streams = {'audio': self.params.get('allow_multiple_audio_streams', False),
                                  'video': self.params.get('allow_multiple_video_streams', False)}

        check_formats = self.params.get('check_formats')
        verbose = self.params.get('verbose')

        def _parse_filter(tokens):
            filter_parts = []
            for type, string, start, _, _ in tokens:
                if type == tokenize.OP and string == ']':
                    return ''.join(filter_parts)
                else:
                    filter_parts.append(string)

        def _remove_unused_ops(tokens):
            # Remove operators that we don't use and join them with the surrounding strings
            # for example: 'mp4' '-' 'baseline' '-' '16x9' is converted to 'mp4-baseline-16x9'
            ALLOWED_OPS = ('/', '+', ',', '(', ')')
            last_string, last_start, last_end, last_line = None, None, None, None
            for type, string, start, end, line in tokens:
                if type == tokenize.OP and string == '[':
                    if last_string:
                        yield tokenize.NAME, last_string, last_start, last_end, last_line
                        last_string = None
                    yield type, string, start, end, line
                    # everything inside brackets will be handled by _parse_filter
                    for type, string, start, end, line in tokens:
                        yield type, string, start, end, line
                        if type == tokenize.OP and string == ']':
                            break
                elif type == tokenize.OP and string in ALLOWED_OPS:
                    if last_string:
                        yield tokenize.NAME, last_string, last_start, last_end, last_line
                        last_string = None
                    yield type, string, start, end, line
                elif type in [tokenize.NAME, tokenize.NUMBER, tokenize.OP]:
                    if not last_string:
                        last_string = string
                        last_start = start
                        last_end = end
                    else:
                        last_string += string
            if last_string:
                yield tokenize.NAME, last_string, last_start, last_end, last_line

        def _parse_format_selection(tokens, inside_merge=False, inside_choice=False, inside_group=False):
            selectors = []
            current_selector = None
            for type, string, start, _, _ in tokens:
                # ENCODING is only defined in python 3.x
                if type == getattr(tokenize, 'ENCODING', None):
                    continue
                elif type in [tokenize.NAME, tokenize.NUMBER]:
                    current_selector = FormatSelector(SINGLE, string, [])
                elif type == tokenize.OP:
                    if string == ')':
                        if not inside_group:
                            # ')' will be handled by the parentheses group
                            tokens.restore_last_token()
                        break
                    elif inside_merge and string in ['/', ',']:
                        tokens.restore_last_token()
                        break
                    elif inside_choice and string == ',':
                        tokens.restore_last_token()
                        break
                    elif string == ',':
                        if not current_selector:
                            raise syntax_error('"," must follow a format selector', start)
                        selectors.append(current_selector)
                        current_selector = None
                    elif string == '/':
                        if not current_selector:
                            raise syntax_error('"/" must follow a format selector', start)
                        first_choice = current_selector
                        second_choice = _parse_format_selection(tokens, inside_choice=True)
                        current_selector = FormatSelector(PICKFIRST, (first_choice, second_choice), [])
                    elif string == '[':
                        if not current_selector:
                            current_selector = FormatSelector(SINGLE, 'best', [])
                        format_filter = _parse_filter(tokens)
                        current_selector.filters.append(format_filter)
                    elif string == '(':
                        if current_selector:
                            raise syntax_error('Unexpected "("', start)
                        group = _parse_format_selection(tokens, inside_group=True)
                        current_selector = FormatSelector(GROUP, group, [])
                    elif string == '+':
                        if not current_selector:
                            raise syntax_error('Unexpected "+"', start)
                        selector_1 = current_selector
                        selector_2 = _parse_format_selection(tokens, inside_merge=True)
                        if not selector_2:
                            raise syntax_error('Expected a selector', start)
                        current_selector = FormatSelector(MERGE, (selector_1, selector_2), [])
                    else:
                        raise syntax_error('Operator not recognized: "{0}"'.format(string), start)
                elif type == tokenize.ENDMARKER:
                    break
            if current_selector:
                selectors.append(current_selector)
            return selectors

        def _merge(formats_pair):
            format_1, format_2 = formats_pair

            formats_info = []
            formats_info.extend(format_1.get('requested_formats', (format_1,)))
            formats_info.extend(format_2.get('requested_formats', (format_2,)))

            if not allow_multiple_streams['video'] or not allow_multiple_streams['audio']:
                get_no_more = {'video': False, 'audio': False}
                for (i, fmt_info) in enumerate(formats_info):
                    if fmt_info.get('acodec') == fmt_info.get('vcodec') == 'none':
                        formats_info.pop(i)
                        continue
                    for aud_vid in ['audio', 'video']:
                        if not allow_multiple_streams[aud_vid] and fmt_info.get(aud_vid[0] + 'codec') != 'none':
                            if get_no_more[aud_vid]:
                                formats_info.pop(i)
                                break
                            get_no_more[aud_vid] = True

            if len(formats_info) == 1:
                return formats_info[0]

            video_fmts = [fmt_info for fmt_info in formats_info if fmt_info.get('vcodec') != 'none']
            audio_fmts = [fmt_info for fmt_info in formats_info if fmt_info.get('acodec') != 'none']

            the_only_video = video_fmts[0] if len(video_fmts) == 1 else None
            the_only_audio = audio_fmts[0] if len(audio_fmts) == 1 else None

            # if the merge was requested, force it to merge info MKV
            # when --merge-output-format is not given
            # because this is the behavior what I want
            output_ext = self.params.get('merge_output_format') or 'mkv'

            filtered = lambda *keys: filter(None, (traverse_obj(fmt, *keys) for fmt in formats_info))

            new_dict = {
                'requested_formats': formats_info,
                'format': '+'.join(filtered('format')),
                'format_id': '+'.join(filtered('format_id')),
                'ext': output_ext,
                'protocol': '+'.join(map(determine_protocol, formats_info)),
                'language': '+'.join(orderedSet(filtered('language'))),
                'format_note': '+'.join(orderedSet(filtered('format_note'))),
                'filesize_approx': sum(filtered('filesize', 'filesize_approx')),
                'tbr': sum(filtered('tbr', 'vbr', 'abr')),
            }

            if the_only_video:
                new_dict.update({
                    'width': the_only_video.get('width'),
                    'height': the_only_video.get('height'),
                    'resolution': the_only_video.get('resolution') or self.format_resolution(the_only_video),
                    'fps': the_only_video.get('fps'),
                    'vcodec': the_only_video.get('vcodec'),
                    'vbr': the_only_video.get('vbr'),
                    'stretched_ratio': the_only_video.get('stretched_ratio'),
                })

            if the_only_audio:
                new_dict.update({
                    'acodec': the_only_audio.get('acodec'),
                    'abr': the_only_audio.get('abr'),
                    'asr': the_only_audio.get('asr'),
                })

            return new_dict

        def _check_formats(formats):
            if not check_formats:
                yield from formats
                return
            for f in formats:
                self.to_screen('[info] Testing format %s' % f['format_id'])
                temp_file = tempfile.NamedTemporaryFile(
                    suffix='.tmp', delete=False,
                    dir=self.get_output_path('temp') or None)
                temp_file.close()
                try:
                    success, _ = self.dl(temp_file.name, f, test=True)
                except (DownloadError, IOError, OSError, ValueError) + network_exceptions:
                    success = False
                finally:
                    if os.path.exists(temp_file.name):
                        try:
                            os.remove(temp_file.name)
                        except OSError:
                            self.report_warning('Unable to delete temporary file "%s"' % temp_file.name)
                if success:
                    yield f
                else:
                    self.to_screen('[info] Unable to download format %s. Skipping...' % f['format_id'])

        def _build_selector_function(selector):
            if isinstance(selector, list):  # ,
                fs = [_build_selector_function(s) for s in selector]

                def selector_function(ctx):
                    for f in fs:
                        yield from f(ctx)
                return selector_function

            elif selector.type == GROUP:  # ()
                selector_function = _build_selector_function(selector.selector)

            elif selector.type == PICKFIRST:  # /
                fs = [_build_selector_function(s) for s in selector.selector]

                def selector_function(ctx):
                    for f in fs:
                        picked_formats = list(f(ctx))
                        if picked_formats:
                            return picked_formats
                    return []

            elif selector.type == MERGE:  # +
                selector_1, selector_2 = map(_build_selector_function, selector.selector)

                def selector_function(ctx):
                    for pair in itertools.product(
                            selector_1(copy.deepcopy(ctx)), selector_2(copy.deepcopy(ctx))):
                        yield _merge(pair)

            elif selector.type == SINGLE:  # atom
                format_spec = selector.selector or 'best'

                # TODO: Add allvideo, allaudio etc by generalizing the code with best/worst selector
                if format_spec == 'all':
                    def selector_function(ctx):
                        yield from _check_formats(ctx['formats'])
                elif format_spec == 'mergeall':
                    def selector_function(ctx):
                        formats = list(_check_formats(ctx['formats']))
                        if not formats:
                            return
                        merged_format = formats[-1]
                        for f in formats[-2::-1]:
                            merged_format = _merge((merged_format, f))
                        yield merged_format

                else:
                    format_fallback, format_reverse, format_idx = False, True, 1
                    mobj = re.match(
                        r'(?P<bw>best|worst|b|w)(?P<type>video|audio|v|a)?(?P<mod>\*)?(?:\.(?P<n>[1-9]\d*))?$',
                        format_spec)
                    if mobj is not None:
                        format_idx = int_or_none(mobj.group('n'), default=1)
                        format_reverse = mobj.group('bw')[0] == 'b'
                        format_type = (mobj.group('type') or [None])[0]
                        not_format_type = {'v': 'a', 'a': 'v'}.get(format_type)
                        format_modified = mobj.group('mod') is not None

                        format_fallback = not format_type and not format_modified  # for b, w
                        _filter_f = (
                            (lambda f: f.get('%scodec' % format_type) != 'none')
                            if format_type and format_modified  # bv*, ba*, wv*, wa*
                            else (lambda f: f.get('%scodec' % not_format_type) == 'none')
                            if format_type  # bv, ba, wv, wa
                            else (lambda f: f.get('vcodec') != 'none' and f.get('acodec') != 'none')
                            if not format_modified  # b, w
                            else lambda f: True)  # b*, w*
                        filter_f = lambda f: _filter_f(f) and (
                            f.get('vcodec') != 'none' or f.get('acodec') != 'none')
                    else:
                        if format_spec in self._format_selection_exts['audio']:
                            filter_f = lambda f: f.get('ext') == format_spec and f.get('acodec') != 'none'
                        elif format_spec in self._format_selection_exts['video']:
                            filter_f = lambda f: f.get('ext') == format_spec and f.get('acodec') != 'none' and f.get('vcodec') != 'none'
                        elif format_spec in self._format_selection_exts['storyboards']:
                            filter_f = lambda f: f.get('ext') == format_spec and f.get('acodec') == 'none' and f.get('vcodec') == 'none'
                        else:
                            filter_f = lambda f: f.get('format_id') == format_spec  # id

                    def selector_function(ctx):
                        formats = list(ctx['formats'])
                        matches = list(filter(filter_f, formats)) if filter_f is not None else formats
                        if format_fallback and ctx['incomplete_formats'] and not matches:
                            # for extractors with incomplete formats (audio only (soundcloud)
                            # or video only (imgur)) best/worst will fallback to
                            # best/worst {video,audio}-only format
                            matches = formats
                        matches = LazyList(_check_formats(matches[::-1 if format_reverse else 1]))
                        try:
                            yield matches[format_idx - 1]
                        except IndexError:
                            return

            filters = [self._build_format_filter(f) for f in selector.filters]

            def final_selector(ctx):
                ctx_copy = copy.deepcopy(ctx)
                for _filter in filters:
                    ctx_copy['formats'] = list(filter(_filter, ctx_copy['formats']))
                return selector_function(ctx_copy)
            return final_selector

        def _visit_selectors(selector):
            """
            Selector tree visitor. Only used when -Fv is set
            This yields selectors including non-SINGLE ones, but then it won't be visitor anymore
            """
            if isinstance(selector, list):  # ,
                for n in selector:
                    yield from _visit_selectors(n)

            elif selector.type == GROUP:  # ()
                yield selector
                yield from _visit_selectors(selector.selector)
            elif selector.type == PICKFIRST:  # /
                yield selector
                for n in selector.selector:
                    yield from _visit_selectors(n)
            elif selector.type == MERGE:  # +
                yield selector
                for n in selector.selector:
                    yield from _visit_selectors(n)
            elif selector.type == SINGLE:  # atom
                yield selector

        stream = io.BytesIO(format_spec.encode('utf-8'))
        try:
            tokens = list(_remove_unused_ops(compat_tokenize_tokenize(stream.readline)))
        except tokenize.TokenError:
            raise syntax_error('Missing closing/opening brackets or parenthesis', (0, len(format_spec)))

        class TokenIterator(object):
            def __init__(self, tokens):
                self.tokens = tokens
                self.counter = 0

            def __iter__(self):
                return self

            def __next__(self):
                if self.counter >= len(self.tokens):
                    raise StopIteration()
                value = self.tokens[self.counter]
                self.counter += 1
                return value

            next = __next__

            def restore_last_token(self):
                self.counter -= 1

        parsed_selector = _parse_format_selection(iter(TokenIterator(tokens)))
        final_selector_func = _build_selector_function(parsed_selector)
        if verbose:
            # perform format debugging when -Fv
            all_single_selectors = list(filter(lambda x: x.type == SINGLE, _visit_selectors(parsed_selector)))
            final_selector_func.selectors = list(zip(all_single_selectors, map(_build_selector_function, all_single_selectors)))
        return final_selector_func

    def _calc_headers(self, info_dict):
        res = std_headers.copy()

        add_headers = info_dict.get('http_headers')
        if add_headers:
            res.update(add_headers)

        cookies = self._calc_cookies(info_dict)
        if cookies:
            res['Cookie'] = cookies

        if 'X-Forwarded-For' not in res:
            x_forwarded_for_ip = info_dict.get('__x_forwarded_for_ip')
            if x_forwarded_for_ip:
                res['X-Forwarded-For'] = x_forwarded_for_ip

        return res

    def _calc_cookies(self, info_dict):
        pr = sanitized_Request(info_dict['url'])
        self.cookiejar.add_cookie_header(pr)
        return pr.get_header('Cookie')

    def _sanitize_thumbnails(self, info_dict):
        thumbnails = info_dict.get('thumbnails')
        if thumbnails is None:
            thumbnail = info_dict.get('thumbnail')
            if thumbnail:
                info_dict['thumbnails'] = thumbnails = [{'url': thumbnail}]
        if thumbnails:
            thumbnails.sort(key=lambda t: (
                t.get('preference') if t.get('preference') is not None else -1,
                t.get('width') if t.get('width') is not None else -1,
                t.get('height') if t.get('height') is not None else -1,
                t.get('id') if t.get('id') is not None else '',
                t.get('url')))

            def thumbnail_tester():
                def test_thumbnail(t):
                    self.to_screen(f'[info] Testing thumbnail {t["id"]}')
                    try:
                        self.urlopen(HEADRequest(t['url']))
                    except network_exceptions as err:
                        self.to_screen(f'[info] Unable to connect to thumbnail {t["id"]} URL {t["url"]!r} - {err}. Skipping...')
                        return False
                    return True
                return test_thumbnail

            for i, t in enumerate(thumbnails):
                if t.get('id') is None:
                    t['id'] = '%d' % i
                if t.get('width') and t.get('height'):
                    t['resolution'] = '%dx%d' % (t['width'], t['height'])
                t['url'] = sanitize_url(t['url'])

            if self.params.get('check_formats'):
                info_dict['thumbnails'] = LazyList(filter(thumbnail_tester(), thumbnails[::-1])).reverse()
            else:
                info_dict['thumbnails'] = thumbnails

    def process_video_result(self, info_dict, download=True):
        assert info_dict.get('_type', 'video') == 'video'

        if 'id' not in info_dict:
            raise ExtractorError('Missing "id" field in extractor result')
        if 'title' not in info_dict:
            raise ExtractorError('Missing "title" field in extractor result',
                                 video_id=info_dict['id'], ie=info_dict['extractor'])

        def report_force_conversion(field, field_not, conversion):
            self.report_warning(
                '"%s" field is not %s - forcing %s conversion, there is an error in extractor'
                % (field, field_not, conversion))

        def sanitize_string_field(info, string_field):
            field = info.get(string_field)
            if field is None or isinstance(field, compat_str):
                return
            report_force_conversion(string_field, 'a string', 'string')
            info[string_field] = compat_str(field)

        def sanitize_numeric_fields(info):
            for numeric_field in self._NUMERIC_FIELDS:
                field = info.get(numeric_field)
                if field is None or isinstance(field, compat_numeric_types):
                    continue
                report_force_conversion(numeric_field, 'numeric', 'int')
                info[numeric_field] = int_or_none(field)

        sanitize_string_field(info_dict, 'id')
        sanitize_numeric_fields(info_dict)

        if 'playlist' not in info_dict:
            # It isn't part of a playlist
            info_dict['playlist'] = None
            info_dict['playlist_index'] = None

        self._sanitize_thumbnails(info_dict)

        thumbnail = info_dict.get('thumbnail')
        thumbnails = info_dict.get('thumbnails')
        if thumbnail:
            info_dict['thumbnail'] = sanitize_url(thumbnail)
        elif thumbnails:
            info_dict['thumbnail'] = thumbnails[-1]['url']

        if info_dict.get('display_id') is None and 'id' in info_dict:
            info_dict['display_id'] = info_dict['id']

        if info_dict.get('duration') is not None:
            info_dict['duration_string'] = formatSeconds(info_dict['duration'])

        for ts_key, date_key in (
                ('timestamp', 'upload_date'),
                ('release_timestamp', 'release_date'),
        ):
            if info_dict.get(date_key) is None and info_dict.get(ts_key) is not None:
                # Working around out-of-range timestamp values (e.g. negative ones on Windows,
                # see http://bugs.python.org/issue1646728)
                try:
                    upload_date = datetime.datetime.utcfromtimestamp(info_dict[ts_key])
                    info_dict[date_key] = upload_date.strftime('%Y%m%d')
                except (ValueError, OverflowError, OSError):
                    pass

        live_keys = ('is_live', 'was_live')
        live_status = info_dict.get('live_status')
        if live_status is None:
            for key in live_keys:
                if info_dict.get(key) is False:
                    continue
                if info_dict.get(key):
                    live_status = key
                break
            if all(info_dict.get(key) is False for key in live_keys):
                live_status = 'not_live'
        if live_status:
            info_dict['live_status'] = live_status
            for key in live_keys:
                if info_dict.get(key) is None:
                    info_dict[key] = (live_status == key)

        # Auto generate title fields corresponding to the *_number fields when missing
        # in order to always have clean titles. This is very common for TV series.
        for field in ('chapter', 'season', 'episode'):
            if info_dict.get('%s_number' % field) is not None and not info_dict.get(field):
                info_dict[field] = '%s %d' % (field.capitalize(), info_dict['%s_number' % field])

        for cc_kind in ('subtitles', 'automatic_captions'):
            cc = info_dict.get(cc_kind)
            if cc:
                for _, subtitle in cc.items():
                    for subtitle_format in subtitle:
                        if subtitle_format.get('url'):
                            subtitle_format['url'] = sanitize_url(subtitle_format['url'])
                        if subtitle_format.get('ext') is None:
                            subtitle_format['ext'] = determine_ext(subtitle_format['url']).lower()

        automatic_captions = info_dict.get('automatic_captions')
        subtitles = info_dict.get('subtitles')

        info_dict['requested_subtitles'] = self.process_subtitles(
            info_dict['id'], subtitles, automatic_captions)

        # We now pick which formats have to be downloaded
        if info_dict.get('formats') is None:
            # There's only one format available
            formats = [info_dict]
        else:
            formats = info_dict['formats']

        info_dict['__has_drm'] = any(f.get('has_drm') for f in formats)
        if not self.params.get('allow_unplayable_formats'):
            formats = [f for f in formats if not f.get('has_drm')]

        if not formats:
            self.raise_no_formats(info_dict)

        def is_wellformed(f):
            url = f.get('url')
            if not url:
                self.report_warning(
                    '"url" field is missing or empty - skipping format, '
                    'there is an error in extractor')
                return False
            if isinstance(url, bytes):
                sanitize_string_field(f, 'url')
            return True

        # Filter out malformed formats for better extraction robustness
        formats = list(filter(is_wellformed, formats))

        formats_dict = {}

        # We check that all the formats have the format and format_id fields
        for i, format in enumerate(formats):
            sanitize_string_field(format, 'format_id')
            sanitize_numeric_fields(format)
            format['url'] = sanitize_url(format['url'])
            if not format.get('format_id'):
                format['format_id'] = compat_str(i)
            else:
                # Sanitize format_id from characters used in format selector expression
                format['format_id'] = re.sub(r'[\s,/+\[\]()]', '_', format['format_id'])
            format_id = format['format_id']
            if format_id not in formats_dict:
                formats_dict[format_id] = []
            formats_dict[format_id].append(format)

        # Make sure all formats have unique format_id
        common_exts = set(itertools.chain(*self._format_selection_exts.values()))
        for format_id, ambiguous_formats in formats_dict.items():
            ambigious_id = len(ambiguous_formats) > 1
            for i, format in enumerate(ambiguous_formats):
                if ambigious_id:
                    format['format_id'] = '%s-%d' % (format_id, i)
                if format.get('ext') is None:
                    format['ext'] = determine_ext(format['url']).lower()
                # Ensure there is no conflict between id and ext in format selection
                # See https://github.com/yt-dlp/yt-dlp/issues/1282
                if format['format_id'] != format['ext'] and format['format_id'] in common_exts:
                    format['format_id'] = 'f%s' % format['format_id']

        for i, format in enumerate(formats):
            if format.get('format') is None:
                format['format'] = '{id} - {res}{note}'.format(
                    id=format['format_id'],
                    res=self.format_resolution(format),
                    note=format_field(format, 'format_note', ' (%s)'),
                )
            if format.get('protocol') is None:
                format['protocol'] = determine_protocol(format)
            if format.get('resolution') is None:
                format['resolution'] = self.format_resolution(format, default=None)
            if format.get('dynamic_range') is None and format.get('vcodec') != 'none':
                format['dynamic_range'] = 'SDR'
            # Add HTTP headers, so that external programs can use them from the
            # json output
            full_format_info = info_dict.copy()
            full_format_info.update(format)
            format['http_headers'] = self._calc_headers(full_format_info)
        # Remove private housekeeping stuff
        if '__x_forwarded_for_ip' in info_dict:
            del info_dict['__x_forwarded_for_ip']

        # TODO Central sorting goes here

        if not formats or formats[0] is not info_dict:
            # only set the 'formats' fields if the original info_dict list them
            # otherwise we end up with a circular reference, the first (and unique)
            # element in the 'formats' field in info_dict is info_dict itself,
            # which can't be exported to json
            info_dict['formats'] = formats

        info_dict, _ = self.pre_process(info_dict)

        # NOTE: be careful at list_formats
        format_selector = self.format_selector
        if format_selector is None:
            req_format = self._default_format_spec(info_dict, download=download)
            self.write_debug('Default format spec: %s' % req_format)
            format_selector = self.build_format_selector(req_format)

        if self.params.get('list_thumbnails'):
            self.list_thumbnails(info_dict)
        if self.params.get('listformats'):
            if not info_dict.get('formats') and not info_dict.get('url'):
                self.to_screen('%s has no formats' % info_dict['id'])
            else:
                self.list_formats(info_dict, format_selector if self.params.get('verbose') else None)
        if self.params.get('listsubtitles'):
            if 'automatic_captions' in info_dict:
                self.list_subtitles(
                    info_dict['id'], automatic_captions, 'automatic captions')
            self.list_subtitles(info_dict['id'], subtitles, 'subtitles')
        list_only = self.params.get('simulate') is None and (
            self.params.get('list_thumbnails') or self.params.get('listformats') or self.params.get('listsubtitles'))
        if list_only:
            # Without this printing, -F --print-json will not work
            self.__forced_printings(info_dict, self.prepare_filename(info_dict), incomplete=True)
            return

        # While in format selection we may need to have an access to the original
        # format set in order to calculate some metrics or do some processing.
        # For now we need to be able to guess whether original formats provided
        # by extractor are incomplete or not (i.e. whether extractor provides only
        # video-only or audio-only formats) for proper formats selection for
        # extractors with such incomplete formats (see
        # https://github.com/ytdl-org/youtube-dl/pull/5556).
        # Since formats may be filtered during format selection and may not match
        # the original formats the results may be incorrect. Thus original formats
        # or pre-calculated metrics should be passed to format selection routines
        # as well.
        # We will pass a context object containing all necessary additional data
        # instead of just formats.
        # This fixes incorrect format selection issue (see
        # https://github.com/ytdl-org/youtube-dl/issues/10083).
        incomplete_formats = (
            # NOTE: be careful at list_formats (here too to detect changes as conflict)
            # All formats are video-only or
            all(f.get('vcodec') != 'none' and f.get('acodec') == 'none' for f in formats)
            # all formats are audio-only
            or all(f.get('vcodec') == 'none' and f.get('acodec') != 'none' for f in formats))

        ctx = {
            'formats': formats,
            'incomplete_formats': incomplete_formats,
        }

        formats_to_download = list(format_selector(ctx))
        if not formats_to_download:
            if not self.params.get('ignore_no_formats_error'):
                raise ExtractorError('Requested format is not available', expected=True,
                                     video_id=info_dict['id'], ie=info_dict['extractor'])
            else:
                self.report_warning('Requested format is not available')
                # Process what we can, even without any available formats.
                self.process_info(dict(info_dict))
        elif download:
            self.to_screen(
                '[info] %s: Downloading %d format(s): %s' % (
                    info_dict['id'], len(formats_to_download),
                    ", ".join([f['format_id'] for f in formats_to_download])))
            for fmt in formats_to_download:
                new_info = dict(info_dict)
                # Save a reference to the original info_dict so that it can be modified in process_info if needed
                new_info['__original_infodict'] = info_dict
                new_info.update(fmt)
                self.process_info(new_info)
        # We update the info dict with the best quality format (backwards compatibility)
        if formats_to_download:
            info_dict.update(formats_to_download[-1])
        return info_dict

    def process_subtitles(self, video_id, normal_subtitles, automatic_captions):
        """Select the requested subtitles and their format"""
        available_subs = {}
        if normal_subtitles and self.params.get('writesubtitles'):
            available_subs.update(normal_subtitles)
        if automatic_captions and self.params.get('writeautomaticsub'):
            for lang, cap_info in automatic_captions.items():
                if lang not in available_subs:
                    available_subs[lang] = cap_info

        if (not self.params.get('writesubtitles') and not
                self.params.get('writeautomaticsub') or not
                available_subs):
            return None

        all_sub_langs = available_subs.keys()
        if self.params.get('allsubtitles', False):
            requested_langs = all_sub_langs
        elif self.params.get('subtitleslangs', False):
            # A list is used so that the order of languages will be the same as
            # given in subtitleslangs. See https://github.com/yt-dlp/yt-dlp/issues/1041
            requested_langs = []
            for lang_re in self.params.get('subtitleslangs'):
                if lang_re == 'all':
                    requested_langs.extend(all_sub_langs)
                    continue
                discard = lang_re[0] == '-'
                if discard:
                    lang_re = lang_re[1:]
                current_langs = filter(re.compile(lang_re + '$').match, all_sub_langs)
                if discard:
                    for lang in current_langs:
                        while lang in requested_langs:
                            requested_langs.remove(lang)
                else:
                    requested_langs.extend(current_langs)
            requested_langs = orderedSet(requested_langs)
        elif 'en' in available_subs:
            requested_langs = ['en']
        else:
            requested_langs = [list(all_sub_langs)[0]]
        if requested_langs:
            self.write_debug('Downloading subtitles: %s' % ', '.join(requested_langs))

        formats_query = self.params.get('subtitlesformat', 'best')
        formats_preference = formats_query.split('/') if formats_query else []
        subs = {}
        for lang in requested_langs:
            formats = available_subs.get(lang)
            if formats is None:
                self.report_warning('%s subtitles not available for %s' % (lang, video_id))
                continue
            for ext in formats_preference:
                if ext == 'best':
                    f = formats[-1]
                    break
                matches = list(filter(lambda f: f['ext'] == ext, formats))
                if matches:
                    f = matches[-1]
                    break
            else:
                f = formats[-1]
                self.report_warning(
                    'No subtitle format found matching "%s" for language %s, '
                    'using %s' % (formats_query, lang, f['ext']))
            subs[lang] = f
        return subs

    def __forced_printings(self, info_dict, filename, incomplete):
        def print_mandatory(field, actual_field=None):
            if actual_field is None:
                actual_field = field
            if (self.params.get('force%s' % field, False)
                    and (not incomplete or info_dict.get(actual_field) is not None)):
                self.to_stdout(info_dict[actual_field])

        def print_optional(field):
            if (self.params.get('force%s' % field, False)
                    and info_dict.get(field) is not None):
                self.to_stdout(info_dict[field])

        info_dict = info_dict.copy()
        if filename is not None:
            info_dict['filename'] = filename
        if info_dict.get('requested_formats') is not None:
            # For RTMP URLs, also include the playpath
            info_dict['urls'] = '\n'.join(f['url'] + f.get('play_path', '') for f in info_dict['requested_formats'])
        elif 'url' in info_dict:
            info_dict['urls'] = info_dict['url'] + info_dict.get('play_path', '')

        if self.params.get('forceprint') or self.params.get('forcejson'):
            self.post_extract(info_dict)
        for tmpl in self.params.get('forceprint', []):
            mobj = re.match(r'\w+(=?)$', tmpl)
            if mobj and mobj.group(1):
                tmpl = f'{tmpl[:-1]} = %({tmpl[:-1]})s'
            elif mobj:
                tmpl = '%({})s'.format(tmpl)
            self.to_stdout(self.evaluate_outtmpl(tmpl, info_dict))

        print_mandatory('title')
        print_mandatory('id')
        print_mandatory('url', 'urls')
        print_optional('thumbnail')
        print_optional('description')
        print_optional('filename')
        if self.params.get('forceduration') and info_dict.get('duration') is not None:
            self.to_stdout(formatSeconds(info_dict['duration']))
        print_mandatory('format')

        if self.params.get('printjsontypes', False):
            self.to_stdout('\n'.join(dig_object_type(info_dict)))

        if self.params.get('forcejson'):
            self.to_stdout(json.dumps(self.sanitize_info(info_dict)))

    def dl(self, name, info, subtitle=False, test=False):
        if not info.get('url'):
            self.raise_no_formats(info, True)

        if test:
            verbose = self.params.get('verbose')
            params = {
                'test': True,
                'quiet': self.params.get('quiet') or not verbose,
                'verbose': verbose,
                'noprogress': not verbose,
                'nopart': True,
                'skip_unavailable_fragments': False,
                'keep_fragments': False,
                'overwrites': True,
                '_no_ytdl_file': True,
            }
        else:
            params = self.params
        fd = get_suitable_downloader(info, params, to_stdout=(name == '-'))(self, params)
        if not test:
            for ph in self._progress_hooks:
                fd.add_progress_hook(ph)
            urls = '", "'.join([f['url'] for f in info.get('requested_formats', [])] or [info['url']])
            self.write_debug('Invoking downloader on "%s"' % urls)

        new_info = copy.deepcopy(self._copy_infodict(info))
        if new_info.get('http_headers') is None:
            new_info['http_headers'] = self._calc_headers(new_info)
        return fd.download(name, new_info, subtitle)

    def process_info(self, info_dict):
        """Process a single resolved IE result."""

        assert info_dict.get('_type', 'video') == 'video'

        max_downloads = self.params.get('max_downloads')
        if max_downloads is not None:
            if self._num_downloads >= int(max_downloads):
                raise MaxDownloadsReached()

        # TODO: backward compatibility, to be removed
        info_dict['fulltitle'] = info_dict['title']

        if 'format' not in info_dict and 'ext' in info_dict:
            info_dict['format'] = info_dict['ext']

        if info_dict.get('ext') == 'mp4' and info_dict.get('is_live', False) and self.params.get('live_download_mkv', False):
            info_dict['format'] = info_dict['ext'] = 'mkv'
            if info_dict['protocol'] not in LDM_EXCEPTIONS:
                info_dict['protocol'] = 'live_ffmpeg'

        if self._match_entry(info_dict) is not None:
            return

        self.post_extract(info_dict)
        self._num_downloads += 1

        # info_dict['_filename'] needs to be set for backward compatibility
        info_dict['_filename'] = full_filename = self.prepare_filename(info_dict, warn=True)
        temp_filename = self.prepare_filename(info_dict, 'temp')
        files_to_move = {}

        # Forced printings
        self.__forced_printings(info_dict, full_filename, incomplete=('format' not in info_dict))

        if self.params.get('simulate'):
            if self.params.get('force_write_download_archive', False):
                self.record_download_archive(info_dict)
            # Do nothing else if in simulate mode
            return

        if full_filename is None:
            return
        if not self._ensure_dir_exists(encodeFilename(full_filename)):
            return
        if not self._ensure_dir_exists(encodeFilename(temp_filename)):
            return

        if self._write_description('video', info_dict,
                                   self.prepare_filename(info_dict, 'description')) is None:
            return

        sub_files = self._write_subtitles(info_dict, temp_filename)
        if sub_files is None:
            return
        files_to_move.update(dict(sub_files))

        thumb_files = self._write_thumbnails(
            'video', info_dict, temp_filename, self.prepare_filename(info_dict, 'thumbnail'))
        if thumb_files is None:
            return
        files_to_move.update(dict(thumb_files))

        infofn = self.prepare_filename(info_dict, 'infojson')
        _infojson_written = self._write_info_json('video', info_dict, infofn)
        if _infojson_written:
            info_dict['__infojson_filename'] = infofn
        elif _infojson_written is None:
            return

        # Note: Annotations are deprecated
        annofn = None
        if self.params.get('writeannotations', False):
            annofn = self.prepare_filename(info_dict, 'annotation')
        if annofn:
            if not self._ensure_dir_exists(encodeFilename(annofn)):
                return
            if not self.params.get('overwrites', True) and os.path.exists(encodeFilename(annofn)):
                self.to_screen('[info] Video annotations are already present')
            elif not info_dict.get('annotations'):
                self.report_warning('There are no annotations to write.')
            else:
                try:
                    self.to_screen('[info] Writing video annotations to: ' + annofn)
                    with self.open(encodeFilename(annofn), 'w', encoding='utf-8') as annofile:
                        annofile.write(info_dict['annotations'])
                except (KeyError, TypeError):
                    self.report_warning('There are no annotations to write.')
                except (OSError, IOError):
                    self.report_error('Cannot write annotations file: ' + annofn)
                    return

        # Write internet shortcut files
        url_link = webloc_link = desktop_link = False
        if self.params.get('writelink', False):
            if sys.platform == "darwin":  # macOS.
                webloc_link = True
            elif sys.platform.startswith("linux"):
                desktop_link = True
            else:  # if sys.platform in ['win32', 'cygwin']:
                url_link = True
        if self.params.get('writeurllink', False):
            url_link = True
        if self.params.get('writewebloclink', False):
            webloc_link = True
        if self.params.get('writedesktoplink', False):
            desktop_link = True

        if url_link or webloc_link or desktop_link:
            if 'webpage_url' not in info_dict:
                self.report_error('Cannot write internet shortcut file because the "webpage_url" field is missing in the media information')
                return
            ascii_url = iri_to_uri(info_dict['webpage_url'])

        def _write_link_file(extension, template, newline, embed_filename):
            linkfn = replace_extension(full_filename, extension, info_dict.get('ext'))
            if self.params.get('overwrites', True) and os.path.exists(encodeFilename(linkfn)):
                self.to_screen('[info] Internet shortcut is already present')
            else:
                try:
                    self.to_screen('[info] Writing internet shortcut to: ' + linkfn)
                    with self.open(encodeFilename(to_high_limit_path(linkfn)), 'w', encoding='utf-8', newline=newline) as linkfile:
                        template_vars = {'url': ascii_url}
                        if embed_filename:
                            template_vars['filename'] = linkfn[:-(len(extension) + 1)]
                        linkfile.write(template % template_vars)
                except (OSError, IOError):
                    self.report_error('Cannot write internet shortcut ' + linkfn)
                    return False
            return True

        if url_link:
            if not _write_link_file('url', DOT_URL_LINK_TEMPLATE, '\r\n', embed_filename=False):
                return
        if webloc_link:
            if not _write_link_file('webloc', DOT_WEBLOC_LINK_TEMPLATE, '\n', embed_filename=False):
                return
        if desktop_link:
            if not _write_link_file('desktop', DOT_DESKTOP_LINK_TEMPLATE, '\n', embed_filename=True):
                return

        try:
            info_dict, files_to_move = self.pre_process(info_dict, 'before_dl', files_to_move)
        except PostProcessingError as err:
            self.report_error('Preprocessing: %s' % str(err))
            return

        must_record_download_archive = False
        if self.params.get('skip_download', False):
            info_dict['filepath'] = temp_filename
            info_dict['__finaldir'] = os.path.dirname(os.path.abspath(encodeFilename(full_filename)))
            info_dict['__files_to_move'] = files_to_move
            info_dict = self.run_pp(MoveFilesAfterDownloadPP(self, False), info_dict)
        else:
            # Download
            if not self.test_filename_external(full_filename):
                self.to_screen(
                    '[download] %s has rejected by external test process' % full_filename)
                return

            info_dict.setdefault('__postprocessors', [])

            try:
                self.lock_file(info_dict)

                def existing_file(*filepaths):
                    ext = info_dict.get('ext')
                    final_ext = self.params.get('final_ext', ext)
                    existing_files = []
                    for file in orderedSet(filepaths):
                        if final_ext != ext:
                            converted = replace_extension(file, final_ext, ext)
                            if os.path.exists(encodeFilename(converted)):
                                existing_files.append(converted)
                        if os.path.exists(encodeFilename(file)):
                            existing_files.append(file)

                    if not existing_files or self.params.get('overwrites', False):
                        for file in orderedSet(existing_files):
                            self.report_file_delete(file)
                            os.remove(encodeFilename(file))
                        return None

                    info_dict['ext'] = os.path.splitext(existing_files[0])[1][1:]
                    return existing_files[0]

                success = True
                if info_dict.get('requested_formats') is not None:

                    requested_formats = info_dict['requested_formats']
                    old_ext = info_dict['ext']

                    # merge to mkv without --merge-output-format no matter what
                    if self.params.get('merge_output_format') is None:
                        info_dict['ext'] = 'mkv'
                    new_ext = info_dict['ext']

                    def correct_ext(filename, ext=new_ext):
                        if filename == '-':
                            return filename
                        filename_real_ext = os.path.splitext(filename)[1][1:]
                        filename_wo_ext = (
                            os.path.splitext(filename)[0]
                            if filename_real_ext in (old_ext, new_ext)
                            else filename)
                        return '%s.%s' % (filename_wo_ext, ext)

                    # Ensure filename always has a correct extension for successful merge
                    full_filename = correct_ext(full_filename)
                    temp_filename = correct_ext(temp_filename)
                    dl_filename = existing_file(full_filename, temp_filename)
                    info_dict['__real_download'] = False

                    if dl_filename is not None:
                        self.report_file_already_downloaded(dl_filename)
                    elif get_suitable_downloader(info_dict, self.params, to_stdout=temp_filename == '-'):
                        info_dict['url'] = '\n'.join(f['url'] for f in requested_formats)
                        success, real_download = self.dl(temp_filename, info_dict)
                        info_dict['__real_download'] = real_download
                    else:
                        downloaded = []
                        merger = FFmpegMergerPP(self)
                        if self.params.get('allow_unplayable_formats'):
                            self.report_warning(
                                'You have requested merging of multiple formats '
                                'while also allowing unplayable formats to be downloaded. '
                                'The formats won\'t be merged to prevent data corruption.')
                        elif not merger.available:
                            self.report_warning(
                                'You have requested merging of multiple formats but ffmpeg is not installed. '
                                'The formats won\'t be merged.')

                        if temp_filename == '-':
                            reason = ('using a downloader other than ffmpeg' if FFmpegFD.can_merge_formats(info_dict)
                                      else 'but the formats are incompatible for simultaneous download' if merger.available
                                      else 'but ffmpeg is not installed')
                            self.report_warning(
                                f'You have requested downloading multiple formats to stdout {reason}. '
                                'The formats will be streamed one after the other')
                            fname = temp_filename
                        for f in requested_formats:
                            new_info = dict(info_dict)
                            del new_info['requested_formats']
                            new_info.update(f)
                            if temp_filename != '-':
                                fname = prepend_extension(
                                    correct_ext(temp_filename, new_info['ext']),
                                    'f%s' % f['format_id'], new_info['ext'])
                                if not self._ensure_dir_exists(fname):
                                    return
                                f['filepath'] = fname
                                downloaded.append(fname)
                            partial_success, real_download = self.dl(fname, new_info)
                            info_dict['__real_download'] = info_dict['__real_download'] or real_download
                            success = success and partial_success
                        if merger.available and not self.params.get('allow_unplayable_formats'):
                            info_dict['__postprocessors'].append(merger)
                            info_dict['__files_to_merge'] = downloaded
                            # Even if there were no downloads, it is being merged only now
                            info_dict['__real_download'] = True
                        else:
                            for file in downloaded:
                                files_to_move[file] = None
                else:
                    # Just a single file
                    dl_filename = existing_file(full_filename, temp_filename)
                    if dl_filename is None or dl_filename == temp_filename:
                        # dl_filename == temp_filename could mean that the file was partially downloaded with --no-part.
                        # So we should try to resume the download
                        success, real_download = self.dl(temp_filename, info_dict)
                        info_dict['__real_download'] = real_download
                    else:
                        self.report_file_already_downloaded(dl_filename)

                dl_filename = dl_filename or temp_filename
                info_dict['__finaldir'] = os.path.dirname(os.path.abspath(encodeFilename(full_filename)))

            except network_exceptions as err:
                self.report_error('unable to download video data: %s' % error_to_compat_str(err))
                return
            except (OSError, IOError) as err:
                raise UnavailableVideoError(err)
            except (ContentTooShortError, ) as err:
                self.report_error('content too short (expected %s bytes and served %s)' % (err.expected, err.downloaded))
                return
            finally:
                self.unlock_file(info_dict)

            if success and full_filename != '-':

                def fixup():
                    do_fixup = True
                    fixup_policy = self.params.get('fixup')
                    vid = info_dict['id']

                    if fixup_policy in ('ignore', 'never'):
                        return
                    elif fixup_policy == 'warn':
                        do_fixup = False
                    elif fixup_policy != 'force':
                        assert fixup_policy in ('detect_or_warn', None)
                        if not info_dict.get('__real_download'):
                            do_fixup = False

                    def ffmpeg_fixup(cndn, msg, cls):
                        if not cndn:
                            return
                        if not do_fixup:
                            self.report_warning(f'{vid}: {msg}')
                            return
                        pp = cls(self)
                        if pp.available:
                            info_dict['__postprocessors'].append(pp)
                        else:
                            self.report_warning(f'{vid}: {msg}. Install ffmpeg to fix this automatically')

                    stretched_ratio = info_dict.get('stretched_ratio')
                    ffmpeg_fixup(
                        stretched_ratio not in (1, None),
                        f'Non-uniform pixel ratio {stretched_ratio}',
                        FFmpegFixupStretchedPP)

                    ffmpeg_fixup(
                        (info_dict.get('requested_formats') is None
                         and info_dict.get('container') == 'm4a_dash'
                         and info_dict.get('ext') == 'm4a'),
                        'writing DASH m4a. Only some players support this container',
                        FFmpegFixupM4aPP)

                    downloader = get_suitable_downloader(info_dict, self.params) if 'protocol' in info_dict else None
                    downloader = downloader.__name__ if downloader else None
                    ffmpeg_fixup(info_dict.get('requested_formats') is None and downloader == 'HlsFD',
                                 'malformed AAC bitstream detected', FFmpegFixupM3u8PP)
                    ffmpeg_fixup(downloader == 'WebSocketFragmentFD', 'malformed timestamps detected', FFmpegFixupTimestampPP)
                    ffmpeg_fixup(downloader in ('WebSocketFragmentFD', 'SteamlinkFD'), 'malformed duration detected', FFmpegFixupDurationPP)

                fixup()
                try:
                    info_dict = self.post_process(dl_filename, info_dict, files_to_move)
                except PostProcessingError as err:
                    self.report_error('Postprocessing: %s' % str(err))
                    return
                try:
                    for ph in self._post_hooks:
                        ph(info_dict['filepath'])
                except Exception as err:
                    self.report_error('post hooks: %s' % str(err))
                    return
                must_record_download_archive = True

        if must_record_download_archive or self.params.get('force_write_download_archive', False):
            self.record_download_archive(info_dict)
        max_downloads = self.params.get('max_downloads')
        if max_downloads is not None and self._num_downloads >= int(max_downloads):
            raise MaxDownloadsReached()

    def download(self, url_list):
        """Download a given list of URLs."""
        outtmpl = self.outtmpl_dict['default']
        if (len(url_list) > 1
                and outtmpl != '-'
                and '%' not in outtmpl
                and self.params.get('max_downloads') != 1):
            raise SameFileError(outtmpl)

        for url in url_list:
            try:
                # It also downloads the videos
                res = self.extract_info(
                    url, force_generic_extractor=self.params.get('force_generic_extractor', False))
            except UnavailableVideoError:
                self.report_error('unable to download video')
            except MaxDownloadsReached:
                self.to_screen('[info] Maximum number of downloads reached')
                raise
            except ExistingVideoReached:
                self.to_screen('[info] Encountered a video that is already in the archive, stopping due to --break-on-existing')
                raise
            except RejectedVideoReached:
                self.to_screen('[info] Encountered a video that did not match filter, stopping due to --break-on-reject')
                raise
            else:
                if self.params.get('dump_single_json', False):
                    self.post_extract(res)
                    self.to_stdout(json.dumps(self.sanitize_info(res)))

        return self._download_retcode

    def download_with_info_file(self, info_filename):
        with contextlib.closing(fileinput.FileInput(
                [info_filename], mode='r',
                openhook=fileinput.hook_encoded('utf-8'))) as f:
            # FileInput doesn't have a read method, we can't call json.load
            info = self.sanitize_info(json.loads('\n'.join(f)), self.params.get('clean_infojson', True))
        try:
            self.process_ie_result(info, download=True)
        except (DownloadError, EntryNotInPlaylist, ReextractRequested):
            webpage_url = info.get('webpage_url')
            if webpage_url is not None:
                self.report_warning('The info failed to download, trying with "%s"' % webpage_url)
                return self.download([webpage_url])
            else:
                raise
        return self._download_retcode

    @staticmethod
    def sanitize_info(info_dict, remove_private_keys=False):
        ''' Sanitize the infodict for converting to json '''
        if info_dict is None:
            return info_dict
        info_dict.setdefault('epoch', int(time.time()))
        remove_keys = {'__original_infodict'}  # Always remove this since this may contain a copy of the entire dict
        keep_keys = ['_type'],  # Always keep this to facilitate load-info-json
        if remove_private_keys:
            remove_keys |= {
                'requested_formats', 'requested_subtitles', 'requested_entries',
                'filepath', 'entries', 'original_url', 'playlist_autonumber',
            }
            empty_values = (None, {}, [], set(), tuple())
            reject = lambda k, v: k not in keep_keys and (
                k.startswith('_') or k in remove_keys or v in empty_values)
        else:
            reject = lambda k, v: k in remove_keys
        filter_fn = lambda obj: (
            list(map(filter_fn, obj)) if isinstance(obj, (LazyList, list, tuple, set))
            else obj if not isinstance(obj, dict)
            else dict((k, filter_fn(v)) for k, v in obj.items() if not reject(k, v)))
        return filter_fn(info_dict)

    @staticmethod
    def filter_requested_info(info_dict, actually_filter=True):
        ''' Alias of sanitize_info for backward compatibility '''
        return YoutubeDL.sanitize_info(info_dict, actually_filter)

    def run_pp(self, pp, infodict):
        files_to_delete = []
        if '__files_to_move' not in infodict:
            infodict['__files_to_move'] = {}
        try:
            files_to_delete, infodict = pp.run(infodict)
        except PostProcessingError as e:
            # Must be True and not 'only_download'
            if self.params.get('ignoreerrors') is True:
                self.report_error(e)
                return infodict
            raise

        if not files_to_delete:
            return infodict
        if self.params.get('keepvideo', False):
            for f in files_to_delete:
                infodict['__files_to_move'].setdefault(f, '')
        else:
            for old_filename in set(files_to_delete):
                self.to_screen('Deleting original file %s (pass -k to keep)' % old_filename)
                try:
                    self.remove(encodeFilename(old_filename))
                except (IOError, OSError):
                    self.report_warning('Unable to remove downloaded original file')
                if old_filename in infodict['__files_to_move']:
                    del infodict['__files_to_move'][old_filename]
        return infodict

    @staticmethod
    def post_extract(info_dict):
        def actual_post_extract(info_dict):
            if info_dict.get('_type') in ('playlist', 'multi_video'):
                for video_dict in info_dict.get('entries', {}):
                    actual_post_extract(video_dict or {})
                return

            post_extractor = info_dict.get('__post_extractor') or (lambda: {})
            extra = post_extractor().items()
            info_dict.update(extra)
            info_dict.pop('__post_extractor', None)

            original_infodict = info_dict.get('__original_infodict') or {}
            original_infodict.update(extra)
            original_infodict.pop('__post_extractor', None)

        actual_post_extract(info_dict or {})

    def pre_process(self, ie_info, key='pre_process', files_to_move=None):
        info = dict(ie_info)
        info['__files_to_move'] = files_to_move or {}
        for pp in self._pps[key]:
            info = self.run_pp(pp, info)
        return info, info.pop('__files_to_move', None)

    def post_process(self, filename, ie_info, files_to_move=None):
        """Run all the postprocessors on the given file."""
        info = dict(ie_info)
        info['filepath'] = filename
        info['__files_to_move'] = files_to_move or {}

        for pp in ie_info.get('__postprocessors', []) + self._pps['post_process']:
            info = self.run_pp(pp, info)
        info = self.run_pp(MoveFilesAfterDownloadPP(self), info)
        del info['__files_to_move']
        for pp in self._pps['after_move']:
            info = self.run_pp(pp, info)
        return info

    def _make_archive_id(self, info_dict):
        video_id = info_dict.get('id')
        if not video_id:
            return
        # Future-proof against any change in case
        # and backwards compatibility with prior versions
        extractor = info_dict.get('extractor_key') or info_dict.get('ie_key')  # key in a playlist
        if extractor is None:
            url = str_or_none(info_dict.get('url'))
            if not url:
                return
            # Try to find matching extractor for the URL and take its ie_key
            for ie_key, ie in self._ies.items():
                if ie.suitable(url):
                    extractor = ie_key
                    break
            else:
                return
        return '%s %s' % (extractor.lower(), video_id)

    def test_filename_external(self, filename):
        cmd = self.params.get('test_filename')
        if not cmd or not isinstance(cmd, (compat_str, compiled_regex_type)):
            return True

        if isinstance(cmd, compiled_regex_type) or cmd.startswith('re:'):
            # allow Patten object or string begins with 're:' to test against regex
            if isinstance(cmd, compat_str):
                cmd = cmd[3:]
            mobj = re.search(cmd, filename)
            return bool(mobj)

        if '{}' not in cmd:
            cmd += ' {}'

        cmd = cmd.replace('{}', compat_shlex_quote(filename))

        if self.params.get('verbose'):
            self.to_screen('[debug] Testing: %s' % cmd)
        try:
            # True when retcode==0
            retCode = subprocess.call(encodeArgument(cmd), shell=True)
            return retCode == 0
        except (IOError, OSError):
            if self.params.get('verbose'):
                self.to_screen('[debug] Testing: %s' % cmd)
            return True

    def in_download_archive(self, info_dict):
        fn = self.params.get('download_archive')
        if fn is None:
            return False

        vid_id = self._make_archive_id(info_dict)
        if not vid_id:
            return False  # Incomplete video information

        return vid_id in self.archive

    def record_download_archive(self, info_dict):
        fn = self.params.get('download_archive')
        if fn is None:
            return
        vid_id = self._make_archive_id(info_dict)
        assert vid_id
        with locked_file(fn, 'a', encoding='utf-8') as archive_file:
            archive_file.write(vid_id + '\n')
        self.archive.add(vid_id)

    def lock_file(self, info_dict):
        if not self.params.get('lock_exclusive', True):
            return
        vid_id = self._make_archive_id(info_dict)
        if not vid_id:
            return
        vid_id = re.sub(r'[/\\: ]+', '_', vid_id) + '.lock'
        if self.params.get('verbose'):
            self.to_screen('[debug] locking %s' % vid_id)
        try:
            with locked_file(vid_id, 'w', encoding='utf-8') as w:
                w.write('%s\n' % vid_id)
                url = info_dict.get('url')
                if url:
                    w.write('%s\n' % url)
        except IOError:
            pass

    def unlock_file(self, info_dict):
        if not self.params.get('lock_exclusive', True):
            return
        vid_id = self._make_archive_id(info_dict)
        if not vid_id:
            return
        vid_id = re.sub(r'[/\\: ]', '_', vid_id) + '.lock'
        if self.params.get('verbose'):
            self.to_screen('[debug] unlocking %s' % vid_id)
        try:
            os.remove(vid_id)
        except IOError:
            pass

    @staticmethod
    def format_resolution(format, default='unknown'):
        is_images = format.get('vcodec') == 'none' and format.get('acodec') == 'none'
        if format.get('vcodec') == 'none' and format.get('acodec') != 'none':
            return 'audio only'
        if format.get('resolution') is not None:
            return format['resolution']
        if format.get('width') and format.get('height'):
            res = '%dx%d' % (format['width'], format['height'])
        elif format.get('height'):
            res = '%sp' % format['height']
        elif format.get('width'):
            res = '%dx?' % format['width']
        elif is_images:
            return 'images'
        else:
            return default
        return f'{res} images' if is_images else res

    def _format_note(self, fdict):
        res = ''
        if fdict.get('ext') in ['f4f', 'f4m']:
            res += '(unsupported) '
        if fdict.get('language'):
            if res:
                res += ' '
            res += '[%s] ' % fdict['language']
        if fdict.get('format_note') is not None:
            res += fdict['format_note'] + ' '
        if fdict.get('tbr') is not None:
            res += '%4dk ' % fdict['tbr']
        if fdict.get('container') is not None:
            if res:
                res += ', '
            res += '%s container' % fdict['container']
        if (fdict.get('vcodec') is not None
                and fdict.get('vcodec') != 'none'):
            if res:
                res += ', '
            res += fdict['vcodec']
            if fdict.get('vbr') is not None:
                res += '@'
        elif fdict.get('vbr') is not None and fdict.get('abr') is not None:
            res += 'video@'
        if fdict.get('vbr') is not None:
            res += '%4dk' % fdict['vbr']
        if fdict.get('fps') is not None:
            if res:
                res += ', '
            res += '%sfps' % fdict['fps']
        if fdict.get('acodec') is not None:
            if res:
                res += ', '
            if fdict['acodec'] == 'none':
                res += 'video only'
            else:
                res += '%-5s' % fdict['acodec']
        elif fdict.get('abr') is not None:
            if res:
                res += ', '
            res += 'audio'
        if fdict.get('abr') is not None:
            res += '@%3dk' % fdict['abr']
        if fdict.get('asr') is not None:
            res += ' (%5dHz)' % fdict['asr']
        if fdict.get('filesize') is not None:
            if res:
                res += ', '
            res += format_bytes(fdict['filesize'])
        elif fdict.get('filesize_approx') is not None:
            if res:
                res += ', '
            res += '~' + format_bytes(fdict['filesize_approx'])
        return res

    def list_formats(self, info_dict, format_selector):
        formats = info_dict.get('formats', [info_dict])
        verbose = format_selector and self.params.get('verbose') and len(formats) > 1

        new_format = (
            'list-formats' not in self.params.get('compat_opts', [])
            and self.params.get('listformats_table', True) is not False)

        if verbose:
            # taken from process_video_result
            incomplete_formats = (
                # All formats are video-only or
                all(f.get('vcodec') != 'none' and f.get('acodec') == 'none' for f in formats)
                # all formats are audio-only
                or all(f.get('vcodec') == 'none' and f.get('acodec') != 'none' for f in formats))
            unknown_formats = []

            ctx = {
                'formats': formats,
                'incomplete_formats': incomplete_formats,
            }

            # search this file for "perform format debugging when -Fv" for contents of format_selector.selectors
            found = {}
            for sel, func in format_selector.selectors:
                found_fmt = next(func(ctx), None)
                selector_text = sel.selector
                if sel.filters:
                    selector_text += '[' + ']['.join(sel.filters) + ']'
                if found_fmt:
                    found.setdefault(found_fmt['format_id'], []).append(selector_text)
                else:
                    unknown_formats.append(selector_text)

            def debug_info(f):
                if new_format:
                    columns = ['|']
                else:
                    columns = []
                columns.append(', '.join(found.get(f['format_id']) or []))
                return columns
        else:
            def debug_info(f):
                return []
        debug_info_title = []

        if new_format:
            def format_protocol(f):
                proto = shorten_protocol_name(f.get('protocol', '').replace("native", "n"))
                exp_proto = shorten_protocol_name(f.get('expected_protocol', '').replace("native", "n"))
                if exp_proto:
                    return f'{exp_proto} ({proto})'
                else:
                    return proto

            if verbose:
                debug_info_title = ['|', 'DEBUG']

            table = [
                [
                    format_field(f, 'format_id'),
                    format_field(f, 'ext'),
                    self.format_resolution(f),
                    format_field(f, 'fps', '%d'),
                    format_field(f, 'dynamic_range', '%s', ignore=(None, 'SDR')).replace('HDR', ''),
                    '|',
                    format_field(f, 'filesize', ' %s', func=format_bytes) + format_field(f, 'filesize_approx', '~%s', func=format_bytes),
                    format_field(f, 'tbr', '%4dk'),
                    format_protocol(f),
                    '|',
                    format_field(f, 'vcodec', default='unknown').replace('none', ''),
                    format_field(f, 'vbr', '%4dk'),
                    format_field(f, 'acodec', default='unknown').replace('none', ''),
                    format_field(f, 'abr', '%3dk'),
                    format_field(f, 'asr', '%5dHz'),
                    ', '.join(filter(None, (
                        'UNSUPPORTED' if f.get('ext') in ('f4f', 'f4m') else '',
                        format_field(f, 'language', '[%s]'),
                        format_field(f, 'format_note'),
                        format_field(f, 'container', ignore=(None, f.get('ext'))),
                    ))),
                    *debug_info(f),
                ] for f in formats if f.get('preference') is None or f['preference'] >= -1000]
<<<<<<< HEAD
            header_line = ['ID', 'EXT', 'RESOLUTION', 'FPS', '|', ' FILESIZE', '  TBR', 'PROTO',
                           '|', 'VCODEC', '  VBR', 'ACODEC', ' ABR', ' ASR', 'MORE INFO', *debug_info_title]
=======
            header_line = ['ID', 'EXT', 'RESOLUTION', 'FPS', 'HDR', '|', ' FILESIZE', '  TBR', 'PROTO',
                           '|', 'VCODEC', '  VBR', 'ACODEC', ' ABR', ' ASR', 'MORE INFO']
>>>>>>> 1e520b55
        else:
            if verbose:
                debug_info_title = ['debug']

            table = [
                [
                    format_field(f, 'format_id'),
                    format_field(f, 'ext'),
                    self.format_resolution(f),
                    self._format_note(f)]
                for f in formats
                if f.get('preference') is None or f['preference'] >= -1000]
            header_line = ['format code', 'extension', 'resolution', 'note', *debug_info_title]

        self.to_screen(
            '[info] Available formats for %s:' % info_dict['id'])
        self.to_stdout(render_table(
            header_line, table, delim=new_format, extraGap=(0 if new_format else 1), hideEmpty=new_format))
        if verbose and unknown_formats:
            self.to_screen('[debugger] Specs not matched: %s' % ', '.join(unknown_formats))

    def list_thumbnails(self, info_dict):
        thumbnails = list(info_dict.get('thumbnails'))
        if not thumbnails:
            self.to_screen('[info] No thumbnails present for %s' % info_dict['id'])
            return

        self.to_screen(
            '[info] Thumbnails for %s:' % info_dict['id'])
        self.to_stdout(render_table(
            ['ID', 'width', 'height', 'URL'],
            [[t['id'], t.get('width', 'unknown'), t.get('height', 'unknown'), t['url']] for t in thumbnails]))

    def list_subtitles(self, video_id, subtitles, name='subtitles'):
        if not subtitles:
            self.to_screen('%s has no %s' % (video_id, name))
            return
        self.to_screen(
            'Available %s for %s:' % (name, video_id))

        def _row(lang, formats):
            exts, names = zip(*((f['ext'], f.get('name') or 'unknown') for f in reversed(formats)))
            if len(set(names)) == 1:
                names = [] if names[0] == 'unknown' else names[:1]
            return [lang, ', '.join(names), ', '.join(exts)]

        self.to_stdout(render_table(
            ['Language', 'Name', 'Formats'],
            [_row(lang, formats) for lang, formats in subtitles.items()],
            hideEmpty=True))

    def urlopen(self, req):
        """ Start an HTTP download """
        if isinstance(req, compat_basestring):
            req = sanitized_Request(req)
        return self._opener.open(req, timeout=self._socket_timeout)

    def print_debug_header(self):
        if not self.params.get('verbose'):
            return
        get_encoding = lambda stream: getattr(stream, 'encoding', 'missing (%s)' % type(stream).__name__)
        encoding_str = (
            '[debug] Encodings: locale %s, fs %s, stdout %s, stderr %s, pref %s\n' % (
                locale.getpreferredencoding(),
                sys.getfilesystemencoding(),
                get_encoding(self._screen_file), get_encoding(self._err_file),
                self.get_encoding()))

        logger = self.params.get('logger')
        if logger:
            write_debug = lambda msg: logger.debug(f'[debug] {msg}')
            write_debug(encoding_str)
        else:
            write_debug = lambda msg: self._write_string(f'[debug] {msg}')
            write_string(encoding_str, encoding=None)

        source = detect_variant()
        write_debug('[debug] ytdl-patched version %s %s\n' % (__version__, source))
        if git_commit:
            write_debug('[debug]      from commit %s\n' % git_commit)
        if git_upstream_commit:
            write_debug('[debug]      based on %s\n' % git_upstream_commit)
        write_debug('[debug] ** The command you are running is not yt-dlp. \n')
        write_debug('[debug] ** Please make bug reports at https://github.com/ytdl-patched/ytdl-patched instead. \n')

        if _LAZY_LOADER:
            write_debug('Lazy loading extractors enabled\n')
        if plugin_extractors or plugin_postprocessors:
            write_debug('Plugins: %s\n' % [
                '%s%s' % (klass.__name__, '' if klass.__name__ == name else f' as {name}')
                for name, klass in itertools.chain(plugin_extractors.items(), plugin_postprocessors.items())])
        if self.params.get('compat_opts'):
            write_debug('Compatibility options: %s\n' % ', '.join(self.params.get('compat_opts')))
        try:
            sp = subprocess.Popen(
                ['git', 'rev-parse', '--short', 'HEAD'],
                stdout=subprocess.PIPE, stderr=subprocess.PIPE,
                cwd=os.path.dirname(os.path.abspath(__file__)))
            out, err = process_communicate_or_kill(sp)
            out = out.decode().strip()
            if re.match('[0-9a-f]+', out):
                write_debug('Git HEAD: %s\n' % out)
        except Exception:
            try:
                sys.exc_clear()
            except Exception:
                pass

        def python_implementation():
            impl_name = platform.python_implementation()
            if impl_name == 'PyPy' and hasattr(sys, 'pypy_version_info'):
                return impl_name + ' version %d.%d.%d' % sys.pypy_version_info[:3]
            return impl_name

        write_debug('Python version %s (%s %s) - %s\n' % (
            platform.python_version(),
            python_implementation(),
            platform.architecture()[0],
            platform_name()))

        exe_versions = FFmpegPostProcessor.get_versions(self)
        exe_versions['rtmpdump'] = rtmpdump_version()
        exe_versions['phantomjs'] = PhantomJSwrapper._version()
        exe_str = ', '.join(
            f'{exe} {v}' for exe, v in sorted(exe_versions.items()) if v
        ) or 'none'
        write_debug('exe versions: %s\n' % exe_str)

        from .downloader.websocket import has_websockets
        from .postprocessor.embedthumbnail import has_mutagen
        from .cookies import SQLITE_AVAILABLE, KEYRING_AVAILABLE

        lib_str = ', '.join(sorted(filter(None, (
            compat_pycrypto_AES and compat_pycrypto_AES.__name__.split('.')[0],
            has_websockets and 'websockets',
            has_mutagen and 'mutagen',
            SQLITE_AVAILABLE and 'sqlite',
            KEYRING_AVAILABLE and 'keyring',
        )))) or 'none'
        write_debug('Optional libraries: %s\n' % lib_str)
        write_debug('ANSI escape support: stdout = %s, stderr = %s\n' % (
            supports_terminal_sequences(self._screen_file),
            supports_terminal_sequences(self._err_file)))

        proxy_map = {}
        for handler in self._opener.handlers:
            if hasattr(handler, 'proxies'):
                proxy_map.update(handler.proxies)
        write_debug('Proxy map: ' + compat_str(proxy_map) + '\n')

        if self.params.get('call_home', False):
            ipaddr = self.urlopen('https://yt-dl.org/ip').read().decode('utf-8')
            write_debug('Public IP address: %s\n' % ipaddr)
            return
            latest_version = self.urlopen(
                'https://yt-dl.org/latest/version').read().decode('utf-8')
            if version_tuple(latest_version) > version_tuple(__version__):
                self.report_warning(
                    'You are using an outdated version (newest version: %s)! '
                    'See https://yt-dl.org/update if you need help updating.' %
                    latest_version)

    def _setup_opener(self):
        timeout_val = self.params.get('socket_timeout')
        self._socket_timeout = 20 if timeout_val is None else float(timeout_val)

        opts_cookiesfrombrowser = self.params.get('cookiesfrombrowser')
        opts_cookiefile = self.params.get('cookiefile')
        opts_proxy = self.params.get('proxy')

        self.cookiejar = load_cookies(opts_cookiefile, opts_cookiesfrombrowser, self)

        cookie_processor = YoutubeDLCookieProcessor(self.cookiejar)
        if opts_proxy is not None:
            if opts_proxy == '':
                proxies = {}
            else:
                proxies = {'http': opts_proxy, 'https': opts_proxy}
        else:
            proxies = compat_urllib_request.getproxies()
            # Set HTTPS proxy to HTTP one if given (https://github.com/ytdl-org/youtube-dl/issues/805)
            if 'http' in proxies and 'https' not in proxies:
                proxies['https'] = proxies['http']
        proxy_handler = PerRequestProxyHandler(proxies)

        debuglevel = 1 if self.params.get('debug_printtraffic') else 0
        https_handler = make_HTTPS_handler(self.params, debuglevel=debuglevel)
        ydlh = YoutubeDLHandler(self.params, debuglevel=debuglevel)
        redirect_handler = YoutubeDLRedirectHandler()
        data_handler = compat_urllib_request_DataHandler()

        # When passing our own FileHandler instance, build_opener won't add the
        # default FileHandler and allows us to disable the file protocol, which
        # can be used for malicious purposes (see
        # https://github.com/ytdl-org/youtube-dl/issues/8227)
        file_handler = compat_urllib_request.FileHandler()

        def file_open(*args, **kwargs):
            raise compat_urllib_error.URLError('file:// scheme is explicitly disabled in yt-dlp for security reasons')
        file_handler.file_open = file_open

        opener = compat_urllib_request.build_opener(
            proxy_handler, https_handler, cookie_processor, ydlh, redirect_handler, data_handler, file_handler)

        # Delete the default user-agent header, which would otherwise apply in
        # cases where our custom HTTP handler doesn't come into play
        # (See https://github.com/ytdl-org/youtube-dl/issues/1309 for details)
        opener.addheaders = []
        self._opener = opener

    def encode(self, s):
        if isinstance(s, bytes):
            return s  # Already encoded

        try:
            return s.encode(self.get_encoding())
        except UnicodeEncodeError as err:
            err.reason = err.reason + '. Check your system encoding configuration or use the --encoding option.'
            raise

    def get_encoding(self):
        encoding = self.params.get('encoding')
        if encoding is None:
            encoding = preferredencoding()
        return encoding

    def _write_info_json(self, label, ie_result, infofn):
        ''' Write infojson and returns True = written, False = skip, None = error '''
        if not self.params.get('writeinfojson'):
            return False
        elif not infofn:
            self.write_debug(f'Skipping writing {label} infojson')
            return False
        elif not self._ensure_dir_exists(infofn):
            return None
        elif not self.params.get('overwrites', True) and os.path.exists(infofn):
            self.to_screen(f'[info] {label.title()} metadata is already present')
        else:
            self.to_screen(f'[info] Writing {label} metadata as JSON to: {infofn}')
            try:
                write_json_file(self.sanitize_info(ie_result, self.params.get('clean_infojson', True)), infofn)
            except (OSError, IOError):
                self.report_error(f'Cannot write {label} metadata to JSON file {infofn}')
                return None
        return True

    def _write_description(self, label, ie_result, descfn):
        ''' Write description and returns True = written, False = skip, None = error '''
        if not self.params.get('writedescription'):
            return False
        elif not descfn:
            self.write_debug(f'Skipping writing {label} description')
            return False
        elif not self._ensure_dir_exists(descfn):
            return None
        elif not self.params.get('overwrites', True) and os.path.exists(descfn):
            self.to_screen(f'[info] {label.title()} description is already present')
        elif ie_result.get('description') is None:
            self.report_warning(f'There\'s no {label} description to write')
            return False
        else:
            try:
                self.to_screen(f'[info] Writing {label} description to: {descfn}')
                with io.open(encodeFilename(descfn), 'w', encoding='utf-8') as descfile:
                    descfile.write(ie_result['description'])
            except (OSError, IOError):
                self.report_error(f'Cannot write {label} description file {descfn}')
                return None
        return True

    def _write_subtitles(self, info_dict, filename):
        ''' Write subtitles to file and return list of (sub_filename, final_sub_filename); or None if error'''
        ret = []
        subtitles = info_dict.get('requested_subtitles')
        if not subtitles or not (self.params.get('writesubtitles') or self.params.get('writeautomaticsub')):
            # subtitles download errors are already managed as troubles in relevant IE
            # that way it will silently go on when used with unsupporting IE
            return ret

        sub_filename_base = self.prepare_filename(info_dict, 'subtitle')
        if not sub_filename_base:
            self.to_screen('[info] Skipping writing video subtitles')
            return ret
        for sub_lang, sub_info in subtitles.items():
            sub_format = sub_info['ext']
            sub_filename = subtitles_filename(filename, sub_lang, sub_format, info_dict.get('ext'))
            sub_filename_final = subtitles_filename(sub_filename_base, sub_lang, sub_format, info_dict.get('ext'))
            if not self.params.get('overwrites', True) and os.path.exists(sub_filename):
                self.to_screen(f'[info] Video subtitle {sub_lang}.{sub_format} is already present')
                sub_info['filepath'] = sub_filename
                ret.append((sub_filename, sub_filename_final))
                continue

            self.to_screen(f'[info] Writing video subtitles to: {sub_filename}')
            if sub_info.get('data') is not None:
                try:
                    # Use newline='' to prevent conversion of newline characters
                    # See https://github.com/ytdl-org/youtube-dl/issues/10268
                    with io.open(sub_filename, 'w', encoding='utf-8', newline='') as subfile:
                        subfile.write(sub_info['data'])
                    sub_info['filepath'] = sub_filename
                    ret.append((sub_filename, sub_filename_final))
                    continue
                except (OSError, IOError):
                    self.report_error(f'Cannot write video subtitles file {sub_filename}')
                    return None

            try:
                sub_copy = sub_info.copy()
                sub_copy.setdefault('http_headers', info_dict.get('http_headers'))
                self.dl(sub_filename, sub_copy, subtitle=True)
                sub_info['filepath'] = sub_filename
                ret.append((sub_filename, sub_filename_final))
            except (ExtractorError, IOError, OSError, ValueError) + network_exceptions as err:
                self.report_warning(f'Unable to download video subtitles for {sub_lang!r}: {err}')
                continue
        return ret

    def _write_thumbnails(self, label, info_dict, filename, thumb_filename_base=None):
        ''' Write thumbnails to file and return list of (thumb_filename, final_thumb_filename) '''
        write_all = self.params.get('write_all_thumbnails', False)
        thumbnails, ret = [], []
        if write_all or self.params.get('writethumbnail', False):
            thumbnails = info_dict.get('thumbnails') or []
        multiple = write_all and len(thumbnails) > 1

        if thumb_filename_base is None:
            thumb_filename_base = filename
        if thumbnails and not thumb_filename_base:
            self.write_debug(f'Skipping writing {label} thumbnail')
            return ret

        for t in thumbnails[::-1]:
            thumb_ext = (f'{t["id"]}.' if multiple else '') + determine_ext(t['url'], 'jpg')
            thumb_display_id = f'{label} thumbnail' + (f' {t["id"]}' if multiple else '')
            thumb_filename = replace_extension(filename, thumb_ext, info_dict.get('ext'))
            thumb_filename_final = replace_extension(thumb_filename_base, thumb_ext, info_dict.get('ext'))

            if not self.params.get('overwrites', True) and os.path.exists(thumb_filename):
                ret.append((thumb_filename, thumb_filename_final))
                t['filepath'] = thumb_filename
                self.to_screen(f'[info] {thumb_display_id.title()} is already present')
            else:
                self.to_screen(f'[info] Downloading {thumb_display_id} ...')
                try:
                    uf = self.urlopen(t['url'])
                    self.to_screen(f'[info] Writing {thumb_display_id} to: {thumb_filename}')
                    with open(encodeFilename(thumb_filename), 'wb') as thumbf:
                        shutil.copyfileobj(uf, thumbf)
                    ret.append((thumb_filename, thumb_filename_final))
                    t['filepath'] = thumb_filename
                except network_exceptions as err:
                    self.report_warning(f'Unable to download {thumb_display_id}: {err}')
            if ret and not write_all:
                break
        return ret

    def open(self, filename, open_mode, **kwargs):
        if self.params.get('escape_long_names', False):
            return escaped_open(filename, open_mode, **kwargs)
        else:
            return open(filename, open_mode, **kwargs)

    def sanitize_open(self, filename, open_mode):
        if self.params.get('escape_long_names', False):
            return escaped_sanitize_open(filename, open_mode)
        else:
            return sanitize_open(filename, open_mode)

    def stat(self, path, *args, **kwargs):
        if self.params.get('escape_long_names', False):
            return escaped_stat(path, *args, **kwargs)
        else:
            return os.stat(path, *args, **kwargs)

    def unlink(self, path, *args, **kwargs):
        if self.params.get('escape_long_names', False):
            escaped_unlink(path, *args, **kwargs)
        else:
            os.unlink(path, *args, **kwargs)

    def isfile(self, path):
        if self.params.get('escape_long_names', False):
            return escaped_path_isfile(path)
        else:
            return os.path.isfile(path)

    def exists(self, path):
        if self.params.get('escape_long_names', False):
            return escaped_path_exists(path)
        else:
            return os.path.exists(path)

    def getsize(self, filename):
        if self.params.get('escape_long_names', False):
            return escaped_path_getsize(filename)
        else:
            return os.path.getsize(filename)

    def utime(self, path, *args, **kwargs):
        if self.params.get('escape_long_names', False):
            escaped_utime(path, *args, **kwargs)
        else:
            os.utime(path, *args, **kwargs)

    def rename(self, src, dst, *args, **kwargs):
        if self.params.get('escape_long_names', False):
            escaped_rename(src, dst, *args, **kwargs)
        else:
            os.rename(src, dst, *args, **kwargs)

    def replace(self, src, dst, *args, **kwargs):
        if self.params.get('escape_long_names', False):
            escaped_replace(src, dst, *args, **kwargs)
        else:
            os.replace(src, dst, *args, **kwargs)

    def remove(self, path, *args, **kwargs):
        if self.params.get('escape_long_names', False):
            escaped_remove(path, *args, **kwargs)
        else:
            os.remove(path, *args, **kwargs)

    def basename(self, path, *args, **kwargs):
        if self.params.get('escape_long_names', False):
            return escaped_basename(path)
        else:
            return os.path.basename(path)

    def dirname(self, path, *args, **kwargs):
        if self.params.get('escape_long_names', False):
            return escaped_dirname(path)
        else:
            return os.path.dirname(path)

    def isabs(self, filename):
        if self.params.get('escape_long_names', False):
            return escaped_isabs(filename)
        else:
            return os.path.isabs(filename)

    def ensure_directory(self, filename):
        if self.params.get('escape_long_names', False):
            ensure_directory(filename)<|MERGE_RESOLUTION|>--- conflicted
+++ resolved
@@ -3391,13 +3391,8 @@
                     ))),
                     *debug_info(f),
                 ] for f in formats if f.get('preference') is None or f['preference'] >= -1000]
-<<<<<<< HEAD
-            header_line = ['ID', 'EXT', 'RESOLUTION', 'FPS', '|', ' FILESIZE', '  TBR', 'PROTO',
+            header_line = ['ID', 'EXT', 'RESOLUTION', 'FPS', 'HDR', '|', ' FILESIZE', '  TBR', 'PROTO',
                            '|', 'VCODEC', '  VBR', 'ACODEC', ' ABR', ' ASR', 'MORE INFO', *debug_info_title]
-=======
-            header_line = ['ID', 'EXT', 'RESOLUTION', 'FPS', 'HDR', '|', ' FILESIZE', '  TBR', 'PROTO',
-                           '|', 'VCODEC', '  VBR', 'ACODEC', ' ABR', ' ASR', 'MORE INFO']
->>>>>>> 1e520b55
         else:
             if verbose:
                 debug_info_title = ['debug']
