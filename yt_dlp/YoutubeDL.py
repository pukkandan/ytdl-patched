--- conflicted
+++ resolved
@@ -109,13 +109,9 @@
     str_or_none,
     strftime_or_none,
     subtitles_filename,
-<<<<<<< HEAD
     ReextractRequested,
-=======
     supports_terminal_sequences,
     TERMINAL_SEQUENCES,
-    ThrottledDownload,
->>>>>>> d6124e19
     to_high_limit_path,
     traverse_obj,
     try_get,
