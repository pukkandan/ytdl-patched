--- conflicted
+++ resolved
@@ -2501,11 +2501,7 @@
         if not self.params.get('allow_unplayable_formats'):
             formats = [f for f in formats if not f.get('has_drm')]
 
-<<<<<<< HEAD
-        # backward compatibility, or for backing up original title modified below
-=======
         # backward compatibility
->>>>>>> ed8d87f9
         info_dict['fulltitle'] = info_dict['title']
 
         if info_dict.get('is_live'):
