--- conflicted
+++ resolved
@@ -3983,12 +3983,7 @@
         if VARIANT not in (None, 'pip'):
             source += '*'
         write_debug(join_nonempty(
-<<<<<<< HEAD
             'ytdl-patched version', __version__,
-=======
-            f'{"yt-dlp" if REPOSITORY == "yt-dlp/yt-dlp" else REPOSITORY} version',
-            __version__,
->>>>>>> e5458d1d
             f'[{RELEASE_GIT_HEAD}]' if RELEASE_GIT_HEAD else '',
             '' if source == 'unknown' else f'({source})',
             delim=' '))
