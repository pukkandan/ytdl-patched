--- conflicted
+++ resolved
@@ -3483,25 +3483,20 @@
             write_string(encoding_str, encoding=None)
 
         source = detect_variant()
-<<<<<<< HEAD
-        write_debug('[debug] ytdl-patched version %s %s\n' % (__version__, source))
+        write_debug('ytdl-patched version %s %s\n' % (__version__, source))
         if git_commit:
-            write_debug('[debug]      from commit %s\n' % git_commit)
+            write_debug('     from commit %s\n' % git_commit)
         if git_upstream_commit:
-            write_debug('[debug]      based on %s\n' % git_upstream_commit)
-        write_debug('[debug] ** The command you are running is not yt-dlp. \n')
-        write_debug('[debug] ** Please make bug reports at https://github.com/ytdl-patched/ytdl-patched instead. \n')
-
-        if _LAZY_LOADER:
-            write_debug('Lazy loading extractors enabled\n')
-=======
-        write_debug('yt-dlp version %s%s\n' % (__version__, '' if source == 'unknown' else f' ({source})'))
+            write_debug('     based on %s\n' % git_upstream_commit)
+        write_debug('** The command you are running is not yt-dlp. \n')
+        write_debug('** Please make bug reports at https://github.com/ytdl-patched/ytdl-patched instead. \n')
+
         if not _LAZY_LOADER:
             if os.environ.get('YTDLP_NO_LAZY_EXTRACTORS'):
                 write_debug('Lazy loading extractors is forcibly disabled\n')
             else:
                 write_debug('Lazy loading extractors is disabled\n')
->>>>>>> d183af3c
+
         if plugin_extractors or plugin_postprocessors:
             write_debug('Plugins: %s\n' % [
                 '%s%s' % (klass.__name__, '' if klass.__name__ == name else f' as {name}')
