#!/usr/bin/env python3
# coding: utf-8

from __future__ import absolute_import, unicode_literals

import collections
import contextlib
import copy
import datetime
import errno
import fileinput
import io
import itertools
import json
import locale
import operator
import os
import platform
import re
import shutil
import subprocess
import sys
import tempfile
import time
import tokenize
import traceback
import random

from string import ascii_letters
from zipimport import zipimporter

from .compat import (
    compat_basestring,
    compat_cookiejar,
    compat_get_terminal_size,
    compat_kwargs,
    compat_numeric_types,
    compat_os_name,
    compat_shlex_quote,
    compat_str,
    compat_tokenize_tokenize,
    compat_urllib_error,
    compat_urllib_request,
    compat_urllib_request_DataHandler,
)
from .utils import (
    age_restricted,
    args_to_str,
    compiled_regex_type,
    ContentTooShortError,
    date_from_str,
    DateRange,
    DEFAULT_OUTTMPL,
    determine_ext,
    determine_protocol,
    dig_object_type,
    DOT_DESKTOP_LINK_TEMPLATE,
    DOT_URL_LINK_TEMPLATE,
    DOT_WEBLOC_LINK_TEMPLATE,
    DownloadError,
    encode_compat_str,
    encodeArgument,
    encodeFilename,
    EntryNotInPlaylist,
    error_to_compat_str,
    ExistingVideoReached,
    expand_path,
    ExtractorError,
    float_or_none,
    format_bytes,
    format_field,
    STR_FORMAT_RE,
    formatSeconds,
    GeoRestrictedError,
    HEADRequest,
    int_or_none,
    iri_to_uri,
    ISO3166Utils,
    LazyList,
    locked_file,
    make_dir,
    make_HTTPS_handler,
    MaxDownloadsReached,
    network_exceptions,
    orderedSet,
    OUTTMPL_TYPES,
    PagedList,
    parse_filesize,
    PerRequestProxyHandler,
    platform_name,
    PostProcessingError,
    preferredencoding,
    prepend_extension,
    process_communicate_or_kill,
    register_socks_protocols,
    RejectedVideoReached,
    render_table,
    replace_extension,
    SameFileError,
    sanitize_filename,
    sanitize_open,
    sanitize_path,
    sanitize_url,
    sanitized_Request,
    std_headers,
    str_or_none,
    strftime_or_none,
    subtitles_filename,
    ThrottledDownload,
    to_high_limit_path,
    traverse_obj,
    try_get,
    UnavailableVideoError,
    url_basename,
    version_tuple,
    write_json_file,
    write_string,
    YoutubeDLCookieJar,
    YoutubeDLCookieProcessor,
    YoutubeDLHandler,
    YoutubeDLRedirectHandler,
)
from .cache import Cache
from .extractor import (
    gen_extractor_classes,
    get_info_extractor,
    _LAZY_LOADER,
    _PLUGIN_CLASSES
)
from .extractor.openload import PhantomJSwrapper
from .downloader import (
    get_suitable_downloader,
    shorten_protocol_name
)
from .downloader.rtmp import rtmpdump_version
from .postprocessor import (
    get_postprocessor,
    FFmpegFixupDurationPP,
    FFmpegFixupM3u8PP,
    FFmpegFixupM4aPP,
    FFmpegFixupStretchedPP,
    FFmpegFixupTimestampPP,
    FFmpegMergerPP,
    FFmpegPostProcessor,
    MoveFilesAfterDownloadPP,
)
from .longname import (
    escaped_open,
    escaped_path_exists,
    escaped_path_getsize,
    escaped_path_isfile,
    escaped_sanitize_open,
    escaped_stat,
    escaped_unlink,
    escaped_utime,
    escaped_rename,
    escaped_remove,
    escaped_basename,
    escaped_dirname,
    escaped_isabs,
    ensure_directory,
    split_longname,
)
from .version import __version__
try:
    from .build_config import git_commit, git_upstream_commit
except ImportError:
    git_commit, git_upstream_commit = None, None

if compat_os_name == 'nt':
    import ctypes


class YoutubeDL(object):
    """YoutubeDL class.

    YoutubeDL objects are the ones responsible of downloading the
    actual video file and writing it to disk if the user has requested
    it, among some other tasks. In most cases there should be one per
    program. As, given a video URL, the downloader doesn't know how to
    extract all the needed information, task that InfoExtractors do, it
    has to pass the URL to one of them.

    For this, YoutubeDL objects have a method that allows
    InfoExtractors to be registered in a given order. When it is passed
    a URL, the YoutubeDL object handles it to the first InfoExtractor it
    finds that reports being able to handle it. The InfoExtractor extracts
    all the information about the video or videos the URL refers to, and
    YoutubeDL process the extracted information, possibly using a File
    Downloader to download the video.

    YoutubeDL objects accept a lot of parameters. In order not to saturate
    the object constructor with arguments, it receives a dictionary of
    options instead. These options are available through the params
    attribute for the InfoExtractors to use. The YoutubeDL also
    registers itself as the downloader in charge for the InfoExtractors
    that are added to it, so this is a "mutual registration".

    Available options:

    username:          Username for authentication purposes.
    password:          Password for authentication purposes.
    videopassword:     Password for accessing a video.
    ap_mso:            Adobe Pass multiple-system operator identifier.
    ap_username:       Multiple-system operator account username.
    ap_password:       Multiple-system operator account password.
    usenetrc:          Use netrc for authentication instead.
    verbose:           Print additional info to stdout.
    quiet:             Do not print messages to stdout.
    no_warnings:       Do not print out anything for warnings.
    forceprint:        A list of templates to force print
    forceurl:          Force printing final URL. (Deprecated)
    forcetitle:        Force printing title. (Deprecated)
    forceid:           Force printing ID. (Deprecated)
    forcethumbnail:    Force printing thumbnail URL. (Deprecated)
    forcedescription:  Force printing description. (Deprecated)
    forcefilename:     Force printing final filename. (Deprecated)
    forceduration:     Force printing duration. (Deprecated)
    forcejson:         Force printing info_dict as JSON.
    dump_single_json:  Force printing the info_dict of the whole playlist
                       (or video) as a single JSON line.
    force_write_download_archive: Force writing download archive regardless
                       of 'skip_download' or 'simulate'.
    simulate:          Do not download the video files.
    format:            Video format code. see "FORMAT SELECTION" for more details.
    allow_unplayable_formats:   Allow unplayable formats to be extracted and downloaded.
    ignore_no_formats_error: Ignore "No video formats" error. Usefull for
                       extracting metadata even if the video is not actually
                       available for download (experimental)
    format_sort:       How to sort the video formats. see "Sorting Formats"
                       for more details.
    format_sort_force: Force the given format_sort. see "Sorting Formats"
                       for more details.
    allow_multiple_video_streams:   Allow multiple video streams to be merged
                       into a single file
    allow_multiple_audio_streams:   Allow multiple audio streams to be merged
                       into a single file
    check_formats      Whether to test if the formats are downloadable.
                       Can be True (check all), False (check none)
                       or None (check only if requested by extractor)
    paths:             Dictionary of output paths. The allowed keys are 'home'
                       'temp' and the keys of OUTTMPL_TYPES (in utils.py)
    outtmpl:           Dictionary of templates for output names. Allowed keys
                       are 'default' and the keys of OUTTMPL_TYPES (in utils.py).
                       A string a also accepted for backward compatibility
    outtmpl_na_placeholder: Placeholder for unavailable meta fields.
    restrictfilenames: Do not allow "&" and spaces in file names
    trim_file_name:    Limit length of filename (extension excluded)
    windowsfilenames:  Force the filenames to be windows compatible
    ignoreerrors:      Do not stop on download errors
                       (Default True when running yt-dlp,
                       but False when directly accessing YoutubeDL class)
    skip_playlist_after_errors: Number of allowed failures until the rest of
                       the playlist is skipped
    force_generic_extractor: Force downloader to use the generic extractor
    overwrites:        Overwrite all video and metadata files if True,
                       overwrite only non-video files if None
                       and don't overwrite any file if False
    playliststart:     Playlist item to start at.
    playlistend:       Playlist item to end at.
    playlist_items:    Specific indices of playlist to download.
    playlistreverse:   Download playlist items in reverse order.
    playlistrandom:    Download playlist items in random order.
    matchtitle:        Download only matching titles.
    rejecttitle:       Reject downloads for matching titles.
    logger:            Log messages to a logging.Logger instance.
    logtostderr:       Log messages to stderr instead of stdout.
    writedescription:  Write the video description to a .description file
    writeinfojson:     Write the video description to a .info.json file
    clean_infojson:    Remove private fields from the infojson
    writecomments:     Extract video comments. This will not be written to disk
                       unless writeinfojson is also given
    writeannotations:  Write the video annotations to a .annotations.xml file
    writethumbnail:    Write the thumbnail image to a file
    allow_playlist_files: Whether to write playlists' description, infojson etc
                       also to disk when using the 'write*' options
    write_all_thumbnails:  Write all thumbnail formats to files
    writelink:         Write an internet shortcut file, depending on the
                       current platform (.url/.webloc/.desktop)
    writeurllink:      Write a Windows internet shortcut file (.url)
    writewebloclink:   Write a macOS internet shortcut file (.webloc)
    writedesktoplink:  Write a Linux internet shortcut file (.desktop)
    writesubtitles:    Write the video subtitles to a file
    writeautomaticsub: Write the automatically generated subtitles to a file
    allsubtitles:      Deprecated - Use subtitlelangs = ['all']
                       Downloads all the subtitles of the video
                       (requires writesubtitles or writeautomaticsub)
    listsubtitles:     Lists all available subtitles for the video
    subtitlesformat:   The format code for subtitles
    subtitleslangs:    List of languages of the subtitles to download (can be regex).
                       The list may contain "all" to refer to all the available
                       subtitles. The language can be prefixed with a "-" to
                       exclude it from the requested languages. Eg: ['all', '-live_chat']
    keepvideo:         Keep the video file after post-processing
    daterange:         A DateRange object, download only if the upload_date is in the range.
    skip_download:     Skip the actual download of the video file
    cachedir:          Location of the cache files in the filesystem.
                       False to disable filesystem cache.
    noplaylist:        Download single video instead of a playlist if in doubt.
    age_limit:         An integer representing the user's age in years.
                       Unsuitable videos for the given age are skipped.
    min_views:         An integer representing the minimum view count the video
                       must have in order to not be skipped.
                       Videos without view count information are always
                       downloaded. None for no limit.
    max_views:         An integer representing the maximum view count.
                       Videos that are more popular than that are not
                       downloaded.
                       Videos without view count information are always
                       downloaded. None for no limit.
    download_archive:  File name of a file where all downloads are recorded.
                       Videos already present in the file are not downloaded
                       again.
    break_on_existing: Stop the download process after attempting to download a
                       file that is in the archive.
    break_on_reject:   Stop the download process when encountering a video that
                       has been filtered out.
    cookiefile:        File name where cookies should be read from and dumped to
    nocheckcertificate:Do not verify SSL certificates
    prefer_insecure:   Use HTTP instead of HTTPS to retrieve information.
                       At the moment, this is only supported by YouTube.
    proxy:             URL of the proxy server to use
    geo_verification_proxy:  URL of the proxy to use for IP address verification
                       on geo-restricted sites.
    socket_timeout:    Time to wait for unresponsive hosts, in seconds
    bidi_workaround:   Work around buggy terminals without bidirectional text
                       support, using fridibi
    debug_printtraffic:Print out sent and received HTTP traffic
    include_ads:       Download ads as well
    default_search:    Prepend this string if an input url is not valid.
                       'auto' for elaborate guessing
    encoding:          Use this encoding instead of the system-specified.
    extract_flat:      Do not resolve URLs, return the immediate result.
                       Pass in 'in_playlist' to only show this behavior for
                       playlist items.
    postprocessors:    A list of dictionaries, each with an entry
                       * key:  The name of the postprocessor. See
                               yt_dlp/postprocessor/__init__.py for a list.
                       * when: When to run the postprocessor. Can be one of
                               pre_process|before_dl|post_process|after_move.
                               Assumed to be 'post_process' if not given
    post_hooks:        A list of functions that get called as the final step
                       for each video file, after all postprocessors have been
                       called. The filename will be passed as the only argument.
    progress_hooks:    A list of functions that get called on download
                       progress, with a dictionary with the entries
                       * status: One of "downloading", "error", or "finished".
                                 Check this first and ignore unknown values.

                       If status is one of "downloading", or "finished", the
                       following properties may also be present:
                       * filename: The final filename (always present)
                       * tmpfilename: The filename we're currently writing to
                       * downloaded_bytes: Bytes on disk
                       * total_bytes: Size of the whole file, None if unknown
                       * total_bytes_estimate: Guess of the eventual file size,
                                               None if unavailable.
                       * elapsed: The number of seconds since download started.
                       * eta: The estimated time in seconds, None if unknown
                       * speed: The download speed in bytes/second, None if
                                unknown
                       * fragment_index: The counter of the currently
                                         downloaded video fragment.
                       * fragment_count: The number of fragments (= individual
                                         files that will be merged)

                       Progress hooks are guaranteed to be called at least once
                       (with status "finished") if the download is successful.
    merge_output_format: Extension to use when merging formats.
    final_ext:         Expected final extension; used to detect when the file was
                       already downloaded and converted. "merge_output_format" is
                       replaced by this extension when given
    fixup:             Automatically correct known faults of the file.
                       One of:
                       - "never": do nothing
                       - "warn": only emit a warning
                       - "detect_or_warn": check whether we can do anything
                                           about it, warn otherwise (default)
    source_address:    Client-side IP address to bind to.
    call_home:         Boolean, true iff we are allowed to contact the
                       yt-dlp servers for debugging. (BROKEN)
    sleep_interval_requests: Number of seconds to sleep between requests
                       during extraction
    sleep_interval:    Number of seconds to sleep before each download when
                       used alone or a lower bound of a range for randomized
                       sleep before each download (minimum possible number
                       of seconds to sleep) when used along with
                       max_sleep_interval.
    max_sleep_interval:Upper bound of a range for randomized sleep before each
                       download (maximum possible number of seconds to sleep).
                       Must only be used along with sleep_interval.
                       Actual sleep time will be a random float from range
                       [sleep_interval; max_sleep_interval].
    sleep_before_extract: Number of seconds to sleep before each extraction when
                          used alone or a lower bound of a range for randomized
                          sleep before each extraction (minimum possible number
                          of seconds to sleep) when used along with
                          max_sleep_before_extract.
    max_sleep_before_extract: Upper bound of a range for randomized sleep before each
                              extraction (maximum possible number of seconds to sleep).
                              Must only be used along with sleep_before_extract.
                              Actual sleep time will be a random float from range
                              [sleep_before_extract; max_sleep_before_extract].
    sleep_interval_subtitles: Number of seconds to sleep before each subtitle download
    listformats:       Print an overview of available video formats and exit.
    list_thumbnails:   Print a table of all thumbnails and exit.
    match_filter:      A function that gets called with the info_dict of
                       every video.
                       If it returns a message, the video is ignored.
                       If it returns None, the video is downloaded.
                       match_filter_func in utils.py is one example for this.
    no_color:          Do not emit color codes in output.
    geo_bypass:        Bypass geographic restriction via faking X-Forwarded-For
                       HTTP header
    geo_bypass_country:
                       Two-letter ISO 3166-2 country code that will be used for
                       explicit geographic restriction bypassing via faking
                       X-Forwarded-For HTTP header
    geo_bypass_ip_block:
                       IP range in CIDR notation that will be used similarly to
                       geo_bypass_country
    escape_long_names: If True, it splits filename into 255-byte chunks in current locale,
                       to avoid "File name too long" error. Most user don't need this.
    live_download_mkv: If True, live will be recorded in MKV format instead of MP4.
    printjsontypes:    DO NOT USE THIS. If True, it shows type of each elements in info_dict.
    check_peertube_instance: If True, generic extractor tests if it's PeerTube instance for
                             requested domain.
    check_mastodon_instance: Same as above, but for Mastodon.
    extractor_retries: Number of retries for known extractor errors. Defaults to 3. Can be "infinite".
    test_filename:     Use this to filter video file using external executable or regex
                        (compiled regex or string starting with "re:").
                       For external executable, return code 0 lets YTDL to start downloading.
                       For regex, download will begin if re.search matches.
    lock_exclusive:    When True, downloading will be locked exclusively to
                       this process by creating .lock file.
                       It'll be removed after download.

    The following options determine which downloader is picked:
    external_downloader: A dictionary of protocol keys and the executable of the
                       external downloader to use for it. The allowed protocols
                       are default|http|ftp|m3u8|dash|rtsp|rtmp|mms.
                       Set the value to 'native' to use the native downloader
    hls_prefer_native: Deprecated - Use external_downloader = {'m3u8': 'native'}
                       or {'m3u8': 'ffmpeg'} instead.
                       Use the native HLS downloader instead of ffmpeg/avconv
                       if True, otherwise use ffmpeg/avconv if False, otherwise
                       use downloader suggested by extractor if None.
    compat_opts:       Compatibility options. See "Differences in default behavior".
                       The following options do not work when used through the API:
                       filename, abort-on-error, multistreams, no-live-chat,
                       no-playlist-metafiles. Refer __init__.py for their implementation

    The following parameters are not used by YoutubeDL itself, they are used by
    the downloader (see yt_dlp/downloader/common.py):
    nopart, updatetime, buffersize, ratelimit, throttledratelimit, min_filesize,
    max_filesize, test, noresizebuffer, retries, continuedl, noprogress, consoletitle,
    xattr_set_filesize, external_downloader_args, hls_use_mpegts, http_chunk_size.

    The following options are used by the post processors:
    prefer_ffmpeg:     If False, use avconv instead of ffmpeg if both are available,
                       otherwise prefer ffmpeg. (avconv support is deprecated)
    ffmpeg_location:   Location of the ffmpeg/avconv binary; either the path
                       to the binary or its containing directory.
    postprocessor_args: A dictionary of postprocessor/executable keys (in lower case)
                        and a list of additional command-line arguments for the
                        postprocessor/executable. The dict can also have "PP+EXE" keys
                        which are used when the given exe is used by the given PP.
                        Use 'default' as the name for arguments to passed to all PP

    The following options are used by the extractors:
    extractor_retries: Number of times to retry for known errors
    dynamic_mpd:       Whether to process dynamic DASH manifests (default: True)
    hls_split_discontinuity: Split HLS playlists to different formats at
                       discontinuities such as ad breaks (default: False)
    extractor_args:    A dictionary of arguments to be passed to the extractors.
                       See "EXTRACTOR ARGUMENTS" for details.
                       Eg: {'youtube': {'skip': ['dash', 'hls']}}
    youtube_include_dash_manifest: Deprecated - Use extractor_args instead.
                       If True (default), DASH manifests and related
                       data will be downloaded and processed by extractor.
                       You can reduce network I/O by disabling it if you don't
                       care about DASH. (only for youtube)
    youtube_include_hls_manifest: Deprecated - Use extractor_args instead.
                       If True (default), HLS manifests and related
                       data will be downloaded and processed by extractor.
                       You can reduce network I/O by disabling it if you don't
                       care about HLS. (only for youtube)
    """

    _NUMERIC_FIELDS = set((
        'width', 'height', 'tbr', 'abr', 'asr', 'vbr', 'fps', 'filesize', 'filesize_approx',
        'timestamp', 'upload_year', 'upload_month', 'upload_day',
        'duration', 'view_count', 'like_count', 'dislike_count', 'repost_count',
        'average_rating', 'comment_count', 'age_limit',
        'start_time', 'end_time',
        'chapter_number', 'season_number', 'episode_number',
        'track_number', 'disc_number', 'release_year',
        'playlist_index',
    ))

    params = None
    _ies = []
    _pps = {'pre_process': [], 'before_dl': [], 'after_move': [], 'post_process': []}
    _reported_warnings = set()
    _first_webpage_request = True
    _download_retcode = None
    _num_downloads = None
    _playlist_level = 0
    _playlist_urls = set()
    _screen_file = None

    def __init__(self, params=None, auto_init=True):
        """Create a FileDownloader object with the given options."""
        if params is None:
            params = {}
        self._ies = []
        self._ies_instances = {}
        self._pps = {'pre_process': [], 'before_dl': [], 'after_move': [], 'post_process': []}
        self._reported_warnings = set()
        self._first_webpage_request = True
        self._post_hooks = []
        self._progress_hooks = []
        self._download_retcode = 0
        self._num_downloads = 0
        self._screen_file = [sys.stdout, sys.stderr][params.get('logtostderr', False)]
        self._err_file = sys.stderr
        self.params = {
            # Default parameters
            'nocheckcertificate': False,
        }
        self.params.update(params)
        self.cache = Cache(self)

        if sys.version_info < (3, 6):
            self.report_warning(
                'Python version %d.%d is not supported! Please update to Python 3.6 or above' % sys.version_info[:2])

        def check_deprecated(param, option, suggestion):
            if self.params.get(param) is not None:
                self.report_warning('%s is deprecated. Use %s instead' % (option, suggestion))
                return True
            return False

        if check_deprecated('cn_verification_proxy', '--cn-verification-proxy', '--geo-verification-proxy'):
            if self.params.get('geo_verification_proxy') is None:
                self.params['geo_verification_proxy'] = self.params['cn_verification_proxy']

        check_deprecated('autonumber', '--auto-number', '-o "%(autonumber)s-%(title)s.%(ext)s"')
        check_deprecated('usetitle', '--title', '-o "%(title)s-%(id)s.%(ext)s"')
        check_deprecated('useid', '--id', '-o "%(id)s.%(ext)s"')

        for msg in self.params.get('warnings', []):
            self.report_warning(msg)

        if self.params.get('final_ext'):
            if self.params.get('merge_output_format'):
                self.report_warning('--merge-output-format will be ignored since --remux-video or --recode-video is given')
            self.params['merge_output_format'] = self.params['final_ext']

        if 'overwrites' in self.params and self.params['overwrites'] is None:
            del self.params['overwrites']

        if params.get('bidi_workaround', False):
            try:
                import pty
                master, slave = pty.openpty()
                width = compat_get_terminal_size().columns
                if width is None:
                    width_args = []
                else:
                    width_args = ['-w', str(width)]
                sp_kwargs = dict(
                    stdin=subprocess.PIPE,
                    stdout=slave,
                    stderr=self._err_file)
                try:
                    self._output_process = subprocess.Popen(
                        ['bidiv'] + width_args, **sp_kwargs
                    )
                except OSError:
                    self._output_process = subprocess.Popen(
                        ['fribidi', '-c', 'UTF-8'] + width_args, **sp_kwargs)
                self._output_channel = os.fdopen(master, 'rb')
            except OSError as ose:
                if ose.errno == errno.ENOENT:
                    self.report_warning('Could not find fribidi executable, ignoring --bidi-workaround . Make sure that  fribidi  is an executable file in one of the directories in your $PATH.')
                else:
                    raise

        if (sys.platform != 'win32'
                and sys.getfilesystemencoding() in ['ascii', 'ANSI_X3.4-1968']
                and not params.get('restrictfilenames', False)):
            # Unicode filesystem API will throw errors (#1474, #13027)
            self.report_warning(
                'Assuming --restrict-filenames since file system encoding '
                'cannot encode all characters. '
                'Set the LC_ALL environment variable to fix this.')
            self.params['restrictfilenames'] = True

        self.outtmpl_dict = self.parse_outtmpl()

        # Creating format selector here allows us to catch syntax errors before the extraction
        self.format_selector = (
            None if self.params.get('format') is None
            else self.build_format_selector(self.params['format']))

        self._setup_opener()

        """Preload the archive, if any is specified"""
        def preload_download_archive(fn):
            if fn is None:
                return False
            self.write_debug('Loading archive file %r\n' % fn)
            try:
                with locked_file(fn, 'r', encoding='utf-8') as archive_file:
                    for line in archive_file:
                        self.archive.add(line.strip())
            except IOError as ioe:
                if ioe.errno != errno.ENOENT:
                    raise
                return False
            return True

        self.archive = set()
        preload_download_archive(self.params.get('download_archive'))

        if auto_init:
            self.print_debug_header()
            self.add_default_info_extractors()

        for pp_def_raw in self.params.get('postprocessors', []):
            pp_def = dict(pp_def_raw)
            when = pp_def.pop('when', 'post_process')
            pp_class = get_postprocessor(pp_def.pop('key'))
            pp = pp_class(self, **compat_kwargs(pp_def))
            self.add_post_processor(pp, when=when)

        for ph in self.params.get('post_hooks', []):
            self.add_post_hook(ph)

        for ph in self.params.get('progress_hooks', []):
            self.add_progress_hook(ph)

        register_socks_protocols()

    def warn_if_short_id(self, argv):
        # short YouTube ID starting with dash?
        idxs = [
            i for i, a in enumerate(argv)
            if re.match(r'^-[0-9A-Za-z_-]{10}$', a)]
        if idxs:
            correct_argv = (
                ['yt-dlp']
                + [a for i, a in enumerate(argv) if i not in idxs]
                + ['--'] + [argv[i] for i in idxs]
            )
            self.report_warning(
                'Long argument string detected. '
                'Use -- to separate parameters and URLs, like this:\n%s\n' %
                args_to_str(correct_argv))

    def add_info_extractor(self, ie):
        """Add an InfoExtractor object to the end of the list."""
        self._ies.append(ie)
        if not isinstance(ie, type):
            self._ies_instances[ie.ie_key()] = ie
            ie.set_downloader(self)

    def get_info_extractor(self, ie_key):
        """
        Get an instance of an IE with name ie_key, it will try to get one from
        the _ies list, if there's no instance it will create a new one and add
        it to the extractor list.
        """
        ie = self._ies_instances.get(ie_key)
        if ie is None:
            ie = get_info_extractor(ie_key)()
            self.add_info_extractor(ie)
        return ie

    def add_default_info_extractors(self):
        """
        Add the InfoExtractors returned by gen_extractors to the end of the list
        """
        for ie in gen_extractor_classes():
            self.add_info_extractor(ie)

    def add_post_processor(self, pp, when='post_process'):
        """Add a PostProcessor object to the end of the chain."""
        self._pps[when].append(pp)
        pp.set_downloader(self)

    def add_post_hook(self, ph):
        """Add the post hook"""
        self._post_hooks.append(ph)

    def add_progress_hook(self, ph):
        """Add the progress hook (currently only for the file downloader)"""
        self._progress_hooks.append(ph)

    def _bidi_workaround(self, message):
        if not hasattr(self, '_output_channel'):
            return message

        assert hasattr(self, '_output_process')
        assert isinstance(message, compat_str)
        line_count = message.count('\n') + 1
        self._output_process.stdin.write((message + '\n').encode('utf-8'))
        self._output_process.stdin.flush()
        res = ''.join(self._output_channel.readline().decode('utf-8')
                      for _ in range(line_count))
        return res[:-len('\n')]

    def _write_string(self, s, out=None):
        write_string(s, out=out, encoding=self.params.get('encoding'))

    def to_stdout(self, message, skip_eol=False, quiet=False):
        """Print message to stdout"""
        if self.params.get('logger'):
            self.params['logger'].debug(message)
        elif not quiet or self.params.get('verbose'):
            self._write_string(
                '%s%s' % (self._bidi_workaround(message), ('' if skip_eol else '\n')),
                self._err_file if quiet else self._screen_file)

    def to_stderr(self, message):
        """Print message to stderr"""
        assert isinstance(message, compat_str)
        if self.params.get('logger'):
            self.params['logger'].error(message)
        else:
            self._write_string('%s\n' % self._bidi_workaround(message), self._err_file)

    def to_console_title(self, message):
        if not self.params.get('consoletitle', False):
            return
        if compat_os_name == 'nt':
            if ctypes.windll.kernel32.GetConsoleWindow():
                # c_wchar_p() might not be necessary if `message` is
                # already of type unicode()
                ctypes.windll.kernel32.SetConsoleTitleW(ctypes.c_wchar_p(message))
        elif 'TERM' in os.environ:
            self._write_string('\033]0;%s\007' % message, self._screen_file)

    def save_console_title(self):
        if not self.params.get('consoletitle', False):
            return
        if self.params.get('simulate', False):
            return
        if compat_os_name != 'nt' and 'TERM' in os.environ:
            # Save the title on stack
            self._write_string('\033[22;0t', self._screen_file)

    def restore_console_title(self):
        if not self.params.get('consoletitle', False):
            return
        if self.params.get('simulate', False):
            return
        if compat_os_name != 'nt' and 'TERM' in os.environ:
            # Restore the title from stack
            self._write_string('\033[23;0t', self._screen_file)

    def __enter__(self):
        self.save_console_title()
        return self

    def __exit__(self, *args):
        self.restore_console_title()

        if self.params.get('cookiefile') is not None:
            self.cookiejar.save(ignore_discard=True, ignore_expires=True)

    def trouble(self, message=None, tb=None):
        """Determine action to take when a download problem appears.

        Depending on if the downloader has been configured to ignore
        download errors or not, this method may throw an exception or
        not when errors are found, after printing the message.

        tb, if given, is additional traceback information.
        """
        if message is not None:
            self.to_stderr(message)
        if self.params.get('verbose'):
            if tb is None:
                if sys.exc_info()[0]:  # if .trouble has been called from an except block
                    tb = ''
                    if hasattr(sys.exc_info()[1], 'exc_info') and sys.exc_info()[1].exc_info[0]:
                        tb += ''.join(traceback.format_exception(*sys.exc_info()[1].exc_info))
                    tb += encode_compat_str(traceback.format_exc())
                else:
                    tb_data = traceback.format_list(traceback.extract_stack())
                    tb = ''.join(tb_data)
            if tb:
                self.to_stderr(tb)
        if not self.params.get('ignoreerrors', False):
            if sys.exc_info()[0] and hasattr(sys.exc_info()[1], 'exc_info') and sys.exc_info()[1].exc_info[0]:
                exc_info = sys.exc_info()[1].exc_info
            else:
                exc_info = sys.exc_info()
            raise DownloadError(message, exc_info)
        self._download_retcode = 1

    def to_screen(self, message, skip_eol=False):
        """Print message to stdout if not in quiet mode"""
        self.to_stdout(
            message, skip_eol, quiet=self.params.get('quiet', False))

    def report_warning(self, message, only_once=False):
        '''
        Print the message to stderr, it will be prefixed with 'WARNING:'
        If stderr is a tty file the 'WARNING:' will be colored
        '''
        if only_once:
            if message in self._reported_warnings:
                return
            self._reported_warnings.add(message)
        if self.params.get('logger') is not None:
            self.params['logger'].warning(message)
        else:
            if self.params.get('no_warnings'):
                return
            if not self.params.get('no_color') and self._err_file.isatty() and compat_os_name != 'nt':
                _msg_header = '\033[0;33mWARNING:\033[0m'
            else:
                _msg_header = 'WARNING:'
            warning_message = '%s %s' % (_msg_header, message)
            self.to_stderr(warning_message)

    def report_error(self, message, tb=None):
        '''
        Do the same as trouble, but prefixes the message with 'ERROR:', colored
        in red if stderr is a tty file.
        '''
        if not self.params.get('no_color') and self._err_file.isatty() and compat_os_name != 'nt':
            _msg_header = '\033[0;31mERROR:\033[0m'
        else:
            _msg_header = 'ERROR:'
        error_message = '%s %s' % (_msg_header, message)
        self.trouble(error_message, tb)

    def write_debug(self, message):
        '''Log debug message or Print message to stderr'''
        if not self.params.get('verbose', False):
            return
        message = '[debug] %s' % message
        if self.params.get('logger'):
            self.params['logger'].debug(message)
        else:
            self._write_string('%s\n' % message)

    def report_file_already_downloaded(self, file_name):
        """Report file has already been fully downloaded."""
        try:
            self.to_screen('[download] %s has already been downloaded' % file_name)
        except UnicodeEncodeError:
            self.to_screen('[download] The file has already been downloaded')

    def report_file_delete(self, file_name):
        """Report that existing file will be deleted."""
        try:
            self.to_screen('Deleting existing file %s' % file_name)
        except UnicodeEncodeError:
            self.to_screen('Deleting existing file')

    def parse_outtmpl(self):
        outtmpl_dict = self.params.get('outtmpl', {})
        if not isinstance(outtmpl_dict, dict):
            outtmpl_dict = {'default': outtmpl_dict}
        outtmpl_dict.update({
            k: v for k, v in DEFAULT_OUTTMPL.items()
            if not outtmpl_dict.get(k)})
        for key, val in outtmpl_dict.items():
            if isinstance(val, bytes):
                self.report_warning(
                    'Parameter outtmpl is bytes, but should be a unicode string. '
                    'Put  from __future__ import unicode_literals  at the top of your code file or consider switching to Python 3.x.')
        return outtmpl_dict

    def get_output_path(self, dir_type='', filename=None):
        paths = self.params.get('paths', {})
        assert isinstance(paths, dict)
        path = os.path.join(
            expand_path(paths.get('home', '').strip()),
            expand_path(paths.get(dir_type, '').strip()) if dir_type else '',
            filename or '')

        # Temporary fix for #4787
        # 'Treat' all problem characters by passing filename through preferredencoding
        # to workaround encoding issues with subprocess on python2 @ Windows
        if sys.version_info < (3, 0) and sys.platform == 'win32':
            path = encodeFilename(path, True).decode(preferredencoding())
        return sanitize_path(path, force=self.params.get('windowsfilenames'))

    @staticmethod
    def validate_outtmpl(tmpl):
        ''' @return None or Exception object '''
        try:
            re.sub(
                STR_FORMAT_RE.format(''),
                lambda mobj: ('%' if not mobj.group('has_key') else '') + mobj.group(0),
                tmpl
            ) % collections.defaultdict(int)
            return None
        except ValueError as err:
            return err

    def prepare_outtmpl(self, outtmpl, info_dict, sanitize=None):
        """ Make the template and info_dict suitable for substitution (outtmpl % info_dict)"""
        info_dict = dict(info_dict)
        na = self.params.get('outtmpl_na_placeholder', 'NA')

        info_dict['duration_string'] = (  # %(duration>%H-%M-%S)s is wrong if duration > 24hrs
            formatSeconds(info_dict['duration'], '-' if sanitize else ':')
            if info_dict.get('duration', None) is not None
            else None)
        info_dict['epoch'] = int(time.time())
        info_dict['autonumber'] = self.params.get('autonumber_start', 1) - 1 + self._num_downloads
        if info_dict.get('resolution') is None:
            info_dict['resolution'] = self.format_resolution(info_dict, default=None)

        # For fields playlist_index and autonumber convert all occurrences
        # of %(field)s to %(field)0Nd for backward compatibility
        field_size_compat_map = {
            'playlist_index': len(str(info_dict.get('_last_playlist_index') or '')),
            'autonumber': self.params.get('autonumber_size') or 5,
        }

        TMPL_DICT = {}
        EXTERNAL_FORMAT_RE = re.compile(STR_FORMAT_RE.format('[^)]*'))
        MATH_FUNCTIONS = {
            '+': float.__add__,
            '-': float.__sub__,
        }
        # Field is of the form key1.key2...
        # where keys (except first) can be string, int or slice
        FIELD_RE = r'\w+(?:\.(?:\w+|{num}|{num}?(?::{num}?){{1,2}}))*'.format(num=r'(?:-?\d+)')
        MATH_FIELD_RE = r'''{field}|{num}'''.format(field=FIELD_RE, num=r'-?\d+(?:.\d+)?')
        MATH_OPERATORS_RE = r'(?:%s)' % '|'.join(map(re.escape, MATH_FUNCTIONS.keys()))
        INTERNAL_FORMAT_RE = re.compile(r'''(?x)
            (?P<negate>-)?
            (?P<fields>{field})
            (?P<maths>(?:{math_op}{math_field})*)
            (?:>(?P<strf_format>.+?))?
            (?:\|(?P<default>.*?))?
            $'''.format(field=FIELD_RE, math_op=MATH_OPERATORS_RE, math_field=MATH_FIELD_RE))

        get_key = lambda k: traverse_obj(
            info_dict, k.split('.'), is_user_input=True, traverse_string=True)

        def get_value(mdict):
            # Object traversal
            value = get_key(mdict['fields'])
            # Negative
            if mdict['negate']:
                value = float_or_none(value)
                if value is not None:
                    value *= -1
            # Do maths
            offset_key = mdict['maths']
            if offset_key:
                value = float_or_none(value)
                operator = None
                while offset_key:
                    item = re.match(
                        MATH_FIELD_RE if operator else MATH_OPERATORS_RE,
                        offset_key).group(0)
                    offset_key = offset_key[len(item):]
                    if operator is None:
                        operator = MATH_FUNCTIONS[item]
                        continue
                    item, multiplier = (item[1:], -1) if item[0] == '-' else (item, 1)
                    offset = float_or_none(item)
                    if offset is None:
                        offset = float_or_none(get_key(item))
                    try:
                        value = operator(value, multiplier * offset)
                    except (TypeError, ZeroDivisionError):
                        return None
                    operator = None
            # Datetime formatting
            if mdict['strf_format']:
                value = strftime_or_none(value, mdict['strf_format'])

            return value

        def create_key(outer_mobj):
            if not outer_mobj.group('has_key'):
                return '%{}'.format(outer_mobj.group(0))

            key = outer_mobj.group('key')
            fmt = outer_mobj.group('format')
            mobj = re.match(INTERNAL_FORMAT_RE, key)
            if mobj is None:
                value, default, mobj = None, na, {'fields': ''}
            else:
                mobj = mobj.groupdict()
                default = mobj['default'] if mobj['default'] is not None else na
                value = get_value(mobj)

            if fmt == 's' and value is not None and key in field_size_compat_map.keys():
                fmt = '0{:d}d'.format(field_size_compat_map[key])

            value = default if value is None else value

            if fmt == 'c':
                value = compat_str(value)
                if value is None:
                    value, fmt = default, 's'
                else:
                    value = value[0]
            elif fmt[-1] not in 'rs':  # numeric
                value = float_or_none(value)
                if value is None:
                    value, fmt = default, 's'
            if sanitize:
                if fmt[-1] == 'r':
                    # If value is an object, sanitize might convert it to a string
                    # So we convert it to repr first
                    value, fmt = repr(value), '%ss' % fmt[:-1]
                if fmt[-1] in 'csr':
                    value = sanitize(mobj['fields'].split('.')[-1], value)
            key += '\0%s' % fmt
            TMPL_DICT[key] = value
            return '%({key}){fmt}'.format(key=key, fmt=fmt)

        return EXTERNAL_FORMAT_RE.sub(create_key, outtmpl), TMPL_DICT

    def _prepare_filename(self, info_dict, tmpl_type='default'):
        try:
            sanitize = lambda k, v: sanitize_filename(
                compat_str(v),
                restricted=self.params.get('restrictfilenames'),
                is_id=(k == 'id' or k.endswith('_id')))
            outtmpl = self.outtmpl_dict.get(tmpl_type, self.outtmpl_dict['default'])
            outtmpl, template_dict = self.prepare_outtmpl(outtmpl, info_dict, sanitize)

            # expand_path translates '%%' into '%' and '$$' into '$'
            # correspondingly that is not what we want since we need to keep
            # '%%' intact for template dict substitution step. Working around
            # with boundary-alike separator hack.
            sep = ''.join([random.choice(ascii_letters) for _ in range(32)])
            outtmpl = outtmpl.replace('%%', '%{0}%'.format(sep)).replace('$$', '${0}$'.format(sep))

            # outtmpl should be expand_path'ed before template dict substitution
            # because meta fields may contain env variables we don't want to
            # be expanded. For example, for outtmpl "%(title)s.%(ext)s" and
            # title "Hello $PATH", we don't want `$PATH` to be expanded.
            filename = expand_path(outtmpl).replace(sep, '') % template_dict

            force_ext = OUTTMPL_TYPES.get(tmpl_type)
            if force_ext is not None:
                filename = replace_extension(filename, force_ext, info_dict.get('ext'))

            # https://github.com/blackjack4494/youtube-dlc/issues/85
            trim_file_name = self.params.get('trim_file_name', False)
            if trim_file_name:
                fn_groups = filename.rsplit('.')
                ext = fn_groups[-1]
                sub_ext = ''
                if len(fn_groups) > 2:
                    sub_ext = fn_groups[-2]
                filename = '.'.join(filter(None, [fn_groups[0][:trim_file_name], sub_ext, ext]))

            return filename
        except ValueError as err:
            self.report_error('Error in output template: ' + str(err) + ' (encoding: ' + repr(preferredencoding()) + ')')
            return None

    def prepare_filename(self, info_dict, dir_type='', warn=False):
        """Generate the output filename."""

        filename = self._prepare_filename(info_dict, dir_type or 'default')

        if warn:
            if not self.params.get('paths'):
                pass
            elif filename == '-':
<<<<<<< HEAD
                self.report_warning('--paths is ignored when an outputting to stdout')
            elif self.isabs(filename):
                self.report_warning('--paths is ignored since an absolute path is given in output template')
=======
                self.report_warning('--paths is ignored when an outputting to stdout', only_once=True)
            elif os.path.isabs(filename):
                self.report_warning('--paths is ignored since an absolute path is given in output template', only_once=True)
>>>>>>> 11f9be09
            self.__prepare_filename_warned = True
        if filename == '-' or not filename:
            return filename

        return self.get_output_path(dir_type, filename)

    def _match_entry(self, info_dict, incomplete=False, silent=False):
        """ Returns None if the file should be downloaded """

        video_title = info_dict.get('title', info_dict.get('id', 'video'))

        def check_filter():
            if 'title' in info_dict:
                # This can happen when we're just evaluating the playlist
                title = info_dict['title']
                matchtitle = self.params.get('matchtitle', False)
                if matchtitle:
                    if not re.search(matchtitle, title, re.IGNORECASE):
                        return '"' + title + '" title did not match pattern "' + matchtitle + '"'
                rejecttitle = self.params.get('rejecttitle', False)
                if rejecttitle:
                    if re.search(rejecttitle, title, re.IGNORECASE):
                        return '"' + title + '" title matched reject pattern "' + rejecttitle + '"'
            date = info_dict.get('upload_date')
            if date is not None:
                dateRange = self.params.get('daterange', DateRange())
                if date not in dateRange:
                    return '%s upload date is not in range %s' % (date_from_str(date).isoformat(), dateRange)
            view_count = info_dict.get('view_count')
            if view_count is not None:
                min_views = self.params.get('min_views')
                if min_views is not None and view_count < min_views:
                    return 'Skipping %s, because it has not reached minimum view count (%d/%d)' % (video_title, view_count, min_views)
                max_views = self.params.get('max_views')
                if max_views is not None and view_count > max_views:
                    return 'Skipping %s, because it has exceeded the maximum view count (%d/%d)' % (video_title, view_count, max_views)
            if age_restricted(info_dict.get('age_limit'), self.params.get('age_limit')):
                return 'Skipping "%s" because it is age restricted' % video_title

            if not incomplete:
                match_filter = self.params.get('match_filter')
                if match_filter is not None:
                    ret = match_filter(info_dict)
                    if ret is not None:
                        return ret
            return None

        if self.in_download_archive(info_dict):
            reason = '%s has already been recorded in the archive' % video_title
            break_opt, break_err = 'break_on_existing', ExistingVideoReached
        else:
            reason = check_filter()
            break_opt, break_err = 'break_on_reject', RejectedVideoReached
        if reason is not None:
            if not silent:
                self.to_screen('[download] ' + reason)
            if self.params.get(break_opt, False):
                raise break_err()
        return reason

    @staticmethod
    def add_extra_info(info_dict, extra_info):
        '''Set the keys from extra_info in info dict if they are missing'''
        for key, value in extra_info.items():
            info_dict.setdefault(key, value)

    def extract_info(self, url, download=True, ie_key=None, extra_info={},
                     process=True, force_generic_extractor=False):
        """
        Return a list with a dictionary for each video extracted.

        Arguments:
        url -- URL to extract

        Keyword arguments:
        download -- whether to download videos during extraction
        ie_key -- extractor key hint
        extra_info -- dictionary containing the extra values to add to each result
        process -- whether to resolve all unresolved references (URLs, playlist items),
            must be True for download to work.
        force_generic_extractor -- force using the generic extractor
        """

        if not ie_key and force_generic_extractor:
            ie_key = 'Generic'

        if ie_key:
            ies = [self.get_info_extractor(ie_key)]
        else:
            ies = self._ies

        for ie in ies:
            if not ie.suitable(url):
                continue

            ie_key = ie.ie_key()
            ie = self.get_info_extractor(ie_key)
            if not ie.working():
                self.report_warning('The program functionality for this site has been marked as broken, '
                                    'and will probably not work.')

            try:
                temp_id = str_or_none(
                    ie.extract_id(url) if callable(getattr(ie, 'extract_id', None))
                    else ie._match_id(url))
            except (AssertionError, IndexError, AttributeError):
                temp_id = None
            if temp_id is not None and self.in_download_archive({'id': temp_id, 'ie_key': ie_key}):
                self.to_screen("[%s] %s: has already been recorded in archive" % (
                               ie_key, temp_id))
                break
            return self.__extract_info(url, ie, download, extra_info, process)
        else:
            self.report_error('no suitable InfoExtractor for URL %s' % url)

    def __handle_extraction_exceptions(func):
        def wrapper(self, *args, **kwargs):
            try:
                return func(self, *args, **kwargs)
            except GeoRestrictedError as e:
                msg = e.msg
                if e.countries:
                    msg += '\nThis video is available in %s.' % ', '.join(
                        map(ISO3166Utils.short2full, e.countries))
                msg += '\nYou might want to use a VPN or a proxy server (with --proxy) to workaround.'
                self.report_error(msg)
            except ExtractorError as e:  # An error we somewhat expected
                self.report_error(compat_str(e), e.format_traceback())
            except ThrottledDownload:
                self.to_stderr('\r')
                self.report_warning('The download speed is below throttle limit. Re-extracting data')
                return wrapper(self, *args, **kwargs)
            except (MaxDownloadsReached, ExistingVideoReached, RejectedVideoReached):
                raise
            except Exception as e:
                if self.params.get('ignoreerrors', False):
                    self.report_error(error_to_compat_str(e), tb=encode_compat_str(traceback.format_exc()))
                else:
                    raise
        return wrapper

    @__handle_extraction_exceptions
    def __extract_info(self, url, ie, download, extra_info, process):
        min_sleep_interval = self.params.get('sleep_before_extract')
        if min_sleep_interval:
            max_sleep_interval = self.params.get('max_sleep_before_extract') or min_sleep_interval
            sleep_interval = random.uniform(min_sleep_interval, max_sleep_interval)
            self.to_screen(
                '[extraction] Sleeping %s seconds...' % (
                    int(sleep_interval) if sleep_interval.is_integer()
                    else '%.2f' % sleep_interval))
            time.sleep(sleep_interval)

        ie_result = ie.extract(url)
        if ie_result is None:  # Finished already (backwards compatibility; listformats and friends should be moved here)
            return
        if isinstance(ie_result, list):
            # Backwards compatibility: old IE result format
            ie_result = {
                '_type': 'compat_list',
                'entries': ie_result,
            }
        self.add_default_extra_info(ie_result, ie, url)
        if process:
            return self.process_ie_result(ie_result, download, extra_info)
        else:
            return ie_result

    def add_default_extra_info(self, ie_result, ie, url):
        if url is not None:
            self.add_extra_info(ie_result, {
                'webpage_url': url,
                'original_url': url,
                'webpage_url_basename': url_basename(url),
            })
        if ie is not None:
            self.add_extra_info(ie_result, {
                'extractor': ie.IE_NAME,
                'extractor_key': ie.ie_key(),
            })

    def process_ie_result(self, ie_result, download=True, extra_info={}):
        """
        Take the result of the ie(may be modified) and resolve all unresolved
        references (URLs, playlist items).

        It will also download the videos if 'download'.
        Returns the resolved ie_result.
        """
        result_type = ie_result.get('_type', 'video')

        if result_type in ('url', 'url_transparent'):
            ie_result['url'] = sanitize_url(ie_result['url'])
            extract_flat = self.params.get('extract_flat', False)
            if ((extract_flat == 'in_playlist' and 'playlist' in extra_info)
                    or extract_flat is True):
                info_copy = ie_result.copy()
                self.add_extra_info(info_copy, extra_info)
                ie = try_get(ie_result.get('ie_key'), self.get_info_extractor)
                self.add_default_extra_info(info_copy, ie, ie_result['url'])
                self.__forced_printings(info_copy, self.prepare_filename(info_copy), incomplete=True)
                return ie_result

        if result_type == 'video':
            self.add_extra_info(ie_result, extra_info)
            ie_result = self.process_video_result(ie_result, download=download)
            additional_urls = (ie_result or {}).get('additional_urls')
            if additional_urls:
                # TODO: Improve MetadataFromFieldPP to allow setting a list
                if isinstance(additional_urls, compat_str):
                    additional_urls = [additional_urls]
                self.to_screen(
                    '[info] %s: %d additional URL(s) requested' % (ie_result['id'], len(additional_urls)))
                self.write_debug('Additional URLs: "%s"' % '", "'.join(additional_urls))
                ie_result['additional_entries'] = [
                    self.extract_info(
                        url, download, extra_info,
                        force_generic_extractor=self.params.get('force_generic_extractor'))
                    for url in additional_urls
                ]
            return ie_result
        elif result_type == 'url':
            # We have to add extra_info to the results because it may be
            # contained in a playlist
            return self.extract_info(
                ie_result['url'], download,
                ie_key=ie_result.get('ie_key'),
                extra_info=extra_info)
        elif result_type == 'url_transparent':
            # Use the information from the embedding page
            info = self.extract_info(
                ie_result['url'], ie_key=ie_result.get('ie_key'),
                extra_info=extra_info, download=False, process=False)

            # extract_info may return None when ignoreerrors is enabled and
            # extraction failed with an error, don't crash and return early
            # in this case
            if not info:
                return info

            force_properties = dict(
                (k, v) for k, v in ie_result.items() if v is not None)
            for f in ('_type', 'url', 'id', 'extractor', 'extractor_key', 'ie_key'):
                if f in force_properties:
                    del force_properties[f]
            new_result = info.copy()
            new_result.update(force_properties)

            # Extracted info may not be a video result (i.e.
            # info.get('_type', 'video') != video) but rather an url or
            # url_transparent. In such cases outer metadata (from ie_result)
            # should be propagated to inner one (info). For this to happen
            # _type of info should be overridden with url_transparent. This
            # fixes issue from https://github.com/ytdl-org/youtube-dl/pull/11163.
            if new_result.get('_type') == 'url':
                new_result['_type'] = 'url_transparent'

            return self.process_ie_result(
                new_result, download=download, extra_info=extra_info)
        elif result_type in ('playlist', 'multi_video'):
            # Protect from infinite recursion due to recursively nested playlists
            # (see https://github.com/ytdl-org/youtube-dl/issues/27833)
            webpage_url = ie_result.get('webpage_url')
            if webpage_url and webpage_url in self._playlist_urls:
                self.to_screen(
                    '[download] Skipping already downloaded playlist: %s'
                    % ie_result.get('title') or ie_result.get('id'))
                return

            self._playlist_level += 1
            self._playlist_urls.add(webpage_url)
            self._sanitize_thumbnails(ie_result)
            try:
                return self.__process_playlist(ie_result, download)
            finally:
                self._playlist_level -= 1
                if not self._playlist_level:
                    self._playlist_urls.clear()
        elif result_type == 'compat_list':
            self.report_warning(
                'Extractor %s returned a compat_list result. '
                'It needs to be updated.' % ie_result.get('extractor'))

            def _fixup(r):
                self.add_extra_info(
                    r,
                    {
                        'extractor': ie_result.get('extractor'),
                        'webpage_url': ie_result['webpage_url'],
                        'webpage_url_basename': url_basename(ie_result['webpage_url']),
                        'extractor_key': ie_result['extractor_key'],
                    }
                )
                return r
            ie_result['entries'] = [
                self.process_ie_result(_fixup(r), download, extra_info)
                for r in ie_result['entries']
            ]
            return ie_result
        else:
            raise Exception('Invalid result type: %s' % result_type)

    def _ensure_dir_exists(self, path):
        if self.params.get('escape_long_names', False):
            path = split_longname(path)
        return make_dir(path, self.report_error)

    def __process_playlist(self, ie_result, download):
        # We process each entry in the playlist
        playlist = ie_result.get('title') or ie_result.get('id')
        self.to_screen('[download] Downloading playlist: %s' % playlist)

        if 'entries' not in ie_result:
            raise EntryNotInPlaylist()
        incomplete_entries = bool(ie_result.get('requested_entries'))
        if incomplete_entries:
            def fill_missing_entries(entries, indexes):
                ret = [None] * max(*indexes)
                for i, entry in zip(indexes, entries):
                    ret[i - 1] = entry
                return ret
            ie_result['entries'] = fill_missing_entries(ie_result['entries'], ie_result['requested_entries'])

        playlist_results = []

        playliststart = self.params.get('playliststart', 1)
        playlistend = self.params.get('playlistend')
        # For backwards compatibility, interpret -1 as whole list
        if playlistend == -1:
            playlistend = None

        playlistitems_str = self.params.get('playlist_items')
        playlistitems = None
        if playlistitems_str is not None:
            def iter_playlistitems(format):
                for string_segment in format.split(','):
                    if '-' in string_segment:
                        start, end = string_segment.split('-')
                        for item in range(int(start), int(end) + 1):
                            yield int(item)
                    else:
                        yield int(string_segment)
            playlistitems = orderedSet(iter_playlistitems(playlistitems_str))

        ie_entries = ie_result['entries']
        msg = (
            'Downloading %d videos' if not isinstance(ie_entries, list)
            else 'Collected %d videos; downloading %%d of them' % len(ie_entries))
        if not isinstance(ie_entries, (list, PagedList)):
            ie_entries = LazyList(ie_entries)

        def get_entry(i):
            return YoutubeDL.__handle_extraction_exceptions(
                lambda self, i: ie_entries[i - 1]
            )(self, i)

        entries = []
        for i in playlistitems or itertools.count(playliststart):
            if playlistitems is None and playlistend is not None and playlistend < i:
                break
            entry = None
            try:
                entry = get_entry(i)
                if entry is None:
                    raise EntryNotInPlaylist()
            except (IndexError, EntryNotInPlaylist):
                if incomplete_entries:
                    raise EntryNotInPlaylist()
                elif not playlistitems:
                    break
            entries.append(entry)
            try:
                if entry is not None:
                    self._match_entry(entry, incomplete=True, silent=True)
            except (ExistingVideoReached, RejectedVideoReached):
                break
        ie_result['entries'] = entries

        # Save playlist_index before re-ordering
        entries = [
            ((playlistitems[i - 1] if playlistitems else i), entry)
            for i, entry in enumerate(entries, 1)
            if entry is not None]
        n_entries = len(entries)

        if not playlistitems and (playliststart or playlistend):
            playlistitems = list(range(playliststart, playliststart + n_entries))
        ie_result['requested_entries'] = playlistitems

        if self.params.get('allow_playlist_files', True):
            ie_copy = {
                'playlist': playlist,
                'playlist_id': ie_result.get('id'),
                'playlist_title': ie_result.get('title'),
                'playlist_uploader': ie_result.get('uploader'),
                'playlist_uploader_id': ie_result.get('uploader_id'),
                'playlist_index': 0,
            }
            ie_copy.update(dict(ie_result))

            if self.params.get('writeinfojson', False):
                infofn = self.prepare_filename(ie_copy, 'pl_infojson')
                if not self._ensure_dir_exists(encodeFilename(infofn)):
                    return
                if not self.params.get('overwrites', True) and os.path.exists(encodeFilename(infofn)):
                    self.to_screen('[info] Playlist metadata is already present')
                else:
                    self.to_screen('[info] Writing playlist metadata as JSON to: ' + infofn)
                    try:
                        write_json_file(self.filter_requested_info(ie_result, self.params.get('clean_infojson', True)), infofn)
                    except (OSError, IOError):
                        self.report_error('Cannot write playlist metadata to JSON file ' + infofn)

            # TODO: This should be passed to ThumbnailsConvertor if necessary
            self._write_thumbnails(ie_copy, self.prepare_filename(ie_copy, 'pl_thumbnail'))

            if self.params.get('writedescription', False):
                descfn = self.prepare_filename(ie_copy, 'pl_description')
                if not self._ensure_dir_exists(encodeFilename(descfn)):
                    return
                if not self.params.get('overwrites', True) and os.path.exists(encodeFilename(descfn)):
                    self.to_screen('[info] Playlist description is already present')
                elif ie_result.get('description') is None:
                    self.report_warning('There\'s no playlist description to write.')
                else:
                    try:
                        self.to_screen('[info] Writing playlist description to: ' + descfn)
                        with self.open(encodeFilename(descfn), 'w', encoding='utf-8') as descfile:
                            descfile.write(ie_result['description'])
                    except (OSError, IOError):
                        self.report_error('Cannot write playlist description file ' + descfn)
                        return

        if self.params.get('playlistreverse', False):
            entries = entries[::-1]
        if self.params.get('playlistrandom', False):
            random.shuffle(entries)

        x_forwarded_for = ie_result.get('__x_forwarded_for_ip')

        self.to_screen('[%s] playlist %s: %s' % (ie_result.get('extractor'), playlist, msg % n_entries))
        failures = 0
        max_failures = self.params.get('skip_playlist_after_errors') or float('inf')
        for i, entry_tuple in enumerate(entries, 1):
            playlist_index, entry = entry_tuple
            if 'playlist_index' in self.params.get('compat_options', []):
                playlist_index = playlistitems[i - 1] if playlistitems else i
            self.to_screen('[download] Downloading video %s of %s' % (i, n_entries))
            # This __x_forwarded_for_ip thing is a bit ugly but requires
            # minimal changes
            if x_forwarded_for:
                entry['__x_forwarded_for_ip'] = x_forwarded_for
            extra = {
                'n_entries': n_entries,
                '_last_playlist_index': max(playlistitems) if playlistitems else (playlistend or n_entries),
                'playlist_index': playlist_index,
                'playlist_autonumber': i,
                'playlist': playlist,
                'playlist_id': ie_result.get('id'),
                'playlist_title': ie_result.get('title'),
                'playlist_uploader': ie_result.get('uploader'),
                'playlist_uploader_id': ie_result.get('uploader_id'),
                'extractor': ie_result.get('extractor'),
                'webpage_url': ie_result.get('webpage_url'),
                'webpage_url_basename': url_basename(ie_result.get('webpage_url')),
                'extractor_key': ie_result.get('extractor_key'),
            }

            if self._match_entry(entry, incomplete=True) is not None:
                continue

            entry_result = self.__process_iterable_entry(entry, download, extra)
            if not entry_result:
                failures += 1
            if failures >= max_failures:
                self.report_error(
                    'Skipping the remaining entries in playlist "%s" since %d items failed extraction' % (playlist, failures))
                break
            # TODO: skip failed (empty) entries?
            playlist_results.append(entry_result)
        ie_result['entries'] = playlist_results
        self.to_screen('[download] Finished downloading playlist: %s' % playlist)
        return ie_result

    @__handle_extraction_exceptions
    def __process_iterable_entry(self, entry, download, extra_info):
        return self.process_ie_result(
            entry, download=download, extra_info=extra_info)

    def _build_format_filter(self, filter_spec):
        " Returns a function to filter the formats according to the filter_spec "

        OPERATORS = {
            '<': operator.lt,
            '<=': operator.le,
            '>': operator.gt,
            '>=': operator.ge,
            '=': operator.eq,
            '!=': operator.ne,
        }
        operator_rex = re.compile(r'''(?x)\s*
            (?P<key>width|height|tbr|abr|vbr|asr|filesize|filesize_approx|fps)\s*
            (?P<op>%s)(?P<none_inclusive>\s*\?)?\s*
            (?P<value>[0-9.]+(?:[kKmMgGtTpPeEzZyY]i?[Bb]?)?)\s*
            ''' % '|'.join(map(re.escape, OPERATORS.keys())))
        m = operator_rex.fullmatch(filter_spec)
        if m:
            try:
                comparison_value = int(m.group('value'))
            except ValueError:
                comparison_value = parse_filesize(m.group('value'))
                if comparison_value is None:
                    comparison_value = parse_filesize(m.group('value') + 'B')
                if comparison_value is None:
                    raise ValueError(
                        'Invalid value %r in format specification %r' % (
                            m.group('value'), filter_spec))
            op = OPERATORS[m.group('op')]

        if not m:
            STR_OPERATORS = {
                '=': operator.eq,
                '^=': lambda attr, value: attr.startswith(value),
                '$=': lambda attr, value: attr.endswith(value),
                '*=': lambda attr, value: value in attr,
            }
            str_operator_rex = re.compile(r'''(?x)\s*
                (?P<key>[a-zA-Z0-9._-]+)\s*
                (?P<negation>!\s*)?(?P<op>%s)(?P<none_inclusive>\s*\?)?\s*
                (?P<value>[a-zA-Z0-9._-]+)\s*
                ''' % '|'.join(map(re.escape, STR_OPERATORS.keys())))
            m = str_operator_rex.fullmatch(filter_spec)
            if m:
                comparison_value = m.group('value')
                str_op = STR_OPERATORS[m.group('op')]
                if m.group('negation'):
                    op = lambda attr, value: not str_op(attr, value)
                else:
                    op = str_op

        if not m:
            raise SyntaxError('Invalid filter specification %r' % filter_spec)

        def _filter(f):
            actual_value = f.get(m.group('key'))
            if actual_value is None:
                return m.group('none_inclusive')
            return op(actual_value, comparison_value)
        return _filter

    def _default_format_spec(self, info_dict, download=True):

        def can_merge():
            merger = FFmpegMergerPP(self)
            return merger.available and merger.can_merge()

        prefer_best = (
            not self.params.get('simulate', False)
            and download
            and (
                not can_merge()
                or info_dict.get('is_live', False)
                or self.outtmpl_dict['default'] == '-'))
        compat = (
            prefer_best
            or self.params.get('allow_multiple_audio_streams', False)
            or 'format-spec' in self.params.get('compat_opts', []))

        return (
            'best/bestvideo+bestaudio' if prefer_best
            else 'bestvideo*+bestaudio/best' if not compat
            else 'bestvideo+bestaudio/best')

    def build_format_selector(self, format_spec):
        def syntax_error(note, start):
            message = (
                'Invalid format specification: '
                '{0}\n\t{1}\n\t{2}^'.format(note, format_spec, ' ' * start[1]))
            return SyntaxError(message)

        PICKFIRST = 'PICKFIRST'
        MERGE = 'MERGE'
        SINGLE = 'SINGLE'
        GROUP = 'GROUP'
        FormatSelector = collections.namedtuple('FormatSelector', ['type', 'selector', 'filters'])

        allow_multiple_streams = {'audio': self.params.get('allow_multiple_audio_streams', False),
                                  'video': self.params.get('allow_multiple_video_streams', False)}

        check_formats = self.params.get('check_formats')

        def _parse_filter(tokens):
            filter_parts = []
            for type, string, start, _, _ in tokens:
                if type == tokenize.OP and string == ']':
                    return ''.join(filter_parts)
                else:
                    filter_parts.append(string)

        def _remove_unused_ops(tokens):
            # Remove operators that we don't use and join them with the surrounding strings
            # for example: 'mp4' '-' 'baseline' '-' '16x9' is converted to 'mp4-baseline-16x9'
            ALLOWED_OPS = ('/', '+', ',', '(', ')')
            last_string, last_start, last_end, last_line = None, None, None, None
            for type, string, start, end, line in tokens:
                if type == tokenize.OP and string == '[':
                    if last_string:
                        yield tokenize.NAME, last_string, last_start, last_end, last_line
                        last_string = None
                    yield type, string, start, end, line
                    # everything inside brackets will be handled by _parse_filter
                    for type, string, start, end, line in tokens:
                        yield type, string, start, end, line
                        if type == tokenize.OP and string == ']':
                            break
                elif type == tokenize.OP and string in ALLOWED_OPS:
                    if last_string:
                        yield tokenize.NAME, last_string, last_start, last_end, last_line
                        last_string = None
                    yield type, string, start, end, line
                elif type in [tokenize.NAME, tokenize.NUMBER, tokenize.OP]:
                    if not last_string:
                        last_string = string
                        last_start = start
                        last_end = end
                    else:
                        last_string += string
            if last_string:
                yield tokenize.NAME, last_string, last_start, last_end, last_line

        def _parse_format_selection(tokens, inside_merge=False, inside_choice=False, inside_group=False):
            selectors = []
            current_selector = None
            for type, string, start, _, _ in tokens:
                # ENCODING is only defined in python 3.x
                if type == getattr(tokenize, 'ENCODING', None):
                    continue
                elif type in [tokenize.NAME, tokenize.NUMBER]:
                    current_selector = FormatSelector(SINGLE, string, [])
                elif type == tokenize.OP:
                    if string == ')':
                        if not inside_group:
                            # ')' will be handled by the parentheses group
                            tokens.restore_last_token()
                        break
                    elif inside_merge and string in ['/', ',']:
                        tokens.restore_last_token()
                        break
                    elif inside_choice and string == ',':
                        tokens.restore_last_token()
                        break
                    elif string == ',':
                        if not current_selector:
                            raise syntax_error('"," must follow a format selector', start)
                        selectors.append(current_selector)
                        current_selector = None
                    elif string == '/':
                        if not current_selector:
                            raise syntax_error('"/" must follow a format selector', start)
                        first_choice = current_selector
                        second_choice = _parse_format_selection(tokens, inside_choice=True)
                        current_selector = FormatSelector(PICKFIRST, (first_choice, second_choice), [])
                    elif string == '[':
                        if not current_selector:
                            current_selector = FormatSelector(SINGLE, 'best', [])
                        format_filter = _parse_filter(tokens)
                        current_selector.filters.append(format_filter)
                    elif string == '(':
                        if current_selector:
                            raise syntax_error('Unexpected "("', start)
                        group = _parse_format_selection(tokens, inside_group=True)
                        current_selector = FormatSelector(GROUP, group, [])
                    elif string == '+':
                        if not current_selector:
                            raise syntax_error('Unexpected "+"', start)
                        selector_1 = current_selector
                        selector_2 = _parse_format_selection(tokens, inside_merge=True)
                        if not selector_2:
                            raise syntax_error('Expected a selector', start)
                        current_selector = FormatSelector(MERGE, (selector_1, selector_2), [])
                    else:
                        raise syntax_error('Operator not recognized: "{0}"'.format(string), start)
                elif type == tokenize.ENDMARKER:
                    break
            if current_selector:
                selectors.append(current_selector)
            return selectors

        def _merge(formats_pair):
            format_1, format_2 = formats_pair

            formats_info = []
            formats_info.extend(format_1.get('requested_formats', (format_1,)))
            formats_info.extend(format_2.get('requested_formats', (format_2,)))

            if not allow_multiple_streams['video'] or not allow_multiple_streams['audio']:
                get_no_more = {'video': False, 'audio': False}
                for (i, fmt_info) in enumerate(formats_info):
                    if fmt_info.get('acodec') == fmt_info.get('vcodec') == 'none':
                        formats_info.pop(i)
                        continue
                    for aud_vid in ['audio', 'video']:
                        if not allow_multiple_streams[aud_vid] and fmt_info.get(aud_vid[0] + 'codec') != 'none':
                            if get_no_more[aud_vid]:
                                formats_info.pop(i)
                            get_no_more[aud_vid] = True

            if len(formats_info) == 1:
                return formats_info[0]

            video_fmts = [fmt_info for fmt_info in formats_info if fmt_info.get('vcodec') != 'none']
            audio_fmts = [fmt_info for fmt_info in formats_info if fmt_info.get('acodec') != 'none']

            the_only_video = video_fmts[0] if len(video_fmts) == 1 else None
            the_only_audio = audio_fmts[0] if len(audio_fmts) == 1 else None

            # if the merge was requested, force it to merge info MKV
            # when --merge-output-format is not given
            # because this is the behavior what I want
            output_ext = self.params.get('merge_output_format') or 'mkv'

            new_dict = {
                'requested_formats': formats_info,
                'format': '+'.join(fmt_info.get('format') for fmt_info in formats_info),
                'format_id': '+'.join(fmt_info.get('format_id') for fmt_info in formats_info),
                'ext': output_ext,
            }

            if the_only_video:
                new_dict.update({
                    'width': the_only_video.get('width'),
                    'height': the_only_video.get('height'),
                    'resolution': the_only_video.get('resolution') or self.format_resolution(the_only_video),
                    'fps': the_only_video.get('fps'),
                    'vcodec': the_only_video.get('vcodec'),
                    'vbr': the_only_video.get('vbr'),
                    'stretched_ratio': the_only_video.get('stretched_ratio'),
                })

            if the_only_audio:
                new_dict.update({
                    'acodec': the_only_audio.get('acodec'),
                    'abr': the_only_audio.get('abr'),
                })

            return new_dict

        def _check_formats(formats):
            if not check_formats:
                yield from formats
                return
            for f in formats:
                self.to_screen('[info] Testing format %s' % f['format_id'])
                temp_file = tempfile.NamedTemporaryFile(
                    suffix='.tmp', delete=False,
                    dir=self.get_output_path('temp') or None)
                temp_file.close()
                try:
                    success, _ = self.dl(temp_file.name, f, test=True)
                except (DownloadError, IOError, OSError, ValueError) + network_exceptions:
                    success = False
                finally:
                    if os.path.exists(temp_file.name):
                        try:
                            os.remove(temp_file.name)
                        except OSError:
                            self.report_warning('Unable to delete temporary file "%s"' % temp_file.name)
                if success:
                    yield f
                else:
                    self.to_screen('[info] Unable to download format %s. Skipping...' % f['format_id'])

        def _build_selector_function(selector):
            if isinstance(selector, list):  # ,
                fs = [_build_selector_function(s) for s in selector]

                def selector_function(ctx):
                    for f in fs:
                        yield from f(ctx)
                return selector_function

            elif selector.type == GROUP:  # ()
                selector_function = _build_selector_function(selector.selector)

            elif selector.type == PICKFIRST:  # /
                fs = [_build_selector_function(s) for s in selector.selector]

                def selector_function(ctx):
                    for f in fs:
                        picked_formats = list(f(ctx))
                        if picked_formats:
                            return picked_formats
                    return []

            elif selector.type == MERGE:  # +
                selector_1, selector_2 = map(_build_selector_function, selector.selector)

                def selector_function(ctx):
                    for pair in itertools.product(
                            selector_1(copy.deepcopy(ctx)), selector_2(copy.deepcopy(ctx))):
                        yield _merge(pair)

            elif selector.type == SINGLE:  # atom
                format_spec = selector.selector or 'best'

                # TODO: Add allvideo, allaudio etc by generalizing the code with best/worst selector
                if format_spec == 'all':
                    def selector_function(ctx):
                        yield from _check_formats(ctx['formats'])
                elif format_spec == 'mergeall':
                    def selector_function(ctx):
                        formats = list(_check_formats(ctx['formats']))
                        if not formats:
                            return
                        merged_format = formats[-1]
                        for f in formats[-2::-1]:
                            merged_format = _merge((merged_format, f))
                        yield merged_format

                else:
                    format_fallback, format_reverse, format_idx = False, True, 1
                    mobj = re.match(
                        r'(?P<bw>best|worst|b|w)(?P<type>video|audio|v|a)?(?P<mod>\*)?(?:\.(?P<n>[1-9]\d*))?$',
                        format_spec)
                    if mobj is not None:
                        format_idx = int_or_none(mobj.group('n'), default=1)
                        format_reverse = mobj.group('bw')[0] == 'b'
                        format_type = (mobj.group('type') or [None])[0]
                        not_format_type = {'v': 'a', 'a': 'v'}.get(format_type)
                        format_modified = mobj.group('mod') is not None

                        format_fallback = not format_type and not format_modified  # for b, w
                        _filter_f = (
                            (lambda f: f.get('%scodec' % format_type) != 'none')
                            if format_type and format_modified  # bv*, ba*, wv*, wa*
                            else (lambda f: f.get('%scodec' % not_format_type) == 'none')
                            if format_type  # bv, ba, wv, wa
                            else (lambda f: f.get('vcodec') != 'none' and f.get('acodec') != 'none')
                            if not format_modified  # b, w
                            else lambda f: True)  # b*, w*
                        filter_f = lambda f: _filter_f(f) and (
                            f.get('vcodec') != 'none' or f.get('acodec') != 'none')
                    else:
                        filter_f = ((lambda f: f.get('ext') == format_spec)
                                    if format_spec in ['mp4', 'flv', 'webm', '3gp', 'm4a', 'mp3', 'ogg', 'aac', 'wav']  # extension
                                    else (lambda f: f.get('format_id') == format_spec))  # id

                    def selector_function(ctx):
                        formats = list(ctx['formats'])
                        matches = list(filter(filter_f, formats)) if filter_f is not None else formats
                        if format_fallback and ctx['incomplete_formats'] and not matches:
                            # for extractors with incomplete formats (audio only (soundcloud)
                            # or video only (imgur)) best/worst will fallback to
                            # best/worst {video,audio}-only format
                            matches = formats
                        matches = LazyList(_check_formats(matches[::-1 if format_reverse else 1]))
                        try:
                            yield matches[format_idx - 1]
                        except IndexError:
                            return

            filters = [self._build_format_filter(f) for f in selector.filters]

            def final_selector(ctx):
                ctx_copy = copy.deepcopy(ctx)
                for _filter in filters:
                    ctx_copy['formats'] = list(filter(_filter, ctx_copy['formats']))
                return selector_function(ctx_copy)
            return final_selector

        stream = io.BytesIO(format_spec.encode('utf-8'))
        try:
            tokens = list(_remove_unused_ops(compat_tokenize_tokenize(stream.readline)))
        except tokenize.TokenError:
            raise syntax_error('Missing closing/opening brackets or parenthesis', (0, len(format_spec)))

        class TokenIterator(object):
            def __init__(self, tokens):
                self.tokens = tokens
                self.counter = 0

            def __iter__(self):
                return self

            def __next__(self):
                if self.counter >= len(self.tokens):
                    raise StopIteration()
                value = self.tokens[self.counter]
                self.counter += 1
                return value

            next = __next__

            def restore_last_token(self):
                self.counter -= 1

        parsed_selector = _parse_format_selection(iter(TokenIterator(tokens)))
        return _build_selector_function(parsed_selector)

    def _calc_headers(self, info_dict):
        res = std_headers.copy()

        add_headers = info_dict.get('http_headers')
        if add_headers:
            res.update(add_headers)

        cookies = self._calc_cookies(info_dict)
        if cookies:
            res['Cookie'] = cookies

        if 'X-Forwarded-For' not in res:
            x_forwarded_for_ip = info_dict.get('__x_forwarded_for_ip')
            if x_forwarded_for_ip:
                res['X-Forwarded-For'] = x_forwarded_for_ip

        return res

    def _calc_cookies(self, info_dict):
        pr = sanitized_Request(info_dict['url'])
        self.cookiejar.add_cookie_header(pr)
        return pr.get_header('Cookie')

    def _sanitize_thumbnails(self, info_dict):
        thumbnails = info_dict.get('thumbnails')
        if thumbnails is None:
            thumbnail = info_dict.get('thumbnail')
            if thumbnail:
                info_dict['thumbnails'] = thumbnails = [{'url': thumbnail}]
        if thumbnails:
            thumbnails.sort(key=lambda t: (
                t.get('preference') if t.get('preference') is not None else -1,
                t.get('width') if t.get('width') is not None else -1,
                t.get('height') if t.get('height') is not None else -1,
                t.get('id') if t.get('id') is not None else '',
                t.get('url')))

            def thumbnail_tester():
                if self.params.get('check_formats'):
                    test_all = True
                    to_screen = lambda msg: self.to_screen(f'[info] {msg}')
                else:
                    test_all = False
                    to_screen = self.write_debug

                def test_thumbnail(t):
                    if not test_all and not t.get('_test_url'):
                        return True
                    to_screen('Testing thumbnail %s' % t['id'])
                    try:
                        self.urlopen(HEADRequest(t['url']))
                    except network_exceptions as err:
                        to_screen('Unable to connect to thumbnail %s URL "%s" - %s. Skipping...' % (
                            t['id'], t['url'], error_to_compat_str(err)))
                        return False
                    return True

                return test_thumbnail

            for i, t in enumerate(thumbnails):
                if t.get('id') is None:
                    t['id'] = '%d' % i
                if t.get('width') and t.get('height'):
                    t['resolution'] = '%dx%d' % (t['width'], t['height'])
                t['url'] = sanitize_url(t['url'])

            if self.params.get('check_formats') is not False:
                info_dict['thumbnails'] = LazyList(filter(thumbnail_tester(), thumbnails[::-1])).reverse()
            else:
                info_dict['thumbnails'] = thumbnails

    def process_video_result(self, info_dict, download=True):
        assert info_dict.get('_type', 'video') == 'video'

        if 'id' not in info_dict:
            raise ExtractorError('Missing "id" field in extractor result')
        if 'title' not in info_dict:
            raise ExtractorError('Missing "title" field in extractor result')

        def report_force_conversion(field, field_not, conversion):
            self.report_warning(
                '"%s" field is not %s - forcing %s conversion, there is an error in extractor'
                % (field, field_not, conversion))

        def sanitize_string_field(info, string_field):
            field = info.get(string_field)
            if field is None or isinstance(field, compat_str):
                return
            report_force_conversion(string_field, 'a string', 'string')
            info[string_field] = compat_str(field)

        def sanitize_numeric_fields(info):
            for numeric_field in self._NUMERIC_FIELDS:
                field = info.get(numeric_field)
                if field is None or isinstance(field, compat_numeric_types):
                    continue
                report_force_conversion(numeric_field, 'numeric', 'int')
                info[numeric_field] = int_or_none(field)

        sanitize_string_field(info_dict, 'id')
        sanitize_numeric_fields(info_dict)

        if 'playlist' not in info_dict:
            # It isn't part of a playlist
            info_dict['playlist'] = None
            info_dict['playlist_index'] = None

        self._sanitize_thumbnails(info_dict)

        thumbnail = info_dict.get('thumbnail')
        thumbnails = info_dict.get('thumbnails')
        if thumbnail:
            info_dict['thumbnail'] = sanitize_url(thumbnail)
        elif thumbnails:
            info_dict['thumbnail'] = thumbnails[-1]['url']

        if 'display_id' not in info_dict and 'id' in info_dict:
            info_dict['display_id'] = info_dict['id']

        for ts_key, date_key in (
                ('timestamp', 'upload_date'),
                ('release_timestamp', 'release_date'),
        ):
            if info_dict.get(date_key) is None and info_dict.get(ts_key) is not None:
                # Working around out-of-range timestamp values (e.g. negative ones on Windows,
                # see http://bugs.python.org/issue1646728)
                try:
                    upload_date = datetime.datetime.utcfromtimestamp(info_dict[ts_key])
                    info_dict[date_key] = upload_date.strftime('%Y%m%d')
                except (ValueError, OverflowError, OSError):
                    pass

        # Auto generate title fields corresponding to the *_number fields when missing
        # in order to always have clean titles. This is very common for TV series.
        for field in ('chapter', 'season', 'episode'):
            if info_dict.get('%s_number' % field) is not None and not info_dict.get(field):
                info_dict[field] = '%s %d' % (field.capitalize(), info_dict['%s_number' % field])

        for cc_kind in ('subtitles', 'automatic_captions'):
            cc = info_dict.get(cc_kind)
            if cc:
                for _, subtitle in cc.items():
                    for subtitle_format in subtitle:
                        if subtitle_format.get('url'):
                            subtitle_format['url'] = sanitize_url(subtitle_format['url'])
                        if subtitle_format.get('ext') is None:
                            subtitle_format['ext'] = determine_ext(subtitle_format['url']).lower()

        automatic_captions = info_dict.get('automatic_captions')
        subtitles = info_dict.get('subtitles')

        info_dict['requested_subtitles'] = self.process_subtitles(
            info_dict['id'], subtitles, automatic_captions)

        # We now pick which formats have to be downloaded
        if info_dict.get('formats') is None:
            # There's only one format available
            formats = [info_dict]
        else:
            formats = info_dict['formats']

        if not formats:
            if not self.params.get('ignore_no_formats_error'):
                raise ExtractorError('No video formats found!')
            else:
                self.report_warning('No video formats found!')

        def is_wellformed(f):
            url = f.get('url')
            if not url:
                self.report_warning(
                    '"url" field is missing or empty - skipping format, '
                    'there is an error in extractor')
                return False
            if isinstance(url, bytes):
                sanitize_string_field(f, 'url')
            return True

        # Filter out malformed formats for better extraction robustness
        formats = list(filter(is_wellformed, formats))

        formats_dict = {}

        # We check that all the formats have the format and format_id fields
        for i, format in enumerate(formats):
            sanitize_string_field(format, 'format_id')
            sanitize_numeric_fields(format)
            format['url'] = sanitize_url(format['url'])
            if not format.get('format_id'):
                format['format_id'] = compat_str(i)
            else:
                # Sanitize format_id from characters used in format selector expression
                format['format_id'] = re.sub(r'[\s,/+\[\]()]', '_', format['format_id'])
            format_id = format['format_id']
            if format_id not in formats_dict:
                formats_dict[format_id] = []
            formats_dict[format_id].append(format)

        # Make sure all formats have unique format_id
        for format_id, ambiguous_formats in formats_dict.items():
            if len(ambiguous_formats) > 1:
                for i, format in enumerate(ambiguous_formats):
                    format['format_id'] = '%s-%d' % (format_id, i)

        for i, format in enumerate(formats):
            if format.get('format') is None:
                format['format'] = '{id} - {res}{note}'.format(
                    id=format['format_id'],
                    res=self.format_resolution(format),
                    note=' ({0})'.format(format['format_note']) if format.get('format_note') is not None else '',
                )
            # Automatically determine file extension if missing
            if format.get('ext') is None:
                format['ext'] = determine_ext(format['url']).lower()
            # Automatically determine protocol if missing (useful for format
            # selection purposes)
            if format.get('protocol') is None:
                format['protocol'] = determine_protocol(format)
            # Add HTTP headers, so that external programs can use them from the
            # json output
            full_format_info = info_dict.copy()
            full_format_info.update(format)
            format['http_headers'] = self._calc_headers(full_format_info)
        # Remove private housekeeping stuff
        if '__x_forwarded_for_ip' in info_dict:
            del info_dict['__x_forwarded_for_ip']

        # TODO Central sorting goes here

        if formats and formats[0] is not info_dict:
            # only set the 'formats' fields if the original info_dict list them
            # otherwise we end up with a circular reference, the first (and unique)
            # element in the 'formats' field in info_dict is info_dict itself,
            # which can't be exported to json
            info_dict['formats'] = formats

        info_dict, _ = self.pre_process(info_dict)

        list_only = self.params.get('list_thumbnails') or self.params.get('listformats') or self.params.get('listsubtitles')
        if list_only:
            self.__forced_printings(info_dict, self.prepare_filename(info_dict), incomplete=True)
            if self.params.get('list_thumbnails'):
                self.list_thumbnails(info_dict)
            if self.params.get('listformats'):
                if not info_dict.get('formats'):
                    raise ExtractorError('No video formats found', expected=True)
                self.list_formats(info_dict)
            if self.params.get('listsubtitles'):
                if 'automatic_captions' in info_dict:
                    self.list_subtitles(
                        info_dict['id'], automatic_captions, 'automatic captions')
                self.list_subtitles(info_dict['id'], subtitles, 'subtitles')
            return

        format_selector = self.format_selector
        if format_selector is None:
            req_format = self._default_format_spec(info_dict, download=download)
            self.write_debug('Default format spec: %s' % req_format)
            format_selector = self.build_format_selector(req_format)

        # While in format selection we may need to have an access to the original
        # format set in order to calculate some metrics or do some processing.
        # For now we need to be able to guess whether original formats provided
        # by extractor are incomplete or not (i.e. whether extractor provides only
        # video-only or audio-only formats) for proper formats selection for
        # extractors with such incomplete formats (see
        # https://github.com/ytdl-org/youtube-dl/pull/5556).
        # Since formats may be filtered during format selection and may not match
        # the original formats the results may be incorrect. Thus original formats
        # or pre-calculated metrics should be passed to format selection routines
        # as well.
        # We will pass a context object containing all necessary additional data
        # instead of just formats.
        # This fixes incorrect format selection issue (see
        # https://github.com/ytdl-org/youtube-dl/issues/10083).
        incomplete_formats = (
            # All formats are video-only or
            all(f.get('vcodec') != 'none' and f.get('acodec') == 'none' for f in formats)
            # all formats are audio-only
            or all(f.get('vcodec') == 'none' and f.get('acodec') != 'none' for f in formats))

        ctx = {
            'formats': formats,
            'incomplete_formats': incomplete_formats,
        }

        formats_to_download = list(format_selector(ctx))
        if not formats_to_download:
            if not self.params.get('ignore_no_formats_error'):
                raise ExtractorError('Requested format is not available', expected=True)
            else:
                self.report_warning('Requested format is not available')
                # Process what we can, even without any available formats.
                self.process_info(dict(info_dict))
        elif download:
            self.to_screen(
                '[info] %s: Downloading %d format(s): %s' % (
                    info_dict['id'], len(formats_to_download),
                    ", ".join([f['format_id'] for f in formats_to_download])))
            for fmt in formats_to_download:
                new_info = dict(info_dict)
                # Save a reference to the original info_dict so that it can be modified in process_info if needed
                new_info['__original_infodict'] = info_dict
                new_info.update(fmt)
                self.process_info(new_info)
        # We update the info dict with the best quality format (backwards compatibility)
        if formats_to_download:
            info_dict.update(formats_to_download[-1])
        return info_dict

    def process_subtitles(self, video_id, normal_subtitles, automatic_captions):
        """Select the requested subtitles and their format"""
        available_subs = {}
        if normal_subtitles and self.params.get('writesubtitles'):
            available_subs.update(normal_subtitles)
        if automatic_captions and self.params.get('writeautomaticsub'):
            for lang, cap_info in automatic_captions.items():
                if lang not in available_subs:
                    available_subs[lang] = cap_info

        if (not self.params.get('writesubtitles') and not
                self.params.get('writeautomaticsub') or not
                available_subs):
            return None

        all_sub_langs = available_subs.keys()
        if self.params.get('allsubtitles', False):
            requested_langs = all_sub_langs
        elif self.params.get('subtitleslangs', False):
            requested_langs = set()
            for lang in self.params.get('subtitleslangs'):
                if lang == 'all':
                    requested_langs.update(all_sub_langs)
                    continue
                discard = lang[0] == '-'
                if discard:
                    lang = lang[1:]
                current_langs = filter(re.compile(lang + '$').match, all_sub_langs)
                if discard:
                    for lang in current_langs:
                        requested_langs.discard(lang)
                else:
                    requested_langs.update(current_langs)
        elif 'en' in available_subs:
            requested_langs = ['en']
        else:
            requested_langs = [list(all_sub_langs)[0]]
        self.write_debug('Downloading subtitles: %s' % ', '.join(requested_langs))

        formats_query = self.params.get('subtitlesformat', 'best')
        formats_preference = formats_query.split('/') if formats_query else []
        subs = {}
        for lang in requested_langs:
            formats = available_subs.get(lang)
            if formats is None:
                self.report_warning('%s subtitles not available for %s' % (lang, video_id))
                continue
            for ext in formats_preference:
                if ext == 'best':
                    f = formats[-1]
                    break
                matches = list(filter(lambda f: f['ext'] == ext, formats))
                if matches:
                    f = matches[-1]
                    break
            else:
                f = formats[-1]
                self.report_warning(
                    'No subtitle format found matching "%s" for language %s, '
                    'using %s' % (formats_query, lang, f['ext']))
            subs[lang] = f
        return subs

    def __forced_printings(self, info_dict, filename, incomplete):
        def print_mandatory(field, actual_field=None):
            if actual_field is None:
                actual_field = field
            if (self.params.get('force%s' % field, False)
                    and (not incomplete or info_dict.get(actual_field) is not None)):
                self.to_stdout(info_dict[actual_field])

        def print_optional(field):
            if (self.params.get('force%s' % field, False)
                    and info_dict.get(field) is not None):
                self.to_stdout(info_dict[field])

        info_dict = info_dict.copy()
        if filename is not None:
            info_dict['filename'] = filename
        if info_dict.get('requested_formats') is not None:
            # For RTMP URLs, also include the playpath
            info_dict['urls'] = '\n'.join(f['url'] + f.get('play_path', '') for f in info_dict['requested_formats'])
        elif 'url' in info_dict:
            info_dict['urls'] = info_dict['url'] + info_dict.get('play_path', '')

        for tmpl in self.params.get('forceprint', []):
            if re.match(r'\w+$', tmpl):
                tmpl = '%({})s'.format(tmpl)
            tmpl, info_copy = self.prepare_outtmpl(tmpl, info_dict)
            self.to_stdout(tmpl % info_copy)

        print_mandatory('title')
        print_mandatory('id')
        print_mandatory('url', 'urls')
        print_optional('thumbnail')
        print_optional('description')
        print_optional('filename')
        if self.params.get('forceduration', False) and info_dict.get('duration') is not None:
            self.to_stdout(formatSeconds(info_dict['duration']))
        print_mandatory('format')

        if self.params.get('printjsontypes', False):
            self.to_stdout('\n'.join(dig_object_type(info_dict)))

        if self.params.get('forcejson', False):
            self.post_extract(info_dict)
            self.to_stdout(json.dumps(info_dict, default=repr))

    def dl(self, name, info, subtitle=False, test=False):

        if test:
            verbose = self.params.get('verbose')
            params = {
                'test': True,
                'quiet': not verbose,
                'verbose': verbose,
                'noprogress': not verbose,
                'nopart': True,
                'skip_unavailable_fragments': False,
                'keep_fragments': False,
                'overwrites': True,
                '_no_ytdl_file': True,
            }
        else:
            params = self.params
        fd = get_suitable_downloader(info, params)(self, params)
        if not test:
            for ph in self._progress_hooks:
                fd.add_progress_hook(ph)
            urls = '", "'.join([f['url'] for f in info.get('requested_formats', [])] or [info['url']])
            self.write_debug('Invoking downloader on "%s"' % urls)
        new_info = dict(info)
        if new_info.get('http_headers') is None:
            new_info['http_headers'] = self._calc_headers(new_info)
        return fd.download(name, new_info, subtitle)

    def process_info(self, info_dict):
        """Process a single resolved IE result."""

        assert info_dict.get('_type', 'video') == 'video'

        info_dict.setdefault('__postprocessors', [])

        max_downloads = self.params.get('max_downloads')
        if max_downloads is not None:
            if self._num_downloads >= int(max_downloads):
                raise MaxDownloadsReached()

        # TODO: backward compatibility, to be removed
        info_dict['fulltitle'] = info_dict['title']

        if 'format' not in info_dict and 'ext' in info_dict:
            info_dict['format'] = info_dict['ext']

        if info_dict.get('ext') == 'mp4' and info_dict.get('is_live', False) and self.params.get('live_download_mkv', False):
            info_dict['format'] = info_dict['ext'] = 'mkv'
            info_dict['protocol'] = 'ffmpeg'

        if self._match_entry(info_dict) is not None:
            return

        self.post_extract(info_dict)
        self._num_downloads += 1

        # info_dict['_filename'] needs to be set for backward compatibility
        info_dict['_filename'] = full_filename = self.prepare_filename(info_dict, warn=True)
        temp_filename = self.prepare_filename(info_dict, 'temp')
        files_to_move = {}

        # Forced printings
        self.__forced_printings(info_dict, full_filename, incomplete=('format' not in info_dict))

        if self.params.get('simulate', False):
            if self.params.get('force_write_download_archive', False):
                self.record_download_archive(info_dict)

            # Do nothing else if in simulate mode
            return

        if full_filename is None:
            return

        if not self._ensure_dir_exists(encodeFilename(full_filename)):
            return
        if not self._ensure_dir_exists(encodeFilename(temp_filename)):
            return

        if self.params.get('writedescription', False):
            descfn = self.prepare_filename(info_dict, 'description')
            if not self._ensure_dir_exists(encodeFilename(descfn)):
                return
            if not self.params.get('overwrites', True) and os.path.exists(encodeFilename(descfn)):
                self.to_screen('[info] Video description is already present')
            elif info_dict.get('description') is None:
                self.report_warning('There\'s no description to write.')
            else:
                try:
                    self.to_screen('[info] Writing video description to: ' + descfn)
                    with self.open(encodeFilename(descfn), 'w', encoding='utf-8') as descfile:
                        descfile.write(info_dict['description'])
                except (OSError, IOError):
                    self.report_error('Cannot write description file ' + descfn)
                    return

        if self.params.get('writeannotations', False):
            annofn = self.prepare_filename(info_dict, 'annotation')
            if not self._ensure_dir_exists(encodeFilename(annofn)):
                return
            if not self.params.get('overwrites', True) and os.path.exists(encodeFilename(annofn)):
                self.to_screen('[info] Video annotations are already present')
            elif not info_dict.get('annotations'):
                self.report_warning('There are no annotations to write.')
            else:
                try:
                    self.to_screen('[info] Writing video annotations to: ' + annofn)
                    with self.open(encodeFilename(annofn), 'w', encoding='utf-8') as annofile:
                        annofile.write(info_dict['annotations'])
                except (KeyError, TypeError):
                    self.report_warning('There are no annotations to write.')
                except (OSError, IOError):
                    self.report_error('Cannot write annotations file: ' + annofn)
                    return

        subtitles_are_requested = any([self.params.get('writesubtitles', False),
                                       self.params.get('writeautomaticsub')])

        if subtitles_are_requested and info_dict.get('requested_subtitles'):
            # subtitles download errors are already managed as troubles in relevant IE
            # that way it will silently go on when used with unsupporting IE
            subtitles = info_dict['requested_subtitles']
            # ie = self.get_info_extractor(info_dict['extractor_key'])
            for sub_lang, sub_info in subtitles.items():
                sub_format = sub_info['ext']
                sub_filename = subtitles_filename(temp_filename, sub_lang, sub_format, info_dict.get('ext'))
                sub_filename_final = subtitles_filename(
                    self.prepare_filename(info_dict, 'subtitle'), sub_lang, sub_format, info_dict.get('ext'))
                if not self.params.get('overwrites', True) and os.path.exists(encodeFilename(sub_filename)):
                    self.to_screen('[info] Video subtitle %s.%s is already present' % (sub_lang, sub_format))
                    sub_info['filepath'] = sub_filename
                    files_to_move[sub_filename] = sub_filename_final
                else:
                    self.to_screen('[info] Writing video subtitles to: ' + sub_filename)
                    if sub_info.get('data') is not None:
                        try:
                            # Use newline='' to prevent conversion of newline characters
                            # See https://github.com/ytdl-org/youtube-dl/issues/10268
                            with self.open(encodeFilename(sub_filename), 'w', encoding='utf-8', newline='') as subfile:
                                subfile.write(sub_info['data'])
                            sub_info['filepath'] = sub_filename
                            files_to_move[sub_filename] = sub_filename_final
                        except (OSError, IOError):
                            self.report_error('Cannot write subtitles file ' + sub_filename)
                            return
                    else:
                        try:
                            self.dl(sub_filename, sub_info.copy(), subtitle=True)
                            sub_info['filepath'] = sub_filename
                            files_to_move[sub_filename] = sub_filename_final
                        except (ExtractorError, IOError, OSError, ValueError) + network_exceptions as err:
                            self.report_warning('Unable to download subtitle for "%s": %s' %
                                                (sub_lang, error_to_compat_str(err)))
                            continue

        if self.params.get('writeinfojson', False):
            infofn = self.prepare_filename(info_dict, 'infojson')
            if not self._ensure_dir_exists(encodeFilename(infofn)):
                return
            if not self.params.get('overwrites', True) and os.path.exists(encodeFilename(infofn)):
                self.to_screen('[info] Video metadata is already present')
            else:
                self.to_screen('[info] Writing video metadata as JSON to: ' + infofn)
                try:
                    write_json_file(self.filter_requested_info(info_dict, self.params.get('clean_infojson', True)), infofn)
                except (OSError, IOError):
                    self.report_error('Cannot write video metadata to JSON file ' + infofn)
                    return
            info_dict['__infojson_filename'] = infofn

        for thumb_ext in self._write_thumbnails(info_dict, temp_filename):
            thumb_filename_temp = replace_extension(temp_filename, thumb_ext, info_dict.get('ext'))
            thumb_filename = replace_extension(
                self.prepare_filename(info_dict, 'thumbnail'), thumb_ext, info_dict.get('ext'))
            files_to_move[thumb_filename_temp] = thumb_filename

        # Write internet shortcut files
        url_link = webloc_link = desktop_link = False
        if self.params.get('writelink', False):
            if sys.platform == "darwin":  # macOS.
                webloc_link = True
            elif sys.platform.startswith("linux"):
                desktop_link = True
            else:  # if sys.platform in ['win32', 'cygwin']:
                url_link = True
        if self.params.get('writeurllink', False):
            url_link = True
        if self.params.get('writewebloclink', False):
            webloc_link = True
        if self.params.get('writedesktoplink', False):
            desktop_link = True

        if url_link or webloc_link or desktop_link:
            if 'webpage_url' not in info_dict:
                self.report_error('Cannot write internet shortcut file because the "webpage_url" field is missing in the media information')
                return
            ascii_url = iri_to_uri(info_dict['webpage_url'])

        def _write_link_file(extension, template, newline, embed_filename):
            linkfn = replace_extension(full_filename, extension, info_dict.get('ext'))
            if self.params.get('overwrites', True) and os.path.exists(encodeFilename(linkfn)):
                self.to_screen('[info] Internet shortcut is already present')
            else:
                try:
                    self.to_screen('[info] Writing internet shortcut to: ' + linkfn)
                    with self.open(encodeFilename(to_high_limit_path(linkfn)), 'w', encoding='utf-8', newline=newline) as linkfile:
                        template_vars = {'url': ascii_url}
                        if embed_filename:
                            template_vars['filename'] = linkfn[:-(len(extension) + 1)]
                        linkfile.write(template % template_vars)
                except (OSError, IOError):
                    self.report_error('Cannot write internet shortcut ' + linkfn)
                    return False
            return True

        if url_link:
            if not _write_link_file('url', DOT_URL_LINK_TEMPLATE, '\r\n', embed_filename=False):
                return
        if webloc_link:
            if not _write_link_file('webloc', DOT_WEBLOC_LINK_TEMPLATE, '\n', embed_filename=False):
                return
        if desktop_link:
            if not _write_link_file('desktop', DOT_DESKTOP_LINK_TEMPLATE, '\n', embed_filename=True):
                return

        try:
            info_dict, files_to_move = self.pre_process(info_dict, 'before_dl', files_to_move)
        except PostProcessingError as err:
            self.report_error('Preprocessing: %s' % str(err))
            return

        must_record_download_archive = False
        if self.params.get('skip_download', False):
            info_dict['filepath'] = temp_filename
            info_dict['__finaldir'] = os.path.dirname(os.path.abspath(encodeFilename(full_filename)))
            info_dict['__files_to_move'] = files_to_move
            info_dict = self.run_pp(MoveFilesAfterDownloadPP(self, False), info_dict)
        else:
            # Download
            try:
                self.lock_file(info_dict)

                def existing_file(*filepaths):
                    ext = info_dict.get('ext')
                    final_ext = self.params.get('final_ext', ext)
                    existing_files = []
                    for file in orderedSet(filepaths):
                        if final_ext != ext:
                            converted = replace_extension(file, final_ext, ext)
                            if os.path.exists(encodeFilename(converted)):
                                existing_files.append(converted)
                        if os.path.exists(encodeFilename(file)):
                            existing_files.append(file)

                    if not existing_files or self.params.get('overwrites', False):
                        for file in orderedSet(existing_files):
                            self.report_file_delete(file)
                            os.remove(encodeFilename(file))
                        return None

                    self.report_file_already_downloaded(existing_files[0])
                    info_dict['ext'] = os.path.splitext(existing_files[0])[1][1:]
                    return existing_files[0]

                success = True
                if info_dict.get('requested_formats') is not None:

                    requested_formats = info_dict['requested_formats']
                    old_ext = info_dict['ext']

                    # merge to mkv without --merge-output-format no matter what
                    if self.params.get('merge_output_format') is None:
                        info_dict['ext'] = 'mkv'

                    def correct_ext(filename):
                        filename_real_ext = os.path.splitext(filename)[1][1:]
                        filename_wo_ext = (
                            os.path.splitext(filename)[0]
                            if filename_real_ext == old_ext
                            else filename)
                        return '%s.%s' % (filename_wo_ext, info_dict['ext'])

                    # Ensure filename always has a correct extension for successful merge
                    full_filename = correct_ext(full_filename)
                    temp_filename = correct_ext(temp_filename)
                    dl_filename = existing_file(full_filename, temp_filename)
                    info_dict['__real_download'] = False

                    _protocols = set(determine_protocol(f) for f in requested_formats)
                    if len(_protocols) == 1:
                        info_dict['protocol'] = _protocols.pop()
                    directly_mergable = (
                        'no-direct-merge' not in self.params.get('compat_opts', [])
                        and info_dict.get('protocol') is not None  # All requested formats have same protocol
                        and not self.params.get('allow_unplayable_formats')
                        and get_suitable_downloader(info_dict, self.params).__name__ == 'FFmpegFD')
                    if directly_mergable:
                        info_dict['url'] = requested_formats[0]['url']
                        # Treat it as a single download
                        dl_filename = existing_file(full_filename, temp_filename)
                        if dl_filename is None:
                            success, real_download = self.dl(temp_filename, info_dict)
                            info_dict['__real_download'] = real_download
                    else:
                        downloaded = []
                        merger = FFmpegMergerPP(self)
                        if self.params.get('allow_unplayable_formats'):
                            self.report_warning(
                                'You have requested merging of multiple formats '
                                'while also allowing unplayable formats to be downloaded. '
                                'The formats won\'t be merged to prevent data corruption.')
                        elif not merger.available:
                            self.report_warning(
                                'You have requested merging of multiple formats but ffmpeg is not installed. '
                                'The formats won\'t be merged.')

                        if not self.test_filename_external(full_filename):
                            self.to_screen(
                                '[download] %s has rejected by external test process' % full_filename)
                        elif dl_filename is None:
                            for f in requested_formats:
                                new_info = dict(info_dict)
                                del new_info['requested_formats']
                                new_info.update(f)
                                fname = prepend_extension(
                                    self.prepare_filename(new_info, 'temp'),
                                    'f%s' % f['format_id'], new_info['ext'])
                                if not self._ensure_dir_exists(fname):
                                    return
                                downloaded.append(fname)
                                partial_success, real_download = self.dl(fname, new_info)
                                info_dict['__real_download'] = info_dict['__real_download'] or real_download
                                success = success and partial_success
                            if merger.available and not self.params.get('allow_unplayable_formats'):
                                info_dict['__postprocessors'].append(merger)
                                info_dict['__files_to_merge'] = downloaded
                                # Even if there were no downloads, it is being merged only now
                                info_dict['__real_download'] = True
                            else:
                                for file in downloaded:
                                    files_to_move[file] = None

                else:
                    # Just a single file
                    dl_filename = existing_file(full_filename, temp_filename)
                    tfn_result = self.test_filename_external(full_filename)
                    if tfn_result and dl_filename is None:
                        success, real_download = self.dl(temp_filename, info_dict)
                        info_dict['__real_download'] = real_download
                    elif not tfn_result:
                        self.to_screen(
                            '[download] %s has rejected by external test process' % full_filename)

                dl_filename = dl_filename or temp_filename
                info_dict['__finaldir'] = os.path.dirname(os.path.abspath(encodeFilename(full_filename)))

            except network_exceptions as err:
                self.report_error('unable to download video data: %s' % error_to_compat_str(err))
                return
            except (OSError, IOError) as err:
                raise UnavailableVideoError(err)
            except (ContentTooShortError, ) as err:
                self.report_error('content too short (expected %s bytes and served %s)' % (err.expected, err.downloaded))
                return
            finally:
                self.unlock_file(info_dict)

            if success and full_filename != '-':

                def fixup():
                    do_fixup = True
                    fixup_policy = self.params.get('fixup')
                    vid = info_dict['id']

                    if fixup_policy in ('ignore', 'never'):
                        return
                    elif fixup_policy == 'warn':
                        do_fixup = False
                    elif fixup_policy != 'force':
                        assert fixup_policy in ('detect_or_warn', None)
                        if not info_dict.get('__real_download'):
                            do_fixup = False

                    def ffmpeg_fixup(cndn, msg, cls):
                        if not cndn:
                            return
                        if not do_fixup:
                            self.report_warning(f'{vid}: {msg}')
                            return
                        pp = cls(self)
                        if pp.available:
                            info_dict['__postprocessors'].append(pp)
                        else:
                            self.report_warning(f'{vid}: {msg}. Install ffmpeg to fix this automatically')

                    stretched_ratio = info_dict.get('stretched_ratio')
                    ffmpeg_fixup(
                        stretched_ratio not in (1, None),
                        f'Non-uniform pixel ratio {stretched_ratio}',
                        FFmpegFixupStretchedPP)

                    ffmpeg_fixup(
                        (info_dict.get('requested_formats') is None
                         and info_dict.get('container') == 'm4a_dash'
                         and info_dict.get('ext') == 'm4a'),
                        'writing DASH m4a. Only some players support this container',
                        FFmpegFixupM4aPP)

                    downloader = (get_suitable_downloader(info_dict, self.params).__name__
                                  if 'protocol' in info_dict else None)
                    ffmpeg_fixup(downloader == 'HlsFD', 'malformed AAC bitstream detected', FFmpegFixupM3u8PP)
                    ffmpeg_fixup(downloader == 'WebSocketFragmentFD', 'malformed timestamps detected', FFmpegFixupTimestampPP)
                    ffmpeg_fixup(downloader == 'WebSocketFragmentFD', 'malformed duration detected', FFmpegFixupDurationPP)

                fixup()
                try:
                    info_dict = self.post_process(dl_filename, info_dict, files_to_move)
                except PostProcessingError as err:
                    self.report_error('Postprocessing: %s' % str(err))
                    return
                try:
                    for ph in self._post_hooks:
                        ph(info_dict['filepath'])
                except Exception as err:
                    self.report_error('post hooks: %s' % str(err))
                    return
                must_record_download_archive = True

        if must_record_download_archive or self.params.get('force_write_download_archive', False):
            self.record_download_archive(info_dict)
        max_downloads = self.params.get('max_downloads')
        if max_downloads is not None and self._num_downloads >= int(max_downloads):
            raise MaxDownloadsReached()

    def download(self, url_list):
        """Download a given list of URLs."""
        outtmpl = self.outtmpl_dict['default']
        if (len(url_list) > 1
                and outtmpl != '-'
                and '%' not in outtmpl
                and self.params.get('max_downloads') != 1):
            raise SameFileError(outtmpl)

        for url in url_list:
            try:
                # It also downloads the videos
                res = self.extract_info(
                    url, force_generic_extractor=self.params.get('force_generic_extractor', False))
            except UnavailableVideoError:
                self.report_error('unable to download video')
            except MaxDownloadsReached:
                self.to_screen('[info] Maximum number of downloaded files reached')
                raise
            except ExistingVideoReached:
                self.to_screen('[info] Encountered a file that is already in the archive, stopping due to --break-on-existing')
                raise
            except RejectedVideoReached:
                self.to_screen('[info] Encountered a file that did not match filter, stopping due to --break-on-reject')
                raise
            else:
                if self.params.get('dump_single_json', False):
                    self.post_extract(res)
                    self.to_stdout(json.dumps(res, default=repr))

        return self._download_retcode

    def download_with_info_file(self, info_filename):
        with contextlib.closing(fileinput.FileInput(
                [info_filename], mode='r',
                openhook=fileinput.hook_encoded('utf-8'))) as f:
            # FileInput doesn't have a read method, we can't call json.load
            info = self.filter_requested_info(json.loads('\n'.join(f)), self.params.get('clean_infojson', True))
        try:
            self.process_ie_result(info, download=True)
        except (DownloadError, EntryNotInPlaylist, ThrottledDownload):
            webpage_url = info.get('webpage_url')
            if webpage_url is not None:
                self.report_warning('The info failed to download, trying with "%s"' % webpage_url)
                return self.download([webpage_url])
            else:
                raise
        return self._download_retcode

    @staticmethod
    def filter_requested_info(info_dict, actually_filter=True):
        remove_keys = ['__original_infodict']  # Always remove this since this may contain a copy of the entire dict
        keep_keys = ['_type'],  # Always keep this to facilitate load-info-json
        if actually_filter:
            remove_keys += ('requested_formats', 'requested_subtitles', 'requested_entries', 'filepath', 'entries', 'original_url')
            empty_values = (None, {}, [], set(), tuple())
            reject = lambda k, v: k not in keep_keys and (
                k.startswith('_') or k in remove_keys or v in empty_values)
        else:
            info_dict['epoch'] = int(time.time())
            reject = lambda k, v: k in remove_keys
        filter_fn = lambda obj: (
            list(map(filter_fn, obj)) if isinstance(obj, (LazyList, list, tuple, set))
            else obj if not isinstance(obj, dict)
            else dict((k, filter_fn(v)) for k, v in obj.items() if not reject(k, v)))
        return filter_fn(info_dict)

    def run_pp(self, pp, infodict):
        files_to_delete = []
        if '__files_to_move' not in infodict:
            infodict['__files_to_move'] = {}
        files_to_delete, infodict = pp.run(infodict)
        if not files_to_delete:
            return infodict

        if self.params.get('keepvideo', False):
            for f in files_to_delete:
                infodict['__files_to_move'].setdefault(f, '')
        else:
            for old_filename in set(files_to_delete):
                self.to_screen('Deleting original file %s (pass -k to keep)' % old_filename)
                try:
                    self.remove(encodeFilename(old_filename))
                except (IOError, OSError):
                    self.report_warning('Unable to remove downloaded original file')
                if old_filename in infodict['__files_to_move']:
                    del infodict['__files_to_move'][old_filename]
        return infodict

    @staticmethod
    def post_extract(info_dict):
        def actual_post_extract(info_dict):
            if info_dict.get('_type') in ('playlist', 'multi_video'):
                for video_dict in info_dict.get('entries', {}):
                    actual_post_extract(video_dict or {})
                return

            post_extractor = info_dict.get('__post_extractor') or (lambda: {})
            extra = post_extractor().items()
            info_dict.update(extra)
            info_dict.pop('__post_extractor', None)

            original_infodict = info_dict.get('__original_infodict') or {}
            original_infodict.update(extra)
            original_infodict.pop('__post_extractor', None)

        actual_post_extract(info_dict or {})

    def pre_process(self, ie_info, key='pre_process', files_to_move=None):
        info = dict(ie_info)
        info['__files_to_move'] = files_to_move or {}
        for pp in self._pps[key]:
            info = self.run_pp(pp, info)
        return info, info.pop('__files_to_move', None)

    def post_process(self, filename, ie_info, files_to_move=None):
        """Run all the postprocessors on the given file."""
        info = dict(ie_info)
        info['filepath'] = filename
        info['__files_to_move'] = files_to_move or {}

        for pp in ie_info.get('__postprocessors', []) + self._pps['post_process']:
            info = self.run_pp(pp, info)
        info = self.run_pp(MoveFilesAfterDownloadPP(self), info)
        del info['__files_to_move']
        for pp in self._pps['after_move']:
            info = self.run_pp(pp, info)
        return info

    def _make_archive_id(self, info_dict):
        video_id = info_dict.get('id')
        if not video_id:
            return
        # Future-proof against any change in case
        # and backwards compatibility with prior versions
        extractor = info_dict.get('extractor_key') or info_dict.get('ie_key')  # key in a playlist
        if extractor is None:
            url = str_or_none(info_dict.get('url'))
            if not url:
                return
            # Try to find matching extractor for the URL and take its ie_key
            for ie in self._ies:
                if ie.suitable(url):
                    extractor = ie.ie_key()
                    break
            else:
                return
        return '%s %s' % (extractor.lower(), video_id)

    def test_filename_external(self, filename):
        cmd = self.params.get('test_filename')
        if not cmd or not isinstance(cmd, (compat_str, compiled_regex_type)):
            return True

        if isinstance(cmd, compiled_regex_type) or cmd.startswith('re:'):
            # allow Patten object or string begins with 're:' to test against regex
            if isinstance(cmd, compat_str):
                cmd = cmd[3:]
            mobj = re.search(cmd, filename)
            return bool(mobj)

        if '{}' not in cmd:
            cmd += ' {}'

        cmd = cmd.replace('{}', compat_shlex_quote(filename))

        if self.params.get('verbose'):
            self.to_screen('[debug] Testing: %s' % cmd)
        try:
            # True when retcode==0
            retCode = subprocess.call(encodeArgument(cmd), shell=True)
            return retCode == 0
        except (IOError, OSError):
            if self.params.get('verbose'):
                self.to_screen('[debug] Testing: %s' % cmd)
            return True

    def in_download_archive(self, info_dict):
        fn = self.params.get('download_archive')
        if fn is None:
            return False

        vid_id = self._make_archive_id(info_dict)
        if not vid_id:
            return False  # Incomplete video information

        return vid_id in self.archive

    def record_download_archive(self, info_dict):
        fn = self.params.get('download_archive')
        if fn is None:
            return
        vid_id = self._make_archive_id(info_dict)
        assert vid_id
        with locked_file(fn, 'a', encoding='utf-8') as archive_file:
            archive_file.write(vid_id + '\n')
        self.archive.add(vid_id)

    def lock_file(self, info_dict):
        if not self.params.get('lock_exclusive', True):
            return
        vid_id = self._make_archive_id(info_dict)
        if not vid_id:
            return
        vid_id = re.sub(r'[/\\: ]+', '_', vid_id) + '.lock'
        if self.params.get('verbose'):
            self.to_screen('[debug] locking %s' % vid_id)
        try:
            with locked_file(vid_id, 'w', encoding='utf-8') as w:
                w.write('%s\n' % vid_id)
                url = info_dict.get('url')
                if url:
                    w.write('%s\n' % url)
        except IOError:
            pass

    def unlock_file(self, info_dict):
        if not self.params.get('lock_exclusive', True):
            return
        vid_id = self._make_archive_id(info_dict)
        if not vid_id:
            return
        vid_id = re.sub(r'[/\\: ]', '_', vid_id) + '.lock'
        if self.params.get('verbose'):
            self.to_screen('[debug] unlocking %s' % vid_id)
        try:
            os.remove(vid_id)
        except IOError:
            pass

    @staticmethod
    def format_resolution(format, default='unknown'):
        if format.get('vcodec') == 'none':
            if format.get('acodec') == 'none':
                return 'images'
            return 'audio only'
        if format.get('resolution') is not None:
            return format['resolution']
        if format.get('width') and format.get('height'):
            res = '%dx%d' % (format['width'], format['height'])
        elif format.get('height'):
            res = '%sp' % format['height']
        elif format.get('width'):
            res = '%dx?' % format['width']
        else:
            res = default
        return res

    def _format_note(self, fdict):
        res = ''
        if fdict.get('ext') in ['f4f', 'f4m']:
            res += '(unsupported) '
        if fdict.get('language'):
            if res:
                res += ' '
            res += '[%s] ' % fdict['language']
        if fdict.get('format_note') is not None:
            res += fdict['format_note'] + ' '
        if fdict.get('tbr') is not None:
            res += '%4dk ' % fdict['tbr']
        if fdict.get('container') is not None:
            if res:
                res += ', '
            res += '%s container' % fdict['container']
        if (fdict.get('vcodec') is not None
                and fdict.get('vcodec') != 'none'):
            if res:
                res += ', '
            res += fdict['vcodec']
            if fdict.get('vbr') is not None:
                res += '@'
        elif fdict.get('vbr') is not None and fdict.get('abr') is not None:
            res += 'video@'
        if fdict.get('vbr') is not None:
            res += '%4dk' % fdict['vbr']
        if fdict.get('fps') is not None:
            if res:
                res += ', '
            res += '%sfps' % fdict['fps']
        if fdict.get('acodec') is not None:
            if res:
                res += ', '
            if fdict['acodec'] == 'none':
                res += 'video only'
            else:
                res += '%-5s' % fdict['acodec']
        elif fdict.get('abr') is not None:
            if res:
                res += ', '
            res += 'audio'
        if fdict.get('abr') is not None:
            res += '@%3dk' % fdict['abr']
        if fdict.get('asr') is not None:
            res += ' (%5dHz)' % fdict['asr']
        if fdict.get('filesize') is not None:
            if res:
                res += ', '
            res += format_bytes(fdict['filesize'])
        elif fdict.get('filesize_approx') is not None:
            if res:
                res += ', '
            res += '~' + format_bytes(fdict['filesize_approx'])
        return res

    def list_formats(self, info_dict):
        formats = info_dict.get('formats', [info_dict])
        new_format = (
            'list-formats' not in self.params.get('compat_opts', [])
            and self.params.get('listformats_table', True) is not False)
        if new_format:
            table = [
                [
                    format_field(f, 'format_id'),
                    format_field(f, 'ext'),
                    self.format_resolution(f),
                    format_field(f, 'fps', '%d'),
                    '|',
                    format_field(f, 'filesize', ' %s', func=format_bytes) + format_field(f, 'filesize_approx', '~%s', func=format_bytes),
                    format_field(f, 'tbr', '%4dk'),
                    shorten_protocol_name(f.get('protocol', '').replace("native", "n")),
                    '|',
                    format_field(f, 'vcodec', default='unknown').replace('none', ''),
                    format_field(f, 'vbr', '%4dk'),
                    format_field(f, 'acodec', default='unknown').replace('none', ''),
                    format_field(f, 'abr', '%3dk'),
                    format_field(f, 'asr', '%5dHz'),
                    ', '.join(filter(None, (
                        'UNSUPPORTED' if f.get('ext') in ('f4f', 'f4m') else '',
                        format_field(f, 'language', '[%s]'),
                        format_field(f, 'format_note'),
                        format_field(f, 'container', ignore=(None, f.get('ext'))),
                        format_field(f, 'asr', '%5dHz')))),
                ] for f in formats if f.get('preference') is None or f['preference'] >= -1000]
            header_line = ['ID', 'EXT', 'RESOLUTION', 'FPS', '|', ' FILESIZE', '  TBR', 'PROTO',
                           '|', 'VCODEC', '  VBR', 'ACODEC', ' ABR', ' ASR', 'MORE INFO']
        else:
            table = [
                [
                    format_field(f, 'format_id'),
                    format_field(f, 'ext'),
                    self.format_resolution(f),
                    self._format_note(f)]
                for f in formats
                if f.get('preference') is None or f['preference'] >= -1000]
            header_line = ['format code', 'extension', 'resolution', 'note']

        self.to_screen(
            '[info] Available formats for %s:' % info_dict['id'])
        self.to_stdout(render_table(
            header_line, table, delim=new_format, extraGap=(0 if new_format else 1), hideEmpty=new_format))

    def list_thumbnails(self, info_dict):
        thumbnails = list(info_dict.get('thumbnails'))
        if not thumbnails:
            self.to_screen('[info] No thumbnails present for %s' % info_dict['id'])
            return

        self.to_screen(
            '[info] Thumbnails for %s:' % info_dict['id'])
        self.to_stdout(render_table(
            ['ID', 'width', 'height', 'URL'],
            [[t['id'], t.get('width', 'unknown'), t.get('height', 'unknown'), t['url']] for t in thumbnails]))

    def list_subtitles(self, video_id, subtitles, name='subtitles'):
        if not subtitles:
            self.to_screen('%s has no %s' % (video_id, name))
            return
        self.to_screen(
            'Available %s for %s:' % (name, video_id))

        def _row(lang, formats):
            exts, names = zip(*((f['ext'], f.get('name') or 'unknown') for f in reversed(formats)))
            if len(set(names)) == 1:
                names = [] if names[0] == 'unknown' else names[:1]
            return [lang, ', '.join(names), ', '.join(exts)]

        self.to_stdout(render_table(
            ['Language', 'Name', 'Formats'],
            [_row(lang, formats) for lang, formats in subtitles.items()],
            hideEmpty=True))

    def urlopen(self, req):
        """ Start an HTTP download """
        if isinstance(req, compat_basestring):
            req = sanitized_Request(req)
        return self._opener.open(req, timeout=self._socket_timeout)

    def print_debug_header(self):
        if not self.params.get('verbose'):
            return

        if type('') is not compat_str:
            # Python 2.6 on SLES11 SP1 (https://github.com/ytdl-org/youtube-dl/issues/3326)
            self.report_warning(
                'Your Python is broken! Update to a newer and supported version')

        stdout_encoding = getattr(
            sys.stdout, 'encoding', 'missing (%s)' % type(sys.stdout).__name__)
        encoding_str = (
            '[debug] Encodings: locale %s, fs %s, out %s, pref %s\n' % (
                locale.getpreferredencoding(),
                sys.getfilesystemencoding(),
                stdout_encoding,
                self.get_encoding()))
        write_string(encoding_str, encoding=None)

        source = (
            '(exe)' if hasattr(sys, 'frozen')
            else '(zip)' if isinstance(globals().get('__loader__'), zipimporter)
            else '(source)' if os.path.basename(sys.argv[0]) == '__main__.py'
            else '')
        self._write_string('[debug] yt-dlp version %s %s\n' % (__version__, source))
        if git_commit:
            self._write_string('[debug]        from commit %s\n' % git_commit)
        if git_upstream_commit:
            self._write_string('[debug]           based on %s\n' % git_upstream_commit)
        if _LAZY_LOADER:
            self._write_string('[debug] Lazy loading extractors enabled\n')
        if _PLUGIN_CLASSES:
            self._write_string(
                '[debug] Plugin Extractors: %s\n' % [ie.ie_key() for ie in _PLUGIN_CLASSES])
        if self.params.get('compat_opts'):
            self._write_string(
                '[debug] Compatibility options: %s\n' % ', '.join(self.params.get('compat_opts')))
        try:
            sp = subprocess.Popen(
                ['git', 'rev-parse', '--short', 'HEAD'],
                stdout=subprocess.PIPE, stderr=subprocess.PIPE,
                cwd=os.path.dirname(os.path.abspath(__file__)))
            out, err = process_communicate_or_kill(sp)
            out = out.decode().strip()
            if re.match('[0-9a-f]+', out):
                self._write_string('[debug] Git HEAD: %s\n' % out)
        except Exception:
            try:
                sys.exc_clear()
            except Exception:
                pass

        def python_implementation():
            impl_name = platform.python_implementation()
            if impl_name == 'PyPy' and hasattr(sys, 'pypy_version_info'):
                return impl_name + ' version %d.%d.%d' % sys.pypy_version_info[:3]
            return impl_name

        self._write_string('[debug] Python version %s (%s %s) - %s\n' % (
            platform.python_version(),
            python_implementation(),
            platform.architecture()[0],
            platform_name()))

        exe_versions = FFmpegPostProcessor.get_versions(self)
        exe_versions['rtmpdump'] = rtmpdump_version()
        exe_versions['phantomjs'] = PhantomJSwrapper._version()
        exe_str = ', '.join(
            '%s %s' % (exe, v)
            for exe, v in sorted(exe_versions.items())
            if v
        )
        if not exe_str:
            exe_str = 'none'
        self._write_string('[debug] exe versions: %s\n' % exe_str)

        proxy_map = {}
        for handler in self._opener.handlers:
            if hasattr(handler, 'proxies'):
                proxy_map.update(handler.proxies)
        self._write_string('[debug] Proxy map: ' + compat_str(proxy_map) + '\n')

        if self.params.get('call_home', False):
            ipaddr = self.urlopen('https://yt-dl.org/ip').read().decode('utf-8')
            self._write_string('[debug] Public IP address: %s\n' % ipaddr)
            return
            latest_version = self.urlopen(
                'https://yt-dl.org/latest/version').read().decode('utf-8')
            if version_tuple(latest_version) > version_tuple(__version__):
                self.report_warning(
                    'You are using an outdated version (newest version: %s)! '
                    'See https://yt-dl.org/update if you need help updating.' %
                    latest_version)

    def _setup_opener(self):
        timeout_val = self.params.get('socket_timeout')
        self._socket_timeout = 600 if timeout_val is None else float(timeout_val)

        opts_cookiefile = self.params.get('cookiefile')
        opts_proxy = self.params.get('proxy')

        if opts_cookiefile is None:
            self.cookiejar = compat_cookiejar.CookieJar()
        else:
            opts_cookiefile = expand_path(opts_cookiefile)
            self.cookiejar = YoutubeDLCookieJar(opts_cookiefile)
            if os.access(opts_cookiefile, os.R_OK):
                self.cookiejar.load(ignore_discard=True, ignore_expires=True)

        cookie_processor = YoutubeDLCookieProcessor(self.cookiejar)
        if opts_proxy is not None:
            if opts_proxy == '':
                proxies = {}
            else:
                proxies = {'http': opts_proxy, 'https': opts_proxy}
        else:
            proxies = compat_urllib_request.getproxies()
            # Set HTTPS proxy to HTTP one if given (https://github.com/ytdl-org/youtube-dl/issues/805)
            if 'http' in proxies and 'https' not in proxies:
                proxies['https'] = proxies['http']
        proxy_handler = PerRequestProxyHandler(proxies)

        debuglevel = 1 if self.params.get('debug_printtraffic') else 0
        https_handler = make_HTTPS_handler(self.params, debuglevel=debuglevel)
        ydlh = YoutubeDLHandler(self.params, debuglevel=debuglevel)
        redirect_handler = YoutubeDLRedirectHandler()
        data_handler = compat_urllib_request_DataHandler()

        # When passing our own FileHandler instance, build_opener won't add the
        # default FileHandler and allows us to disable the file protocol, which
        # can be used for malicious purposes (see
        # https://github.com/ytdl-org/youtube-dl/issues/8227)
        file_handler = compat_urllib_request.FileHandler()

        def file_open(*args, **kwargs):
            raise compat_urllib_error.URLError('file:// scheme is explicitly disabled in yt-dlp for security reasons')
        file_handler.file_open = file_open

        opener = compat_urllib_request.build_opener(
            proxy_handler, https_handler, cookie_processor, ydlh, redirect_handler, data_handler, file_handler)

        # Delete the default user-agent header, which would otherwise apply in
        # cases where our custom HTTP handler doesn't come into play
        # (See https://github.com/ytdl-org/youtube-dl/issues/1309 for details)
        opener.addheaders = []
        self._opener = opener

    def encode(self, s):
        if isinstance(s, bytes):
            return s  # Already encoded

        try:
            return s.encode(self.get_encoding())
        except UnicodeEncodeError as err:
            err.reason = err.reason + '. Check your system encoding configuration or use the --encoding option.'
            raise

    def get_encoding(self):
        encoding = self.params.get('encoding')
        if encoding is None:
            encoding = preferredencoding()
        return encoding

    def _write_thumbnails(self, info_dict, filename):  # return the extensions
        write_all = self.params.get('write_all_thumbnails', False)
        thumbnails = []
        if write_all or self.params.get('writethumbnail', False):
            thumbnails = info_dict.get('thumbnails') or []
        multiple = write_all and len(thumbnails) > 1

        ret = []
        for t in thumbnails[::-1]:
            thumb_ext = determine_ext(t['url'], 'jpg')
            suffix = '%s.' % t['id'] if multiple else ''
            thumb_display_id = '%s ' % t['id'] if multiple else ''
            thumb_filename = replace_extension(filename, suffix + thumb_ext, info_dict.get('ext'))

            if not self.params.get('overwrites', True) and os.path.exists(encodeFilename(thumb_filename)):
                ret.append(suffix + thumb_ext)
                t['filepath'] = thumb_filename
                self.to_screen('[%s] %s: Thumbnail %sis already present' %
                               (info_dict['extractor'], info_dict['id'], thumb_display_id))
            else:
                self.to_screen('[%s] %s: Downloading thumbnail %s ...' %
                               (info_dict['extractor'], info_dict['id'], thumb_display_id))
                try:
                    uf = self.urlopen(t['url'])
                    with open(encodeFilename(thumb_filename), 'wb') as thumbf:
                        shutil.copyfileobj(uf, thumbf)
                    ret.append(suffix + thumb_ext)
                    self.to_screen('[%s] %s: Writing thumbnail %sto: %s' %
                                   (info_dict['extractor'], info_dict['id'], thumb_display_id, thumb_filename))
                    t['filepath'] = thumb_filename
                except network_exceptions as err:
                    self.report_warning('Unable to download thumbnail "%s": %s' %
                                        (t['url'], error_to_compat_str(err)))
            if ret and not write_all:
                break
        return ret

    def open(self, filename, open_mode, **kwargs):
        if self.params.get('escape_long_names', False):
            return escaped_open(filename, open_mode, **kwargs)
        else:
            return open(filename, open_mode, **kwargs)

    def sanitize_open(self, filename, open_mode):
        if self.params.get('escape_long_names', False):
            return escaped_sanitize_open(filename, open_mode)
        else:
            return sanitize_open(filename, open_mode)

    def stat(self, path, *args, **kwargs):
        if self.params.get('escape_long_names', False):
            return escaped_stat(path, *args, **kwargs)
        else:
            return os.stat(path, *args, **kwargs)

    def unlink(self, path, *args, **kwargs):
        if self.params.get('escape_long_names', False):
            escaped_unlink(path, *args, **kwargs)
        else:
            os.unlink(path, *args, **kwargs)

    def isfile(self, path):
        if self.params.get('escape_long_names', False):
            return escaped_path_isfile(path)
        else:
            return os.path.isfile(path)

    def exists(self, path):
        if self.params.get('escape_long_names', False):
            return escaped_path_exists(path)
        else:
            return os.path.exists(path)

    def getsize(self, filename):
        if self.params.get('escape_long_names', False):
            return escaped_path_getsize(filename)
        else:
            return os.path.getsize(filename)

    def utime(self, path, *args, **kwargs):
        if self.params.get('escape_long_names', False):
            escaped_utime(path, *args, **kwargs)
        else:
            os.utime(path, *args, **kwargs)

    def rename(self, src, dst, *args, **kwargs):
        if self.params.get('escape_long_names', False):
            escaped_rename(src, dst, *args, **kwargs)
        else:
            os.rename(src, dst, *args, **kwargs)

    def remove(self, path, *args, **kwargs):
        if self.params.get('escape_long_names', False):
            escaped_remove(path, *args, **kwargs)
        else:
            os.remove(path, *args, **kwargs)

    def basename(self, path, *args, **kwargs):
        if self.params.get('escape_long_names', False):
            return escaped_basename(path)
        else:
            return os.path.basename(path)

    def dirname(self, path, *args, **kwargs):
        if self.params.get('escape_long_names', False):
            return escaped_dirname(path)
        else:
            return os.path.dirname(path)

    def isabs(self, filename):
        if self.params.get('escape_long_names', False):
            return escaped_isabs(filename)
        else:
            return os.path.isabs(filename)

    def ensure_directory(self, filename):
        if self.params.get('escape_long_names', False):
            ensure_directory(filename)<|MERGE_RESOLUTION|>--- conflicted
+++ resolved
@@ -1076,15 +1076,9 @@
             if not self.params.get('paths'):
                 pass
             elif filename == '-':
-<<<<<<< HEAD
-                self.report_warning('--paths is ignored when an outputting to stdout')
+                self.report_warning('--paths is ignored when an outputting to stdout', only_once=True)
             elif self.isabs(filename):
-                self.report_warning('--paths is ignored since an absolute path is given in output template')
-=======
-                self.report_warning('--paths is ignored when an outputting to stdout', only_once=True)
-            elif os.path.isabs(filename):
                 self.report_warning('--paths is ignored since an absolute path is given in output template', only_once=True)
->>>>>>> 11f9be09
             self.__prepare_filename_warned = True
         if filename == '-' or not filename:
             return filename
