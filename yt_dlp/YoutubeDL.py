#!/usr/bin/env python3
# coding: utf-8

from __future__ import absolute_import, unicode_literals

import collections
import contextlib
import copy
import datetime
import errno
import fileinput
import functools
import io
import itertools
import json
import locale
import operator
import os
import platform
import re
import shutil
import subprocess
import sys
import tempfile
import time
import tokenize
import traceback
import random
import unicodedata

from enum import Enum
from string import ascii_letters

from .compat import (
    compat_basestring,
    compat_get_terminal_size,
    compat_kwargs,
    compat_numeric_types,
    compat_os_name,
    compat_pycrypto_AES,
    compat_shlex_quote,
    compat_str,
    compat_tokenize_tokenize,
    compat_urllib_error,
    compat_urllib_request,
    compat_urllib_request_DataHandler,
    windows_enable_vt_mode,
)
from .cookies import load_cookies
from .utils import (
    ExclusivelyLockedError,
    age_restricted,
    args_to_str,
    compiled_regex_type,
    ContentTooShortError,
    date_from_str,
    DateRange,
    DEFAULT_OUTTMPL,
    determine_ext,
    determine_protocol,
    dig_object_type,
    DownloadCancelled,
    DownloadError,
    encode_compat_str,
    encodeArgument,
    encodeFilename,
    EntryNotInPlaylist,
    error_to_compat_str,
    ExistingVideoReached,
    expand_path,
    ExtractorError,
    float_or_none,
    format_bytes,
    format_field,
    formatSeconds,
    GeoRestrictedError,
    HEADRequest,
    int_or_none,
    iri_to_uri,
    ISO3166Utils,
    join_nonempty,
    LazyList,
    LINK_TEMPLATES,
    locked_file,
    make_dir,
    make_HTTPS_handler,
    MaxDownloadsReached,
    network_exceptions,
    number_of_digits,
    orderedSet,
    OUTTMPL_TYPES,
    PagedList,
    parse_filesize,
    PerRequestProxyHandler,
    platform_name,
    Popen,
    PostProcessingError,
    preferredencoding,
    prepend_extension,
    register_socks_protocols,
    RejectedVideoReached,
    render_table,
    replace_extension,
    SameFileError,
    sanitize_filename,
    sanitize_open,
    sanitize_path,
    sanitize_url,
    sanitized_Request,
    std_headers,
    STR_FORMAT_RE_TMPL,
    STR_FORMAT_TYPES,
    str_or_none,
    strftime_or_none,
    subtitles_filename,
    ReextractRequested,
    supports_terminal_sequences,
    to_high_limit_path,
    traverse_obj,
    try_get,
    UnavailableVideoError,
    url_basename,
    variadic,
    version_tuple,
    write_json_file,
    write_string,
    YoutubeDLCookieProcessor,
    YoutubeDLHandler,
    YoutubeDLRedirectHandler,
)
from .cache import Cache
from .minicurses import format_text
from .extractor import (
    gen_extractor_classes,
    get_info_extractor,
    _LAZY_LOADER,
    _PLUGIN_CLASSES as plugin_extractors
)
from .extractor.openload import PhantomJSwrapper
from .downloader import (
    FFmpegFD,
    LDM_EXCEPTIONS,
    get_suitable_downloader,
    shorten_protocol_name
)
from .downloader.rtmp import rtmpdump_version
from .postprocessor import (
    get_postprocessor,
    FFmpegFixupDurationPP,
    FFmpegFixupM3u8PP,
    FFmpegFixupM4aPP,
    FFmpegFixupStretchedPP,
    FFmpegFixupTimestampPP,
    FFmpegMergerPP,
    FFmpegPostProcessor,
    MoveFilesAfterDownloadPP,
    _PLUGIN_CLASSES as plugin_postprocessors
)
from .longname import (
    escaped_open,
    escaped_path_exists,
    escaped_path_getsize,
    escaped_path_isfile,
    escaped_sanitize_open,
    escaped_stat,
    escaped_unlink,
    escaped_utime,
    escaped_rename,
    escaped_replace,
    escaped_remove,
    escaped_basename,
    escaped_dirname,
    escaped_isabs,
    ensure_directory,
    split_longname,
)
from .update import detect_variant
from .version import __version__
try:
    from .build_config import git_commit, git_upstream_commit
except ImportError:
    git_commit, git_upstream_commit = None, None

if compat_os_name == 'nt':
    import ctypes


class YoutubeDL(object):
    """YoutubeDL class.

    YoutubeDL objects are the ones responsible of downloading the
    actual video file and writing it to disk if the user has requested
    it, among some other tasks. In most cases there should be one per
    program. As, given a video URL, the downloader doesn't know how to
    extract all the needed information, task that InfoExtractors do, it
    has to pass the URL to one of them.

    For this, YoutubeDL objects have a method that allows
    InfoExtractors to be registered in a given order. When it is passed
    a URL, the YoutubeDL object handles it to the first InfoExtractor it
    finds that reports being able to handle it. The InfoExtractor extracts
    all the information about the video or videos the URL refers to, and
    YoutubeDL process the extracted information, possibly using a File
    Downloader to download the video.

    YoutubeDL objects accept a lot of parameters. In order not to saturate
    the object constructor with arguments, it receives a dictionary of
    options instead. These options are available through the params
    attribute for the InfoExtractors to use. The YoutubeDL also
    registers itself as the downloader in charge for the InfoExtractors
    that are added to it, so this is a "mutual registration".

    Available options:

    username:          Username for authentication purposes.
    password:          Password for authentication purposes.
    videopassword:     Password for accessing a video.
    ap_mso:            Adobe Pass multiple-system operator identifier.
    ap_username:       Multiple-system operator account username.
    ap_password:       Multiple-system operator account password.
    usenetrc:          Use netrc for authentication instead.
    verbose:           Print additional info to stdout.
    quiet:             Do not print messages to stdout.
    no_warnings:       Do not print out anything for warnings.
    forceprint:        A list of templates to force print
    forceurl:          Force printing final URL. (Deprecated)
    forcetitle:        Force printing title. (Deprecated)
    forceid:           Force printing ID. (Deprecated)
    forcethumbnail:    Force printing thumbnail URL. (Deprecated)
    forcedescription:  Force printing description. (Deprecated)
    forcefilename:     Force printing final filename. (Deprecated)
    forceduration:     Force printing duration. (Deprecated)
    forcejson:         Force printing info_dict as JSON.
    dump_single_json:  Force printing the info_dict of the whole playlist
                       (or video) as a single JSON line.
    force_write_download_archive: Force writing download archive regardless
                       of 'skip_download' or 'simulate'.
    simulate:          Do not download the video files. If unset (or None),
                       simulate only if listsubtitles, listformats or list_thumbnails is used
    format:            Video format code. see "FORMAT SELECTION" for more details.
    allow_unplayable_formats:   Allow unplayable formats to be extracted and downloaded.
    ignore_no_formats_error: Ignore "No video formats" error. Usefull for
                       extracting metadata even if the video is not actually
                       available for download (experimental)
    format_sort:       A list of fields by which to sort the video formats.
                       See "Sorting Formats" for more details.
    format_sort_force: Force the given format_sort. see "Sorting Formats"
                       for more details.
    allow_multiple_video_streams:   Allow multiple video streams to be merged
                       into a single file
    allow_multiple_audio_streams:   Allow multiple audio streams to be merged
                       into a single file
    check_formats      Whether to test if the formats are downloadable.
                       Can be True (check all), False (check none),
                       'selected' (check selected formats),
                       or None (check only if requested by extractor)
    paths:             Dictionary of output paths. The allowed keys are 'home'
                       'temp' and the keys of OUTTMPL_TYPES (in utils.py)
    outtmpl:           Dictionary of templates for output names. Allowed keys
                       are 'default' and the keys of OUTTMPL_TYPES (in utils.py).
                       For compatibility with youtube-dl, a single string can also be used
    outtmpl_na_placeholder: Placeholder for unavailable meta fields.
    restrictfilenames: Do not allow "&" and spaces in file names
    trim_file_name:    Limit length of filename (extension excluded)
    windowsfilenames:  Force the filenames to be windows compatible
    ignoreerrors:      Do not stop on download/postprocessing errors.
                       Can be 'only_download' to ignore only download errors.
                       Default is 'only_download' for CLI, but False for API
    skip_playlist_after_errors: Number of allowed failures until the rest of
                       the playlist is skipped
    force_generic_extractor: Force downloader to use the generic extractor
    overwrites:        Overwrite all video and metadata files if True,
                       overwrite only non-video files if None
                       and don't overwrite any file if False
                       For compatibility with youtube-dl,
                       "nooverwrites" may also be used instead
    playliststart:     Playlist item to start at.
    playlistend:       Playlist item to end at.
    playlist_items:    Specific indices of playlist to download.
    playlistreverse:   Download playlist items in reverse order.
    playlistrandom:    Download playlist items in random order.
    matchtitle:        Download only matching titles.
    rejecttitle:       Reject downloads for matching titles.
    logger:            Log messages to a logging.Logger instance.
    logtostderr:       Log messages to stderr instead of stdout.
    consoletitle:       Display progress in console window's titlebar.
    writedescription:  Write the video description to a .description file
    writeinfojson:     Write the video description to a .info.json file
    clean_infojson:    Remove private fields from the infojson
    getcomments:       Extract video comments. This will not be written to disk
                       unless writeinfojson is also given
    writeannotations:  Write the video annotations to a .annotations.xml file
    writethumbnail:    Write the thumbnail image to a file
    allow_playlist_files: Whether to write playlists' description, infojson etc
                       also to disk when using the 'write*' options
    write_all_thumbnails:  Write all thumbnail formats to files
    writelink:         Write an internet shortcut file, depending on the
                       current platform (.url/.webloc/.desktop)
    writeurllink:      Write a Windows internet shortcut file (.url)
    writewebloclink:   Write a macOS internet shortcut file (.webloc)
    writedesktoplink:  Write a Linux internet shortcut file (.desktop)
    writesubtitles:    Write the video subtitles to a file
    writeautomaticsub: Write the automatically generated subtitles to a file
    allsubtitles:      Deprecated - Use subtitleslangs = ['all']
                       Downloads all the subtitles of the video
                       (requires writesubtitles or writeautomaticsub)
    listsubtitles:     Lists all available subtitles for the video
    subtitlesformat:   The format code for subtitles
    subtitleslangs:    List of languages of the subtitles to download (can be regex).
                       The list may contain "all" to refer to all the available
                       subtitles. The language can be prefixed with a "-" to
                       exclude it from the requested languages. Eg: ['all', '-live_chat']
    keepvideo:         Keep the video file after post-processing
    daterange:         A DateRange object, download only if the upload_date is in the range.
    skip_download:     Skip the actual download of the video file
    cachedir:          Location of the cache files in the filesystem.
                       False to disable filesystem cache.
    noplaylist:        Download single video instead of a playlist if in doubt.
    age_limit:         An integer representing the user's age in years.
                       Unsuitable videos for the given age are skipped.
    min_views:         An integer representing the minimum view count the video
                       must have in order to not be skipped.
                       Videos without view count information are always
                       downloaded. None for no limit.
    max_views:         An integer representing the maximum view count.
                       Videos that are more popular than that are not
                       downloaded.
                       Videos without view count information are always
                       downloaded. None for no limit.
    download_archive:  File name of a file where all downloads are recorded.
                       Videos already present in the file are not downloaded
                       again.
    break_on_existing: Stop the download process after attempting to download a
                       file that is in the archive.
    break_on_reject:   Stop the download process when encountering a video that
                       has been filtered out.
    cookiefile:        File name where cookies should be read from and dumped to
    cookiesfrombrowser: A tuple containing the name of the browser and the profile
                       name/path from where cookies are loaded.
                       Eg: ('chrome', ) or ('vivaldi', 'default')
    nocheckcertificate:Do not verify SSL certificates
    prefer_insecure:   Use HTTP instead of HTTPS to retrieve information.
                       At the moment, this is only supported by YouTube.
    proxy:             URL of the proxy server to use
    geo_verification_proxy:  URL of the proxy to use for IP address verification
                       on geo-restricted sites.
    socket_timeout:    Time to wait for unresponsive hosts, in seconds
    bidi_workaround:   Work around buggy terminals without bidirectional text
                       support, using fridibi
    debug_printtraffic:Print out sent and received HTTP traffic
    include_ads:       Download ads as well
    default_search:    Prepend this string if an input url is not valid.
                       'auto' for elaborate guessing
    encoding:          Use this encoding instead of the system-specified.
    extract_flat:      Do not resolve URLs, return the immediate result.
                       Pass in 'in_playlist' to only show this behavior for
                       playlist items.
    postprocessors:    A list of dictionaries, each with an entry
                       * key:  The name of the postprocessor. See
                               yt_dlp/postprocessor/__init__.py for a list.
                       * when: When to run the postprocessor. Can be one of
                               pre_process|before_dl|post_process|after_move.
                               Assumed to be 'post_process' if not given
    post_hooks:        Deprecated - Register a custom postprocessor instead
                       A list of functions that get called as the final step
                       for each video file, after all postprocessors have been
                       called. The filename will be passed as the only argument.
    progress_hooks:    A list of functions that get called on download
                       progress, with a dictionary with the entries
                       * status: One of "downloading", "error", or "finished".
                                 Check this first and ignore unknown values.
                       * info_dict: The extracted info_dict

                       If status is one of "downloading", or "finished", the
                       following properties may also be present:
                       * filename: The final filename (always present)
                       * tmpfilename: The filename we're currently writing to
                       * downloaded_bytes: Bytes on disk
                       * total_bytes: Size of the whole file, None if unknown
                       * total_bytes_estimate: Guess of the eventual file size,
                                               None if unavailable.
                       * elapsed: The number of seconds since download started.
                       * eta: The estimated time in seconds, None if unknown
                       * speed: The download speed in bytes/second, None if
                                unknown
                       * fragment_index: The counter of the currently
                                         downloaded video fragment.
                       * fragment_count: The number of fragments (= individual
                                         files that will be merged)

                       Progress hooks are guaranteed to be called at least once
                       (with status "finished") if the download is successful.
    postprocessor_hooks:  A list of functions that get called on postprocessing
                       progress, with a dictionary with the entries
                       * status: One of "started", "processing", or "finished".
                                 Check this first and ignore unknown values.
                       * postprocessor: Name of the postprocessor
                       * info_dict: The extracted info_dict

                       Progress hooks are guaranteed to be called at least twice
                       (with status "started" and "finished") if the processing is successful.
    merge_output_format: Extension to use when merging formats.
    final_ext:         Expected final extension; used to detect when the file was
                       already downloaded and converted. "merge_output_format" is
                       replaced by this extension when given
    fixup:             Automatically correct known faults of the file.
                       One of:
                       - "never": do nothing
                       - "warn": only emit a warning
                       - "detect_or_warn": check whether we can do anything
                                           about it, warn otherwise (default)
    source_address:    Client-side IP address to bind to.
    call_home:         Boolean, true iff we are allowed to contact the
                       yt-dlp servers for debugging. (BROKEN)
    sleep_interval_requests: Number of seconds to sleep between requests
                       during extraction
    sleep_interval:    Number of seconds to sleep before each download when
                       used alone or a lower bound of a range for randomized
                       sleep before each download (minimum possible number
                       of seconds to sleep) when used along with
                       max_sleep_interval.
    max_sleep_interval:Upper bound of a range for randomized sleep before each
                       download (maximum possible number of seconds to sleep).
                       Must only be used along with sleep_interval.
                       Actual sleep time will be a random float from range
                       [sleep_interval; max_sleep_interval].
    sleep_before_extract: Number of seconds to sleep before each extraction when
                          used alone or a lower bound of a range for randomized
                          sleep before each extraction (minimum possible number
                          of seconds to sleep) when used along with
                          max_sleep_before_extract.
    max_sleep_before_extract: Upper bound of a range for randomized sleep before each
                              extraction (maximum possible number of seconds to sleep).
                              Must only be used along with sleep_before_extract.
                              Actual sleep time will be a random float from range
                              [sleep_before_extract; max_sleep_before_extract].
    sleep_interval_subtitles: Number of seconds to sleep before each subtitle download
    listformats:       Print an overview of available video formats and exit.
    list_thumbnails:   Print a table of all thumbnails and exit.
    match_filter:      A function that gets called with the info_dict of
                       every video.
                       If it returns a message, the video is ignored.
                       If it returns None, the video is downloaded.
                       match_filter_func in utils.py is one example for this.
    no_color:          Do not emit color codes in output.
    geo_bypass:        Bypass geographic restriction via faking X-Forwarded-For
                       HTTP header
    geo_bypass_country:
                       Two-letter ISO 3166-2 country code that will be used for
                       explicit geographic restriction bypassing via faking
                       X-Forwarded-For HTTP header
    geo_bypass_ip_block:
                       IP range in CIDR notation that will be used similarly to
                       geo_bypass_country
    escape_long_names: If True, it splits filename into 255-byte chunks in current locale,
                       to avoid "File name too long" error. Most user don't need this.
    live_download_mkv: If True, live will be recorded in MKV format instead of MP4.
    printjsontypes:    DO NOT USE THIS. If True, it shows type of each elements in info_dict.
    check_peertube_instance: If True, generic extractor tests if it's PeerTube instance for
                             requested domain.
    check_mastodon_instance: Same as above, but for Mastodon.
    extractor_retries: Number of retries for known extractor errors. Defaults to 3. Can be "infinite".
    test_filename:     Use this to filter video file using external executable or regex
                        (compiled regex or string starting with "re:").
                       For external executable, return code 0 lets YTDL to start downloading.
                       For regex, download will begin if re.search matches.
    lock_exclusive:    When True, downloading will be locked exclusively to
                       this process by creating .lock file.
                       It'll be removed after download.

    The following options determine which downloader is picked:
    external_downloader: A dictionary of protocol keys and the executable of the
                       external downloader to use for it. The allowed protocols
                       are default|http|ftp|m3u8|dash|rtsp|rtmp|mms.
                       Set the value to 'native' to use the native downloader
    hls_prefer_native: Deprecated - Use external_downloader = {'m3u8': 'native'}
                       or {'m3u8': 'ffmpeg'} instead.
                       Use the native HLS downloader instead of ffmpeg/avconv
                       if True, otherwise use ffmpeg/avconv if False, otherwise
                       use downloader suggested by extractor if None.
    compat_opts:       Compatibility options. See "Differences in default behavior".
                       The following options do not work when used through the API:
                       filename, abort-on-error, multistreams, no-live-chat, format-sort
                       no-clean-infojson, no-playlist-metafiles, no-keep-subs.
                       Refer __init__.py for their implementation
    progress_template: Dictionary of templates for progress outputs.
                       Allowed keys are 'download', 'postprocess',
                       'download-title' (console title) and 'postprocess-title'.
                       The template is mapped on a dictionary with keys 'progress' and 'info'

    The following parameters are not used by YoutubeDL itself, they are used by
    the downloader (see yt_dlp/downloader/common.py):
    nopart, updatetime, buffersize, ratelimit, throttledratelimit, min_filesize,
    max_filesize, test, noresizebuffer, retries, fragment_retries, continuedl,
    noprogress, xattr_set_filesize, hls_use_mpegts, http_chunk_size,
    external_downloader_args.

    The following options are used by the post processors:
    prefer_ffmpeg:     If False, use avconv instead of ffmpeg if both are available,
                       otherwise prefer ffmpeg. (avconv support is deprecated)
    ffmpeg_location:   Location of the ffmpeg/avconv binary; either the path
                       to the binary or its containing directory.
    postprocessor_args: A dictionary of postprocessor/executable keys (in lower case)
                       and a list of additional command-line arguments for the
                       postprocessor/executable. The dict can also have "PP+EXE" keys
                       which are used when the given exe is used by the given PP.
                       Use 'default' as the name for arguments to passed to all PP
                       For compatibility with youtube-dl, a single list of args
                       can also be used

    The following options are used by the extractors:
    extractor_retries: Number of times to retry for known errors
    dynamic_mpd:       Whether to process dynamic DASH manifests (default: True)
    hls_split_discontinuity: Split HLS playlists to different formats at
                       discontinuities such as ad breaks (default: False)
    extractor_args:    A dictionary of arguments to be passed to the extractors.
                       See "EXTRACTOR ARGUMENTS" for details.
                       Eg: {'youtube': {'skip': ['dash', 'hls']}}
    youtube_include_dash_manifest: Deprecated - Use extractor_args instead.
                       If True (default), DASH manifests and related
                       data will be downloaded and processed by extractor.
                       You can reduce network I/O by disabling it if you don't
                       care about DASH. (only for youtube)
    youtube_include_hls_manifest: Deprecated - Use extractor_args instead.
                       If True (default), HLS manifests and related
                       data will be downloaded and processed by extractor.
                       You can reduce network I/O by disabling it if you don't
                       care about HLS. (only for youtube)
    """

    _NUMERIC_FIELDS = set((
        'width', 'height', 'tbr', 'abr', 'asr', 'vbr', 'fps', 'filesize', 'filesize_approx',
        'timestamp', 'release_timestamp',
        'duration', 'view_count', 'like_count', 'dislike_count', 'repost_count',
        'average_rating', 'comment_count', 'age_limit',
        'start_time', 'end_time',
        'chapter_number', 'season_number', 'episode_number',
        'track_number', 'disc_number', 'release_year',
    ))

    _format_selection_exts = {
        'audio': {'m4a', 'mp3', 'ogg', 'aac'},
        'video': {'mp4', 'flv', 'webm', '3gp'},
        'storyboards': {'mhtml'},
    }

    params = None
    _ies = {}
    _pps = {'pre_process': [], 'before_dl': [], 'after_move': [], 'post_process': []}
    _printed_messages = set()
    _first_webpage_request = True
    _download_retcode = None
    _num_downloads = None
    _playlist_level = 0
    _playlist_urls = set()
    _screen_file = None

    def __init__(self, params=None, auto_init=True):
        """Create a FileDownloader object with the given options.
        @param auto_init    Whether to load the default extractors and print header (if verbose).
                            Set to 'no_verbose_header' to not print the header
        """
        if params is None:
            params = {}
        self._ies = {}
        self._ies_instances = {}
        self._pps = {'pre_process': [], 'before_dl': [], 'after_move': [], 'post_process': []}
        self._printed_messages = set()
        self._first_webpage_request = True
        self._post_hooks = []
        self._progress_hooks = []
        self._postprocessor_hooks = []
        self._download_retcode = 0
        self._num_downloads = 0
        self._screen_file = [sys.stdout, sys.stderr][params.get('logtostderr', False)]
        self._err_file = sys.stderr
        self.params = params
        self.cache = Cache(self)

        windows_enable_vt_mode()
        # FIXME: This will break if we ever print color to stdout
        self._allow_colors = {
            'screen': not self.params.get('no_color') and supports_terminal_sequences(self._screen_file),
            'err': not self.params.get('no_color') and supports_terminal_sequences(self._err_file),
        }

        if sys.version_info < (3, 6):
            self.report_warning(
                'Python version %d.%d is not supported! Please update to Python 3.6 or above' % sys.version_info[:2])

        if self.params.get('allow_unplayable_formats'):
            self.report_warning(
                f'You have asked for {self._format_err("UNPLAYABLE", self.Styles.EMPHASIS)} formats to be listed/downloaded. '
                'This is a developer option intended for debugging. \n'
                '         If you experience any issues while using this option, '
                f'{self._format_err("DO NOT", self.Styles.ERROR)} open a bug report')

        def check_deprecated(param, option, suggestion):
            if self.params.get(param) is not None:
                self.report_warning('%s is deprecated. Use %s instead' % (option, suggestion))
                return True
            return False

        if check_deprecated('cn_verification_proxy', '--cn-verification-proxy', '--geo-verification-proxy'):
            if self.params.get('geo_verification_proxy') is None:
                self.params['geo_verification_proxy'] = self.params['cn_verification_proxy']

        check_deprecated('autonumber', '--auto-number', '-o "%(autonumber)s-%(title)s.%(ext)s"')
        check_deprecated('usetitle', '--title', '-o "%(title)s-%(id)s.%(ext)s"')
        check_deprecated('useid', '--id', '-o "%(id)s.%(ext)s"')

        for msg in self.params.get('_warnings', []):
            self.report_warning(msg)

        if 'list-formats' in self.params.get('compat_opts', []):
            self.params['listformats_table'] = False

        if 'overwrites' not in self.params and self.params.get('nooverwrites') is not None:
            # nooverwrites was unnecessarily changed to overwrites
            # in 0c3d0f51778b153f65c21906031c2e091fcfb641
            # This ensures compatibility with both keys
            self.params['overwrites'] = not self.params['nooverwrites']
        elif self.params.get('overwrites') is None:
            self.params.pop('overwrites', None)
        else:
            self.params['nooverwrites'] = not self.params['overwrites']

        if params.get('bidi_workaround', False):
            try:
                import pty
                master, slave = pty.openpty()
                width = compat_get_terminal_size().columns
                if width is None:
                    width_args = []
                else:
                    width_args = ['-w', str(width)]
                sp_kwargs = dict(
                    stdin=subprocess.PIPE,
                    stdout=slave,
                    stderr=self._err_file)
                try:
                    self._output_process = Popen(['bidiv'] + width_args, **sp_kwargs)
                except OSError:
                    self._output_process = Popen(['fribidi', '-c', 'UTF-8'] + width_args, **sp_kwargs)
                self._output_channel = os.fdopen(master, 'rb')
            except OSError as ose:
                if ose.errno == errno.ENOENT:
                    self.report_warning(
                        'Could not find fribidi executable, ignoring --bidi-workaround. '
                        'Make sure that  fribidi  is an executable file in one of the directories in your $PATH.')
                else:
                    raise

        if (sys.platform != 'win32'
                and sys.getfilesystemencoding() in ['ascii', 'ANSI_X3.4-1968']
                and not params.get('restrictfilenames', False)):
            # Unicode filesystem API will throw errors (#1474, #13027)
            self.report_warning(
                'Assuming --restrict-filenames since file system encoding '
                'cannot encode all characters. '
                'Set the LC_ALL environment variable to fix this.')
            self.params['restrictfilenames'] = True

        self.outtmpl_dict = self.parse_outtmpl()

        # Creating format selector here allows us to catch syntax errors before the extraction
        self.format_selector = (
            None if self.params.get('format') is None
            else self.build_format_selector(self.params['format']))

        self._setup_opener()

        if auto_init:
            if auto_init != 'no_verbose_header':
                self.print_debug_header()
            self.add_default_info_extractors()

        for pp_def_raw in self.params.get('postprocessors', []):
            pp_def = dict(pp_def_raw)
            when = pp_def.pop('when', 'post_process')
            pp_class = get_postprocessor(pp_def.pop('key'))
            pp = pp_class(self, **compat_kwargs(pp_def))
            self.add_post_processor(pp, when=when)

        for ph in self.params.get('post_hooks', []):
            self.add_post_hook(ph)

        for ph in self.params.get('progress_hooks', []):
            self.add_progress_hook(ph)

        register_socks_protocols()

        def preload_download_archive(fn):
            """Preload the archive, if any is specified"""
            if fn is None:
                return False
            self.write_debug(f'Loading archive file {fn!r}')
            try:
                with locked_file(fn, 'r', encoding='utf-8') as archive_file:
                    for line in archive_file:
                        self.archive.add(line.strip())
            except IOError as ioe:
                if ioe.errno != errno.ENOENT:
                    raise
                return False
            return True

        self.archive = set()
        preload_download_archive(self.params.get('download_archive'))

    def warn_if_short_id(self, argv):
        # short YouTube ID starting with dash?
        idxs = [
            i for i, a in enumerate(argv)
            if re.match(r'^-[0-9A-Za-z_-]{10}$', a)]
        if idxs:
            correct_argv = (
                ['yt-dlp']
                + [a for i, a in enumerate(argv) if i not in idxs]
                + ['--'] + [argv[i] for i in idxs]
            )
            self.report_warning(
                'Long argument string detected. '
                'Use -- to separate parameters and URLs, like this:\n%s' %
                args_to_str(correct_argv))

    def add_info_extractor(self, ie):
        """Add an InfoExtractor object to the end of the list."""
        ie_key = ie.ie_key()
        self._ies[ie_key] = ie
        if not isinstance(ie, type):
            self._ies_instances[ie_key] = ie
            ie.set_downloader(self)

    def _get_info_extractor_class(self, ie_key):
        ie = self._ies.get(ie_key)
        if ie is None:
            ie = get_info_extractor(ie_key)
            self.add_info_extractor(ie)
        return ie

    def get_info_extractor(self, ie_key):
        """
        Get an instance of an IE with name ie_key, it will try to get one from
        the _ies list, if there's no instance it will create a new one and add
        it to the extractor list.
        """
        ie = self._ies_instances.get(ie_key)
        if ie is None:
            ie = get_info_extractor(ie_key)()
            self.add_info_extractor(ie)
        return ie

    def add_default_info_extractors(self):
        """
        Add the InfoExtractors returned by gen_extractors to the end of the list
        """
        for ie in gen_extractor_classes():
            self.add_info_extractor(ie)

    def add_post_processor(self, pp, when='post_process'):
        """Add a PostProcessor object to the end of the chain."""
        self._pps[when].append(pp)
        pp.set_downloader(self)

    def add_post_hook(self, ph):
        """Add the post hook"""
        self._post_hooks.append(ph)

    def add_progress_hook(self, ph):
        """Add the download progress hook"""
        self._progress_hooks.append(ph)

    def add_postprocessor_hook(self, ph):
        """Add the postprocessing progress hook"""
        self._postprocessor_hooks.append(ph)

    def _bidi_workaround(self, message):
        if not hasattr(self, '_output_channel'):
            return message

        assert hasattr(self, '_output_process')
        assert isinstance(message, compat_str)
        line_count = message.count('\n') + 1
        self._output_process.stdin.write((message + '\n').encode('utf-8'))
        self._output_process.stdin.flush()
        res = ''.join(self._output_channel.readline().decode('utf-8')
                      for _ in range(line_count))
        return res[:-len('\n')]

    def _write_string(self, message, out=None, only_once=False):
        if only_once:
            if message in self._printed_messages:
                return
            self._printed_messages.add(message)
        write_string(message, out=out, encoding=self.params.get('encoding'))

    def to_stdout(self, message, skip_eol=False, quiet=False):
        """Print message to stdout"""
        if self.params.get('logger'):
            self.params['logger'].debug(message)
        elif not quiet or self.params.get('verbose'):
            self._write_string(
                '%s%s' % (self._bidi_workaround(message), ('' if skip_eol else '\n')),
                self._err_file if quiet else self._screen_file)

    def to_stderr(self, message, only_once=False):
        """Print message to stderr"""
        assert isinstance(message, compat_str)
        if self.params.get('logger'):
            self.params['logger'].error(message)
        else:
            self._write_string('%s\n' % self._bidi_workaround(message), self._err_file, only_once=only_once)

    def to_console_title(self, message):
        if not self.params.get('consoletitle', False):
            return
        if compat_os_name == 'nt':
            if ctypes.windll.kernel32.GetConsoleWindow():
                # c_wchar_p() might not be necessary if `message` is
                # already of type unicode()
                ctypes.windll.kernel32.SetConsoleTitleW(ctypes.c_wchar_p(message))
        elif 'TERM' in os.environ:
            self._write_string('\033]0;%s\007' % message, self._screen_file)

    def save_console_title(self):
        if not self.params.get('consoletitle', False):
            return
        if self.params.get('simulate'):
            return
        if compat_os_name != 'nt' and 'TERM' in os.environ:
            # Save the title on stack
            self._write_string('\033[22;0t', self._screen_file)

    def restore_console_title(self):
        if not self.params.get('consoletitle', False):
            return
        if self.params.get('simulate'):
            return
        if compat_os_name != 'nt' and 'TERM' in os.environ:
            # Restore the title from stack
            self._write_string('\033[23;0t', self._screen_file)

    def __enter__(self):
        self.save_console_title()
        return self

    def __exit__(self, *args):
        self.restore_console_title()

        if self.params.get('cookiefile') is not None:
            try:
                self.cookiejar.save(ignore_discard=True, ignore_expires=True)
            except BaseException as ex:
                self.report_warning('Failed to save cookies: %s' % ex)

    def trouble(self, message=None, tb=None):
        """Determine action to take when a download problem appears.

        Depending on if the downloader has been configured to ignore
        download errors or not, this method may throw an exception or
        not when errors are found, after printing the message.

        tb, if given, is additional traceback information.
        """
        if message is not None:
            self.to_stderr(message)
        if self.params.get('verbose'):
            if tb is None:
                if sys.exc_info()[0]:  # if .trouble has been called from an except block
                    tb = ''
                    if hasattr(sys.exc_info()[1], 'exc_info') and sys.exc_info()[1].exc_info[0]:
                        tb += ''.join(traceback.format_exception(*sys.exc_info()[1].exc_info))
                    tb += encode_compat_str(traceback.format_exc())
                else:
                    tb_data = traceback.format_list(traceback.extract_stack())
                    tb = ''.join(tb_data)
            if tb:
                self.to_stderr(tb)
        if not self.params.get('ignoreerrors'):
            if sys.exc_info()[0] and hasattr(sys.exc_info()[1], 'exc_info') and sys.exc_info()[1].exc_info[0]:
                exc_info = sys.exc_info()[1].exc_info
            else:
                exc_info = sys.exc_info()
            raise DownloadError(message, exc_info)
        self._download_retcode = 1

    def to_screen(self, message, skip_eol=False):
        """Print message to stdout if not in quiet mode"""
        self.to_stdout(
            message, skip_eol, quiet=self.params.get('quiet', False))

    class Styles(Enum):
        HEADERS = 'yellow'
        EMPHASIS = 'blue'
        ID = 'green'
        DELIM = 'blue'
        ERROR = 'red'
        WARNING = 'yellow'

    def __format_text(self, out, text, f, fallback=None, *, test_encoding=False):
        assert out in ('screen', 'err')
        if test_encoding:
            original_text = text
            handle = self._screen_file if out == 'screen' else self._err_file
            encoding = self.params.get('encoding') or getattr(handle, 'encoding', 'ascii')
            text = text.encode(encoding, 'ignore').decode(encoding)
            if fallback is not None and text != original_text:
                text = fallback
        if isinstance(f, self.Styles):
            f = f._value_
        return format_text(text, f) if self._allow_colors[out] else text if fallback is None else fallback

    def _format_screen(self, *args, **kwargs):
        return self.__format_text('screen', *args, **kwargs)

    def _format_err(self, *args, **kwargs):
        return self.__format_text('err', *args, **kwargs)

    def report_warning(self, message, only_once=False):
        '''
        Print the message to stderr, it will be prefixed with 'WARNING:'
        If stderr is a tty file the 'WARNING:' will be colored
        '''
        if self.params.get('logger') is not None:
            self.params['logger'].warning(message)
        else:
            if self.params.get('no_warnings'):
                return
            self.to_stderr(f'{self._format_err("WARNING:", self.Styles.WARNING)} {message}', only_once)

    def report_error(self, message, tb=None):
        '''
        Do the same as trouble, but prefixes the message with 'ERROR:', colored
        in red if stderr is a tty file.
        '''
        self.trouble(f'{self._format_err("ERROR:", self.Styles.ERROR)} {message}', tb)

    def write_debug(self, message, only_once=False):
        '''Log debug message or Print message to stderr'''
        if not self.params.get('verbose', False):
            return
        message = '[debug] %s' % message
        if self.params.get('logger'):
            self.params['logger'].debug(message)
        else:
            self.to_stderr(message, only_once)

    def report_file_already_downloaded(self, file_name):
        """Report file has already been fully downloaded."""
        try:
            self.to_screen('[download] %s has already been downloaded' % file_name)
        except UnicodeEncodeError:
            self.to_screen('[download] The file has already been downloaded')

    def report_file_delete(self, file_name):
        """Report that existing file will be deleted."""
        try:
            self.to_screen('Deleting existing file %s' % file_name)
        except UnicodeEncodeError:
            self.to_screen('Deleting existing file')

    def raise_no_formats(self, info, forced=False):
        has_drm = info.get('__has_drm')
        msg = 'This video is DRM protected' if has_drm else 'No video formats found!'
        expected = self.params.get('ignore_no_formats_error')
        if forced or not expected:
            raise ExtractorError(msg, video_id=info['id'], ie=info['extractor'],
                                 expected=has_drm or expected)
        else:
            self.report_warning(msg)

    def parse_outtmpl(self):
        outtmpl_dict = self.params.get('outtmpl', {})
        if not isinstance(outtmpl_dict, dict):
            outtmpl_dict = {'default': outtmpl_dict}
        # Remove spaces in the default template
        if self.params.get('restrictfilenames'):
            sanitize = lambda x: x.replace(' - ', ' ').replace(' ', '-')
        else:
            sanitize = lambda x: x
        outtmpl_dict.update({
            k: sanitize(v) for k, v in DEFAULT_OUTTMPL.items()
            if outtmpl_dict.get(k) is None})
        for key, val in outtmpl_dict.items():
            if isinstance(val, bytes):
                self.report_warning(
                    'Parameter outtmpl is bytes, but should be a unicode string. '
                    'Put  from __future__ import unicode_literals  at the top of your code file or consider switching to Python 3.x.')
        return outtmpl_dict

    def get_output_path(self, dir_type='', filename=None):
        paths = self.params.get('paths', {})
        assert isinstance(paths, dict)
        path = os.path.join(
            expand_path(paths.get('home', '').strip()),
            expand_path(paths.get(dir_type, '').strip()) if dir_type else '',
            filename or '')

        # Temporary fix for #4787
        # 'Treat' all problem characters by passing filename through preferredencoding
        # to workaround encoding issues with subprocess on python2 @ Windows
        if sys.version_info < (3, 0) and sys.platform == 'win32':
            path = encodeFilename(path, True).decode(preferredencoding())
        return sanitize_path(path, force=self.params.get('windowsfilenames'))

    @staticmethod
    def _outtmpl_expandpath(outtmpl):
        # expand_path translates '%%' into '%' and '$$' into '$'
        # correspondingly that is not what we want since we need to keep
        # '%%' intact for template dict substitution step. Working around
        # with boundary-alike separator hack.
        sep = ''.join([random.choice(ascii_letters) for _ in range(32)])
        outtmpl = outtmpl.replace('%%', '%{0}%'.format(sep)).replace('$$', '${0}$'.format(sep))

        # outtmpl should be expand_path'ed before template dict substitution
        # because meta fields may contain env variables we don't want to
        # be expanded. For example, for outtmpl "%(title)s.%(ext)s" and
        # title "Hello $PATH", we don't want `$PATH` to be expanded.
        return expand_path(outtmpl).replace(sep, '')

    @staticmethod
    def escape_outtmpl(outtmpl):
        ''' Escape any remaining strings like %s, %abc% etc. '''
        return re.sub(
            STR_FORMAT_RE_TMPL.format('', '(?![%(\0])'),
            lambda mobj: ('' if mobj.group('has_key') else '%') + mobj.group(0),
            outtmpl)

    @classmethod
    def validate_outtmpl(cls, outtmpl):
        ''' @return None or Exception object '''
        outtmpl = re.sub(
            STR_FORMAT_RE_TMPL.format('[^)]*', '[ljqBU]'),
            lambda mobj: f'{mobj.group(0)[:-1]}s',
            cls._outtmpl_expandpath(outtmpl))
        try:
            cls.escape_outtmpl(outtmpl) % collections.defaultdict(int)
            return None
        except ValueError as err:
            return err

    @staticmethod
    def _copy_infodict(info_dict):
        info_dict = dict(info_dict)
        for key in ('__original_infodict', '__postprocessors'):
            info_dict.pop(key, None)
        return info_dict

    def prepare_outtmpl(self, outtmpl, info_dict, sanitize=None):
        """ Make the outtmpl and info_dict suitable for substitution: ydl.escape_outtmpl(outtmpl) % info_dict """
        info_dict.setdefault('epoch', int(time.time()))  # keep epoch consistent once set

        info_dict = self._copy_infodict(info_dict)
        info_dict['duration_string'] = (  # %(duration>%H-%M-%S)s is wrong if duration > 24hrs
            formatSeconds(info_dict['duration'], '-' if sanitize else ':')
            if info_dict.get('duration', None) is not None
            else None)
        info_dict['autonumber'] = self.params.get('autonumber_start', 1) - 1 + self._num_downloads
        if info_dict.get('resolution') is None:
            info_dict['resolution'] = self.format_resolution(info_dict, default=None)

        # For fields playlist_index, playlist_autonumber and autonumber convert all occurrences
        # of %(field)s to %(field)0Nd for backward compatibility
        field_size_compat_map = {
            'playlist_index': number_of_digits(info_dict.get('_last_playlist_index') or 0),
            'playlist_autonumber': number_of_digits(info_dict.get('n_entries') or 0),
            'autonumber': self.params.get('autonumber_size') or 5,
        }

        TMPL_DICT = {}
        EXTERNAL_FORMAT_RE = re.compile(STR_FORMAT_RE_TMPL.format('[^)]*', f'[{STR_FORMAT_TYPES}ljqBU]'))
        MATH_FUNCTIONS = {
            '+': float.__add__,
            '-': float.__sub__,
        }
        # Field is of the form key1.key2...
        # where keys (except first) can be string, int or slice
        FIELD_RE = r'\w*(?:\.(?:\w+|{num}|{num}?(?::{num}?){{1,2}}))*'.format(num=r'(?:-?\d+)')
        MATH_FIELD_RE = r'''{field}|{num}'''.format(field=FIELD_RE, num=r'-?\d+(?:.\d+)?')
        MATH_OPERATORS_RE = r'(?:%s)' % '|'.join(map(re.escape, MATH_FUNCTIONS.keys()))
        INTERNAL_FORMAT_RE = re.compile(r'''(?x)
            (?P<negate>-)?
            (?P<fields>{field})
            (?P<maths>(?:{math_op}{math_field})*)
            (?:>(?P<strf_format>.+?))?
            (?P<alternate>(?<!\\),[^|)]+)?
            (?:\|(?P<default>.*?))?
            $'''.format(field=FIELD_RE, math_op=MATH_OPERATORS_RE, math_field=MATH_FIELD_RE))

        def _traverse_infodict(k):
            k = k.split('.')
            if k[0] == '':
                k.pop(0)
            return traverse_obj(info_dict, k, is_user_input=True, traverse_string=True)

        def get_value(mdict):
            # Object traversal
            value = _traverse_infodict(mdict['fields'])
            # Negative
            if mdict['negate']:
                value = float_or_none(value)
                if value is not None:
                    value *= -1
            # Do maths
            offset_key = mdict['maths']
            if offset_key:
                value = float_or_none(value)
                operator = None
                while offset_key:
                    item = re.match(
                        MATH_FIELD_RE if operator else MATH_OPERATORS_RE,
                        offset_key).group(0)
                    offset_key = offset_key[len(item):]
                    if operator is None:
                        operator = MATH_FUNCTIONS[item]
                        continue
                    item, multiplier = (item[1:], -1) if item[0] == '-' else (item, 1)
                    offset = float_or_none(item)
                    if offset is None:
                        offset = float_or_none(_traverse_infodict(item))
                    try:
                        value = operator(value, multiplier * offset)
                    except (TypeError, ZeroDivisionError):
                        return None
                    operator = None
            # Datetime formatting
            if mdict['strf_format']:
                value = strftime_or_none(value, mdict['strf_format'].replace('\\,', ','))

            return value

        na = self.params.get('outtmpl_na_placeholder', 'NA')

        def _dumpjson_default(obj):
            if isinstance(obj, (set, LazyList)):
                return list(obj)
            raise TypeError(f'Object of type {type(obj).__name__} is not JSON serializable')

        def create_key(outer_mobj):
            if not outer_mobj.group('has_key'):
                return outer_mobj.group(0)
            key = outer_mobj.group('key')
            mobj = re.match(INTERNAL_FORMAT_RE, key)
            initial_field = mobj.group('fields').split('.')[-1] if mobj else ''
            value, default = None, na
            while mobj:
                mobj = mobj.groupdict()
                default = mobj['default'] if mobj['default'] is not None else default
                value = get_value(mobj)
                if value is None and mobj['alternate']:
                    mobj = re.match(INTERNAL_FORMAT_RE, mobj['alternate'][1:])
                else:
                    break

            fmt = outer_mobj.group('format')
            if fmt == 's' and value is not None and key in field_size_compat_map.keys():
                fmt = '0{:d}d'.format(field_size_compat_map[key])

            value = default if value is None else value

            str_fmt = f'{fmt[:-1]}s'
            if fmt[-1] == 'l':  # list
                delim = '\n' if '#' in (outer_mobj.group('conversion') or '') else ', '
                value, fmt = delim.join(variadic(value)), str_fmt
            elif fmt[-1] == 'j':  # json
                value, fmt = json.dumps(value, default=_dumpjson_default), str_fmt
            elif fmt[-1] == 'q':  # quoted
                value, fmt = compat_shlex_quote(str(value)), str_fmt
            elif fmt[-1] == 'B':  # bytes
                value = f'%{str_fmt}'.encode('utf-8') % str(value).encode('utf-8')
                value, fmt = value.decode('utf-8', 'ignore'), 's'
            elif fmt[-1] == 'U':  # unicode normalized
                opts = outer_mobj.group('conversion') or ''
                value, fmt = unicodedata.normalize(
                    # "+" = compatibility equivalence, "#" = NFD
                    'NF%s%s' % ('K' if '+' in opts else '', 'D' if '#' in opts else 'C'),
                    value), str_fmt
            elif fmt[-1] == 'c':
                if value:
                    value = str(value)[0]
                else:
                    fmt = str_fmt
            elif fmt[-1] not in 'rs':  # numeric
                value = float_or_none(value)
                if value is None:
                    value, fmt = default, 's'

            if sanitize:
                if fmt[-1] == 'r':
                    # If value is an object, sanitize might convert it to a string
                    # So we convert it to repr first
                    value, fmt = repr(value), str_fmt
                if fmt[-1] in 'csr':
                    value = sanitize(initial_field, value)

            key = '%s\0%s' % (key.replace('%', '%\0'), outer_mobj.group('format'))
            TMPL_DICT[key] = value
            return '{prefix}%({key}){fmt}'.format(key=key, fmt=fmt, prefix=outer_mobj.group('prefix'))

        return EXTERNAL_FORMAT_RE.sub(create_key, outtmpl), TMPL_DICT

    def evaluate_outtmpl(self, outtmpl, info_dict, *args, **kwargs):
        outtmpl, info_dict = self.prepare_outtmpl(outtmpl, info_dict, *args, **kwargs)
        return self.escape_outtmpl(outtmpl) % info_dict

    def _prepare_filename(self, info_dict, tmpl_type='default'):
        try:
            sanitize = lambda k, v: sanitize_filename(
                compat_str(v),
                restricted=self.params.get('restrictfilenames'),
                is_id=(k == 'id' or k.endswith('_id')))
            outtmpl = self._outtmpl_expandpath(self.outtmpl_dict.get(tmpl_type, self.outtmpl_dict['default']))
            filename = self.evaluate_outtmpl(outtmpl, info_dict, sanitize)

            force_ext = OUTTMPL_TYPES.get(tmpl_type)
            if filename and force_ext is not None:
                filename = replace_extension(filename, force_ext, info_dict.get('ext'))

            # https://github.com/blackjack4494/youtube-dlc/issues/85
            trim_file_name = self.params.get('trim_file_name', False)
            if trim_file_name:
                fn_groups = filename.rsplit('.')
                ext = fn_groups[-1]
                sub_ext = ''
                if len(fn_groups) > 2:
                    sub_ext = fn_groups[-2]
                filename = join_nonempty(fn_groups[0][:trim_file_name], sub_ext, ext, delim='.')

            return filename
        except ValueError as err:
            self.report_error('Error in output template: ' + str(err) + ' (encoding: ' + repr(preferredencoding()) + ')')
            return None

    def prepare_filename(self, info_dict, dir_type='', warn=False):
        """Generate the output filename."""

        filename = self._prepare_filename(info_dict, dir_type or 'default')
        if not filename and dir_type not in ('', 'temp'):
            return ''

        if warn:
            if not self.params.get('paths'):
                pass
            elif filename == '-':
                self.report_warning('--paths is ignored when an outputting to stdout', only_once=True)
            elif self.isabs(filename):
                self.report_warning('--paths is ignored since an absolute path is given in output template', only_once=True)
        if filename == '-' or not filename:
            return filename

        return self.get_output_path(dir_type, filename)

    def _match_entry(self, info_dict, incomplete=False, silent=False):
        """ Returns None if the file should be downloaded """

        video_title = info_dict.get('title', info_dict.get('id', 'video'))

        def check_filter():
            if 'title' in info_dict:
                # This can happen when we're just evaluating the playlist
                title = info_dict['title']
                matchtitle = self.params.get('matchtitle', False)
                if matchtitle:
                    if not re.search(matchtitle, title, re.IGNORECASE):
                        return '"' + title + '" title did not match pattern "' + matchtitle + '"'
                rejecttitle = self.params.get('rejecttitle', False)
                if rejecttitle:
                    if re.search(rejecttitle, title, re.IGNORECASE):
                        return '"' + title + '" title matched reject pattern "' + rejecttitle + '"'
            date = info_dict.get('upload_date')
            if date is not None:
                dateRange = self.params.get('daterange', DateRange())
                if date not in dateRange:
                    return '%s upload date is not in range %s' % (date_from_str(date).isoformat(), dateRange)
            view_count = info_dict.get('view_count')
            if view_count is not None:
                min_views = self.params.get('min_views')
                if min_views is not None and view_count < min_views:
                    return 'Skipping %s, because it has not reached minimum view count (%d/%d)' % (video_title, view_count, min_views)
                max_views = self.params.get('max_views')
                if max_views is not None and view_count > max_views:
                    return 'Skipping %s, because it has exceeded the maximum view count (%d/%d)' % (video_title, view_count, max_views)
            if age_restricted(info_dict.get('age_limit'), self.params.get('age_limit')):
                return 'Skipping "%s" because it is age restricted' % video_title

            match_filter = self.params.get('match_filter')
            if match_filter is not None:
                try:
                    ret = match_filter(info_dict, incomplete=incomplete)
                except TypeError:
                    # For backward compatibility
                    ret = None if incomplete else match_filter(info_dict)
                if ret is not None:
                    return ret
            return None

        if self.in_download_archive(info_dict):
            reason = '%s has already been recorded in the archive' % video_title
            break_opt, break_err = 'break_on_existing', ExistingVideoReached
        else:
            reason = check_filter()
            break_opt, break_err = 'break_on_reject', RejectedVideoReached
        if reason is not None:
            if not silent:
                self.to_screen('[download] ' + reason)
            if self.params.get(break_opt, False):
                raise break_err()
        return reason

    @staticmethod
    def add_extra_info(info_dict, extra_info):
        '''Set the keys from extra_info in info dict if they are missing'''
        for key, value in extra_info.items():
            info_dict.setdefault(key, value)

    def extract_info(self, url, download=True, ie_key=None, extra_info=None,
                     process=True, force_generic_extractor=False):
        """
        Return a list with a dictionary for each video extracted.

        Arguments:
        url -- URL to extract

        Keyword arguments:
        download -- whether to download videos during extraction
        ie_key -- extractor key hint
        extra_info -- dictionary containing the extra values to add to each result
        process -- whether to resolve all unresolved references (URLs, playlist items),
            must be True for download to work.
        force_generic_extractor -- force using the generic extractor
        """

        if extra_info is None:
            extra_info = {}

        if not ie_key and force_generic_extractor:
            ie_key = 'Generic'

        if ie_key:
            ies = {ie_key: self._get_info_extractor_class(ie_key)}
        else:
            ies = self._ies

        for ie_key, ie in ies.items():
            if not ie.suitable(url):
                continue

            if not ie.working():
                self.report_warning('The program functionality for this site has been marked as broken, '
                                    'and will probably not work.')

            temp_id = ie.get_temp_id(url)
            if temp_id is not None and self.in_download_archive({'id': temp_id, 'ie_key': ie_key}):
                self.to_screen("[%s] %s: has already been recorded in archive" % (
                               ie_key, temp_id))
                break
            return self.__extract_info(url, self.get_info_extractor(ie_key), download, extra_info, process)
        else:
            self.report_error('no suitable InfoExtractor for URL %s' % url)

    def __handle_extraction_exceptions(func):
        @functools.wraps(func)
        def wrapper(self, *args, **kwargs):
            try:
                return func(self, *args, **kwargs)
            except GeoRestrictedError as e:
                msg = e.msg
                if e.countries:
                    msg += '\nThis video is available in %s.' % ', '.join(
                        map(ISO3166Utils.short2full, e.countries))
                msg += '\nYou might want to use a VPN or a proxy server (with --proxy) to workaround.'
                self.report_error(msg)
            except ExtractorError as e:  # An error we somewhat expected
                self.report_error(compat_str(e), e.format_traceback())
            except (ReextractRequested, ) as e:
                self.to_stderr('\r')
                self.report_warning('%s Re-extracting data' % e.msg)
                return wrapper(self, *args, **kwargs)
            except (DownloadCancelled, LazyList.IndexError):
                raise
            except Exception as e:
                if self.params.get('ignoreerrors'):
                    self.report_error(error_to_compat_str(e), tb=encode_compat_str(traceback.format_exc()))
                else:
                    raise
        return wrapper

    @__handle_extraction_exceptions
    def __extract_info(self, url, ie, download, extra_info, process):
        min_sleep_interval = self.params.get('sleep_before_extract')
        if min_sleep_interval:
            max_sleep_interval = self.params.get('max_sleep_before_extract') or min_sleep_interval
            sleep_interval = random.uniform(min_sleep_interval, max_sleep_interval)
            self.to_screen(
                '[extraction] Sleeping %s seconds...' % (
                    int(sleep_interval) if sleep_interval.is_integer()
                    else '%.2f' % sleep_interval))
            time.sleep(sleep_interval)

        ie_result = ie.extract(url)
        if ie_result is None:  # Finished already (backwards compatibility; listformats and friends should be moved here)
            return
        if isinstance(ie_result, list):
            # Backwards compatibility: old IE result format
            ie_result = {
                '_type': 'compat_list',
                'entries': ie_result,
            }
        if extra_info.get('original_url'):
            ie_result.setdefault('original_url', extra_info['original_url'])
        self.add_default_extra_info(ie_result, ie, url)
        if process:
            return self.process_ie_result(ie_result, download, extra_info)
        else:
            return ie_result

    def add_default_extra_info(self, ie_result, ie, url):
        if url is not None:
            self.add_extra_info(ie_result, {
                'webpage_url': url,
                'original_url': url,
                'webpage_url_basename': url_basename(url),
            })
        if ie is not None:
            self.add_extra_info(ie_result, {
                'extractor': ie.IE_NAME,
                'extractor_key': ie.ie_key(),
            })

    def process_ie_result(self, ie_result, download=True, extra_info=None):
        """
        Take the result of the ie(may be modified) and resolve all unresolved
        references (URLs, playlist items).

        It will also download the videos if 'download'.
        Returns the resolved ie_result.
        """
        if extra_info is None:
            extra_info = {}
        result_type = ie_result.get('_type', 'video')

        if result_type in ('url', 'url_transparent'):
            ie_result['url'] = sanitize_url(ie_result['url'])
            if ie_result.get('original_url'):
                extra_info.setdefault('original_url', ie_result['original_url'])

            extract_flat = self.params.get('extract_flat', False)
            if ((extract_flat == 'in_playlist' and 'playlist' in extra_info)
                    or extract_flat is True):
                info_copy = ie_result.copy()
                ie = try_get(ie_result.get('ie_key'), self.get_info_extractor)
                if ie and not ie_result.get('id'):
                    info_copy['id'] = ie.get_temp_id(ie_result['url'])
                self.add_default_extra_info(info_copy, ie, ie_result['url'])
                self.add_extra_info(info_copy, extra_info)
                self.__forced_printings(info_copy, self.prepare_filename(info_copy), incomplete=True)
                if self.params.get('force_write_download_archive', False):
                    self.record_download_archive(info_copy)
                return ie_result

        if result_type == 'video':
            self.add_extra_info(ie_result, extra_info)
            ie_result = self.process_video_result(ie_result, download=download)
            additional_urls = (ie_result or {}).get('additional_urls')
            if additional_urls:
                # TODO: Improve MetadataParserPP to allow setting a list
                if isinstance(additional_urls, compat_str):
                    additional_urls = [additional_urls]
                self.to_screen(
                    '[info] %s: %d additional URL(s) requested' % (ie_result['id'], len(additional_urls)))
                self.write_debug('Additional URLs: "%s"' % '", "'.join(additional_urls))
                ie_result['additional_entries'] = [
                    self.extract_info(
                        url, download, extra_info,
                        force_generic_extractor=self.params.get('force_generic_extractor'))
                    for url in additional_urls
                ]
            return ie_result
        elif result_type == 'url':
            # We have to add extra_info to the results because it may be
            # contained in a playlist
            return self.extract_info(
                ie_result['url'], download,
                ie_key=ie_result.get('ie_key'),
                extra_info=extra_info)
        elif result_type == 'url_transparent':
            # Use the information from the embedding page
            info = self.extract_info(
                ie_result['url'], ie_key=ie_result.get('ie_key'),
                extra_info=extra_info, download=False, process=False)

            # extract_info may return None when ignoreerrors is enabled and
            # extraction failed with an error, don't crash and return early
            # in this case
            if not info:
                return info

            force_properties = dict(
                (k, v) for k, v in ie_result.items() if v is not None)
            for f in ('_type', 'url', 'id', 'extractor', 'extractor_key', 'ie_key'):
                if f in force_properties:
                    del force_properties[f]
            new_result = info.copy()
            new_result.update(force_properties)

            # Extracted info may not be a video result (i.e.
            # info.get('_type', 'video') != video) but rather an url or
            # url_transparent. In such cases outer metadata (from ie_result)
            # should be propagated to inner one (info). For this to happen
            # _type of info should be overridden with url_transparent. This
            # fixes issue from https://github.com/ytdl-org/youtube-dl/pull/11163.
            if new_result.get('_type') == 'url':
                new_result['_type'] = 'url_transparent'

            return self.process_ie_result(
                new_result, download=download, extra_info=extra_info)
        elif result_type in ('playlist', 'multi_video'):
            # Protect from infinite recursion due to recursively nested playlists
            # (see https://github.com/ytdl-org/youtube-dl/issues/27833)
            webpage_url = ie_result.get('webpage_url')
            if webpage_url and webpage_url in self._playlist_urls:
                self.to_screen(
                    '[download] Skipping already downloaded playlist: %s'
                    % ie_result.get('title') or ie_result.get('id'))
                return

            self._playlist_level += 1
            self._playlist_urls.add(webpage_url)
            self._sanitize_thumbnails(ie_result)
            try:
                return self.__process_playlist(ie_result, download)
            finally:
                self._playlist_level -= 1
                if not self._playlist_level:
                    self._playlist_urls.clear()
        elif result_type == 'compat_list':
            self.report_warning(
                'Extractor %s returned a compat_list result. '
                'It needs to be updated.' % ie_result.get('extractor'))

            def _fixup(r):
                self.add_extra_info(r, {
                    'extractor': ie_result.get('extractor'),
                    'webpage_url': ie_result['webpage_url'],
                    'webpage_url_basename': url_basename(ie_result['webpage_url']),
                    'extractor_key': ie_result['extractor_key'],
                })
                return r
            ie_result['entries'] = [
                self.process_ie_result(_fixup(r), download, extra_info)
                for r in ie_result['entries']
            ]
            return ie_result
        else:
            raise Exception('Invalid result type: %s' % result_type)

    def _ensure_dir_exists(self, path):
        if self.params.get('escape_long_names', False):
            path = split_longname(path)
        return make_dir(path, self.report_error)

    def __process_playlist(self, ie_result, download):
        # We process each entry in the playlist
        playlist = ie_result.get('title') or ie_result.get('id')
        self.to_screen('[download] Downloading playlist: %s' % playlist)

        if 'entries' not in ie_result:
            raise EntryNotInPlaylist()
        incomplete_entries = bool(ie_result.get('requested_entries'))
        if incomplete_entries:
            def fill_missing_entries(entries, indexes):
                ret = [None] * max(*indexes)
                for i, entry in zip(indexes, entries):
                    ret[i - 1] = entry
                return ret
            ie_result['entries'] = fill_missing_entries(ie_result['entries'], ie_result['requested_entries'])

        playlist_results = []

        playliststart = self.params.get('playliststart', 1)
        playlistend = self.params.get('playlistend')
        # For backwards compatibility, interpret -1 as whole list
        if playlistend == -1:
            playlistend = None

        playlistitems_str = self.params.get('playlist_items')
        playlistitems = None
        if playlistitems_str is not None:
            def iter_playlistitems(format):
                for string_segment in format.split(','):
                    if '-' in string_segment:
                        start, end = string_segment.split('-')
                        for item in range(int(start), int(end) + 1):
                            yield int(item)
                    else:
                        yield int(string_segment)
            playlistitems = orderedSet(iter_playlistitems(playlistitems_str))

        ie_entries = ie_result['entries']
        msg = (
            'Downloading %d videos' if not isinstance(ie_entries, list)
            else 'Collected %d videos; downloading %%d of them' % len(ie_entries))

        if isinstance(ie_entries, list):
            def get_entry(i):
                return ie_entries[i - 1]
        else:
            if not isinstance(ie_entries, PagedList):
                ie_entries = LazyList(ie_entries)

            def get_entry(i):
                return YoutubeDL.__handle_extraction_exceptions(
                    lambda self, i: ie_entries[i - 1]
                )(self, i)

        entries = []
        items = playlistitems if playlistitems is not None else itertools.count(playliststart)
        for i in items:
            if i == 0:
                continue
            if playlistitems is None and playlistend is not None and playlistend < i:
                break
            entry = None
            try:
                entry = get_entry(i)
                if entry is None:
                    raise EntryNotInPlaylist()
            except (IndexError, EntryNotInPlaylist):
                if incomplete_entries:
                    raise EntryNotInPlaylist()
                elif not playlistitems:
                    break
            entries.append(entry)
            try:
                if entry is not None:
                    self._match_entry(entry, incomplete=True, silent=True)
            except (ExistingVideoReached, RejectedVideoReached):
                break
        ie_result['entries'] = entries

        # Save playlist_index before re-ordering
        entries = [
            ((playlistitems[i - 1] if playlistitems else i + playliststart - 1), entry)
            for i, entry in enumerate(entries, 1)
            if entry is not None]
        n_entries = len(entries)

        if not playlistitems and (playliststart or playlistend):
            playlistitems = list(range(playliststart, playliststart + n_entries))
        ie_result['requested_entries'] = playlistitems

        if not self.params.get('simulate') and self.params.get('allow_playlist_files', True):
            ie_copy = {
                'playlist': playlist,
                'playlist_id': ie_result.get('id'),
                'playlist_title': ie_result.get('title'),
                'playlist_uploader': ie_result.get('uploader'),
                'playlist_uploader_id': ie_result.get('uploader_id'),
                'playlist_index': 0,
                'n_entries': n_entries,
            }
            ie_copy.update(dict(ie_result))

            if self._write_info_json('playlist', ie_result,
                                     self.prepare_filename(ie_copy, 'pl_infojson')) is None:
                return
            if self._write_description('playlist', ie_result,
                                       self.prepare_filename(ie_copy, 'pl_description')) is None:
                return
            # TODO: This should be passed to ThumbnailsConvertor if necessary
            self._write_thumbnails('playlist', ie_copy, self.prepare_filename(ie_copy, 'pl_thumbnail'))

        if self.params.get('playlistreverse', False):
            entries = entries[::-1]
        if self.params.get('playlistrandom', False):
            random.shuffle(entries)

        x_forwarded_for = ie_result.get('__x_forwarded_for_ip')

        self.to_screen('[%s] playlist %s: %s' % (ie_result.get('extractor'), playlist, msg % n_entries))
        failures = 0
        max_failures = self.params.get('skip_playlist_after_errors') or float('inf')
        for i, entry_tuple in enumerate(entries, 1):
            playlist_index, entry = entry_tuple
            if 'playlist-index' in self.params.get('compat_opts', []):
                playlist_index = playlistitems[i - 1] if playlistitems else i + playliststart - 1
            self.to_screen('[download] Downloading video %s of %s' % (i, n_entries))
            # This __x_forwarded_for_ip thing is a bit ugly but requires
            # minimal changes
            if x_forwarded_for:
                entry['__x_forwarded_for_ip'] = x_forwarded_for
            extra = {
                'n_entries': n_entries,
                '_last_playlist_index': max(playlistitems) if playlistitems else (playlistend or n_entries),
                'playlist_index': playlist_index,
                'playlist_autonumber': i,
                'playlist': playlist,
                'playlist_id': ie_result.get('id'),
                'playlist_title': ie_result.get('title'),
                'playlist_uploader': ie_result.get('uploader'),
                'playlist_uploader_id': ie_result.get('uploader_id'),
                'extractor': ie_result.get('extractor'),
                'webpage_url': ie_result.get('webpage_url'),
                'webpage_url_basename': url_basename(ie_result.get('webpage_url')),
                'extractor_key': ie_result.get('extractor_key'),
            }

            if self._match_entry(entry, incomplete=True) is not None:
                continue

            entry_result = self.__process_iterable_entry(entry, download, extra)
            if not entry_result:
                failures += 1
            if failures >= max_failures:
                self.report_error(
                    'Skipping the remaining entries in playlist "%s" since %d items failed extraction' % (playlist, failures))
                break
            # TODO: skip failed (empty) entries?
            playlist_results.append(entry_result)
        ie_result['entries'] = playlist_results
        self.to_screen('[download] Finished downloading playlist: %s' % playlist)
        return ie_result

    @__handle_extraction_exceptions
    def __process_iterable_entry(self, entry, download, extra_info):
        return self.process_ie_result(
            entry, download=download, extra_info=extra_info)

    def _build_format_filter(self, filter_spec):
        " Returns a function to filter the formats according to the filter_spec "

        OPERATORS = {
            '<': operator.lt,
            '<=': operator.le,
            '>': operator.gt,
            '>=': operator.ge,
            '=': operator.eq,
            '!=': operator.ne,
        }
        operator_rex = re.compile(r'''(?x)\s*
            (?P<key>width|height|tbr|abr|vbr|asr|filesize|filesize_approx|fps)\s*
            (?P<op>%s)(?P<none_inclusive>\s*\?)?\s*
            (?P<value>[0-9.]+(?:[kKmMgGtTpPeEzZyY]i?[Bb]?)?)\s*
            ''' % '|'.join(map(re.escape, OPERATORS.keys())))
        m = operator_rex.fullmatch(filter_spec)
        if m:
            try:
                comparison_value = int(m.group('value'))
            except ValueError:
                comparison_value = parse_filesize(m.group('value'))
                if comparison_value is None:
                    comparison_value = parse_filesize(m.group('value') + 'B')
                if comparison_value is None:
                    raise ValueError(
                        'Invalid value %r in format specification %r' % (
                            m.group('value'), filter_spec))
            op = OPERATORS[m.group('op')]

        if not m:
            STR_OPERATORS = {
                '=': operator.eq,
                '^=': lambda attr, value: attr.startswith(value),
                '$=': lambda attr, value: attr.endswith(value),
                '*=': lambda attr, value: value in attr,
            }
            str_operator_rex = re.compile(r'''(?x)\s*
                (?P<key>[a-zA-Z0-9._-]+)\s*
                (?P<negation>!\s*)?(?P<op>%s)(?P<none_inclusive>\s*\?)?\s*
                (?P<value>[a-zA-Z0-9._-]+)\s*
                ''' % '|'.join(map(re.escape, STR_OPERATORS.keys())))
            m = str_operator_rex.fullmatch(filter_spec)
            if m:
                comparison_value = m.group('value')
                str_op = STR_OPERATORS[m.group('op')]
                if m.group('negation'):
                    op = lambda attr, value: not str_op(attr, value)
                else:
                    op = str_op

        if not m:
            raise SyntaxError('Invalid filter specification %r' % filter_spec)

        def _filter(f):
            actual_value = f.get(m.group('key'))
            if actual_value is None:
                return m.group('none_inclusive')
            return op(actual_value, comparison_value)
        return _filter

    def _check_formats(self, formats):
        for f in formats:
            self.to_screen('[info] Testing format %s' % f['format_id'])
            temp_file = tempfile.NamedTemporaryFile(
                suffix='.tmp', delete=False,
                dir=self.get_output_path('temp') or None)
            temp_file.close()
            try:
                success, _ = self.dl(temp_file.name, f, test=True)
            except (DownloadError, IOError, OSError, ValueError) + network_exceptions:
                success = False
            finally:
                if os.path.exists(temp_file.name):
                    try:
                        os.remove(temp_file.name)
                    except OSError:
                        self.report_warning('Unable to delete temporary file "%s"' % temp_file.name)
            if success:
                yield f
            else:
                self.to_screen('[info] Unable to download format %s. Skipping...' % f['format_id'])

    def _default_format_spec(self, info_dict, download=True):

        def can_merge():
            merger = FFmpegMergerPP(self)
            return merger.available and merger.can_merge()

        prefer_best = (
            not self.params.get('simulate')
            and download
            and (
                not can_merge()
                or info_dict.get('is_live', False)
                or self.outtmpl_dict['default'] == '-'))
        compat = (
            prefer_best
            or self.params.get('allow_multiple_audio_streams', False)
            or 'format-spec' in self.params.get('compat_opts', []))

        return (
            'best/bestvideo+bestaudio' if prefer_best
            else 'bestvideo*+bestaudio/best' if not compat
            else 'bestvideo+bestaudio/best')

    def build_format_selector(self, format_spec):
        def syntax_error(note, start):
            message = (
                'Invalid format specification: '
                '{0}\n\t{1}\n\t{2}^'.format(note, format_spec, ' ' * start[1]))
            return SyntaxError(message)

        PICKFIRST = 'PICKFIRST'
        MERGE = 'MERGE'
        SINGLE = 'SINGLE'
        GROUP = 'GROUP'
        FormatSelector = collections.namedtuple('FormatSelector', ['type', 'selector', 'filters'])

        allow_multiple_streams = {'audio': self.params.get('allow_multiple_audio_streams', False),
                                  'video': self.params.get('allow_multiple_video_streams', False)}

        verbose = self.params.get('verbose')
        check_formats = self.params.get('check_formats') == 'selected'

        def _parse_filter(tokens):
            filter_parts = []
            for type, string, start, _, _ in tokens:
                if type == tokenize.OP and string == ']':
                    return ''.join(filter_parts)
                else:
                    filter_parts.append(string)

        def _remove_unused_ops(tokens):
            # Remove operators that we don't use and join them with the surrounding strings
            # for example: 'mp4' '-' 'baseline' '-' '16x9' is converted to 'mp4-baseline-16x9'
            ALLOWED_OPS = ('/', '+', ',', '(', ')')
            last_string, last_start, last_end, last_line = None, None, None, None
            for type, string, start, end, line in tokens:
                if type == tokenize.OP and string == '[':
                    if last_string:
                        yield tokenize.NAME, last_string, last_start, last_end, last_line
                        last_string = None
                    yield type, string, start, end, line
                    # everything inside brackets will be handled by _parse_filter
                    for type, string, start, end, line in tokens:
                        yield type, string, start, end, line
                        if type == tokenize.OP and string == ']':
                            break
                elif type == tokenize.OP and string in ALLOWED_OPS:
                    if last_string:
                        yield tokenize.NAME, last_string, last_start, last_end, last_line
                        last_string = None
                    yield type, string, start, end, line
                elif type in [tokenize.NAME, tokenize.NUMBER, tokenize.OP]:
                    if not last_string:
                        last_string = string
                        last_start = start
                        last_end = end
                    else:
                        last_string += string
            if last_string:
                yield tokenize.NAME, last_string, last_start, last_end, last_line

        def _parse_format_selection(tokens, inside_merge=False, inside_choice=False, inside_group=False):
            selectors = []
            current_selector = None
            for type, string, start, _, _ in tokens:
                # ENCODING is only defined in python 3.x
                if type == getattr(tokenize, 'ENCODING', None):
                    continue
                elif type in [tokenize.NAME, tokenize.NUMBER]:
                    current_selector = FormatSelector(SINGLE, string, [])
                elif type == tokenize.OP:
                    if string == ')':
                        if not inside_group:
                            # ')' will be handled by the parentheses group
                            tokens.restore_last_token()
                        break
                    elif inside_merge and string in ['/', ',']:
                        tokens.restore_last_token()
                        break
                    elif inside_choice and string == ',':
                        tokens.restore_last_token()
                        break
                    elif string == ',':
                        if not current_selector:
                            raise syntax_error('"," must follow a format selector', start)
                        selectors.append(current_selector)
                        current_selector = None
                    elif string == '/':
                        if not current_selector:
                            raise syntax_error('"/" must follow a format selector', start)
                        first_choice = current_selector
                        second_choice = _parse_format_selection(tokens, inside_choice=True)
                        current_selector = FormatSelector(PICKFIRST, (first_choice, second_choice), [])
                    elif string == '[':
                        if not current_selector:
                            current_selector = FormatSelector(SINGLE, 'best', [])
                        format_filter = _parse_filter(tokens)
                        current_selector.filters.append(format_filter)
                    elif string == '(':
                        if current_selector:
                            raise syntax_error('Unexpected "("', start)
                        group = _parse_format_selection(tokens, inside_group=True)
                        current_selector = FormatSelector(GROUP, group, [])
                    elif string == '+':
                        if not current_selector:
                            raise syntax_error('Unexpected "+"', start)
                        selector_1 = current_selector
                        selector_2 = _parse_format_selection(tokens, inside_merge=True)
                        if not selector_2:
                            raise syntax_error('Expected a selector', start)
                        current_selector = FormatSelector(MERGE, (selector_1, selector_2), [])
                    else:
                        raise syntax_error('Operator not recognized: "{0}"'.format(string), start)
                elif type == tokenize.ENDMARKER:
                    break
            if current_selector:
                selectors.append(current_selector)
            return selectors

        def _merge(formats_pair):
            format_1, format_2 = formats_pair

            formats_info = []
            formats_info.extend(format_1.get('requested_formats', (format_1,)))
            formats_info.extend(format_2.get('requested_formats', (format_2,)))

            if not allow_multiple_streams['video'] or not allow_multiple_streams['audio']:
                get_no_more = {'video': False, 'audio': False}
                for (i, fmt_info) in enumerate(formats_info):
                    if fmt_info.get('acodec') == fmt_info.get('vcodec') == 'none':
                        formats_info.pop(i)
                        continue
                    for aud_vid in ['audio', 'video']:
                        if not allow_multiple_streams[aud_vid] and fmt_info.get(aud_vid[0] + 'codec') != 'none':
                            if get_no_more[aud_vid]:
                                formats_info.pop(i)
                                break
                            get_no_more[aud_vid] = True

            if len(formats_info) == 1:
                return formats_info[0]

            video_fmts = [fmt_info for fmt_info in formats_info if fmt_info.get('vcodec') != 'none']
            audio_fmts = [fmt_info for fmt_info in formats_info if fmt_info.get('acodec') != 'none']

            the_only_video = video_fmts[0] if len(video_fmts) == 1 else None
            the_only_audio = audio_fmts[0] if len(audio_fmts) == 1 else None

            # if the merge was requested, force it to merge info MKV
            # when --merge-output-format is not given
            # because this is the behavior what I want
            output_ext = self.params.get('merge_output_format') or 'mkv'

            filtered = lambda *keys: filter(None, (traverse_obj(fmt, *keys) for fmt in formats_info))

            new_dict = {
                'requested_formats': formats_info,
                'format': '+'.join(filtered('format')),
                'format_id': '+'.join(filtered('format_id')),
                'ext': output_ext,
                'protocol': '+'.join(map(determine_protocol, formats_info)),
                'language': '+'.join(orderedSet(filtered('language'))),
                'format_note': '+'.join(orderedSet(filtered('format_note'))),
                'filesize_approx': sum(filtered('filesize', 'filesize_approx')),
                'tbr': sum(filtered('tbr', 'vbr', 'abr')),
            }

            if the_only_video:
                new_dict.update({
                    'width': the_only_video.get('width'),
                    'height': the_only_video.get('height'),
                    'resolution': the_only_video.get('resolution') or self.format_resolution(the_only_video),
                    'fps': the_only_video.get('fps'),
                    'dynamic_range': the_only_video.get('dynamic_range'),
                    'vcodec': the_only_video.get('vcodec'),
                    'vbr': the_only_video.get('vbr'),
                    'stretched_ratio': the_only_video.get('stretched_ratio'),
                })

            if the_only_audio:
                new_dict.update({
                    'acodec': the_only_audio.get('acodec'),
                    'abr': the_only_audio.get('abr'),
                    'asr': the_only_audio.get('asr'),
                })

            return new_dict

        def _check_formats(formats):
            if not check_formats:
                yield from formats
                return
            yield from self._check_formats(formats)

        def _build_selector_function(selector):
            if isinstance(selector, list):  # ,
                fs = [_build_selector_function(s) for s in selector]

                def selector_function(ctx):
                    for f in fs:
                        yield from f(ctx)
                return selector_function

            elif selector.type == GROUP:  # ()
                selector_function = _build_selector_function(selector.selector)

            elif selector.type == PICKFIRST:  # /
                fs = [_build_selector_function(s) for s in selector.selector]

                def selector_function(ctx):
                    for f in fs:
                        picked_formats = list(f(ctx))
                        if picked_formats:
                            return picked_formats
                    return []

            elif selector.type == MERGE:  # +
                selector_1, selector_2 = map(_build_selector_function, selector.selector)

                def selector_function(ctx):
                    for pair in itertools.product(
                            selector_1(copy.deepcopy(ctx)), selector_2(copy.deepcopy(ctx))):
                        yield _merge(pair)

            elif selector.type == SINGLE:  # atom
                format_spec = selector.selector or 'best'

                # TODO: Add allvideo, allaudio etc by generalizing the code with best/worst selector
                if format_spec == 'all':
                    def selector_function(ctx):
                        yield from _check_formats(ctx['formats'])
                elif format_spec == 'mergeall':
                    def selector_function(ctx):
                        formats = list(_check_formats(ctx['formats']))
                        if not formats:
                            return
                        merged_format = formats[-1]
                        for f in formats[-2::-1]:
                            merged_format = _merge((merged_format, f))
                        yield merged_format

                else:
                    format_fallback, format_reverse, format_idx = False, True, 1
                    mobj = re.match(
                        r'(?P<bw>best|worst|b|w)(?P<type>video|audio|v|a)?(?P<mod>\*)?(?:\.(?P<n>[1-9]\d*))?$',
                        format_spec)
                    if mobj is not None:
                        format_idx = int_or_none(mobj.group('n'), default=1)
                        format_reverse = mobj.group('bw')[0] == 'b'
                        format_type = (mobj.group('type') or [None])[0]
                        not_format_type = {'v': 'a', 'a': 'v'}.get(format_type)
                        format_modified = mobj.group('mod') is not None

                        format_fallback = not format_type and not format_modified  # for b, w
                        _filter_f = (
                            (lambda f: f.get('%scodec' % format_type) != 'none')
                            if format_type and format_modified  # bv*, ba*, wv*, wa*
                            else (lambda f: f.get('%scodec' % not_format_type) == 'none')
                            if format_type  # bv, ba, wv, wa
                            else (lambda f: f.get('vcodec') != 'none' and f.get('acodec') != 'none')
                            if not format_modified  # b, w
                            else lambda f: True)  # b*, w*
                        filter_f = lambda f: _filter_f(f) and (
                            f.get('vcodec') != 'none' or f.get('acodec') != 'none')
                    else:
                        if format_spec in self._format_selection_exts['audio']:
                            filter_f = lambda f: f.get('ext') == format_spec and f.get('acodec') != 'none'
                        elif format_spec in self._format_selection_exts['video']:
                            filter_f = lambda f: f.get('ext') == format_spec and f.get('acodec') != 'none' and f.get('vcodec') != 'none'
                        elif format_spec in self._format_selection_exts['storyboards']:
                            filter_f = lambda f: f.get('ext') == format_spec and f.get('acodec') == 'none' and f.get('vcodec') == 'none'
                        else:
                            filter_f = lambda f: f.get('format_id') == format_spec  # id

                    def selector_function(ctx):
                        formats = list(ctx['formats'])
                        matches = list(filter(filter_f, formats)) if filter_f is not None else formats
                        if format_fallback and ctx['incomplete_formats'] and not matches:
                            # for extractors with incomplete formats (audio only (soundcloud)
                            # or video only (imgur)) best/worst will fallback to
                            # best/worst {video,audio}-only format
                            matches = formats
                        matches = LazyList(_check_formats(matches[::-1 if format_reverse else 1]))
                        try:
                            yield matches[format_idx - 1]
                        except IndexError:
                            return

            filters = [self._build_format_filter(f) for f in selector.filters]

            def final_selector(ctx):
                ctx_copy = copy.deepcopy(ctx)
                for _filter in filters:
                    ctx_copy['formats'] = list(filter(_filter, ctx_copy['formats']))
                return selector_function(ctx_copy)
            return final_selector

        def _visit_selectors(selector):
            """
            Selector tree visitor. Only used when -Fv is set
            This yields selectors including non-SINGLE ones, but then it won't be visitor anymore
            """
            if isinstance(selector, list):  # ,
                for n in selector:
                    yield from _visit_selectors(n)

            elif selector.type == GROUP:  # ()
                yield selector
                yield from _visit_selectors(selector.selector)
            elif selector.type == PICKFIRST:  # /
                yield selector
                for n in selector.selector:
                    yield from _visit_selectors(n)
            elif selector.type == MERGE:  # +
                yield selector
                for n in selector.selector:
                    yield from _visit_selectors(n)
            elif selector.type == SINGLE:  # atom
                yield selector

        stream = io.BytesIO(format_spec.encode('utf-8'))
        try:
            tokens = list(_remove_unused_ops(compat_tokenize_tokenize(stream.readline)))
        except tokenize.TokenError:
            raise syntax_error('Missing closing/opening brackets or parenthesis', (0, len(format_spec)))

        class TokenIterator(object):
            def __init__(self, tokens):
                self.tokens = tokens
                self.counter = 0

            def __iter__(self):
                return self

            def __next__(self):
                if self.counter >= len(self.tokens):
                    raise StopIteration()
                value = self.tokens[self.counter]
                self.counter += 1
                return value

            next = __next__

            def restore_last_token(self):
                self.counter -= 1

        parsed_selector = _parse_format_selection(iter(TokenIterator(tokens)))
        final_selector_func = _build_selector_function(parsed_selector)
        if verbose:
            # perform format debugging when -Fv
            all_single_selectors = list(filter(lambda x: x.type == SINGLE, _visit_selectors(parsed_selector)))
            final_selector_func.selectors = list(zip(all_single_selectors, map(_build_selector_function, all_single_selectors)))
        return final_selector_func

    def _calc_headers(self, info_dict):
        res = std_headers.copy()

        add_headers = info_dict.get('http_headers')
        if add_headers:
            res.update(add_headers)

        cookies = self._calc_cookies(info_dict)
        if cookies:
            res['Cookie'] = cookies

        if 'X-Forwarded-For' not in res:
            x_forwarded_for_ip = info_dict.get('__x_forwarded_for_ip')
            if x_forwarded_for_ip:
                res['X-Forwarded-For'] = x_forwarded_for_ip

        return res

    def _calc_cookies(self, info_dict):
        pr = sanitized_Request(info_dict['url'])
        self.cookiejar.add_cookie_header(pr)
        return pr.get_header('Cookie')

    def _sort_thumbnails(self, thumbnails):
        thumbnails.sort(key=lambda t: (
            t.get('preference') if t.get('preference') is not None else -1,
            t.get('width') if t.get('width') is not None else -1,
            t.get('height') if t.get('height') is not None else -1,
            t.get('id') if t.get('id') is not None else '',
            t.get('url')))

    def _sanitize_thumbnails(self, info_dict):
        thumbnails = info_dict.get('thumbnails')
        if thumbnails is None:
            thumbnail = info_dict.get('thumbnail')
            if thumbnail:
                info_dict['thumbnails'] = thumbnails = [{'url': thumbnail}]
        if not thumbnails:
            return

        def check_thumbnails(thumbnails):
            for t in thumbnails:
                self.to_screen(f'[info] Testing thumbnail {t["id"]}')
                try:
                    self.urlopen(HEADRequest(t['url']))
                except network_exceptions as err:
                    self.to_screen(f'[info] Unable to connect to thumbnail {t["id"]} URL {t["url"]!r} - {err}. Skipping...')
                    continue
                yield t

        self._sort_thumbnails(thumbnails)
        for i, t in enumerate(thumbnails):
            if t.get('id') is None:
                t['id'] = '%d' % i
            if t.get('width') and t.get('height'):
                t['resolution'] = '%dx%d' % (t['width'], t['height'])
            t['url'] = sanitize_url(t['url'])

        if self.params.get('check_formats') is True:
            info_dict['thumbnails'] = LazyList(check_thumbnails(thumbnails[::-1])).reverse()
        else:
            info_dict['thumbnails'] = thumbnails

    def process_video_result(self, info_dict, download=True):
        assert info_dict.get('_type', 'video') == 'video'

        if 'id' not in info_dict:
            raise ExtractorError('Missing "id" field in extractor result')
        if 'title' not in info_dict:
            raise ExtractorError('Missing "title" field in extractor result',
                                 video_id=info_dict['id'], ie=info_dict['extractor'])

        def report_force_conversion(field, field_not, conversion):
            self.report_warning(
                '"%s" field is not %s - forcing %s conversion, there is an error in extractor'
                % (field, field_not, conversion))

        def sanitize_string_field(info, string_field):
            field = info.get(string_field)
            if field is None or isinstance(field, compat_str):
                return
            report_force_conversion(string_field, 'a string', 'string')
            info[string_field] = compat_str(field)

        def sanitize_numeric_fields(info):
            for numeric_field in self._NUMERIC_FIELDS:
                field = info.get(numeric_field)
                if field is None or isinstance(field, compat_numeric_types):
                    continue
                report_force_conversion(numeric_field, 'numeric', 'int')
                info[numeric_field] = int_or_none(field)

        sanitize_string_field(info_dict, 'id')
        sanitize_numeric_fields(info_dict)

        if 'playlist' not in info_dict:
            # It isn't part of a playlist
            info_dict['playlist'] = None
            info_dict['playlist_index'] = None

        self._sanitize_thumbnails(info_dict)

        thumbnail = info_dict.get('thumbnail')
        thumbnails = info_dict.get('thumbnails')
        if thumbnail:
            info_dict['thumbnail'] = sanitize_url(thumbnail)
        elif thumbnails:
            info_dict['thumbnail'] = thumbnails[-1]['url']

        if info_dict.get('display_id') is None and 'id' in info_dict:
            info_dict['display_id'] = info_dict['id']

        if info_dict.get('duration') is not None:
            info_dict['duration_string'] = formatSeconds(info_dict['duration'])

        for ts_key, date_key in (
                ('timestamp', 'upload_date'),
                ('release_timestamp', 'release_date'),
        ):
            if info_dict.get(date_key) is None and info_dict.get(ts_key) is not None:
                # Working around out-of-range timestamp values (e.g. negative ones on Windows,
                # see http://bugs.python.org/issue1646728)
                try:
                    upload_date = datetime.datetime.utcfromtimestamp(info_dict[ts_key])
                    info_dict[date_key] = upload_date.strftime('%Y%m%d')
                except (ValueError, OverflowError, OSError):
                    pass

        live_keys = ('is_live', 'was_live')
        live_status = info_dict.get('live_status')
        if live_status is None:
            for key in live_keys:
                if info_dict.get(key) is False:
                    continue
                if info_dict.get(key):
                    live_status = key
                break
            if all(info_dict.get(key) is False for key in live_keys):
                live_status = 'not_live'
        if live_status:
            info_dict['live_status'] = live_status
            for key in live_keys:
                if info_dict.get(key) is None:
                    info_dict[key] = (live_status == key)

        # Auto generate title fields corresponding to the *_number fields when missing
        # in order to always have clean titles. This is very common for TV series.
        for field in ('chapter', 'season', 'episode'):
            if info_dict.get('%s_number' % field) is not None and not info_dict.get(field):
                info_dict[field] = '%s %d' % (field.capitalize(), info_dict['%s_number' % field])

        for cc_kind in ('subtitles', 'automatic_captions'):
            cc = info_dict.get(cc_kind)
            if cc:
                for _, subtitle in cc.items():
                    for subtitle_format in subtitle:
                        if subtitle_format.get('url'):
                            subtitle_format['url'] = sanitize_url(subtitle_format['url'])
                        if subtitle_format.get('ext') is None:
                            subtitle_format['ext'] = determine_ext(subtitle_format['url']).lower()

        automatic_captions = info_dict.get('automatic_captions')
        subtitles = info_dict.get('subtitles')

        info_dict['requested_subtitles'] = self.process_subtitles(
            info_dict['id'], subtitles, automatic_captions)

        if info_dict.get('formats') is None:
            # There's only one format available
            formats = [info_dict]
        else:
            formats = info_dict['formats']

        info_dict['__has_drm'] = any(f.get('has_drm') for f in formats)
        if not self.params.get('allow_unplayable_formats'):
            formats = [f for f in formats if not f.get('has_drm')]

        if not formats:
            self.raise_no_formats(info_dict)

        def is_wellformed(f):
            url = f.get('url')
            if not url:
                self.report_warning(
                    '"url" field is missing or empty - skipping format, '
                    'there is an error in extractor')
                return False
            if isinstance(url, bytes):
                sanitize_string_field(f, 'url')
            return True

        # Filter out malformed formats for better extraction robustness
        formats = list(filter(is_wellformed, formats))

        formats_dict = {}

        # We check that all the formats have the format and format_id fields
        for i, format in enumerate(formats):
            sanitize_string_field(format, 'format_id')
            sanitize_numeric_fields(format)
            format['url'] = sanitize_url(format['url'])
            if not format.get('format_id'):
                format['format_id'] = compat_str(i)
            else:
                # Sanitize format_id from characters used in format selector expression
                format['format_id'] = re.sub(r'[\s,/+\[\]()]', '_', format['format_id'])
            format_id = format['format_id']
            if format_id not in formats_dict:
                formats_dict[format_id] = []
            formats_dict[format_id].append(format)

        # Make sure all formats have unique format_id
        common_exts = set(itertools.chain(*self._format_selection_exts.values()))
        for format_id, ambiguous_formats in formats_dict.items():
            ambigious_id = len(ambiguous_formats) > 1
            for i, format in enumerate(ambiguous_formats):
                if ambigious_id:
                    format['format_id'] = '%s-%d' % (format_id, i)
                if format.get('ext') is None:
                    format['ext'] = determine_ext(format['url']).lower()
                # Ensure there is no conflict between id and ext in format selection
                # See https://github.com/yt-dlp/yt-dlp/issues/1282
                if format['format_id'] != format['ext'] and format['format_id'] in common_exts:
                    format['format_id'] = 'f%s' % format['format_id']

        for i, format in enumerate(formats):
            if format.get('format') is None:
                format['format'] = '{id} - {res}{note}'.format(
                    id=format['format_id'],
                    res=self.format_resolution(format),
                    note=format_field(format, 'format_note', ' (%s)'),
                )
            if format.get('protocol') is None:
                format['protocol'] = determine_protocol(format)
            if format.get('resolution') is None:
                format['resolution'] = self.format_resolution(format, default=None)
            if format.get('dynamic_range') is None and format.get('vcodec') != 'none':
                format['dynamic_range'] = 'SDR'
            if (info_dict.get('duration') and format.get('tbr')
                    and not format.get('filesize') and not format.get('filesize_approx')):
                format['filesize_approx'] = info_dict['duration'] * format['tbr'] * (1024 / 8)

            # Add HTTP headers, so that external programs can use them from the
            # json output
            full_format_info = info_dict.copy()
            full_format_info.update(format)
            format['http_headers'] = self._calc_headers(full_format_info)
        # Remove private housekeeping stuff
        if '__x_forwarded_for_ip' in info_dict:
            del info_dict['__x_forwarded_for_ip']

        # TODO Central sorting goes here

        if self.params.get('check_formats') is True:
            formats = LazyList(self._check_formats(formats[::-1])).reverse()

        if not formats or formats[0] is not info_dict:
            # only set the 'formats' fields if the original info_dict list them
            # otherwise we end up with a circular reference, the first (and unique)
            # element in the 'formats' field in info_dict is info_dict itself,
            # which can't be exported to json
            info_dict['formats'] = formats

        info_dict, _ = self.pre_process(info_dict)

        # NOTE: be careful at list_formats
        format_selector = self.format_selector
        if format_selector is None:
            req_format = self._default_format_spec(info_dict, download=download)
            self.write_debug('Default format spec: %s' % req_format)
            format_selector = self.build_format_selector(req_format)

        if self.params.get('list_thumbnails'):
            self.list_thumbnails(info_dict)
        if self.params.get('listformats'):
            if not info_dict.get('formats') and not info_dict.get('url'):
                self.to_screen('%s has no formats' % info_dict['id'])
            else:
                self.list_formats(info_dict, format_selector if self.params.get('verbose') else None)
        if self.params.get('listsubtitles'):
            if 'automatic_captions' in info_dict:
                self.list_subtitles(
                    info_dict['id'], automatic_captions, 'automatic captions')
            self.list_subtitles(info_dict['id'], subtitles, 'subtitles')
        list_only = self.params.get('simulate') is None and (
            self.params.get('list_thumbnails') or self.params.get('listformats') or self.params.get('listsubtitles'))
        if list_only:
            # Without this printing, -F --print-json will not work
            self.__forced_printings(info_dict, self.prepare_filename(info_dict), incomplete=True)
            return

        # While in format selection we may need to have an access to the original
        # format set in order to calculate some metrics or do some processing.
        # For now we need to be able to guess whether original formats provided
        # by extractor are incomplete or not (i.e. whether extractor provides only
        # video-only or audio-only formats) for proper formats selection for
        # extractors with such incomplete formats (see
        # https://github.com/ytdl-org/youtube-dl/pull/5556).
        # Since formats may be filtered during format selection and may not match
        # the original formats the results may be incorrect. Thus original formats
        # or pre-calculated metrics should be passed to format selection routines
        # as well.
        # We will pass a context object containing all necessary additional data
        # instead of just formats.
        # This fixes incorrect format selection issue (see
        # https://github.com/ytdl-org/youtube-dl/issues/10083).
        incomplete_formats = (
            # NOTE: be careful at list_formats (here too to detect changes as conflict)
            # All formats are video-only or
            all(f.get('vcodec') != 'none' and f.get('acodec') == 'none' for f in formats)
            # all formats are audio-only
            or all(f.get('vcodec') == 'none' and f.get('acodec') != 'none' for f in formats))

        ctx = {
            'formats': formats,
            'incomplete_formats': incomplete_formats,
        }

        formats_to_download = list(format_selector(ctx))
        if not formats_to_download:
            if not self.params.get('ignore_no_formats_error'):
                raise ExtractorError('Requested format is not available', expected=True,
                                     video_id=info_dict['id'], ie=info_dict['extractor'])
            else:
                self.report_warning('Requested format is not available')
                # Process what we can, even without any available formats.
                self.process_info(dict(info_dict))
        elif download:
            self.to_screen(
                '[info] %s: Downloading %d format(s): %s' % (
                    info_dict['id'], len(formats_to_download),
                    ", ".join([f['format_id'] for f in formats_to_download])))
            for fmt in formats_to_download:
                new_info = dict(info_dict)
                # Save a reference to the original info_dict so that it can be modified in process_info if needed
                new_info['__original_infodict'] = info_dict
                new_info.update(fmt)
                self.process_info(new_info)
        # We update the info dict with the selected best quality format (backwards compatibility)
        if formats_to_download:
            info_dict.update(formats_to_download[-1])
        return info_dict

    def process_subtitles(self, video_id, normal_subtitles, automatic_captions):
        """Select the requested subtitles and their format"""
        available_subs = {}
        if normal_subtitles and self.params.get('writesubtitles'):
            available_subs.update(normal_subtitles)
        if automatic_captions and self.params.get('writeautomaticsub'):
            for lang, cap_info in automatic_captions.items():
                if lang not in available_subs:
                    available_subs[lang] = cap_info

        if (not self.params.get('writesubtitles') and not
                self.params.get('writeautomaticsub') or not
                available_subs):
            return None

        all_sub_langs = available_subs.keys()
        if self.params.get('allsubtitles', False):
            requested_langs = all_sub_langs
        elif self.params.get('subtitleslangs', False):
            # A list is used so that the order of languages will be the same as
            # given in subtitleslangs. See https://github.com/yt-dlp/yt-dlp/issues/1041
            requested_langs = []
            for lang_re in self.params.get('subtitleslangs'):
                if lang_re == 'all':
                    requested_langs.extend(all_sub_langs)
                    continue
                discard = lang_re[0] == '-'
                if discard:
                    lang_re = lang_re[1:]
                current_langs = filter(re.compile(lang_re + '$').match, all_sub_langs)
                if discard:
                    for lang in current_langs:
                        while lang in requested_langs:
                            requested_langs.remove(lang)
                else:
                    requested_langs.extend(current_langs)
            requested_langs = orderedSet(requested_langs)
        elif 'en' in available_subs:
            requested_langs = ['en']
        else:
            requested_langs = [list(all_sub_langs)[0]]
        if requested_langs:
            self.write_debug('Downloading subtitles: %s' % ', '.join(requested_langs))

        formats_query = self.params.get('subtitlesformat', 'best')
        formats_preference = formats_query.split('/') if formats_query else []
        subs = {}
        for lang in requested_langs:
            formats = available_subs.get(lang)
            if formats is None:
                self.report_warning('%s subtitles not available for %s' % (lang, video_id))
                continue
            for ext in formats_preference:
                if ext == 'best':
                    f = formats[-1]
                    break
                matches = list(filter(lambda f: f['ext'] == ext, formats))
                if matches:
                    f = matches[-1]
                    break
            else:
                f = formats[-1]
                self.report_warning(
                    'No subtitle format found matching "%s" for language %s, '
                    'using %s' % (formats_query, lang, f['ext']))
            subs[lang] = f
        return subs

    def __forced_printings(self, info_dict, filename, incomplete):
        def print_mandatory(field, actual_field=None):
            if actual_field is None:
                actual_field = field
            if (self.params.get('force%s' % field, False)
                    and (not incomplete or info_dict.get(actual_field) is not None)):
                self.to_stdout(info_dict[actual_field])

        def print_optional(field):
            if (self.params.get('force%s' % field, False)
                    and info_dict.get(field) is not None):
                self.to_stdout(info_dict[field])

        info_dict = info_dict.copy()
        if filename is not None:
            info_dict['filename'] = filename
        if info_dict.get('requested_formats') is not None:
            # For RTMP URLs, also include the playpath
            info_dict['urls'] = '\n'.join(f['url'] + f.get('play_path', '') for f in info_dict['requested_formats'])
        elif 'url' in info_dict:
            info_dict['urls'] = info_dict['url'] + info_dict.get('play_path', '')

        if self.params.get('forceprint') or self.params.get('forcejson'):
            self.post_extract(info_dict)
        for tmpl in self.params.get('forceprint', []):
            mobj = re.match(r'\w+(=?)$', tmpl)
            if mobj and mobj.group(1):
                tmpl = f'{tmpl[:-1]} = %({tmpl[:-1]})s'
            elif mobj:
                tmpl = '%({})s'.format(tmpl)
            self.to_stdout(self.evaluate_outtmpl(tmpl, info_dict))

        print_mandatory('title')
        print_mandatory('id')
        print_mandatory('url', 'urls')
        print_optional('thumbnail')
        print_optional('description')
        print_optional('filename')
        if self.params.get('forceduration') and info_dict.get('duration') is not None:
            self.to_stdout(formatSeconds(info_dict['duration']))
        print_mandatory('format')

        if self.params.get('printjsontypes', False):
            self.to_stdout('\n'.join(dig_object_type(info_dict)))

        if self.params.get('forcejson'):
            self.to_stdout(json.dumps(self.sanitize_info(info_dict)))

    def dl(self, name, info, subtitle=False, test=False):
        if not info.get('url'):
            self.raise_no_formats(info, True)

        if test:
            verbose = self.params.get('verbose')
            params = {
                'test': True,
                'quiet': self.params.get('quiet') or not verbose,
                'verbose': verbose,
                'noprogress': not verbose,
                'nopart': True,
                'skip_unavailable_fragments': False,
                'keep_fragments': False,
                'overwrites': True,
                '_no_ytdl_file': True,
            }
        else:
            params = self.params
        fd = get_suitable_downloader(info, params, to_stdout=(name == '-'))(self, params)
        if not test:
            for ph in self._progress_hooks:
                fd.add_progress_hook(ph)
            urls = '", "'.join([f['url'] for f in info.get('requested_formats', [])] or [info['url']])
            self.write_debug('Invoking downloader on "%s"' % urls)

        new_info = copy.deepcopy(self._copy_infodict(info))
        if new_info.get('http_headers') is None:
            new_info['http_headers'] = self._calc_headers(new_info)
        return fd.download(name, new_info, subtitle)

    def __process_info_lock(func):
        @functools.wraps(func)
        def process_info(self: 'YoutubeDL', info_dict):
            unlock_file = True
            try:
                self.lock_file(info_dict)
                func(self, info_dict)
            except ExclusivelyLockedError:
                self.report_warning('being downloaded in other process; skipping')
                unlock_file = False
            finally:
                if unlock_file:
                    self.unlock_file(info_dict)

        return process_info

    @__process_info_lock
    def process_info(self, info_dict):
        """Process a single resolved IE result."""

        assert info_dict.get('_type', 'video') == 'video'

        max_downloads = self.params.get('max_downloads')
        if max_downloads is not None:
            if self._num_downloads >= int(max_downloads):
                raise MaxDownloadsReached()

        # TODO: backward compatibility, to be removed
        info_dict['fulltitle'] = info_dict['title']

        if 'format' not in info_dict and 'ext' in info_dict:
            info_dict['format'] = info_dict['ext']

        if info_dict.get('ext') == 'mp4' and info_dict.get('is_live', False) and self.params.get('live_download_mkv', False):
            info_dict['format'] = info_dict['ext'] = 'mkv'
            if info_dict['protocol'] not in LDM_EXCEPTIONS:
                info_dict['protocol'] = 'live_ffmpeg'

        if self._match_entry(info_dict) is not None:
            return

        self.post_extract(info_dict)
        self._num_downloads += 1

        # info_dict['_filename'] needs to be set for backward compatibility
        info_dict['_filename'] = full_filename = self.prepare_filename(info_dict, warn=True)
        temp_filename = self.prepare_filename(info_dict, 'temp')
        files_to_move = {}

        # Forced printings
        self.__forced_printings(info_dict, full_filename, incomplete=('format' not in info_dict))

        if self.params.get('simulate'):
            if self.params.get('force_write_download_archive', False):
                self.record_download_archive(info_dict)
            # Do nothing else if in simulate mode
            return

        if full_filename is None:
            return
        if not self._ensure_dir_exists(encodeFilename(full_filename)):
            return
        if not self._ensure_dir_exists(encodeFilename(temp_filename)):
            return

        if self._write_description('video', info_dict,
                                   self.prepare_filename(info_dict, 'description')) is None:
            return

        sub_files = self._write_subtitles(info_dict, temp_filename)
        if sub_files is None:
            return
        files_to_move.update(dict(sub_files))

        thumb_files = self._write_thumbnails(
            'video', info_dict, temp_filename, self.prepare_filename(info_dict, 'thumbnail'))
        if thumb_files is None:
            return
        files_to_move.update(dict(thumb_files))

        infofn = self.prepare_filename(info_dict, 'infojson')
        _infojson_written = self._write_info_json('video', info_dict, infofn)
        if _infojson_written:
            info_dict['__infojson_filename'] = infofn
        elif _infojson_written is None:
            return

        # Note: Annotations are deprecated
        annofn = None
        if self.params.get('writeannotations', False):
            annofn = self.prepare_filename(info_dict, 'annotation')
        if annofn:
            if not self._ensure_dir_exists(encodeFilename(annofn)):
                return
            if not self.params.get('overwrites', True) and os.path.exists(encodeFilename(annofn)):
                self.to_screen('[info] Video annotations are already present')
            elif not info_dict.get('annotations'):
                self.report_warning('There are no annotations to write.')
            else:
                try:
                    self.to_screen('[info] Writing video annotations to: ' + annofn)
                    with self.open(encodeFilename(annofn), 'w', encoding='utf-8') as annofile:
                        annofile.write(info_dict['annotations'])
                except (KeyError, TypeError):
                    self.report_warning('There are no annotations to write.')
                except (OSError, IOError):
                    self.report_error('Cannot write annotations file: ' + annofn)
                    return

        # Write internet shortcut files
        def _write_link_file(link_type):
            if 'webpage_url' not in info_dict:
                self.report_error('Cannot write internet shortcut file because the "webpage_url" field is missing in the media information')
                return False
            linkfn = replace_extension(self.prepare_filename(info_dict, 'link'), link_type, info_dict.get('ext'))
            if self.params.get('overwrites', True) and self.exists(encodeFilename(linkfn)):
                self.to_screen(f'[info] Internet shortcut (.{link_type}) is already present')
                return True
            try:
                self.to_screen(f'[info] Writing internet shortcut (.{link_type}) to: {linkfn}')
                with self.open(encodeFilename(to_high_limit_path(linkfn)), 'w', encoding='utf-8',
                               newline='\r\n' if link_type == 'url' else '\n') as linkfile:
                    template_vars = {'url': iri_to_uri(info_dict['webpage_url'])}
                    if link_type == 'desktop':
                        template_vars['filename'] = linkfn[:-(len(link_type) + 1)]
                    linkfile.write(LINK_TEMPLATES[link_type] % template_vars)
            except (OSError, IOError):
                self.report_error(f'Cannot write internet shortcut {linkfn}')
                return False
            return True

        write_links = {
            'url': self.params.get('writeurllink'),
            'webloc': self.params.get('writewebloclink'),
            'desktop': self.params.get('writedesktoplink'),
        }
        if self.params.get('writelink'):
            link_type = ('webloc' if sys.platform == 'darwin'
                         else 'desktop' if sys.platform.startswith('linux')
                         else 'url')
            write_links[link_type] = True

        if any(should_write and not _write_link_file(link_type)
               for link_type, should_write in write_links.items()):
            return

        try:
            info_dict, files_to_move = self.pre_process(info_dict, 'before_dl', files_to_move)
        except PostProcessingError as err:
            self.report_error('Preprocessing: %s' % str(err))
            return

        must_record_download_archive = False
        if self.params.get('skip_download', False):
            info_dict['filepath'] = temp_filename
            info_dict['__finaldir'] = os.path.dirname(os.path.abspath(encodeFilename(full_filename)))
            info_dict['__files_to_move'] = files_to_move
            info_dict = self.run_pp(MoveFilesAfterDownloadPP(self, False), info_dict)
        else:
            # Download
            if not self.test_filename_external(full_filename):
                self.to_screen(
                    '[download] %s has rejected by external test process' % full_filename)
                return

            info_dict.setdefault('__postprocessors', [])

            try:
                def existing_file(*filepaths):
                    ext = info_dict.get('ext')
                    final_ext = self.params.get('final_ext', ext)
                    existing_files = []
                    for file in orderedSet(filepaths):
                        if final_ext != ext:
                            converted = replace_extension(file, final_ext, ext)
                            if os.path.exists(encodeFilename(converted)):
                                existing_files.append(converted)
                        if os.path.exists(encodeFilename(file)):
                            existing_files.append(file)

                    if not existing_files or self.params.get('overwrites', False):
                        for file in orderedSet(existing_files):
                            self.report_file_delete(file)
                            os.remove(encodeFilename(file))
                        return None

                    info_dict['ext'] = os.path.splitext(existing_files[0])[1][1:]
                    return existing_files[0]

                success = True
                if info_dict.get('requested_formats') is not None:

                    requested_formats = info_dict['requested_formats']
                    old_ext = info_dict['ext']

                    # merge to mkv without --merge-output-format no matter what
                    if self.params.get('merge_output_format') is None:
                        info_dict['ext'] = 'mkv'
                    new_ext = info_dict['ext']

                    def correct_ext(filename, ext=new_ext):
                        if filename == '-':
                            return filename
                        filename_real_ext = os.path.splitext(filename)[1][1:]
                        filename_wo_ext = (
                            os.path.splitext(filename)[0]
                            if filename_real_ext in (old_ext, new_ext)
                            else filename)
                        return '%s.%s' % (filename_wo_ext, ext)

                    # Ensure filename always has a correct extension for successful merge
                    full_filename = correct_ext(full_filename)
                    temp_filename = correct_ext(temp_filename)
                    dl_filename = existing_file(full_filename, temp_filename)
                    info_dict['__real_download'] = False

                    if dl_filename is not None:
                        self.report_file_already_downloaded(dl_filename)
                    elif get_suitable_downloader(info_dict, self.params, to_stdout=temp_filename == '-'):
                        info_dict['url'] = '\n'.join(f['url'] for f in requested_formats)
                        success, real_download = self.dl(temp_filename, info_dict)
                        info_dict['__real_download'] = real_download
                    else:
                        downloaded = []
                        merger = FFmpegMergerPP(self)
                        if self.params.get('allow_unplayable_formats'):
                            self.report_warning(
                                'You have requested merging of multiple formats '
                                'while also allowing unplayable formats to be downloaded. '
                                'The formats won\'t be merged to prevent data corruption.')
                        elif not merger.available:
                            self.report_warning(
                                'You have requested merging of multiple formats but ffmpeg is not installed. '
                                'The formats won\'t be merged.')

                        if temp_filename == '-':
                            reason = ('using a downloader other than ffmpeg' if FFmpegFD.can_merge_formats(info_dict)
                                      else 'but the formats are incompatible for simultaneous download' if merger.available
                                      else 'but ffmpeg is not installed')
                            self.report_warning(
                                f'You have requested downloading multiple formats to stdout {reason}. '
                                'The formats will be streamed one after the other')
                            fname = temp_filename
                        for f in requested_formats:
                            new_info = dict(info_dict)
                            del new_info['requested_formats']
                            new_info.update(f)
                            if temp_filename != '-':
                                fname = prepend_extension(
                                    correct_ext(temp_filename, new_info['ext']),
                                    'f%s' % f['format_id'], new_info['ext'])
                                if not self._ensure_dir_exists(fname):
                                    return
                                f['filepath'] = fname
                                downloaded.append(fname)
                            partial_success, real_download = self.dl(fname, new_info)
                            info_dict['__real_download'] = info_dict['__real_download'] or real_download
                            success = success and partial_success
                        if merger.available and not self.params.get('allow_unplayable_formats'):
                            info_dict['__postprocessors'].append(merger)
                            info_dict['__files_to_merge'] = downloaded
                            # Even if there were no downloads, it is being merged only now
                            info_dict['__real_download'] = True
                        else:
                            for file in downloaded:
                                files_to_move[file] = None
                else:
                    # Just a single file
                    dl_filename = existing_file(full_filename, temp_filename)
                    if dl_filename is None or dl_filename == temp_filename:
                        # dl_filename == temp_filename could mean that the file was partially downloaded with --no-part.
                        # So we should try to resume the download
                        success, real_download = self.dl(temp_filename, info_dict)
                        info_dict['__real_download'] = real_download
                    else:
                        self.report_file_already_downloaded(dl_filename)

                dl_filename = dl_filename or temp_filename
                info_dict['__finaldir'] = os.path.dirname(os.path.abspath(encodeFilename(full_filename)))

            except network_exceptions as err:
                self.report_error('unable to download video data: %s' % error_to_compat_str(err))
                return
            except (OSError, IOError) as err:
                raise UnavailableVideoError(err)
            except (ContentTooShortError, ) as err:
                self.report_error('content too short (expected %s bytes and served %s)' % (err.expected, err.downloaded))
                return

            if success and full_filename != '-':

                def fixup():
                    do_fixup = True
                    fixup_policy = self.params.get('fixup')
                    vid = info_dict['id']

                    if fixup_policy in ('ignore', 'never'):
                        return
                    elif fixup_policy == 'warn':
                        do_fixup = False
                    elif fixup_policy != 'force':
                        assert fixup_policy in ('detect_or_warn', None)
                        if not info_dict.get('__real_download'):
                            do_fixup = False

                    def ffmpeg_fixup(cndn, msg, cls):
                        if not cndn:
                            return
                        if not do_fixup:
                            self.report_warning(f'{vid}: {msg}')
                            return
                        pp = cls(self)
                        if pp.available:
                            info_dict['__postprocessors'].append(pp)
                        else:
                            self.report_warning(f'{vid}: {msg}. Install ffmpeg to fix this automatically')

                    stretched_ratio = info_dict.get('stretched_ratio')
                    ffmpeg_fixup(
                        stretched_ratio not in (1, None),
                        f'Non-uniform pixel ratio {stretched_ratio}',
                        FFmpegFixupStretchedPP)

                    ffmpeg_fixup(
                        (info_dict.get('requested_formats') is None
                         and info_dict.get('container') == 'm4a_dash'
                         and info_dict.get('ext') == 'm4a'),
                        'writing DASH m4a. Only some players support this container',
                        FFmpegFixupM4aPP)

                    downloader = get_suitable_downloader(info_dict, self.params) if 'protocol' in info_dict else None
                    downloader = downloader.__name__ if downloader else None
                    ffmpeg_fixup(info_dict.get('requested_formats') is None and downloader == 'HlsFD',
                                 'malformed AAC bitstream detected', FFmpegFixupM3u8PP)
                    ffmpeg_fixup(downloader == 'WebSocketFragmentFD', 'malformed timestamps detected', FFmpegFixupTimestampPP)
                    ffmpeg_fixup(downloader in ('WebSocketFragmentFD', 'SteamlinkFD'), 'malformed duration detected', FFmpegFixupDurationPP)

                fixup()
                try:
                    info_dict = self.post_process(dl_filename, info_dict, files_to_move)
                except PostProcessingError as err:
                    self.report_error('Postprocessing: %s' % str(err))
                    return
                try:
                    for ph in self._post_hooks:
                        ph(info_dict['filepath'])
                except Exception as err:
                    self.report_error('post hooks: %s' % str(err))
                    return
                must_record_download_archive = True

        if must_record_download_archive or self.params.get('force_write_download_archive', False):
            self.record_download_archive(info_dict)
        max_downloads = self.params.get('max_downloads')
        if max_downloads is not None and self._num_downloads >= int(max_downloads):
            raise MaxDownloadsReached()

    def download(self, url_list):
        """Download a given list of URLs."""
        outtmpl = self.outtmpl_dict['default']
        if (len(url_list) > 1
                and outtmpl != '-'
                and '%' not in outtmpl
                and self.params.get('max_downloads') != 1):
            raise SameFileError(outtmpl)

        for url in url_list:
            try:
                # It also downloads the videos
                res = self.extract_info(
                    url, force_generic_extractor=self.params.get('force_generic_extractor', False))
            except UnavailableVideoError:
                self.report_error('unable to download video')
            except DownloadCancelled as e:
                self.to_screen(f'[info] {e.msg}')
                raise
            else:
                if self.params.get('dump_single_json', False):
                    self.post_extract(res)
                    self.to_stdout(json.dumps(self.sanitize_info(res)))

        return self._download_retcode

    def download_with_info_file(self, info_filename):
        with contextlib.closing(fileinput.FileInput(
                [info_filename], mode='r',
                openhook=fileinput.hook_encoded('utf-8'))) as f:
            # FileInput doesn't have a read method, we can't call json.load
            info = self.sanitize_info(json.loads('\n'.join(f)), self.params.get('clean_infojson', True))
        try:
            self.process_ie_result(info, download=True)
        except (DownloadError, EntryNotInPlaylist, ReextractRequested):
            webpage_url = info.get('webpage_url')
            if webpage_url is not None:
                self.report_warning('The info failed to download, trying with "%s"' % webpage_url)
                return self.download([webpage_url])
            else:
                raise
        return self._download_retcode

    @staticmethod
    def sanitize_info(info_dict, remove_private_keys=False):
        ''' Sanitize the infodict for converting to json '''
        if info_dict is None:
            return info_dict
        info_dict.setdefault('epoch', int(time.time()))
        remove_keys = {'__original_infodict'}  # Always remove this since this may contain a copy of the entire dict
        keep_keys = ['_type'],  # Always keep this to facilitate load-info-json
        if remove_private_keys:
            remove_keys |= {
                'requested_formats', 'requested_subtitles', 'requested_entries',
                'filepath', 'entries', 'original_url', 'playlist_autonumber',
            }
            empty_values = (None, {}, [], set(), tuple())
            reject = lambda k, v: k not in keep_keys and (
                k.startswith('_') or k in remove_keys or v in empty_values)
        else:
            reject = lambda k, v: k in remove_keys
        filter_fn = lambda obj: (
            list(map(filter_fn, obj)) if isinstance(obj, (LazyList, list, tuple, set))
            else obj if not isinstance(obj, dict)
            else dict((k, filter_fn(v)) for k, v in obj.items() if not reject(k, v)))
        return filter_fn(info_dict)

    @staticmethod
    def filter_requested_info(info_dict, actually_filter=True):
        ''' Alias of sanitize_info for backward compatibility '''
        return YoutubeDL.sanitize_info(info_dict, actually_filter)

    def run_pp(self, pp, infodict):
        files_to_delete = []
        if '__files_to_move' not in infodict:
            infodict['__files_to_move'] = {}
        try:
            files_to_delete, infodict = pp.run(infodict)
        except PostProcessingError as e:
            # Must be True and not 'only_download'
            if self.params.get('ignoreerrors') is True:
                self.report_error(e)
                return infodict
            raise

        if not files_to_delete:
            return infodict
        if self.params.get('keepvideo', False):
            for f in files_to_delete:
                infodict['__files_to_move'].setdefault(f, '')
        else:
            for old_filename in set(files_to_delete):
                self.to_screen('Deleting original file %s (pass -k to keep)' % old_filename)
                try:
                    self.remove(encodeFilename(old_filename))
                except (IOError, OSError):
                    self.report_warning('Unable to remove downloaded original file')
                if old_filename in infodict['__files_to_move']:
                    del infodict['__files_to_move'][old_filename]
        return infodict

    @staticmethod
    def post_extract(info_dict):
        def actual_post_extract(info_dict):
            if info_dict.get('_type') in ('playlist', 'multi_video'):
                for video_dict in info_dict.get('entries', {}):
                    actual_post_extract(video_dict or {})
                return

            post_extractor = info_dict.get('__post_extractor') or (lambda: {})
            extra = post_extractor().items()
            info_dict.update(extra)
            info_dict.pop('__post_extractor', None)

            original_infodict = info_dict.get('__original_infodict') or {}
            original_infodict.update(extra)
            original_infodict.pop('__post_extractor', None)

        actual_post_extract(info_dict or {})

    def pre_process(self, ie_info, key='pre_process', files_to_move=None):
        info = dict(ie_info)
        info['__files_to_move'] = files_to_move or {}
        for pp in self._pps[key]:
            info = self.run_pp(pp, info)
        return info, info.pop('__files_to_move', None)

    def post_process(self, filename, ie_info, files_to_move=None):
        """Run all the postprocessors on the given file."""
        info = dict(ie_info)
        info['filepath'] = filename
        info['__files_to_move'] = files_to_move or {}

        for pp in ie_info.get('__postprocessors', []) + self._pps['post_process']:
            info = self.run_pp(pp, info)
        info = self.run_pp(MoveFilesAfterDownloadPP(self), info)
        del info['__files_to_move']
        for pp in self._pps['after_move']:
            info = self.run_pp(pp, info)
        return info

    def _make_archive_id(self, info_dict):
        video_id = info_dict.get('id')
        if not video_id:
            return
        # Future-proof against any change in case
        # and backwards compatibility with prior versions
        extractor = info_dict.get('extractor_key') or info_dict.get('ie_key')  # key in a playlist
        if extractor is None:
            url = str_or_none(info_dict.get('url'))
            if not url:
                return
            # Try to find matching extractor for the URL and take its ie_key
            for ie_key, ie in self._ies.items():
                if ie.suitable(url):
                    extractor = ie_key
                    break
            else:
                return
        return '%s %s' % (extractor.lower(), video_id)

    def test_filename_external(self, filename):
        cmd = self.params.get('test_filename')
        if not cmd or not isinstance(cmd, (compat_str, compiled_regex_type)):
            return True

        if isinstance(cmd, compiled_regex_type) or cmd.startswith('re:'):
            # allow Patten object or string begins with 're:' to test against regex
            if isinstance(cmd, compat_str):
                cmd = cmd[3:]
            mobj = re.search(cmd, filename)
            return bool(mobj)

        if '{}' not in cmd:
            cmd += ' {}'

        cmd = cmd.replace('{}', compat_shlex_quote(filename))

        if self.params.get('verbose'):
            self.to_screen('[debug] Testing: %s' % cmd)
        try:
            # True when retcode==0
            retCode = subprocess.call(encodeArgument(cmd), shell=True)
            return retCode == 0
        except (IOError, OSError):
            if self.params.get('verbose'):
                self.to_screen('[debug] Testing: %s' % cmd)
            return True

    def in_download_archive(self, info_dict):
        fn = self.params.get('download_archive')
        if fn is None:
            return False

        vid_id = self._make_archive_id(info_dict)
        if not vid_id:
            return False  # Incomplete video information

        return vid_id in self.archive

    def record_download_archive(self, info_dict):
        fn = self.params.get('download_archive')
        if fn is None:
            return
        vid_id = self._make_archive_id(info_dict)
        assert vid_id
        with locked_file(fn, 'a', encoding='utf-8') as archive_file:
            archive_file.write(vid_id + '\n')
        self.archive.add(vid_id)

    def lock_file(self, info_dict):
        if not self.params.get('lock_exclusive', True):
            return
        vid_id = self._make_archive_id(info_dict)
        if not vid_id:
            return
        vid_id = re.sub(r'[/\\: ]+', '_', vid_id) + '.lock'
        if self.params.get('verbose'):
            self.to_screen('[debug] locking %s' % vid_id)
        if self.exists(vid_id):
            raise ExclusivelyLockedError()
        try:
            with locked_file(vid_id, 'w', encoding='utf-8') as w:
                w.write('%s\n' % vid_id)
                url = info_dict.get('url')
                if url:
                    w.write('%s\n' % url)
        except IOError:
            pass

    def unlock_file(self, info_dict):
        if not self.params.get('lock_exclusive', True):
            return
        vid_id = self._make_archive_id(info_dict)
        if not vid_id:
            return
        vid_id = re.sub(r'[/\\: ]', '_', vid_id) + '.lock'
        if self.params.get('verbose'):
            self.to_screen('[debug] unlocking %s' % vid_id)
        try:
            os.remove(vid_id)
        except IOError:
            pass

    @staticmethod
    def format_resolution(format, default='unknown'):
        is_images = format.get('vcodec') == 'none' and format.get('acodec') == 'none'
        if format.get('vcodec') == 'none' and format.get('acodec') != 'none':
            return 'audio only'
        if format.get('resolution') is not None:
            return format['resolution']
        if format.get('width') and format.get('height'):
            res = '%dx%d' % (format['width'], format['height'])
        elif format.get('height'):
            res = '%sp' % format['height']
        elif format.get('width'):
            res = '%dx?' % format['width']
        elif is_images:
            return 'images'
        else:
            return default
        return f'{res} images' if is_images else res

    def _format_note(self, fdict):
        res = ''
        if fdict.get('ext') in ['f4f', 'f4m']:
            res += '(unsupported) '
        if fdict.get('language'):
            if res:
                res += ' '
            res += '[%s] ' % fdict['language']
        if fdict.get('format_note') is not None:
            res += fdict['format_note'] + ' '
        if fdict.get('tbr') is not None:
            res += '%4dk ' % fdict['tbr']
        if fdict.get('container') is not None:
            if res:
                res += ', '
            res += '%s container' % fdict['container']
        if (fdict.get('vcodec') is not None
                and fdict.get('vcodec') != 'none'):
            if res:
                res += ', '
            res += fdict['vcodec']
            if fdict.get('vbr') is not None:
                res += '@'
        elif fdict.get('vbr') is not None and fdict.get('abr') is not None:
            res += 'video@'
        if fdict.get('vbr') is not None:
            res += '%4dk' % fdict['vbr']
        if fdict.get('fps') is not None:
            if res:
                res += ', '
            res += '%sfps' % fdict['fps']
        if fdict.get('acodec') is not None:
            if res:
                res += ', '
            if fdict['acodec'] == 'none':
                res += 'video only'
            else:
                res += '%-5s' % fdict['acodec']
        elif fdict.get('abr') is not None:
            if res:
                res += ', '
            res += 'audio'
        if fdict.get('abr') is not None:
            res += '@%3dk' % fdict['abr']
        if fdict.get('asr') is not None:
            res += ' (%5dHz)' % fdict['asr']
        if fdict.get('filesize') is not None:
            if res:
                res += ', '
            res += format_bytes(fdict['filesize'])
        elif fdict.get('filesize_approx') is not None:
            if res:
                res += ', '
            res += '~' + format_bytes(fdict['filesize_approx'])
        return res

    def _list_format_headers(self, *headers):
        if self.params.get('listformats_table', True) is not False:
            return [self._format_screen(header, self.Styles.HEADERS) for header in headers]
        return headers

    def list_formats(self, info_dict, format_selector):
        formats = info_dict.get('formats', [info_dict])
        verbose = format_selector and self.params.get('verbose') and len(formats) > 1

        new_format = self.params.get('listformats_table', True) is not False

        if verbose:
            # taken from process_video_result
            incomplete_formats = (
                # All formats are video-only or
                all(f.get('vcodec') != 'none' and f.get('acodec') == 'none' for f in formats)
                # all formats are audio-only
                or all(f.get('vcodec') == 'none' and f.get('acodec') != 'none' for f in formats))
            unknown_formats = []

            ctx = {
                'formats': formats,
                'incomplete_formats': incomplete_formats,
            }

            # search this file for "perform format debugging when -Fv" for contents of format_selector.selectors
            found = {}
            for sel, func in format_selector.selectors:
                found_fmt = next(func(ctx), None)
                selector_text = sel.selector
                if sel.filters:
                    selector_text += '[' + ']['.join(sel.filters) + ']'
                if found_fmt:
                    found.setdefault(found_fmt['format_id'], []).append(selector_text)
                else:
                    unknown_formats.append(selector_text)

            def debug_info(f):
                if new_format:
                    columns = ['|']
                else:
                    columns = []
                columns.append(', '.join(found.get(f['format_id']) or []))
                return columns
        else:
            def debug_info(f):
                return []
        debug_info_title = []

        if new_format:
            tbr_digits = number_of_digits(max(f.get('tbr') or 0 for f in formats))
            vbr_digits = number_of_digits(max(f.get('vbr') or 0 for f in formats))
            abr_digits = number_of_digits(max(f.get('abr') or 0 for f in formats))
            delim = self._format_screen('\u2502', self.Styles.DELIM, '|', test_encoding=True)

            def format_protocol(f):
                proto = shorten_protocol_name(f.get('protocol', '').replace("native", "n"))
                exp_proto = shorten_protocol_name(f.get('expected_protocol', '').replace("native", "n"))
                if exp_proto:
                    return f'{exp_proto} ({proto})'
                else:
                    return proto

            if verbose:
                debug_info_title = ['|', 'DEBUG']
            table = [
                [
                    self._format_screen(format_field(f, 'format_id'), self.Styles.ID),
                    format_field(f, 'ext'),
                    self.format_resolution(f),
                    format_field(f, 'fps', '%3d'),
                    format_field(f, 'dynamic_range', '%s', ignore=(None, 'SDR')).replace('HDR', ''),
                    delim,
                    format_field(f, 'filesize', ' %s', func=format_bytes) + format_field(f, 'filesize_approx', '~%s', func=format_bytes),
                    format_field(f, 'tbr', f'%{tbr_digits}dk'),
                    format_protocol(f),
                    delim,
                    format_field(f, 'vcodec', default='unknown').replace('none', ''),
                    format_field(f, 'vbr', f'%{vbr_digits}dk'),
                    format_field(f, 'acodec', default='unknown').replace('none', ''),
                    format_field(f, 'abr', f'%{abr_digits}dk'),
                    format_field(f, 'asr', '%5dHz'),
                    join_nonempty(
                        self._format_screen('UNSUPPORTED', 'light red') if f.get('ext') in ('f4f', 'f4m') else None,
                        format_field(f, 'language', '[%s]'),
                        format_field(f, 'format_note'),
                        format_field(f, 'container', ignore=(None, f.get('ext'))),
<<<<<<< HEAD
                    ))),
                    *debug_info(f),
=======
                        delim=', '),
>>>>>>> d9190e44
                ] for f in formats if f.get('preference') is None or f['preference'] >= -1000]
            header_line = self._list_format_headers(
                'ID', 'EXT', 'RESOLUTION', 'FPS', 'HDR', delim, ' FILESIZE', '  TBR', 'PROTO',
                delim, 'VCODEC', '  VBR', 'ACODEC', ' ABR', ' ASR', 'MORE INFO', *debug_info_title)
        else:
            if verbose:
                debug_info_title = ['debug']

            table = [
                [
                    format_field(f, 'format_id'),
                    format_field(f, 'ext'),
                    self.format_resolution(f),
                    self._format_note(f)]
                for f in formats
                if f.get('preference') is None or f['preference'] >= -1000]
            header_line = ['format code', 'extension', 'resolution', 'note', *debug_info_title]

        self.to_screen(
            '[info] Available formats for %s:' % info_dict['id'])
        self.to_stdout(render_table(
            header_line, table,
            extraGap=(0 if new_format else 1),
            hideEmpty=new_format,
            delim=new_format and self._format_screen('\u2500', self.Styles.DELIM, '-', test_encoding=True)))

        if verbose and unknown_formats:
            self.to_screen('[debugger] Specs not matched: %s' % ', '.join(unknown_formats))

    def list_thumbnails(self, info_dict):
        thumbnails = list(info_dict.get('thumbnails'))
        if not thumbnails:
            self.to_screen('[info] No thumbnails present for %s' % info_dict['id'])
            return

        self.to_screen(
            '[info] Thumbnails for %s:' % info_dict['id'])
        self.to_stdout(render_table(
            self._list_format_headers('ID', 'Width', 'Height', 'URL'),
            [[t['id'], t.get('width', 'unknown'), t.get('height', 'unknown'), t['url']] for t in thumbnails]))

    def list_subtitles(self, video_id, subtitles, name='subtitles'):
        if not subtitles:
            self.to_screen('%s has no %s' % (video_id, name))
            return
        self.to_screen(
            'Available %s for %s:' % (name, video_id))

        def _row(lang, formats):
            exts, names = zip(*((f['ext'], f.get('name') or 'unknown') for f in reversed(formats)))
            if len(set(names)) == 1:
                names = [] if names[0] == 'unknown' else names[:1]
            return [lang, ', '.join(names), ', '.join(exts)]

        self.to_stdout(render_table(
            self._list_format_headers('Language', 'Name', 'Formats'),
            [_row(lang, formats) for lang, formats in subtitles.items()],
            hideEmpty=True))

    def urlopen(self, req):
        """ Start an HTTP download """
        if isinstance(req, compat_basestring):
            req = sanitized_Request(req)
        return self._opener.open(req, timeout=self._socket_timeout)

    def print_debug_header(self):
        if not self.params.get('verbose'):
            return

        def get_encoding(stream):
            ret = getattr(stream, 'encoding', 'missing (%s)' % type(stream).__name__)
            if not supports_terminal_sequences(stream):
                ret += ' (No ANSI)'
            return ret

        encoding_str = 'Encodings: locale %s, fs %s, out %s, err %s, pref %s' % (
            locale.getpreferredencoding(),
            sys.getfilesystemencoding(),
            get_encoding(self._screen_file), get_encoding(self._err_file),
            self.get_encoding())

        logger = self.params.get('logger')
        if logger:
            write_debug = lambda msg: logger.debug(f'[debug] {msg}')
            write_debug(encoding_str)
        else:
            write_string(f'[debug] {encoding_str}\n', encoding=None)
            write_debug = lambda msg: self._write_string(f'[debug] {msg}\n')

        source = detect_variant()
        write_debug('ytdl-patched version %s %s' % (__version__, '' if source == 'unknown' else f' ({source})'))
        if git_commit:
            write_debug('     from commit %s' % git_commit)
        if git_upstream_commit:
            write_debug('     based on %s' % git_upstream_commit)
        write_debug('** The command you are running is not yt-dlp.')
        write_debug('** Please make bug reports at https://github.com/ytdl-patched/ytdl-patched/issues/new/choose instead.')

        if not _LAZY_LOADER:
            if os.environ.get('YTDLP_NO_LAZY_EXTRACTORS'):
                write_debug('Lazy loading extractors is forcibly disabled')
            else:
                write_debug('Lazy loading extractors is disabled')
        if plugin_extractors or plugin_postprocessors:
            write_debug('Plugins: %s' % [
                '%s%s' % (klass.__name__, '' if klass.__name__ == name else f' as {name}')
                for name, klass in itertools.chain(plugin_extractors.items(), plugin_postprocessors.items())])
        if self.params.get('compat_opts'):
            write_debug('Compatibility options: %s' % ', '.join(self.params.get('compat_opts')))
        try:
            sp = Popen(
                ['git', 'rev-parse', '--short', 'HEAD'],
                stdout=subprocess.PIPE, stderr=subprocess.PIPE,
                cwd=os.path.dirname(os.path.abspath(__file__)))
            out, err = sp.communicate_or_kill()
            out = out.decode().strip()
            if re.match('[0-9a-f]+', out):
                write_debug('Git HEAD: %s' % out)
        except Exception:
            try:
                sys.exc_clear()
            except Exception:
                pass

        def python_implementation():
            impl_name = platform.python_implementation()
            if impl_name == 'PyPy' and hasattr(sys, 'pypy_version_info'):
                return impl_name + ' version %d.%d.%d' % sys.pypy_version_info[:3]
            return impl_name

        write_debug('Python version %s (%s %s) - %s' % (
            platform.python_version(),
            python_implementation(),
            platform.architecture()[0],
            platform_name()))

        exe_versions, ffmpeg_features = FFmpegPostProcessor.get_versions_and_features(self)
        ffmpeg_features = {key for key, val in ffmpeg_features.items() if val}
        if ffmpeg_features:
            exe_versions['ffmpeg'] += ' (%s)' % ','.join(ffmpeg_features)

        exe_versions['rtmpdump'] = rtmpdump_version()
        exe_versions['phantomjs'] = PhantomJSwrapper._version()
        exe_str = ', '.join(
            f'{exe} {v}' for exe, v in sorted(exe_versions.items()) if v
        ) or 'none'
        write_debug('exe versions: %s' % exe_str)

        from .downloader.websocket import has_websockets
        from .postprocessor.embedthumbnail import has_mutagen
        from .cookies import SQLITE_AVAILABLE, KEYRING_AVAILABLE

        lib_str = ', '.join(sorted(filter(None, (
            compat_pycrypto_AES and compat_pycrypto_AES.__name__.split('.')[0],
            has_websockets and 'websockets',
            has_mutagen and 'mutagen',
            SQLITE_AVAILABLE and 'sqlite',
            KEYRING_AVAILABLE and 'keyring',
        )))) or 'none'
        write_debug('Optional libraries: %s' % lib_str)

        proxy_map = {}
        for handler in self._opener.handlers:
            if hasattr(handler, 'proxies'):
                proxy_map.update(handler.proxies)
        write_debug(f'Proxy map: {proxy_map}')

        # Not implemented
        if False and self.params.get('call_home'):
            ipaddr = self.urlopen('https://yt-dl.org/ip').read().decode('utf-8')
            write_debug('Public IP address: %s' % ipaddr)
            latest_version = self.urlopen(
                'https://yt-dl.org/latest/version').read().decode('utf-8')
            if version_tuple(latest_version) > version_tuple(__version__):
                self.report_warning(
                    'You are using an outdated version (newest version: %s)! '
                    'See https://yt-dl.org/update if you need help updating.' %
                    latest_version)

    def _setup_opener(self):
        timeout_val = self.params.get('socket_timeout')
        self._socket_timeout = 20 if timeout_val is None else float(timeout_val)

        opts_cookiesfrombrowser = self.params.get('cookiesfrombrowser')
        opts_cookiefile = self.params.get('cookiefile')
        opts_proxy = self.params.get('proxy')

        self.cookiejar = load_cookies(opts_cookiefile, opts_cookiesfrombrowser, self)

        cookie_processor = YoutubeDLCookieProcessor(self.cookiejar)
        if opts_proxy is not None:
            if opts_proxy == '':
                proxies = {}
            else:
                proxies = {'http': opts_proxy, 'https': opts_proxy}
        else:
            proxies = compat_urllib_request.getproxies()
            # Set HTTPS proxy to HTTP one if given (https://github.com/ytdl-org/youtube-dl/issues/805)
            if 'http' in proxies and 'https' not in proxies:
                proxies['https'] = proxies['http']
        proxy_handler = PerRequestProxyHandler(proxies)

        debuglevel = 1 if self.params.get('debug_printtraffic') else 0
        https_handler = make_HTTPS_handler(self.params, debuglevel=debuglevel)
        ydlh = YoutubeDLHandler(self.params, debuglevel=debuglevel)
        redirect_handler = YoutubeDLRedirectHandler()
        data_handler = compat_urllib_request_DataHandler()

        # When passing our own FileHandler instance, build_opener won't add the
        # default FileHandler and allows us to disable the file protocol, which
        # can be used for malicious purposes (see
        # https://github.com/ytdl-org/youtube-dl/issues/8227)
        file_handler = compat_urllib_request.FileHandler()

        def file_open(*args, **kwargs):
            raise compat_urllib_error.URLError('file:// scheme is explicitly disabled in yt-dlp for security reasons')
        file_handler.file_open = file_open

        opener = compat_urllib_request.build_opener(
            proxy_handler, https_handler, cookie_processor, ydlh, redirect_handler, data_handler, file_handler)

        # Delete the default user-agent header, which would otherwise apply in
        # cases where our custom HTTP handler doesn't come into play
        # (See https://github.com/ytdl-org/youtube-dl/issues/1309 for details)
        opener.addheaders = []
        self._opener = opener

    def encode(self, s):
        if isinstance(s, bytes):
            return s  # Already encoded

        try:
            return s.encode(self.get_encoding())
        except UnicodeEncodeError as err:
            err.reason = err.reason + '. Check your system encoding configuration or use the --encoding option.'
            raise

    def get_encoding(self):
        encoding = self.params.get('encoding')
        if encoding is None:
            encoding = preferredencoding()
        return encoding

    def _write_info_json(self, label, ie_result, infofn):
        ''' Write infojson and returns True = written, False = skip, None = error '''
        if not self.params.get('writeinfojson'):
            return False
        elif not infofn:
            self.write_debug(f'Skipping writing {label} infojson')
            return False
        elif not self._ensure_dir_exists(infofn):
            return None
        elif not self.params.get('overwrites', True) and os.path.exists(infofn):
            self.to_screen(f'[info] {label.title()} metadata is already present')
        else:
            self.to_screen(f'[info] Writing {label} metadata as JSON to: {infofn}')
            try:
                write_json_file(self.sanitize_info(ie_result, self.params.get('clean_infojson', True)), infofn)
            except (OSError, IOError):
                self.report_error(f'Cannot write {label} metadata to JSON file {infofn}')
                return None
        return True

    def _write_description(self, label, ie_result, descfn):
        ''' Write description and returns True = written, False = skip, None = error '''
        if not self.params.get('writedescription'):
            return False
        elif not descfn:
            self.write_debug(f'Skipping writing {label} description')
            return False
        elif not self._ensure_dir_exists(descfn):
            return None
        elif not self.params.get('overwrites', True) and os.path.exists(descfn):
            self.to_screen(f'[info] {label.title()} description is already present')
        elif ie_result.get('description') is None:
            self.report_warning(f'There\'s no {label} description to write')
            return False
        else:
            try:
                self.to_screen(f'[info] Writing {label} description to: {descfn}')
                with io.open(encodeFilename(descfn), 'w', encoding='utf-8') as descfile:
                    descfile.write(ie_result['description'])
            except (OSError, IOError):
                self.report_error(f'Cannot write {label} description file {descfn}')
                return None
        return True

    def _write_subtitles(self, info_dict, filename):
        ''' Write subtitles to file and return list of (sub_filename, final_sub_filename); or None if error'''
        ret = []
        subtitles = info_dict.get('requested_subtitles')
        if not subtitles or not (self.params.get('writesubtitles') or self.params.get('writeautomaticsub')):
            # subtitles download errors are already managed as troubles in relevant IE
            # that way it will silently go on when used with unsupporting IE
            return ret

        sub_filename_base = self.prepare_filename(info_dict, 'subtitle')
        if not sub_filename_base:
            self.to_screen('[info] Skipping writing video subtitles')
            return ret
        for sub_lang, sub_info in subtitles.items():
            sub_format = sub_info['ext']
            sub_filename = subtitles_filename(filename, sub_lang, sub_format, info_dict.get('ext'))
            sub_filename_final = subtitles_filename(sub_filename_base, sub_lang, sub_format, info_dict.get('ext'))
            if not self.params.get('overwrites', True) and os.path.exists(sub_filename):
                self.to_screen(f'[info] Video subtitle {sub_lang}.{sub_format} is already present')
                sub_info['filepath'] = sub_filename
                ret.append((sub_filename, sub_filename_final))
                continue

            self.to_screen(f'[info] Writing video subtitles to: {sub_filename}')
            if sub_info.get('data') is not None:
                try:
                    # Use newline='' to prevent conversion of newline characters
                    # See https://github.com/ytdl-org/youtube-dl/issues/10268
                    with io.open(sub_filename, 'w', encoding='utf-8', newline='') as subfile:
                        subfile.write(sub_info['data'])
                    sub_info['filepath'] = sub_filename
                    ret.append((sub_filename, sub_filename_final))
                    continue
                except (OSError, IOError):
                    self.report_error(f'Cannot write video subtitles file {sub_filename}')
                    return None

            try:
                sub_copy = sub_info.copy()
                sub_copy.setdefault('http_headers', info_dict.get('http_headers'))
                self.dl(sub_filename, sub_copy, subtitle=True)
                sub_info['filepath'] = sub_filename
                ret.append((sub_filename, sub_filename_final))
            except (ExtractorError, IOError, OSError, ValueError) + network_exceptions as err:
                self.report_warning(f'Unable to download video subtitles for {sub_lang!r}: {err}')
                continue
        return ret

    def _write_thumbnails(self, label, info_dict, filename, thumb_filename_base=None):
        ''' Write thumbnails to file and return list of (thumb_filename, final_thumb_filename) '''
        write_all = self.params.get('write_all_thumbnails', False)
        thumbnails, ret = [], []
        if write_all or self.params.get('writethumbnail', False):
            thumbnails = info_dict.get('thumbnails') or []
        multiple = write_all and len(thumbnails) > 1

        if thumb_filename_base is None:
            thumb_filename_base = filename
        if thumbnails and not thumb_filename_base:
            self.write_debug(f'Skipping writing {label} thumbnail')
            return ret

        for t in thumbnails[::-1]:
            thumb_ext = (f'{t["id"]}.' if multiple else '') + determine_ext(t['url'], 'jpg')
            thumb_display_id = f'{label} thumbnail' + (f' {t["id"]}' if multiple else '')
            thumb_filename = replace_extension(filename, thumb_ext, info_dict.get('ext'))
            thumb_filename_final = replace_extension(thumb_filename_base, thumb_ext, info_dict.get('ext'))

            if not self.params.get('overwrites', True) and os.path.exists(thumb_filename):
                ret.append((thumb_filename, thumb_filename_final))
                t['filepath'] = thumb_filename
                self.to_screen(f'[info] {thumb_display_id.title()} is already present')
            else:
                self.to_screen(f'[info] Downloading {thumb_display_id} ...')
                try:
                    uf = self.urlopen(t['url'])
                    self.to_screen(f'[info] Writing {thumb_display_id} to: {thumb_filename}')
                    with open(encodeFilename(thumb_filename), 'wb') as thumbf:
                        shutil.copyfileobj(uf, thumbf)
                    ret.append((thumb_filename, thumb_filename_final))
                    t['filepath'] = thumb_filename
                except network_exceptions as err:
                    self.report_warning(f'Unable to download {thumb_display_id}: {err}')
            if ret and not write_all:
                break
        return ret

    def open(self, filename, open_mode, **kwargs):
        if self.params.get('escape_long_names', False):
            return escaped_open(filename, open_mode, **kwargs)
        else:
            return open(filename, open_mode, **kwargs)

    def sanitize_open(self, filename, open_mode):
        if self.params.get('escape_long_names', False):
            return escaped_sanitize_open(filename, open_mode)
        else:
            return sanitize_open(filename, open_mode)

    def stat(self, path, *args, **kwargs):
        if self.params.get('escape_long_names', False):
            return escaped_stat(path, *args, **kwargs)
        else:
            return os.stat(path, *args, **kwargs)

    def unlink(self, path, *args, **kwargs):
        if self.params.get('escape_long_names', False):
            escaped_unlink(path, *args, **kwargs)
        else:
            os.unlink(path, *args, **kwargs)

    def isfile(self, path):
        if self.params.get('escape_long_names', False):
            return escaped_path_isfile(path)
        else:
            return os.path.isfile(path)

    def exists(self, path):
        if self.params.get('escape_long_names', False):
            return escaped_path_exists(path)
        else:
            return os.path.exists(path)

    def getsize(self, filename):
        if self.params.get('escape_long_names', False):
            return escaped_path_getsize(filename)
        else:
            return os.path.getsize(filename)

    def utime(self, path, *args, **kwargs):
        if self.params.get('escape_long_names', False):
            escaped_utime(path, *args, **kwargs)
        else:
            os.utime(path, *args, **kwargs)

    def rename(self, src, dst, *args, **kwargs):
        if self.params.get('escape_long_names', False):
            escaped_rename(src, dst, *args, **kwargs)
        else:
            os.rename(src, dst, *args, **kwargs)

    def replace(self, src, dst, *args, **kwargs):
        if self.params.get('escape_long_names', False):
            escaped_replace(src, dst, *args, **kwargs)
        else:
            os.replace(src, dst, *args, **kwargs)

    def remove(self, path, *args, **kwargs):
        if self.params.get('escape_long_names', False):
            escaped_remove(path, *args, **kwargs)
        else:
            os.remove(path, *args, **kwargs)

    def basename(self, path, *args, **kwargs):
        if self.params.get('escape_long_names', False):
            return escaped_basename(path)
        else:
            return os.path.basename(path)

    def dirname(self, path, *args, **kwargs):
        if self.params.get('escape_long_names', False):
            return escaped_dirname(path)
        else:
            return os.path.dirname(path)

    def isabs(self, filename):
        if self.params.get('escape_long_names', False):
            return escaped_isabs(filename)
        else:
            return os.path.isabs(filename)

    def ensure_directory(self, filename):
        if self.params.get('escape_long_names', False):
            ensure_directory(filename)<|MERGE_RESOLUTION|>--- conflicted
+++ resolved
@@ -3437,12 +3437,8 @@
                         format_field(f, 'language', '[%s]'),
                         format_field(f, 'format_note'),
                         format_field(f, 'container', ignore=(None, f.get('ext'))),
-<<<<<<< HEAD
-                    ))),
-                    *debug_info(f),
-=======
+                        *debug_info(f),
                         delim=', '),
->>>>>>> d9190e44
                 ] for f in formats if f.get('preference') is None or f['preference'] >= -1000]
             header_line = self._list_format_headers(
                 'ID', 'EXT', 'RESOLUTION', 'FPS', 'HDR', delim, ' FILESIZE', '  TBR', 'PROTO',
