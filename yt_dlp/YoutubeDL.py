#!/usr/bin/env python3
# coding: utf-8

from __future__ import absolute_import, unicode_literals

import collections
import contextlib
import copy
import datetime
import errno
import fileinput
import io
import itertools
import json
import locale
import operator
import os
import platform
import re
import shutil
import subprocess
import sys
import tempfile
import time
import tokenize
import traceback
import random

from string import ascii_letters
from zipimport import zipimporter

from .compat import (
    compat_basestring,
    compat_get_terminal_size,
    compat_kwargs,
    compat_numeric_types,
    compat_os_name,
    compat_shlex_quote,
    compat_str,
    compat_tokenize_tokenize,
    compat_urllib_error,
    compat_urllib_request,
    compat_urllib_request_DataHandler,
)
from .cookies import load_cookies
from .utils import (
    age_restricted,
    args_to_str,
    compiled_regex_type,
    ContentTooShortError,
    date_from_str,
    DateRange,
    DEFAULT_OUTTMPL,
    determine_ext,
    determine_protocol,
    dig_object_type,
    DOT_DESKTOP_LINK_TEMPLATE,
    DOT_URL_LINK_TEMPLATE,
    DOT_WEBLOC_LINK_TEMPLATE,
    DownloadError,
    encode_compat_str,
    encodeArgument,
    encodeFilename,
    EntryNotInPlaylist,
    error_to_compat_str,
    ExistingVideoReached,
    expand_path,
    ExtractorError,
    float_or_none,
    format_bytes,
    format_field,
    STR_FORMAT_RE_TMPL,
    STR_FORMAT_TYPES,
    formatSeconds,
    GeoRestrictedError,
    HEADRequest,
    int_or_none,
    iri_to_uri,
    ISO3166Utils,
    LazyList,
    locked_file,
    make_dir,
    make_HTTPS_handler,
    MaxDownloadsReached,
    network_exceptions,
    orderedSet,
    OUTTMPL_TYPES,
    PagedList,
    parse_filesize,
    PerRequestProxyHandler,
    platform_name,
    PostProcessingError,
    preferredencoding,
    prepend_extension,
    process_communicate_or_kill,
    register_socks_protocols,
    RejectedVideoReached,
    render_table,
    replace_extension,
    SameFileError,
    sanitize_filename,
    sanitize_open,
    sanitize_path,
    sanitize_url,
    sanitized_Request,
    std_headers,
    str_or_none,
    strftime_or_none,
    subtitles_filename,
    ReextractRequested,
    to_high_limit_path,
    traverse_obj,
    try_get,
    UnavailableVideoError,
    url_basename,
    variadic,
    version_tuple,
    write_json_file,
    write_string,
    YoutubeDLCookieProcessor,
    YoutubeDLHandler,
    YoutubeDLRedirectHandler,
)
from .cache import Cache
from .extractor import (
    gen_extractor_classes,
    get_info_extractor,
    _LAZY_LOADER,
    _PLUGIN_CLASSES
)
from .extractor.openload import PhantomJSwrapper
from .downloader import (
    FFmpegFD,
    get_suitable_downloader,
    shorten_protocol_name
)
from .downloader.rtmp import rtmpdump_version
from .postprocessor import (
    get_postprocessor,
    FFmpegFixupDurationPP,
    FFmpegFixupM3u8PP,
    FFmpegFixupM4aPP,
    FFmpegFixupStretchedPP,
    FFmpegFixupTimestampPP,
    FFmpegMergerPP,
    FFmpegPostProcessor,
    MoveFilesAfterDownloadPP,
)
from .longname import (
    escaped_open,
    escaped_path_exists,
    escaped_path_getsize,
    escaped_path_isfile,
    escaped_sanitize_open,
    escaped_stat,
    escaped_unlink,
    escaped_utime,
    escaped_rename,
    escaped_remove,
    escaped_basename,
    escaped_dirname,
    escaped_isabs,
    ensure_directory,
    split_longname,
)
from .version import __version__
try:
    from .build_config import git_commit, git_upstream_commit
except ImportError:
    git_commit, git_upstream_commit = None, None

if compat_os_name == 'nt':
    import ctypes


class YoutubeDL(object):
    """YoutubeDL class.

    YoutubeDL objects are the ones responsible of downloading the
    actual video file and writing it to disk if the user has requested
    it, among some other tasks. In most cases there should be one per
    program. As, given a video URL, the downloader doesn't know how to
    extract all the needed information, task that InfoExtractors do, it
    has to pass the URL to one of them.

    For this, YoutubeDL objects have a method that allows
    InfoExtractors to be registered in a given order. When it is passed
    a URL, the YoutubeDL object handles it to the first InfoExtractor it
    finds that reports being able to handle it. The InfoExtractor extracts
    all the information about the video or videos the URL refers to, and
    YoutubeDL process the extracted information, possibly using a File
    Downloader to download the video.

    YoutubeDL objects accept a lot of parameters. In order not to saturate
    the object constructor with arguments, it receives a dictionary of
    options instead. These options are available through the params
    attribute for the InfoExtractors to use. The YoutubeDL also
    registers itself as the downloader in charge for the InfoExtractors
    that are added to it, so this is a "mutual registration".

    Available options:

    username:          Username for authentication purposes.
    password:          Password for authentication purposes.
    videopassword:     Password for accessing a video.
    ap_mso:            Adobe Pass multiple-system operator identifier.
    ap_username:       Multiple-system operator account username.
    ap_password:       Multiple-system operator account password.
    usenetrc:          Use netrc for authentication instead.
    verbose:           Print additional info to stdout.
    quiet:             Do not print messages to stdout.
    no_warnings:       Do not print out anything for warnings.
    forceprint:        A list of templates to force print
    forceurl:          Force printing final URL. (Deprecated)
    forcetitle:        Force printing title. (Deprecated)
    forceid:           Force printing ID. (Deprecated)
    forcethumbnail:    Force printing thumbnail URL. (Deprecated)
    forcedescription:  Force printing description. (Deprecated)
    forcefilename:     Force printing final filename. (Deprecated)
    forceduration:     Force printing duration. (Deprecated)
    forcejson:         Force printing info_dict as JSON.
    dump_single_json:  Force printing the info_dict of the whole playlist
                       (or video) as a single JSON line.
    force_write_download_archive: Force writing download archive regardless
                       of 'skip_download' or 'simulate'.
    simulate:          Do not download the video files.
    format:            Video format code. see "FORMAT SELECTION" for more details.
    allow_unplayable_formats:   Allow unplayable formats to be extracted and downloaded.
    ignore_no_formats_error: Ignore "No video formats" error. Usefull for
                       extracting metadata even if the video is not actually
                       available for download (experimental)
    format_sort:       How to sort the video formats. see "Sorting Formats"
                       for more details.
    format_sort_force: Force the given format_sort. see "Sorting Formats"
                       for more details.
    allow_multiple_video_streams:   Allow multiple video streams to be merged
                       into a single file
    allow_multiple_audio_streams:   Allow multiple audio streams to be merged
                       into a single file
    check_formats      Whether to test if the formats are downloadable.
                       Can be True (check all), False (check none)
                       or None (check only if requested by extractor)
    paths:             Dictionary of output paths. The allowed keys are 'home'
                       'temp' and the keys of OUTTMPL_TYPES (in utils.py)
    outtmpl:           Dictionary of templates for output names. Allowed keys
                       are 'default' and the keys of OUTTMPL_TYPES (in utils.py).
                       A string a also accepted for backward compatibility
    outtmpl_na_placeholder: Placeholder for unavailable meta fields.
    restrictfilenames: Do not allow "&" and spaces in file names
    trim_file_name:    Limit length of filename (extension excluded)
    windowsfilenames:  Force the filenames to be windows compatible
    ignoreerrors:      Do not stop on download errors
                       (Default True when running yt-dlp,
                       but False when directly accessing YoutubeDL class)
    skip_playlist_after_errors: Number of allowed failures until the rest of
                       the playlist is skipped
    force_generic_extractor: Force downloader to use the generic extractor
    overwrites:        Overwrite all video and metadata files if True,
                       overwrite only non-video files if None
                       and don't overwrite any file if False
    playliststart:     Playlist item to start at.
    playlistend:       Playlist item to end at.
    playlist_items:    Specific indices of playlist to download.
    playlistreverse:   Download playlist items in reverse order.
    playlistrandom:    Download playlist items in random order.
    matchtitle:        Download only matching titles.
    rejecttitle:       Reject downloads for matching titles.
    logger:            Log messages to a logging.Logger instance.
    logtostderr:       Log messages to stderr instead of stdout.
    writedescription:  Write the video description to a .description file
    writeinfojson:     Write the video description to a .info.json file
    clean_infojson:    Remove private fields from the infojson
    writecomments:     Extract video comments. This will not be written to disk
                       unless writeinfojson is also given
    writeannotations:  Write the video annotations to a .annotations.xml file
    writethumbnail:    Write the thumbnail image to a file
    allow_playlist_files: Whether to write playlists' description, infojson etc
                       also to disk when using the 'write*' options
    write_all_thumbnails:  Write all thumbnail formats to files
    writelink:         Write an internet shortcut file, depending on the
                       current platform (.url/.webloc/.desktop)
    writeurllink:      Write a Windows internet shortcut file (.url)
    writewebloclink:   Write a macOS internet shortcut file (.webloc)
    writedesktoplink:  Write a Linux internet shortcut file (.desktop)
    writesubtitles:    Write the video subtitles to a file
    writeautomaticsub: Write the automatically generated subtitles to a file
    allsubtitles:      Deprecated - Use subtitleslangs = ['all']
                       Downloads all the subtitles of the video
                       (requires writesubtitles or writeautomaticsub)
    listsubtitles:     Lists all available subtitles for the video
    subtitlesformat:   The format code for subtitles
    subtitleslangs:    List of languages of the subtitles to download (can be regex).
                       The list may contain "all" to refer to all the available
                       subtitles. The language can be prefixed with a "-" to
                       exclude it from the requested languages. Eg: ['all', '-live_chat']
    keepvideo:         Keep the video file after post-processing
    daterange:         A DateRange object, download only if the upload_date is in the range.
    skip_download:     Skip the actual download of the video file
    cachedir:          Location of the cache files in the filesystem.
                       False to disable filesystem cache.
    noplaylist:        Download single video instead of a playlist if in doubt.
    age_limit:         An integer representing the user's age in years.
                       Unsuitable videos for the given age are skipped.
    min_views:         An integer representing the minimum view count the video
                       must have in order to not be skipped.
                       Videos without view count information are always
                       downloaded. None for no limit.
    max_views:         An integer representing the maximum view count.
                       Videos that are more popular than that are not
                       downloaded.
                       Videos without view count information are always
                       downloaded. None for no limit.
    download_archive:  File name of a file where all downloads are recorded.
                       Videos already present in the file are not downloaded
                       again.
    break_on_existing: Stop the download process after attempting to download a
                       file that is in the archive.
    break_on_reject:   Stop the download process when encountering a video that
                       has been filtered out.
    cookiefile:        File name where cookies should be read from and dumped to
    cookiesfrombrowser: A tuple containing the name of the browser and the profile
                       name/path from where cookies are loaded.
                       Eg: ('chrome', ) or (vivaldi, 'default')
    nocheckcertificate:Do not verify SSL certificates
    prefer_insecure:   Use HTTP instead of HTTPS to retrieve information.
                       At the moment, this is only supported by YouTube.
    proxy:             URL of the proxy server to use
    geo_verification_proxy:  URL of the proxy to use for IP address verification
                       on geo-restricted sites.
    socket_timeout:    Time to wait for unresponsive hosts, in seconds
    bidi_workaround:   Work around buggy terminals without bidirectional text
                       support, using fridibi
    debug_printtraffic:Print out sent and received HTTP traffic
    include_ads:       Download ads as well
    default_search:    Prepend this string if an input url is not valid.
                       'auto' for elaborate guessing
    encoding:          Use this encoding instead of the system-specified.
    extract_flat:      Do not resolve URLs, return the immediate result.
                       Pass in 'in_playlist' to only show this behavior for
                       playlist items.
    postprocessors:    A list of dictionaries, each with an entry
                       * key:  The name of the postprocessor. See
                               yt_dlp/postprocessor/__init__.py for a list.
                       * when: When to run the postprocessor. Can be one of
                               pre_process|before_dl|post_process|after_move.
                               Assumed to be 'post_process' if not given
    post_hooks:        A list of functions that get called as the final step
                       for each video file, after all postprocessors have been
                       called. The filename will be passed as the only argument.
    progress_hooks:    A list of functions that get called on download
                       progress, with a dictionary with the entries
                       * status: One of "downloading", "error", or "finished".
                                 Check this first and ignore unknown values.
                       * info_dict: The extracted info_dict

                       If status is one of "downloading", or "finished", the
                       following properties may also be present:
                       * filename: The final filename (always present)
                       * tmpfilename: The filename we're currently writing to
                       * downloaded_bytes: Bytes on disk
                       * total_bytes: Size of the whole file, None if unknown
                       * total_bytes_estimate: Guess of the eventual file size,
                                               None if unavailable.
                       * elapsed: The number of seconds since download started.
                       * eta: The estimated time in seconds, None if unknown
                       * speed: The download speed in bytes/second, None if
                                unknown
                       * fragment_index: The counter of the currently
                                         downloaded video fragment.
                       * fragment_count: The number of fragments (= individual
                                         files that will be merged)

                       Progress hooks are guaranteed to be called at least once
                       (with status "finished") if the download is successful.
    merge_output_format: Extension to use when merging formats.
    final_ext:         Expected final extension; used to detect when the file was
                       already downloaded and converted. "merge_output_format" is
                       replaced by this extension when given
    fixup:             Automatically correct known faults of the file.
                       One of:
                       - "never": do nothing
                       - "warn": only emit a warning
                       - "detect_or_warn": check whether we can do anything
                                           about it, warn otherwise (default)
    source_address:    Client-side IP address to bind to.
    call_home:         Boolean, true iff we are allowed to contact the
                       yt-dlp servers for debugging. (BROKEN)
    sleep_interval_requests: Number of seconds to sleep between requests
                       during extraction
    sleep_interval:    Number of seconds to sleep before each download when
                       used alone or a lower bound of a range for randomized
                       sleep before each download (minimum possible number
                       of seconds to sleep) when used along with
                       max_sleep_interval.
    max_sleep_interval:Upper bound of a range for randomized sleep before each
                       download (maximum possible number of seconds to sleep).
                       Must only be used along with sleep_interval.
                       Actual sleep time will be a random float from range
                       [sleep_interval; max_sleep_interval].
    sleep_before_extract: Number of seconds to sleep before each extraction when
                          used alone or a lower bound of a range for randomized
                          sleep before each extraction (minimum possible number
                          of seconds to sleep) when used along with
                          max_sleep_before_extract.
    max_sleep_before_extract: Upper bound of a range for randomized sleep before each
                              extraction (maximum possible number of seconds to sleep).
                              Must only be used along with sleep_before_extract.
                              Actual sleep time will be a random float from range
                              [sleep_before_extract; max_sleep_before_extract].
    sleep_interval_subtitles: Number of seconds to sleep before each subtitle download
    listformats:       Print an overview of available video formats and exit.
    list_thumbnails:   Print a table of all thumbnails and exit.
    match_filter:      A function that gets called with the info_dict of
                       every video.
                       If it returns a message, the video is ignored.
                       If it returns None, the video is downloaded.
                       match_filter_func in utils.py is one example for this.
    no_color:          Do not emit color codes in output.
    geo_bypass:        Bypass geographic restriction via faking X-Forwarded-For
                       HTTP header
    geo_bypass_country:
                       Two-letter ISO 3166-2 country code that will be used for
                       explicit geographic restriction bypassing via faking
                       X-Forwarded-For HTTP header
    geo_bypass_ip_block:
                       IP range in CIDR notation that will be used similarly to
                       geo_bypass_country
    escape_long_names: If True, it splits filename into 255-byte chunks in current locale,
                       to avoid "File name too long" error. Most user don't need this.
    live_download_mkv: If True, live will be recorded in MKV format instead of MP4.
    printjsontypes:    DO NOT USE THIS. If True, it shows type of each elements in info_dict.
    check_peertube_instance: If True, generic extractor tests if it's PeerTube instance for
                             requested domain.
    check_mastodon_instance: Same as above, but for Mastodon.
    extractor_retries: Number of retries for known extractor errors. Defaults to 3. Can be "infinite".
    test_filename:     Use this to filter video file using external executable or regex
                        (compiled regex or string starting with "re:").
                       For external executable, return code 0 lets YTDL to start downloading.
                       For regex, download will begin if re.search matches.
    lock_exclusive:    When True, downloading will be locked exclusively to
                       this process by creating .lock file.
                       It'll be removed after download.

    The following options determine which downloader is picked:
    external_downloader: A dictionary of protocol keys and the executable of the
                       external downloader to use for it. The allowed protocols
                       are default|http|ftp|m3u8|dash|rtsp|rtmp|mms.
                       Set the value to 'native' to use the native downloader
    hls_prefer_native: Deprecated - Use external_downloader = {'m3u8': 'native'}
                       or {'m3u8': 'ffmpeg'} instead.
                       Use the native HLS downloader instead of ffmpeg/avconv
                       if True, otherwise use ffmpeg/avconv if False, otherwise
                       use downloader suggested by extractor if None.
    compat_opts:       Compatibility options. See "Differences in default behavior".
                       The following options do not work when used through the API:
                       filename, abort-on-error, multistreams, no-live-chat,
                       no-clean-infojson, no-playlist-metafiles.
                       Refer __init__.py for their implementation

    The following parameters are not used by YoutubeDL itself, they are used by
    the downloader (see yt_dlp/downloader/common.py):
    nopart, updatetime, buffersize, ratelimit, throttledratelimit, min_filesize,
    max_filesize, test, noresizebuffer, retries, continuedl, noprogress, consoletitle,
    xattr_set_filesize, external_downloader_args, hls_use_mpegts, http_chunk_size.

    The following options are used by the post processors:
    prefer_ffmpeg:     If False, use avconv instead of ffmpeg if both are available,
                       otherwise prefer ffmpeg. (avconv support is deprecated)
    ffmpeg_location:   Location of the ffmpeg/avconv binary; either the path
                       to the binary or its containing directory.
    postprocessor_args: A dictionary of postprocessor/executable keys (in lower case)
                        and a list of additional command-line arguments for the
                        postprocessor/executable. The dict can also have "PP+EXE" keys
                        which are used when the given exe is used by the given PP.
                        Use 'default' as the name for arguments to passed to all PP

    The following options are used by the extractors:
    extractor_retries: Number of times to retry for known errors
    dynamic_mpd:       Whether to process dynamic DASH manifests (default: True)
    hls_split_discontinuity: Split HLS playlists to different formats at
                       discontinuities such as ad breaks (default: False)
    extractor_args:    A dictionary of arguments to be passed to the extractors.
                       See "EXTRACTOR ARGUMENTS" for details.
                       Eg: {'youtube': {'skip': ['dash', 'hls']}}
    youtube_include_dash_manifest: Deprecated - Use extractor_args instead.
                       If True (default), DASH manifests and related
                       data will be downloaded and processed by extractor.
                       You can reduce network I/O by disabling it if you don't
                       care about DASH. (only for youtube)
    youtube_include_hls_manifest: Deprecated - Use extractor_args instead.
                       If True (default), HLS manifests and related
                       data will be downloaded and processed by extractor.
                       You can reduce network I/O by disabling it if you don't
                       care about HLS. (only for youtube)
    """

    _NUMERIC_FIELDS = set((
        'width', 'height', 'tbr', 'abr', 'asr', 'vbr', 'fps', 'filesize', 'filesize_approx',
        'timestamp', 'upload_year', 'upload_month', 'upload_day',
        'duration', 'view_count', 'like_count', 'dislike_count', 'repost_count',
        'average_rating', 'comment_count', 'age_limit',
        'start_time', 'end_time',
        'chapter_number', 'season_number', 'episode_number',
        'track_number', 'disc_number', 'release_year',
        'playlist_index',
    ))

    params = None
    _ies = []
    _pps = {'pre_process': [], 'before_dl': [], 'after_move': [], 'post_process': []}
    _printed_messages = set()
    _first_webpage_request = True
    _download_retcode = None
    _num_downloads = None
    _playlist_level = 0
    _playlist_urls = set()
    _screen_file = None

    def __init__(self, params=None, auto_init=True):
        """Create a FileDownloader object with the given options."""
        if params is None:
            params = {}
        self._ies = []
        self._ies_instances = {}
        self._pps = {'pre_process': [], 'before_dl': [], 'after_move': [], 'post_process': []}
        self._printed_messages = set()
        self._first_webpage_request = True
        self._post_hooks = []
        self._progress_hooks = []
        self._download_retcode = 0
        self._num_downloads = 0
        self._screen_file = [sys.stdout, sys.stderr][params.get('logtostderr', False)]
        self._err_file = sys.stderr
        self.params = {
            # Default parameters
            'nocheckcertificate': False,
        }
        self.params.update(params)
        self.cache = Cache(self)

        if sys.version_info < (3, 6):
            self.report_warning(
                'Python version %d.%d is not supported! Please update to Python 3.6 or above' % sys.version_info[:2])

        def check_deprecated(param, option, suggestion):
            if self.params.get(param) is not None:
                self.report_warning('%s is deprecated. Use %s instead' % (option, suggestion))
                return True
            return False

        if check_deprecated('cn_verification_proxy', '--cn-verification-proxy', '--geo-verification-proxy'):
            if self.params.get('geo_verification_proxy') is None:
                self.params['geo_verification_proxy'] = self.params['cn_verification_proxy']

        check_deprecated('autonumber', '--auto-number', '-o "%(autonumber)s-%(title)s.%(ext)s"')
        check_deprecated('usetitle', '--title', '-o "%(title)s-%(id)s.%(ext)s"')
        check_deprecated('useid', '--id', '-o "%(id)s.%(ext)s"')

        for msg in self.params.get('warnings', []):
            self.report_warning(msg)

        if self.params.get('final_ext'):
            if self.params.get('merge_output_format'):
                self.report_warning('--merge-output-format will be ignored since --remux-video or --recode-video is given')
            self.params['merge_output_format'] = self.params['final_ext']

        if 'overwrites' in self.params and self.params['overwrites'] is None:
            del self.params['overwrites']

        if params.get('bidi_workaround', False):
            try:
                import pty
                master, slave = pty.openpty()
                width = compat_get_terminal_size().columns
                if width is None:
                    width_args = []
                else:
                    width_args = ['-w', str(width)]
                sp_kwargs = dict(
                    stdin=subprocess.PIPE,
                    stdout=slave,
                    stderr=self._err_file)
                try:
                    self._output_process = subprocess.Popen(
                        ['bidiv'] + width_args, **sp_kwargs
                    )
                except OSError:
                    self._output_process = subprocess.Popen(
                        ['fribidi', '-c', 'UTF-8'] + width_args, **sp_kwargs)
                self._output_channel = os.fdopen(master, 'rb')
            except OSError as ose:
                if ose.errno == errno.ENOENT:
                    self.report_warning('Could not find fribidi executable, ignoring --bidi-workaround . Make sure that  fribidi  is an executable file in one of the directories in your $PATH.')
                else:
                    raise

        if (sys.platform != 'win32'
                and sys.getfilesystemencoding() in ['ascii', 'ANSI_X3.4-1968']
                and not params.get('restrictfilenames', False)):
            # Unicode filesystem API will throw errors (#1474, #13027)
            self.report_warning(
                'Assuming --restrict-filenames since file system encoding '
                'cannot encode all characters. '
                'Set the LC_ALL environment variable to fix this.')
            self.params['restrictfilenames'] = True

        self.outtmpl_dict = self.parse_outtmpl()

        # Creating format selector here allows us to catch syntax errors before the extraction
        self.format_selector = (
            None if self.params.get('format') is None
            else self.build_format_selector(self.params['format']))

        self._setup_opener()

        """Preload the archive, if any is specified"""
        def preload_download_archive(fn):
            if fn is None:
                return False
            self.write_debug('Loading archive file %r\n' % fn)
            try:
                with locked_file(fn, 'r', encoding='utf-8') as archive_file:
                    for line in archive_file:
                        self.archive.add(line.strip())
            except IOError as ioe:
                if ioe.errno != errno.ENOENT:
                    raise
                return False
            return True

        self.archive = set()
        preload_download_archive(self.params.get('download_archive'))

        if auto_init:
            self.print_debug_header()
            self.add_default_info_extractors()

        for pp_def_raw in self.params.get('postprocessors', []):
            pp_def = dict(pp_def_raw)
            when = pp_def.pop('when', 'post_process')
            pp_class = get_postprocessor(pp_def.pop('key'))
            pp = pp_class(self, **compat_kwargs(pp_def))
            self.add_post_processor(pp, when=when)

        for ph in self.params.get('post_hooks', []):
            self.add_post_hook(ph)

        for ph in self.params.get('progress_hooks', []):
            self.add_progress_hook(ph)

        register_socks_protocols()

    def warn_if_short_id(self, argv):
        # short YouTube ID starting with dash?
        idxs = [
            i for i, a in enumerate(argv)
            if re.match(r'^-[0-9A-Za-z_-]{10}$', a)]
        if idxs:
            correct_argv = (
                ['yt-dlp']
                + [a for i, a in enumerate(argv) if i not in idxs]
                + ['--'] + [argv[i] for i in idxs]
            )
            self.report_warning(
                'Long argument string detected. '
                'Use -- to separate parameters and URLs, like this:\n%s\n' %
                args_to_str(correct_argv))

    def add_info_extractor(self, ie):
        """Add an InfoExtractor object to the end of the list."""
        self._ies.append(ie)
        if not isinstance(ie, type):
            self._ies_instances[ie.ie_key()] = ie
            ie.set_downloader(self)

    def get_info_extractor(self, ie_key):
        """
        Get an instance of an IE with name ie_key, it will try to get one from
        the _ies list, if there's no instance it will create a new one and add
        it to the extractor list.
        """
        ie = self._ies_instances.get(ie_key)
        if ie is None:
            ie = get_info_extractor(ie_key)()
            self.add_info_extractor(ie)
        return ie

    def add_default_info_extractors(self):
        """
        Add the InfoExtractors returned by gen_extractors to the end of the list
        """
        for ie in gen_extractor_classes():
            self.add_info_extractor(ie)

    def add_post_processor(self, pp, when='post_process'):
        """Add a PostProcessor object to the end of the chain."""
        self._pps[when].append(pp)
        pp.set_downloader(self)

    def add_post_hook(self, ph):
        """Add the post hook"""
        self._post_hooks.append(ph)

    def add_progress_hook(self, ph):
        """Add the progress hook (currently only for the file downloader)"""
        self._progress_hooks.append(ph)

    def _bidi_workaround(self, message):
        if not hasattr(self, '_output_channel'):
            return message

        assert hasattr(self, '_output_process')
        assert isinstance(message, compat_str)
        line_count = message.count('\n') + 1
        self._output_process.stdin.write((message + '\n').encode('utf-8'))
        self._output_process.stdin.flush()
        res = ''.join(self._output_channel.readline().decode('utf-8')
                      for _ in range(line_count))
        return res[:-len('\n')]

    def _write_string(self, message, out=None, only_once=False):
        if only_once:
            if message in self._printed_messages:
                return
            self._printed_messages.add(message)
        write_string(message, out=out, encoding=self.params.get('encoding'))

    def to_stdout(self, message, skip_eol=False, quiet=False):
        """Print message to stdout"""
        if self.params.get('logger'):
            self.params['logger'].debug(message)
        elif not quiet or self.params.get('verbose'):
            self._write_string(
                '%s%s' % (self._bidi_workaround(message), ('' if skip_eol else '\n')),
                self._err_file if quiet else self._screen_file)

    def to_stderr(self, message, only_once=False):
        """Print message to stderr"""
        assert isinstance(message, compat_str)
        if self.params.get('logger'):
            self.params['logger'].error(message)
        else:
            self._write_string('%s\n' % self._bidi_workaround(message), self._err_file, only_once=only_once)

    def to_console_title(self, message):
        if not self.params.get('consoletitle', False):
            return
        if compat_os_name == 'nt':
            if ctypes.windll.kernel32.GetConsoleWindow():
                # c_wchar_p() might not be necessary if `message` is
                # already of type unicode()
                ctypes.windll.kernel32.SetConsoleTitleW(ctypes.c_wchar_p(message))
        elif 'TERM' in os.environ:
            self._write_string('\033]0;%s\007' % message, self._screen_file)

    def save_console_title(self):
        if not self.params.get('consoletitle', False):
            return
        if self.params.get('simulate', False):
            return
        if compat_os_name != 'nt' and 'TERM' in os.environ:
            # Save the title on stack
            self._write_string('\033[22;0t', self._screen_file)

    def restore_console_title(self):
        if not self.params.get('consoletitle', False):
            return
        if self.params.get('simulate', False):
            return
        if compat_os_name != 'nt' and 'TERM' in os.environ:
            # Restore the title from stack
            self._write_string('\033[23;0t', self._screen_file)

    def __enter__(self):
        self.save_console_title()
        return self

    def __exit__(self, *args):
        self.restore_console_title()

        if self.params.get('cookiefile') is not None:
            self.cookiejar.save(ignore_discard=True, ignore_expires=True)

    def trouble(self, message=None, tb=None):
        """Determine action to take when a download problem appears.

        Depending on if the downloader has been configured to ignore
        download errors or not, this method may throw an exception or
        not when errors are found, after printing the message.

        tb, if given, is additional traceback information.
        """
        if message is not None:
            self.to_stderr(message)
        if self.params.get('verbose'):
            if tb is None:
                if sys.exc_info()[0]:  # if .trouble has been called from an except block
                    tb = ''
                    if hasattr(sys.exc_info()[1], 'exc_info') and sys.exc_info()[1].exc_info[0]:
                        tb += ''.join(traceback.format_exception(*sys.exc_info()[1].exc_info))
                    tb += encode_compat_str(traceback.format_exc())
                else:
                    tb_data = traceback.format_list(traceback.extract_stack())
                    tb = ''.join(tb_data)
            if tb:
                self.to_stderr(tb)
        if not self.params.get('ignoreerrors', False):
            if sys.exc_info()[0] and hasattr(sys.exc_info()[1], 'exc_info') and sys.exc_info()[1].exc_info[0]:
                exc_info = sys.exc_info()[1].exc_info
            else:
                exc_info = sys.exc_info()
            raise DownloadError(message, exc_info)
        self._download_retcode = 1

    def to_screen(self, message, skip_eol=False):
        """Print message to stdout if not in quiet mode"""
        self.to_stdout(
            message, skip_eol, quiet=self.params.get('quiet', False))

    def report_warning(self, message, only_once=False):
        '''
        Print the message to stderr, it will be prefixed with 'WARNING:'
        If stderr is a tty file the 'WARNING:' will be colored
        '''
        if self.params.get('logger') is not None:
            self.params['logger'].warning(message)
        else:
            if self.params.get('no_warnings'):
                return
            if not self.params.get('no_color') and self._err_file.isatty() and compat_os_name != 'nt':
                _msg_header = '\033[0;33mWARNING:\033[0m'
            else:
                _msg_header = 'WARNING:'
            warning_message = '%s %s' % (_msg_header, message)
            self.to_stderr(warning_message, only_once)

    def report_error(self, message, tb=None):
        '''
        Do the same as trouble, but prefixes the message with 'ERROR:', colored
        in red if stderr is a tty file.
        '''
        if not self.params.get('no_color') and self._err_file.isatty() and compat_os_name != 'nt':
            _msg_header = '\033[0;31mERROR:\033[0m'
        else:
            _msg_header = 'ERROR:'
        error_message = '%s %s' % (_msg_header, message)
        self.trouble(error_message, tb)

    def write_debug(self, message, only_once=False):
        '''Log debug message or Print message to stderr'''
        if not self.params.get('verbose', False):
            return
        message = '[debug] %s' % message
        if self.params.get('logger'):
            self.params['logger'].debug(message)
        else:
            self.to_stderr(message, only_once)

    def report_file_already_downloaded(self, file_name):
        """Report file has already been fully downloaded."""
        try:
            self.to_screen('[download] %s has already been downloaded' % file_name)
        except UnicodeEncodeError:
            self.to_screen('[download] The file has already been downloaded')

    def report_file_delete(self, file_name):
        """Report that existing file will be deleted."""
        try:
            self.to_screen('Deleting existing file %s' % file_name)
        except UnicodeEncodeError:
            self.to_screen('Deleting existing file')

    def parse_outtmpl(self):
        outtmpl_dict = self.params.get('outtmpl', {})
        if not isinstance(outtmpl_dict, dict):
            outtmpl_dict = {'default': outtmpl_dict}
        outtmpl_dict.update({
            k: v for k, v in DEFAULT_OUTTMPL.items()
            if not outtmpl_dict.get(k)})
        for key, val in outtmpl_dict.items():
            if isinstance(val, bytes):
                self.report_warning(
                    'Parameter outtmpl is bytes, but should be a unicode string. '
                    'Put  from __future__ import unicode_literals  at the top of your code file or consider switching to Python 3.x.')
        return outtmpl_dict

    def get_output_path(self, dir_type='', filename=None):
        paths = self.params.get('paths', {})
        assert isinstance(paths, dict)
        path = os.path.join(
            expand_path(paths.get('home', '').strip()),
            expand_path(paths.get(dir_type, '').strip()) if dir_type else '',
            filename or '')

        # Temporary fix for #4787
        # 'Treat' all problem characters by passing filename through preferredencoding
        # to workaround encoding issues with subprocess on python2 @ Windows
        if sys.version_info < (3, 0) and sys.platform == 'win32':
            path = encodeFilename(path, True).decode(preferredencoding())
        return sanitize_path(path, force=self.params.get('windowsfilenames'))

    @staticmethod
    def _outtmpl_expandpath(outtmpl):
        # expand_path translates '%%' into '%' and '$$' into '$'
        # correspondingly that is not what we want since we need to keep
        # '%%' intact for template dict substitution step. Working around
        # with boundary-alike separator hack.
        sep = ''.join([random.choice(ascii_letters) for _ in range(32)])
        outtmpl = outtmpl.replace('%%', '%{0}%'.format(sep)).replace('$$', '${0}$'.format(sep))

        # outtmpl should be expand_path'ed before template dict substitution
        # because meta fields may contain env variables we don't want to
        # be expanded. For example, for outtmpl "%(title)s.%(ext)s" and
        # title "Hello $PATH", we don't want `$PATH` to be expanded.
        return expand_path(outtmpl).replace(sep, '')

    @staticmethod
    def escape_outtmpl(outtmpl):
        ''' Escape any remaining strings like %s, %abc% etc. '''
        return re.sub(
            STR_FORMAT_RE_TMPL.format('', '(?![%(\0])'),
            lambda mobj: ('' if mobj.group('has_key') else '%') + mobj.group(0),
            outtmpl)

    @classmethod
    def validate_outtmpl(cls, outtmpl):
        ''' @return None or Exception object '''
        outtmpl = re.sub(
            STR_FORMAT_RE_TMPL.format('[^)]*', '[ljq]'),
            lambda mobj: f'{mobj.group(0)[:-1]}s',
            cls._outtmpl_expandpath(outtmpl))
        try:
            cls.escape_outtmpl(outtmpl) % collections.defaultdict(int)
            return None
        except ValueError as err:
            return err

    def prepare_outtmpl(self, outtmpl, info_dict, sanitize=None):
        """ Make the template and info_dict suitable for substitution : ydl.outtmpl_escape(outtmpl) % info_dict """
        info_dict = dict(info_dict)
        na = self.params.get('outtmpl_na_placeholder', 'NA')

        info_dict['duration_string'] = (  # %(duration>%H-%M-%S)s is wrong if duration > 24hrs
            formatSeconds(info_dict['duration'], '-' if sanitize else ':')
            if info_dict.get('duration', None) is not None
            else None)
        info_dict['epoch'] = int(time.time())
        info_dict['autonumber'] = self.params.get('autonumber_start', 1) - 1 + self._num_downloads
        if info_dict.get('resolution') is None:
            info_dict['resolution'] = self.format_resolution(info_dict, default=None)

        # For fields playlist_index and autonumber convert all occurrences
        # of %(field)s to %(field)0Nd for backward compatibility
        field_size_compat_map = {
            'playlist_index': len(str(info_dict.get('_last_playlist_index') or '')),
            'autonumber': self.params.get('autonumber_size') or 5,
        }

        TMPL_DICT = {}
        EXTERNAL_FORMAT_RE = re.compile(STR_FORMAT_RE_TMPL.format('[^)]*', f'[{STR_FORMAT_TYPES}ljq]'))
        MATH_FUNCTIONS = {
            '+': float.__add__,
            '-': float.__sub__,
        }
        # Field is of the form key1.key2...
        # where keys (except first) can be string, int or slice
        FIELD_RE = r'\w+(?:\.(?:\w+|{num}|{num}?(?::{num}?){{1,2}}))*'.format(num=r'(?:-?\d+)')
        MATH_FIELD_RE = r'''{field}|{num}'''.format(field=FIELD_RE, num=r'-?\d+(?:.\d+)?')
        MATH_OPERATORS_RE = r'(?:%s)' % '|'.join(map(re.escape, MATH_FUNCTIONS.keys()))
        INTERNAL_FORMAT_RE = re.compile(r'''(?x)
            (?P<negate>-)?
            (?P<fields>{field})
            (?P<maths>(?:{math_op}{math_field})*)
            (?:>(?P<strf_format>.+?))?
            (?:\|(?P<default>.*?))?
            $'''.format(field=FIELD_RE, math_op=MATH_OPERATORS_RE, math_field=MATH_FIELD_RE))

        get_key = lambda k: traverse_obj(
            info_dict, k.split('.'), is_user_input=True, traverse_string=True)

        def get_value(mdict):
            # Object traversal
            value = get_key(mdict['fields'])
            # Negative
            if mdict['negate']:
                value = float_or_none(value)
                if value is not None:
                    value *= -1
            # Do maths
            offset_key = mdict['maths']
            if offset_key:
                value = float_or_none(value)
                operator = None
                while offset_key:
                    item = re.match(
                        MATH_FIELD_RE if operator else MATH_OPERATORS_RE,
                        offset_key).group(0)
                    offset_key = offset_key[len(item):]
                    if operator is None:
                        operator = MATH_FUNCTIONS[item]
                        continue
                    item, multiplier = (item[1:], -1) if item[0] == '-' else (item, 1)
                    offset = float_or_none(item)
                    if offset is None:
                        offset = float_or_none(get_key(item))
                    try:
                        value = operator(value, multiplier * offset)
                    except (TypeError, ZeroDivisionError):
                        return None
                    operator = None
            # Datetime formatting
            if mdict['strf_format']:
                value = strftime_or_none(value, mdict['strf_format'])

            return value

        def create_key(outer_mobj):
            if not outer_mobj.group('has_key'):
                return f'%{outer_mobj.group(0)}'

            prefix = outer_mobj.group('prefix')
            key = outer_mobj.group('key')
            original_fmt = fmt = outer_mobj.group('format')
            mobj = re.match(INTERNAL_FORMAT_RE, key)
            if mobj is None:
                value, default, mobj = None, na, {'fields': ''}
            else:
                mobj = mobj.groupdict()
                default = mobj['default'] if mobj['default'] is not None else na
                value = get_value(mobj)

            if fmt == 's' and value is not None and key in field_size_compat_map.keys():
                fmt = '0{:d}d'.format(field_size_compat_map[key])

            value = default if value is None else value

            str_fmt = f'{fmt[:-1]}s'
            if fmt[-1] == 'l':
                value, fmt = ', '.join(variadic(value)), str_fmt
            elif fmt[-1] == 'j':
                value, fmt = json.dumps(value), str_fmt
            elif fmt[-1] == 'q':
                value, fmt = compat_shlex_quote(str(value)), str_fmt
            elif fmt[-1] == 'c':
                value = str(value)
                if value is None:
                    value, fmt = default, 's'
                else:
                    value = value[0]
            elif fmt[-1] not in 'rs':  # numeric
                value = float_or_none(value)
                if value is None:
                    value, fmt = default, 's'

            if sanitize:
                if fmt[-1] == 'r':
                    # If value is an object, sanitize might convert it to a string
                    # So we convert it to repr first
                    value, fmt = repr(value), str_fmt
                if fmt[-1] in 'csr':
                    value = sanitize(mobj['fields'].split('.')[-1], value)

            key = '%s\0%s' % (key.replace('%', '%\0'), original_fmt)
            TMPL_DICT[key] = value
            return f'{prefix}%({key}){fmt}'

        return EXTERNAL_FORMAT_RE.sub(create_key, outtmpl), TMPL_DICT

    def _prepare_filename(self, info_dict, tmpl_type='default'):
        try:
            sanitize = lambda k, v: sanitize_filename(
                compat_str(v),
                restricted=self.params.get('restrictfilenames'),
                is_id=(k == 'id' or k.endswith('_id')))
            outtmpl = self.outtmpl_dict.get(tmpl_type, self.outtmpl_dict['default'])
            outtmpl, template_dict = self.prepare_outtmpl(outtmpl, info_dict, sanitize)
            outtmpl = self.escape_outtmpl(self._outtmpl_expandpath(outtmpl))
            filename = outtmpl % template_dict

            force_ext = OUTTMPL_TYPES.get(tmpl_type)
            if force_ext is not None:
                filename = replace_extension(filename, force_ext, info_dict.get('ext'))

            # https://github.com/blackjack4494/youtube-dlc/issues/85
            trim_file_name = self.params.get('trim_file_name', False)
            if trim_file_name:
                fn_groups = filename.rsplit('.')
                ext = fn_groups[-1]
                sub_ext = ''
                if len(fn_groups) > 2:
                    sub_ext = fn_groups[-2]
                filename = '.'.join(filter(None, [fn_groups[0][:trim_file_name], sub_ext, ext]))

            return filename
        except ValueError as err:
            self.report_error('Error in output template: ' + str(err) + ' (encoding: ' + repr(preferredencoding()) + ')')
            return None

    def prepare_filename(self, info_dict, dir_type='', warn=False):
        """Generate the output filename."""

        filename = self._prepare_filename(info_dict, dir_type or 'default')

        if warn:
            if not self.params.get('paths'):
                pass
            elif filename == '-':
                self.report_warning('--paths is ignored when an outputting to stdout', only_once=True)
            elif self.isabs(filename):
                self.report_warning('--paths is ignored since an absolute path is given in output template', only_once=True)
            self.__prepare_filename_warned = True
        if filename == '-' or not filename:
            return filename

        return self.get_output_path(dir_type, filename)

    def _match_entry(self, info_dict, incomplete=False, silent=False):
        """ Returns None if the file should be downloaded """

        video_title = info_dict.get('title', info_dict.get('id', 'video'))

        def check_filter():
            if 'title' in info_dict:
                # This can happen when we're just evaluating the playlist
                title = info_dict['title']
                matchtitle = self.params.get('matchtitle', False)
                if matchtitle:
                    if not re.search(matchtitle, title, re.IGNORECASE):
                        return '"' + title + '" title did not match pattern "' + matchtitle + '"'
                rejecttitle = self.params.get('rejecttitle', False)
                if rejecttitle:
                    if re.search(rejecttitle, title, re.IGNORECASE):
                        return '"' + title + '" title matched reject pattern "' + rejecttitle + '"'
            date = info_dict.get('upload_date')
            if date is not None:
                dateRange = self.params.get('daterange', DateRange())
                if date not in dateRange:
                    return '%s upload date is not in range %s' % (date_from_str(date).isoformat(), dateRange)
            view_count = info_dict.get('view_count')
            if view_count is not None:
                min_views = self.params.get('min_views')
                if min_views is not None and view_count < min_views:
                    return 'Skipping %s, because it has not reached minimum view count (%d/%d)' % (video_title, view_count, min_views)
                max_views = self.params.get('max_views')
                if max_views is not None and view_count > max_views:
                    return 'Skipping %s, because it has exceeded the maximum view count (%d/%d)' % (video_title, view_count, max_views)
            if age_restricted(info_dict.get('age_limit'), self.params.get('age_limit')):
                return 'Skipping "%s" because it is age restricted' % video_title

            if not incomplete:
                match_filter = self.params.get('match_filter')
                if match_filter is not None:
                    ret = match_filter(info_dict)
                    if ret is not None:
                        return ret
            return None

        if self.in_download_archive(info_dict):
            reason = '%s has already been recorded in the archive' % video_title
            break_opt, break_err = 'break_on_existing', ExistingVideoReached
        else:
            reason = check_filter()
            break_opt, break_err = 'break_on_reject', RejectedVideoReached
        if reason is not None:
            if not silent:
                self.to_screen('[download] ' + reason)
            if self.params.get(break_opt, False):
                raise break_err()
        return reason

    @staticmethod
    def add_extra_info(info_dict, extra_info):
        '''Set the keys from extra_info in info dict if they are missing'''
        for key, value in extra_info.items():
            info_dict.setdefault(key, value)

    def extract_info(self, url, download=True, ie_key=None, extra_info={},
                     process=True, force_generic_extractor=False):
        """
        Return a list with a dictionary for each video extracted.

        Arguments:
        url -- URL to extract

        Keyword arguments:
        download -- whether to download videos during extraction
        ie_key -- extractor key hint
        extra_info -- dictionary containing the extra values to add to each result
        process -- whether to resolve all unresolved references (URLs, playlist items),
            must be True for download to work.
        force_generic_extractor -- force using the generic extractor
        """

        if not ie_key and force_generic_extractor:
            ie_key = 'Generic'

        if ie_key:
            ies = [self.get_info_extractor(ie_key)]
        else:
            ies = self._ies

        for ie in ies:
            if not ie.suitable(url):
                continue

            ie_key = ie.ie_key()
            ie = self.get_info_extractor(ie_key)
            if not ie.working():
                self.report_warning('The program functionality for this site has been marked as broken, '
                                    'and will probably not work.')

            try:
                temp_id = str_or_none(
                    ie.extract_id(url) if callable(getattr(ie, 'extract_id', None))
                    else ie._match_id(url))
            except (AssertionError, IndexError, AttributeError):
                temp_id = None
            if temp_id is not None and self.in_download_archive({'id': temp_id, 'ie_key': ie_key}):
                self.to_screen("[%s] %s: has already been recorded in archive" % (
                               ie_key, temp_id))
                break
            return self.__extract_info(url, ie, download, extra_info, process)
        else:
            self.report_error('no suitable InfoExtractor for URL %s' % url)

    def __handle_extraction_exceptions(func, handle_all_errors=True):
        def wrapper(self, *args, **kwargs):
            try:
                return func(self, *args, **kwargs)
            except GeoRestrictedError as e:
                msg = e.msg
                if e.countries:
                    msg += '\nThis video is available in %s.' % ', '.join(
                        map(ISO3166Utils.short2full, e.countries))
                msg += '\nYou might want to use a VPN or a proxy server (with --proxy) to workaround.'
                self.report_error(msg)
            except ExtractorError as e:  # An error we somewhat expected
                self.report_error(compat_str(e), e.format_traceback())
            except (ReextractRequested, ) as e:
                self.to_stderr('\r')
                self.report_warning('%s Re-extracting data' % e.msg)
                return wrapper(self, *args, **kwargs)
            except (MaxDownloadsReached, ExistingVideoReached, RejectedVideoReached):
                raise
            except Exception as e:
                if handle_all_errors and self.params.get('ignoreerrors', False):
                    self.report_error(error_to_compat_str(e), tb=encode_compat_str(traceback.format_exc()))
                else:
                    raise
        return wrapper

    @__handle_extraction_exceptions
    def __extract_info(self, url, ie, download, extra_info, process):
        min_sleep_interval = self.params.get('sleep_before_extract')
        if min_sleep_interval:
            max_sleep_interval = self.params.get('max_sleep_before_extract') or min_sleep_interval
            sleep_interval = random.uniform(min_sleep_interval, max_sleep_interval)
            self.to_screen(
                '[extraction] Sleeping %s seconds...' % (
                    int(sleep_interval) if sleep_interval.is_integer()
                    else '%.2f' % sleep_interval))
            time.sleep(sleep_interval)

        ie_result = ie.extract(url)
        if ie_result is None:  # Finished already (backwards compatibility; listformats and friends should be moved here)
            return
        if isinstance(ie_result, list):
            # Backwards compatibility: old IE result format
            ie_result = {
                '_type': 'compat_list',
                'entries': ie_result,
            }
        if extra_info.get('original_url'):
            ie_result.setdefault('original_url', extra_info['original_url'])
        self.add_default_extra_info(ie_result, ie, url)
        if process:
            return self.process_ie_result(ie_result, download, extra_info)
        else:
            return ie_result

    def add_default_extra_info(self, ie_result, ie, url):
        if url is not None:
            self.add_extra_info(ie_result, {
                'webpage_url': url,
                'original_url': url,
                'webpage_url_basename': url_basename(url),
            })
        if ie is not None:
            self.add_extra_info(ie_result, {
                'extractor': ie.IE_NAME,
                'extractor_key': ie.ie_key(),
            })

    def process_ie_result(self, ie_result, download=True, extra_info={}):
        """
        Take the result of the ie(may be modified) and resolve all unresolved
        references (URLs, playlist items).

        It will also download the videos if 'download'.
        Returns the resolved ie_result.
        """
        result_type = ie_result.get('_type', 'video')

        if result_type in ('url', 'url_transparent'):
            ie_result['url'] = sanitize_url(ie_result['url'])
            if ie_result.get('original_url'):
                extra_info.setdefault('original_url', ie_result['original_url'])

            extract_flat = self.params.get('extract_flat', False)
            if ((extract_flat == 'in_playlist' and 'playlist' in extra_info)
                    or extract_flat is True):
                info_copy = ie_result.copy()
                self.add_extra_info(info_copy, extra_info)
                ie = try_get(ie_result.get('ie_key'), self.get_info_extractor)
                self.add_default_extra_info(info_copy, ie, ie_result['url'])
                self.__forced_printings(info_copy, self.prepare_filename(info_copy), incomplete=True)
                return ie_result

        if result_type == 'video':
            self.add_extra_info(ie_result, extra_info)
            ie_result = self.process_video_result(ie_result, download=download)
            additional_urls = (ie_result or {}).get('additional_urls')
            if additional_urls:
                # TODO: Improve MetadataFromFieldPP to allow setting a list
                if isinstance(additional_urls, compat_str):
                    additional_urls = [additional_urls]
                self.to_screen(
                    '[info] %s: %d additional URL(s) requested' % (ie_result['id'], len(additional_urls)))
                self.write_debug('Additional URLs: "%s"' % '", "'.join(additional_urls))
                ie_result['additional_entries'] = [
                    self.extract_info(
                        url, download, extra_info,
                        force_generic_extractor=self.params.get('force_generic_extractor'))
                    for url in additional_urls
                ]
            return ie_result
        elif result_type == 'url':
            # We have to add extra_info to the results because it may be
            # contained in a playlist
            return self.extract_info(
                ie_result['url'], download,
                ie_key=ie_result.get('ie_key'),
                extra_info=extra_info)
        elif result_type == 'url_transparent':
            # Use the information from the embedding page
            info = self.extract_info(
                ie_result['url'], ie_key=ie_result.get('ie_key'),
                extra_info=extra_info, download=False, process=False)

            # extract_info may return None when ignoreerrors is enabled and
            # extraction failed with an error, don't crash and return early
            # in this case
            if not info:
                return info

            force_properties = dict(
                (k, v) for k, v in ie_result.items() if v is not None)
            for f in ('_type', 'url', 'id', 'extractor', 'extractor_key', 'ie_key'):
                if f in force_properties:
                    del force_properties[f]
            new_result = info.copy()
            new_result.update(force_properties)

            # Extracted info may not be a video result (i.e.
            # info.get('_type', 'video') != video) but rather an url or
            # url_transparent. In such cases outer metadata (from ie_result)
            # should be propagated to inner one (info). For this to happen
            # _type of info should be overridden with url_transparent. This
            # fixes issue from https://github.com/ytdl-org/youtube-dl/pull/11163.
            if new_result.get('_type') == 'url':
                new_result['_type'] = 'url_transparent'

            return self.process_ie_result(
                new_result, download=download, extra_info=extra_info)
        elif result_type in ('playlist', 'multi_video'):
            # Protect from infinite recursion due to recursively nested playlists
            # (see https://github.com/ytdl-org/youtube-dl/issues/27833)
            webpage_url = ie_result.get('webpage_url')
            if webpage_url and webpage_url in self._playlist_urls:
                self.to_screen(
                    '[download] Skipping already downloaded playlist: %s'
                    % ie_result.get('title') or ie_result.get('id'))
                return

            self._playlist_level += 1
            self._playlist_urls.add(webpage_url)
            self._sanitize_thumbnails(ie_result)
            try:
                return self.__process_playlist(ie_result, download)
            finally:
                self._playlist_level -= 1
                if not self._playlist_level:
                    self._playlist_urls.clear()
        elif result_type == 'compat_list':
            self.report_warning(
                'Extractor %s returned a compat_list result. '
                'It needs to be updated.' % ie_result.get('extractor'))

            def _fixup(r):
                self.add_extra_info(
                    r,
                    {
                        'extractor': ie_result.get('extractor'),
                        'webpage_url': ie_result['webpage_url'],
                        'webpage_url_basename': url_basename(ie_result['webpage_url']),
                        'extractor_key': ie_result['extractor_key'],
                    }
                )
                return r
            ie_result['entries'] = [
                self.process_ie_result(_fixup(r), download, extra_info)
                for r in ie_result['entries']
            ]
            return ie_result
        else:
            raise Exception('Invalid result type: %s' % result_type)

    def _ensure_dir_exists(self, path):
        if self.params.get('escape_long_names', False):
            path = split_longname(path)
        return make_dir(path, self.report_error)

    def __process_playlist(self, ie_result, download):
        # We process each entry in the playlist
        playlist = ie_result.get('title') or ie_result.get('id')
        self.to_screen('[download] Downloading playlist: %s' % playlist)

        if 'entries' not in ie_result:
            raise EntryNotInPlaylist()
        incomplete_entries = bool(ie_result.get('requested_entries'))
        if incomplete_entries:
            def fill_missing_entries(entries, indexes):
                ret = [None] * max(*indexes)
                for i, entry in zip(indexes, entries):
                    ret[i - 1] = entry
                return ret
            ie_result['entries'] = fill_missing_entries(ie_result['entries'], ie_result['requested_entries'])

        playlist_results = []

        playliststart = self.params.get('playliststart', 1)
        playlistend = self.params.get('playlistend')
        # For backwards compatibility, interpret -1 as whole list
        if playlistend == -1:
            playlistend = None

        playlistitems_str = self.params.get('playlist_items')
        playlistitems = None
        if playlistitems_str is not None:
            def iter_playlistitems(format):
                for string_segment in format.split(','):
                    if '-' in string_segment:
                        start, end = string_segment.split('-')
                        for item in range(int(start), int(end) + 1):
                            yield int(item)
                    else:
                        yield int(string_segment)
            playlistitems = orderedSet(iter_playlistitems(playlistitems_str))

        ie_entries = ie_result['entries']
        msg = (
            'Downloading %d videos' if not isinstance(ie_entries, list)
            else 'Collected %d videos; downloading %%d of them' % len(ie_entries))
        if not isinstance(ie_entries, (list, PagedList)):
            ie_entries = LazyList(ie_entries)

        def get_entry(i):
            return YoutubeDL.__handle_extraction_exceptions(
                lambda self, i: ie_entries[i - 1],
                False
            )(self, i)

        entries = []
        for i in playlistitems or itertools.count(playliststart):
            if playlistitems is None and playlistend is not None and playlistend < i:
                break
            entry = None
            try:
                entry = get_entry(i)
                if entry is None:
                    raise EntryNotInPlaylist()
            except (IndexError, EntryNotInPlaylist):
                if incomplete_entries:
                    raise EntryNotInPlaylist()
                elif not playlistitems:
                    break
            entries.append(entry)
            try:
                if entry is not None:
                    self._match_entry(entry, incomplete=True, silent=True)
            except (ExistingVideoReached, RejectedVideoReached):
                break
        ie_result['entries'] = entries

        # Save playlist_index before re-ordering
        entries = [
            ((playlistitems[i - 1] if playlistitems else i), entry)
            for i, entry in enumerate(entries, 1)
            if entry is not None]
        n_entries = len(entries)

        if not playlistitems and (playliststart or playlistend):
            playlistitems = list(range(playliststart, playliststart + n_entries))
        ie_result['requested_entries'] = playlistitems

        if self.params.get('allow_playlist_files', True):
            ie_copy = {
                'playlist': playlist,
                'playlist_id': ie_result.get('id'),
                'playlist_title': ie_result.get('title'),
                'playlist_uploader': ie_result.get('uploader'),
                'playlist_uploader_id': ie_result.get('uploader_id'),
                'playlist_index': 0,
            }
            ie_copy.update(dict(ie_result))

            if self.params.get('writeinfojson', False):
                infofn = self.prepare_filename(ie_copy, 'pl_infojson')
                if not self._ensure_dir_exists(encodeFilename(infofn)):
                    return
                if not self.params.get('overwrites', True) and os.path.exists(encodeFilename(infofn)):
                    self.to_screen('[info] Playlist metadata is already present')
                else:
                    self.to_screen('[info] Writing playlist metadata as JSON to: ' + infofn)
                    try:
                        write_json_file(self.sanitize_info(ie_result, self.params.get('clean_infojson', True)), infofn)
                    except (OSError, IOError):
                        self.report_error('Cannot write playlist metadata to JSON file ' + infofn)

            # TODO: This should be passed to ThumbnailsConvertor if necessary
            self._write_thumbnails(ie_copy, self.prepare_filename(ie_copy, 'pl_thumbnail'))

            if self.params.get('writedescription', False):
                descfn = self.prepare_filename(ie_copy, 'pl_description')
                if not self._ensure_dir_exists(encodeFilename(descfn)):
                    return
                if not self.params.get('overwrites', True) and os.path.exists(encodeFilename(descfn)):
                    self.to_screen('[info] Playlist description is already present')
                elif ie_result.get('description') is None:
                    self.report_warning('There\'s no playlist description to write.')
                else:
                    try:
                        self.to_screen('[info] Writing playlist description to: ' + descfn)
                        with self.open(encodeFilename(descfn), 'w', encoding='utf-8') as descfile:
                            descfile.write(ie_result['description'])
                    except (OSError, IOError):
                        self.report_error('Cannot write playlist description file ' + descfn)
                        return

        if self.params.get('playlistreverse', False):
            entries = entries[::-1]
        if self.params.get('playlistrandom', False):
            random.shuffle(entries)

        x_forwarded_for = ie_result.get('__x_forwarded_for_ip')

        self.to_screen('[%s] playlist %s: %s' % (ie_result.get('extractor'), playlist, msg % n_entries))
        failures = 0
        max_failures = self.params.get('skip_playlist_after_errors') or float('inf')
        for i, entry_tuple in enumerate(entries, 1):
            playlist_index, entry = entry_tuple
            if 'playlist_index' in self.params.get('compat_options', []):
                playlist_index = playlistitems[i - 1] if playlistitems else i
            self.to_screen('[download] Downloading video %s of %s' % (i, n_entries))
            # This __x_forwarded_for_ip thing is a bit ugly but requires
            # minimal changes
            if x_forwarded_for:
                entry['__x_forwarded_for_ip'] = x_forwarded_for
            extra = {
                'n_entries': n_entries,
                '_last_playlist_index': max(playlistitems) if playlistitems else (playlistend or n_entries),
                'playlist_index': playlist_index,
                'playlist_autonumber': i,
                'playlist': playlist,
                'playlist_id': ie_result.get('id'),
                'playlist_title': ie_result.get('title'),
                'playlist_uploader': ie_result.get('uploader'),
                'playlist_uploader_id': ie_result.get('uploader_id'),
                'extractor': ie_result.get('extractor'),
                'webpage_url': ie_result.get('webpage_url'),
                'webpage_url_basename': url_basename(ie_result.get('webpage_url')),
                'extractor_key': ie_result.get('extractor_key'),
            }

            if self._match_entry(entry, incomplete=True) is not None:
                continue

            entry_result = self.__process_iterable_entry(entry, download, extra)
            if not entry_result:
                failures += 1
            if failures >= max_failures:
                self.report_error(
                    'Skipping the remaining entries in playlist "%s" since %d items failed extraction' % (playlist, failures))
                break
            # TODO: skip failed (empty) entries?
            playlist_results.append(entry_result)
        ie_result['entries'] = playlist_results
        self.to_screen('[download] Finished downloading playlist: %s' % playlist)
        return ie_result

    @__handle_extraction_exceptions
    def __process_iterable_entry(self, entry, download, extra_info):
        return self.process_ie_result(
            entry, download=download, extra_info=extra_info)

    def _build_format_filter(self, filter_spec):
        " Returns a function to filter the formats according to the filter_spec "

        OPERATORS = {
            '<': operator.lt,
            '<=': operator.le,
            '>': operator.gt,
            '>=': operator.ge,
            '=': operator.eq,
            '!=': operator.ne,
        }
        operator_rex = re.compile(r'''(?x)\s*
            (?P<key>width|height|tbr|abr|vbr|asr|filesize|filesize_approx|fps)\s*
            (?P<op>%s)(?P<none_inclusive>\s*\?)?\s*
            (?P<value>[0-9.]+(?:[kKmMgGtTpPeEzZyY]i?[Bb]?)?)\s*
            ''' % '|'.join(map(re.escape, OPERATORS.keys())))
        m = operator_rex.fullmatch(filter_spec)
        if m:
            try:
                comparison_value = int(m.group('value'))
            except ValueError:
                comparison_value = parse_filesize(m.group('value'))
                if comparison_value is None:
                    comparison_value = parse_filesize(m.group('value') + 'B')
                if comparison_value is None:
                    raise ValueError(
                        'Invalid value %r in format specification %r' % (
                            m.group('value'), filter_spec))
            op = OPERATORS[m.group('op')]

        if not m:
            STR_OPERATORS = {
                '=': operator.eq,
                '^=': lambda attr, value: attr.startswith(value),
                '$=': lambda attr, value: attr.endswith(value),
                '*=': lambda attr, value: value in attr,
            }
            str_operator_rex = re.compile(r'''(?x)\s*
                (?P<key>[a-zA-Z0-9._-]+)\s*
                (?P<negation>!\s*)?(?P<op>%s)(?P<none_inclusive>\s*\?)?\s*
                (?P<value>[a-zA-Z0-9._-]+)\s*
                ''' % '|'.join(map(re.escape, STR_OPERATORS.keys())))
            m = str_operator_rex.fullmatch(filter_spec)
            if m:
                comparison_value = m.group('value')
                str_op = STR_OPERATORS[m.group('op')]
                if m.group('negation'):
                    op = lambda attr, value: not str_op(attr, value)
                else:
                    op = str_op

        if not m:
            raise SyntaxError('Invalid filter specification %r' % filter_spec)

        def _filter(f):
            actual_value = f.get(m.group('key'))
            if actual_value is None:
                return m.group('none_inclusive')
            return op(actual_value, comparison_value)
        return _filter

    def _default_format_spec(self, info_dict, download=True):

        def can_merge():
            merger = FFmpegMergerPP(self)
            return merger.available and merger.can_merge()

        prefer_best = (
            not self.params.get('simulate', False)
            and download
            and (
                not can_merge()
                or info_dict.get('is_live', False)
                or self.outtmpl_dict['default'] == '-'))
        compat = (
            prefer_best
            or self.params.get('allow_multiple_audio_streams', False)
            or 'format-spec' in self.params.get('compat_opts', []))

        return (
            'best/bestvideo+bestaudio' if prefer_best
            else 'bestvideo*+bestaudio/best' if not compat
            else 'bestvideo+bestaudio/best')

    def build_format_selector(self, format_spec):
        def syntax_error(note, start):
            message = (
                'Invalid format specification: '
                '{0}\n\t{1}\n\t{2}^'.format(note, format_spec, ' ' * start[1]))
            return SyntaxError(message)

        PICKFIRST = 'PICKFIRST'
        MERGE = 'MERGE'
        SINGLE = 'SINGLE'
        GROUP = 'GROUP'
        FormatSelector = collections.namedtuple('FormatSelector', ['type', 'selector', 'filters'])

        allow_multiple_streams = {'audio': self.params.get('allow_multiple_audio_streams', False),
                                  'video': self.params.get('allow_multiple_video_streams', False)}

        check_formats = self.params.get('check_formats')

        def _parse_filter(tokens):
            filter_parts = []
            for type, string, start, _, _ in tokens:
                if type == tokenize.OP and string == ']':
                    return ''.join(filter_parts)
                else:
                    filter_parts.append(string)

        def _remove_unused_ops(tokens):
            # Remove operators that we don't use and join them with the surrounding strings
            # for example: 'mp4' '-' 'baseline' '-' '16x9' is converted to 'mp4-baseline-16x9'
            ALLOWED_OPS = ('/', '+', ',', '(', ')')
            last_string, last_start, last_end, last_line = None, None, None, None
            for type, string, start, end, line in tokens:
                if type == tokenize.OP and string == '[':
                    if last_string:
                        yield tokenize.NAME, last_string, last_start, last_end, last_line
                        last_string = None
                    yield type, string, start, end, line
                    # everything inside brackets will be handled by _parse_filter
                    for type, string, start, end, line in tokens:
                        yield type, string, start, end, line
                        if type == tokenize.OP and string == ']':
                            break
                elif type == tokenize.OP and string in ALLOWED_OPS:
                    if last_string:
                        yield tokenize.NAME, last_string, last_start, last_end, last_line
                        last_string = None
                    yield type, string, start, end, line
                elif type in [tokenize.NAME, tokenize.NUMBER, tokenize.OP]:
                    if not last_string:
                        last_string = string
                        last_start = start
                        last_end = end
                    else:
                        last_string += string
            if last_string:
                yield tokenize.NAME, last_string, last_start, last_end, last_line

        def _parse_format_selection(tokens, inside_merge=False, inside_choice=False, inside_group=False):
            selectors = []
            current_selector = None
            for type, string, start, _, _ in tokens:
                # ENCODING is only defined in python 3.x
                if type == getattr(tokenize, 'ENCODING', None):
                    continue
                elif type in [tokenize.NAME, tokenize.NUMBER]:
                    current_selector = FormatSelector(SINGLE, string, [])
                elif type == tokenize.OP:
                    if string == ')':
                        if not inside_group:
                            # ')' will be handled by the parentheses group
                            tokens.restore_last_token()
                        break
                    elif inside_merge and string in ['/', ',']:
                        tokens.restore_last_token()
                        break
                    elif inside_choice and string == ',':
                        tokens.restore_last_token()
                        break
                    elif string == ',':
                        if not current_selector:
                            raise syntax_error('"," must follow a format selector', start)
                        selectors.append(current_selector)
                        current_selector = None
                    elif string == '/':
                        if not current_selector:
                            raise syntax_error('"/" must follow a format selector', start)
                        first_choice = current_selector
                        second_choice = _parse_format_selection(tokens, inside_choice=True)
                        current_selector = FormatSelector(PICKFIRST, (first_choice, second_choice), [])
                    elif string == '[':
                        if not current_selector:
                            current_selector = FormatSelector(SINGLE, 'best', [])
                        format_filter = _parse_filter(tokens)
                        current_selector.filters.append(format_filter)
                    elif string == '(':
                        if current_selector:
                            raise syntax_error('Unexpected "("', start)
                        group = _parse_format_selection(tokens, inside_group=True)
                        current_selector = FormatSelector(GROUP, group, [])
                    elif string == '+':
                        if not current_selector:
                            raise syntax_error('Unexpected "+"', start)
                        selector_1 = current_selector
                        selector_2 = _parse_format_selection(tokens, inside_merge=True)
                        if not selector_2:
                            raise syntax_error('Expected a selector', start)
                        current_selector = FormatSelector(MERGE, (selector_1, selector_2), [])
                    else:
                        raise syntax_error('Operator not recognized: "{0}"'.format(string), start)
                elif type == tokenize.ENDMARKER:
                    break
            if current_selector:
                selectors.append(current_selector)
            return selectors

        def _merge(formats_pair):
            format_1, format_2 = formats_pair

            formats_info = []
            formats_info.extend(format_1.get('requested_formats', (format_1,)))
            formats_info.extend(format_2.get('requested_formats', (format_2,)))

            if not allow_multiple_streams['video'] or not allow_multiple_streams['audio']:
                get_no_more = {'video': False, 'audio': False}
                for (i, fmt_info) in enumerate(formats_info):
                    if fmt_info.get('acodec') == fmt_info.get('vcodec') == 'none':
                        formats_info.pop(i)
                        continue
                    for aud_vid in ['audio', 'video']:
                        if not allow_multiple_streams[aud_vid] and fmt_info.get(aud_vid[0] + 'codec') != 'none':
                            if get_no_more[aud_vid]:
                                formats_info.pop(i)
                                break
                            get_no_more[aud_vid] = True

            if len(formats_info) == 1:
                return formats_info[0]

            video_fmts = [fmt_info for fmt_info in formats_info if fmt_info.get('vcodec') != 'none']
            audio_fmts = [fmt_info for fmt_info in formats_info if fmt_info.get('acodec') != 'none']

            the_only_video = video_fmts[0] if len(video_fmts) == 1 else None
            the_only_audio = audio_fmts[0] if len(audio_fmts) == 1 else None

            # if the merge was requested, force it to merge info MKV
            # when --merge-output-format is not given
            # because this is the behavior what I want
            output_ext = self.params.get('merge_output_format') or 'mkv'

            new_dict = {
                'requested_formats': formats_info,
                'format': '+'.join(fmt_info.get('format') for fmt_info in formats_info),
                'format_id': '+'.join(fmt_info.get('format_id') for fmt_info in formats_info),
                'ext': output_ext,
            }

            if the_only_video:
                new_dict.update({
                    'width': the_only_video.get('width'),
                    'height': the_only_video.get('height'),
                    'resolution': the_only_video.get('resolution') or self.format_resolution(the_only_video),
                    'fps': the_only_video.get('fps'),
                    'vcodec': the_only_video.get('vcodec'),
                    'vbr': the_only_video.get('vbr'),
                    'stretched_ratio': the_only_video.get('stretched_ratio'),
                })

            if the_only_audio:
                new_dict.update({
                    'acodec': the_only_audio.get('acodec'),
                    'abr': the_only_audio.get('abr'),
                })

            return new_dict

        def _check_formats(formats):
            if not check_formats:
                yield from formats
                return
            for f in formats:
                self.to_screen('[info] Testing format %s' % f['format_id'])
                temp_file = tempfile.NamedTemporaryFile(
                    suffix='.tmp', delete=False,
                    dir=self.get_output_path('temp') or None)
                temp_file.close()
                try:
                    success, _ = self.dl(temp_file.name, f, test=True)
                except (DownloadError, IOError, OSError, ValueError) + network_exceptions:
                    success = False
                finally:
                    if os.path.exists(temp_file.name):
                        try:
                            os.remove(temp_file.name)
                        except OSError:
                            self.report_warning('Unable to delete temporary file "%s"' % temp_file.name)
                if success:
                    yield f
                else:
                    self.to_screen('[info] Unable to download format %s. Skipping...' % f['format_id'])

        def _build_selector_function(selector):
            if isinstance(selector, list):  # ,
                fs = [_build_selector_function(s) for s in selector]

                def selector_function(ctx):
                    for f in fs:
                        yield from f(ctx)
                return selector_function

            elif selector.type == GROUP:  # ()
                selector_function = _build_selector_function(selector.selector)

            elif selector.type == PICKFIRST:  # /
                fs = [_build_selector_function(s) for s in selector.selector]

                def selector_function(ctx):
                    for f in fs:
                        picked_formats = list(f(ctx))
                        if picked_formats:
                            return picked_formats
                    return []

            elif selector.type == MERGE:  # +
                selector_1, selector_2 = map(_build_selector_function, selector.selector)

                def selector_function(ctx):
                    for pair in itertools.product(
                            selector_1(copy.deepcopy(ctx)), selector_2(copy.deepcopy(ctx))):
                        yield _merge(pair)

            elif selector.type == SINGLE:  # atom
                format_spec = selector.selector or 'best'

                # TODO: Add allvideo, allaudio etc by generalizing the code with best/worst selector
                if format_spec == 'all':
                    def selector_function(ctx):
                        yield from _check_formats(ctx['formats'])
                elif format_spec == 'mergeall':
                    def selector_function(ctx):
                        formats = list(_check_formats(ctx['formats']))
                        if not formats:
                            return
                        merged_format = formats[-1]
                        for f in formats[-2::-1]:
                            merged_format = _merge((merged_format, f))
                        yield merged_format

                else:
                    format_fallback, format_reverse, format_idx = False, True, 1
                    mobj = re.match(
                        r'(?P<bw>best|worst|b|w)(?P<type>video|audio|v|a)?(?P<mod>\*)?(?:\.(?P<n>[1-9]\d*))?$',
                        format_spec)
                    if mobj is not None:
                        format_idx = int_or_none(mobj.group('n'), default=1)
                        format_reverse = mobj.group('bw')[0] == 'b'
                        format_type = (mobj.group('type') or [None])[0]
                        not_format_type = {'v': 'a', 'a': 'v'}.get(format_type)
                        format_modified = mobj.group('mod') is not None

                        format_fallback = not format_type and not format_modified  # for b, w
                        _filter_f = (
                            (lambda f: f.get('%scodec' % format_type) != 'none')
                            if format_type and format_modified  # bv*, ba*, wv*, wa*
                            else (lambda f: f.get('%scodec' % not_format_type) == 'none')
                            if format_type  # bv, ba, wv, wa
                            else (lambda f: f.get('vcodec') != 'none' and f.get('acodec') != 'none')
                            if not format_modified  # b, w
                            else lambda f: True)  # b*, w*
                        filter_f = lambda f: _filter_f(f) and (
                            f.get('vcodec') != 'none' or f.get('acodec') != 'none')
                    else:
                        filter_f = ((lambda f: f.get('ext') == format_spec)
                                    if format_spec in ['mp4', 'flv', 'webm', '3gp', 'm4a', 'mp3', 'ogg', 'aac', 'wav']  # extension
                                    else (lambda f: f.get('format_id') == format_spec))  # id

                    def selector_function(ctx):
                        formats = list(ctx['formats'])
                        matches = list(filter(filter_f, formats)) if filter_f is not None else formats
                        if format_fallback and ctx['incomplete_formats'] and not matches:
                            # for extractors with incomplete formats (audio only (soundcloud)
                            # or video only (imgur)) best/worst will fallback to
                            # best/worst {video,audio}-only format
                            matches = formats
                        matches = LazyList(_check_formats(matches[::-1 if format_reverse else 1]))
                        try:
                            yield matches[format_idx - 1]
                        except IndexError:
                            return

            filters = [self._build_format_filter(f) for f in selector.filters]

            def final_selector(ctx):
                ctx_copy = copy.deepcopy(ctx)
                for _filter in filters:
                    ctx_copy['formats'] = list(filter(_filter, ctx_copy['formats']))
                return selector_function(ctx_copy)
            return final_selector

        stream = io.BytesIO(format_spec.encode('utf-8'))
        try:
            tokens = list(_remove_unused_ops(compat_tokenize_tokenize(stream.readline)))
        except tokenize.TokenError:
            raise syntax_error('Missing closing/opening brackets or parenthesis', (0, len(format_spec)))

        class TokenIterator(object):
            def __init__(self, tokens):
                self.tokens = tokens
                self.counter = 0

            def __iter__(self):
                return self

            def __next__(self):
                if self.counter >= len(self.tokens):
                    raise StopIteration()
                value = self.tokens[self.counter]
                self.counter += 1
                return value

            next = __next__

            def restore_last_token(self):
                self.counter -= 1

        parsed_selector = _parse_format_selection(iter(TokenIterator(tokens)))
        return _build_selector_function(parsed_selector)

    def _calc_headers(self, info_dict):
        res = std_headers.copy()

        add_headers = info_dict.get('http_headers')
        if add_headers:
            res.update(add_headers)

        cookies = self._calc_cookies(info_dict)
        if cookies:
            res['Cookie'] = cookies

        if 'X-Forwarded-For' not in res:
            x_forwarded_for_ip = info_dict.get('__x_forwarded_for_ip')
            if x_forwarded_for_ip:
                res['X-Forwarded-For'] = x_forwarded_for_ip

        return res

    def _calc_cookies(self, info_dict):
        pr = sanitized_Request(info_dict['url'])
        self.cookiejar.add_cookie_header(pr)
        return pr.get_header('Cookie')

    def _sanitize_thumbnails(self, info_dict):
        thumbnails = info_dict.get('thumbnails')
        if thumbnails is None:
            thumbnail = info_dict.get('thumbnail')
            if thumbnail:
                info_dict['thumbnails'] = thumbnails = [{'url': thumbnail}]
        if thumbnails:
            thumbnails.sort(key=lambda t: (
                t.get('preference') if t.get('preference') is not None else -1,
                t.get('width') if t.get('width') is not None else -1,
                t.get('height') if t.get('height') is not None else -1,
                t.get('id') if t.get('id') is not None else '',
                t.get('url')))

            def thumbnail_tester():
                if self.params.get('check_formats'):
                    test_all = True
                    to_screen = lambda msg: self.to_screen(f'[info] {msg}')
                else:
                    test_all = False
                    to_screen = self.write_debug

                def test_thumbnail(t):
                    if not test_all and not t.get('_test_url'):
                        return True
                    to_screen('Testing thumbnail %s' % t['id'])
                    try:
                        self.urlopen(HEADRequest(t['url']))
                    except network_exceptions as err:
                        to_screen('Unable to connect to thumbnail %s URL "%s" - %s. Skipping...' % (
                            t['id'], t['url'], error_to_compat_str(err)))
                        return False
                    return True

                return test_thumbnail

            for i, t in enumerate(thumbnails):
                if t.get('id') is None:
                    t['id'] = '%d' % i
                if t.get('width') and t.get('height'):
                    t['resolution'] = '%dx%d' % (t['width'], t['height'])
                t['url'] = sanitize_url(t['url'])

            if self.params.get('check_formats') is not False:
                info_dict['thumbnails'] = LazyList(filter(thumbnail_tester(), thumbnails[::-1])).reverse()
            else:
                info_dict['thumbnails'] = thumbnails

    def process_video_result(self, info_dict, download=True):
        assert info_dict.get('_type', 'video') == 'video'

        if 'id' not in info_dict:
            raise ExtractorError('Missing "id" field in extractor result')
        if 'title' not in info_dict:
            raise ExtractorError('Missing "title" field in extractor result')

        def report_force_conversion(field, field_not, conversion):
            self.report_warning(
                '"%s" field is not %s - forcing %s conversion, there is an error in extractor'
                % (field, field_not, conversion))

        def sanitize_string_field(info, string_field):
            field = info.get(string_field)
            if field is None or isinstance(field, compat_str):
                return
            report_force_conversion(string_field, 'a string', 'string')
            info[string_field] = compat_str(field)

        def sanitize_numeric_fields(info):
            for numeric_field in self._NUMERIC_FIELDS:
                field = info.get(numeric_field)
                if field is None or isinstance(field, compat_numeric_types):
                    continue
                report_force_conversion(numeric_field, 'numeric', 'int')
                info[numeric_field] = int_or_none(field)

        sanitize_string_field(info_dict, 'id')
        sanitize_numeric_fields(info_dict)

        if 'playlist' not in info_dict:
            # It isn't part of a playlist
            info_dict['playlist'] = None
            info_dict['playlist_index'] = None

        self._sanitize_thumbnails(info_dict)

        thumbnail = info_dict.get('thumbnail')
        thumbnails = info_dict.get('thumbnails')
        if thumbnail:
            info_dict['thumbnail'] = sanitize_url(thumbnail)
        elif thumbnails:
            info_dict['thumbnail'] = thumbnails[-1]['url']

        if info_dict.get('display_id') is None and 'id' in info_dict:
            info_dict['display_id'] = info_dict['id']

        for ts_key, date_key in (
                ('timestamp', 'upload_date'),
                ('release_timestamp', 'release_date'),
        ):
            if info_dict.get(date_key) is None and info_dict.get(ts_key) is not None:
                # Working around out-of-range timestamp values (e.g. negative ones on Windows,
                # see http://bugs.python.org/issue1646728)
                try:
                    upload_date = datetime.datetime.utcfromtimestamp(info_dict[ts_key])
                    info_dict[date_key] = upload_date.strftime('%Y%m%d')
                except (ValueError, OverflowError, OSError):
                    pass

        live_keys = ('is_live', 'was_live')
        live_status = info_dict.get('live_status')
        if live_status is None:
            for key in live_keys:
                if info_dict.get(key) is False:
                    continue
                if info_dict.get(key):
                    live_status = key
                break
            if all(info_dict.get(key) is False for key in live_keys):
                live_status = 'not_live'
        if live_status:
            info_dict['live_status'] = live_status
            for key in live_keys:
                if info_dict.get(key) is None:
                    info_dict[key] = (live_status == key)

        # Auto generate title fields corresponding to the *_number fields when missing
        # in order to always have clean titles. This is very common for TV series.
        for field in ('chapter', 'season', 'episode'):
            if info_dict.get('%s_number' % field) is not None and not info_dict.get(field):
                info_dict[field] = '%s %d' % (field.capitalize(), info_dict['%s_number' % field])

        for cc_kind in ('subtitles', 'automatic_captions'):
            cc = info_dict.get(cc_kind)
            if cc:
                for _, subtitle in cc.items():
                    for subtitle_format in subtitle:
                        if subtitle_format.get('url'):
                            subtitle_format['url'] = sanitize_url(subtitle_format['url'])
                        if subtitle_format.get('ext') is None:
                            subtitle_format['ext'] = determine_ext(subtitle_format['url']).lower()

        automatic_captions = info_dict.get('automatic_captions')
        subtitles = info_dict.get('subtitles')

        info_dict['requested_subtitles'] = self.process_subtitles(
            info_dict['id'], subtitles, automatic_captions)

        # We now pick which formats have to be downloaded
        if info_dict.get('formats') is None:
            # There's only one format available
            formats = [info_dict]
        else:
            formats = info_dict['formats']

        if not formats:
            if not self.params.get('ignore_no_formats_error'):
                raise ExtractorError('No video formats found!')
            else:
                self.report_warning('No video formats found!')

        def is_wellformed(f):
            url = f.get('url')
            if not url:
                self.report_warning(
                    '"url" field is missing or empty - skipping format, '
                    'there is an error in extractor')
                return False
            if isinstance(url, bytes):
                sanitize_string_field(f, 'url')
            return True

        # Filter out malformed formats for better extraction robustness
        formats = list(filter(is_wellformed, formats))

        formats_dict = {}

        # We check that all the formats have the format and format_id fields
        for i, format in enumerate(formats):
            sanitize_string_field(format, 'format_id')
            sanitize_numeric_fields(format)
            format['url'] = sanitize_url(format['url'])
            if not format.get('format_id'):
                format['format_id'] = compat_str(i)
            else:
                # Sanitize format_id from characters used in format selector expression
                format['format_id'] = re.sub(r'[\s,/+\[\]()]', '_', format['format_id'])
            format_id = format['format_id']
            if format_id not in formats_dict:
                formats_dict[format_id] = []
            formats_dict[format_id].append(format)

        # Make sure all formats have unique format_id
        for format_id, ambiguous_formats in formats_dict.items():
            if len(ambiguous_formats) > 1:
                for i, format in enumerate(ambiguous_formats):
                    format['format_id'] = '%s-%d' % (format_id, i)

        for i, format in enumerate(formats):
            if format.get('format') is None:
                format['format'] = '{id} - {res}{note}'.format(
                    id=format['format_id'],
                    res=self.format_resolution(format),
                    note=' ({0})'.format(format['format_note']) if format.get('format_note') is not None else '',
                )
            # Automatically determine file extension if missing
            if format.get('ext') is None:
                format['ext'] = determine_ext(format['url']).lower()
            # Automatically determine protocol if missing (useful for format
            # selection purposes)
            if format.get('protocol') is None:
                format['protocol'] = determine_protocol(format)
            # Add HTTP headers, so that external programs can use them from the
            # json output
            full_format_info = info_dict.copy()
            full_format_info.update(format)
            format['http_headers'] = self._calc_headers(full_format_info)
        # Remove private housekeeping stuff
        if '__x_forwarded_for_ip' in info_dict:
            del info_dict['__x_forwarded_for_ip']

        # TODO Central sorting goes here

        if formats and formats[0] is not info_dict:
            # only set the 'formats' fields if the original info_dict list them
            # otherwise we end up with a circular reference, the first (and unique)
            # element in the 'formats' field in info_dict is info_dict itself,
            # which can't be exported to json
            info_dict['formats'] = formats

        info_dict, _ = self.pre_process(info_dict)

        list_only = self.params.get('list_thumbnails') or self.params.get('listformats') or self.params.get('listsubtitles')
        if list_only:
            self.__forced_printings(info_dict, self.prepare_filename(info_dict), incomplete=True)
            if self.params.get('list_thumbnails'):
                self.list_thumbnails(info_dict)
            if self.params.get('listformats'):
                if not info_dict.get('formats'):
                    raise ExtractorError('No video formats found', expected=True)
                self.list_formats(info_dict)
            if self.params.get('listsubtitles'):
                if 'automatic_captions' in info_dict:
                    self.list_subtitles(
                        info_dict['id'], automatic_captions, 'automatic captions')
                self.list_subtitles(info_dict['id'], subtitles, 'subtitles')
            return

        format_selector = self.format_selector
        if format_selector is None:
            req_format = self._default_format_spec(info_dict, download=download)
            self.write_debug('Default format spec: %s' % req_format)
            format_selector = self.build_format_selector(req_format)

        # While in format selection we may need to have an access to the original
        # format set in order to calculate some metrics or do some processing.
        # For now we need to be able to guess whether original formats provided
        # by extractor are incomplete or not (i.e. whether extractor provides only
        # video-only or audio-only formats) for proper formats selection for
        # extractors with such incomplete formats (see
        # https://github.com/ytdl-org/youtube-dl/pull/5556).
        # Since formats may be filtered during format selection and may not match
        # the original formats the results may be incorrect. Thus original formats
        # or pre-calculated metrics should be passed to format selection routines
        # as well.
        # We will pass a context object containing all necessary additional data
        # instead of just formats.
        # This fixes incorrect format selection issue (see
        # https://github.com/ytdl-org/youtube-dl/issues/10083).
        incomplete_formats = (
            # All formats are video-only or
            all(f.get('vcodec') != 'none' and f.get('acodec') == 'none' for f in formats)
            # all formats are audio-only
            or all(f.get('vcodec') == 'none' and f.get('acodec') != 'none' for f in formats))

        ctx = {
            'formats': formats,
            'incomplete_formats': incomplete_formats,
        }

        formats_to_download = list(format_selector(ctx))
        if not formats_to_download:
            if not self.params.get('ignore_no_formats_error'):
                raise ExtractorError('Requested format is not available', expected=True)
            else:
                self.report_warning('Requested format is not available')
                # Process what we can, even without any available formats.
                self.process_info(dict(info_dict))
        elif download:
            self.to_screen(
                '[info] %s: Downloading %d format(s): %s' % (
                    info_dict['id'], len(formats_to_download),
                    ", ".join([f['format_id'] for f in formats_to_download])))
            for fmt in formats_to_download:
                new_info = dict(info_dict)
                # Save a reference to the original info_dict so that it can be modified in process_info if needed
                new_info['__original_infodict'] = info_dict
                new_info.update(fmt)
                self.process_info(new_info)
        # We update the info dict with the best quality format (backwards compatibility)
        if formats_to_download:
            info_dict.update(formats_to_download[-1])
        return info_dict

    def process_subtitles(self, video_id, normal_subtitles, automatic_captions):
        """Select the requested subtitles and their format"""
        available_subs = {}
        if normal_subtitles and self.params.get('writesubtitles'):
            available_subs.update(normal_subtitles)
        if automatic_captions and self.params.get('writeautomaticsub'):
            for lang, cap_info in automatic_captions.items():
                if lang not in available_subs:
                    available_subs[lang] = cap_info

        if (not self.params.get('writesubtitles') and not
                self.params.get('writeautomaticsub') or not
                available_subs):
            return None

        all_sub_langs = available_subs.keys()
        if self.params.get('allsubtitles', False):
            requested_langs = all_sub_langs
        elif self.params.get('subtitleslangs', False):
            requested_langs = set()
            for lang in self.params.get('subtitleslangs'):
                if lang == 'all':
                    requested_langs.update(all_sub_langs)
                    continue
                discard = lang[0] == '-'
                if discard:
                    lang = lang[1:]
                current_langs = filter(re.compile(lang + '$').match, all_sub_langs)
                if discard:
                    for lang in current_langs:
                        requested_langs.discard(lang)
                else:
                    requested_langs.update(current_langs)
        elif 'en' in available_subs:
            requested_langs = ['en']
        else:
            requested_langs = [list(all_sub_langs)[0]]
        self.write_debug('Downloading subtitles: %s' % ', '.join(requested_langs))

        formats_query = self.params.get('subtitlesformat', 'best')
        formats_preference = formats_query.split('/') if formats_query else []
        subs = {}
        for lang in requested_langs:
            formats = available_subs.get(lang)
            if formats is None:
                self.report_warning('%s subtitles not available for %s' % (lang, video_id))
                continue
            for ext in formats_preference:
                if ext == 'best':
                    f = formats[-1]
                    break
                matches = list(filter(lambda f: f['ext'] == ext, formats))
                if matches:
                    f = matches[-1]
                    break
            else:
                f = formats[-1]
                self.report_warning(
                    'No subtitle format found matching "%s" for language %s, '
                    'using %s' % (formats_query, lang, f['ext']))
            subs[lang] = f
        return subs

    def __forced_printings(self, info_dict, filename, incomplete):
        def print_mandatory(field, actual_field=None):
            if actual_field is None:
                actual_field = field
            if (self.params.get('force%s' % field, False)
                    and (not incomplete or info_dict.get(actual_field) is not None)):
                self.to_stdout(info_dict[actual_field])

        def print_optional(field):
            if (self.params.get('force%s' % field, False)
                    and info_dict.get(field) is not None):
                self.to_stdout(info_dict[field])

        info_dict = info_dict.copy()
        if filename is not None:
            info_dict['filename'] = filename
        if info_dict.get('requested_formats') is not None:
            # For RTMP URLs, also include the playpath
            info_dict['urls'] = '\n'.join(f['url'] + f.get('play_path', '') for f in info_dict['requested_formats'])
        elif 'url' in info_dict:
            info_dict['urls'] = info_dict['url'] + info_dict.get('play_path', '')

        for tmpl in self.params.get('forceprint', []):
            if re.match(r'\w+$', tmpl):
                tmpl = '%({})s'.format(tmpl)
            tmpl, info_copy = self.prepare_outtmpl(tmpl, info_dict)
            self.to_stdout(self.escape_outtmpl(tmpl) % info_copy)

        print_mandatory('title')
        print_mandatory('id')
        print_mandatory('url', 'urls')
        print_optional('thumbnail')
        print_optional('description')
        print_optional('filename')
        if self.params.get('forceduration', False) and info_dict.get('duration') is not None:
            self.to_stdout(formatSeconds(info_dict['duration']))
        print_mandatory('format')

        if self.params.get('printjsontypes', False):
            self.to_stdout('\n'.join(dig_object_type(info_dict)))

        if self.params.get('forcejson', False):
            self.post_extract(info_dict)
            self.to_stdout(json.dumps(self.sanitize_info(info_dict), default=repr))

    def dl(self, name, info, subtitle=False, test=False):

        if test:
            verbose = self.params.get('verbose')
            params = {
                'test': True,
                'quiet': not verbose,
                'verbose': verbose,
                'noprogress': not verbose,
                'nopart': True,
                'skip_unavailable_fragments': False,
                'keep_fragments': False,
                'overwrites': True,
                '_no_ytdl_file': True,
            }
        else:
            params = self.params
        fd = get_suitable_downloader(info, params, to_stdout=(name == '-'))(self, params)
        if not test:
            for ph in self._progress_hooks:
                fd.add_progress_hook(ph)
            urls = '", "'.join([f['url'] for f in info.get('requested_formats', [])] or [info['url']])
            self.write_debug('Invoking downloader on "%s"' % urls)
        new_info = dict(info)
        if new_info.get('http_headers') is None:
            new_info['http_headers'] = self._calc_headers(new_info)
        return fd.download(name, new_info, subtitle)

    def process_info(self, info_dict):
        """Process a single resolved IE result."""

        assert info_dict.get('_type', 'video') == 'video'

        info_dict.setdefault('__postprocessors', [])

        max_downloads = self.params.get('max_downloads')
        if max_downloads is not None:
            if self._num_downloads >= int(max_downloads):
                raise MaxDownloadsReached()

        # TODO: backward compatibility, to be removed
        info_dict['fulltitle'] = info_dict['title']

        if 'format' not in info_dict and 'ext' in info_dict:
            info_dict['format'] = info_dict['ext']

        if info_dict.get('ext') == 'mp4' and info_dict.get('is_live', False) and self.params.get('live_download_mkv', False):
            info_dict['format'] = info_dict['ext'] = 'mkv'
            info_dict['protocol'] = 'ffmpeg'

        if self._match_entry(info_dict) is not None:
            return

        self.post_extract(info_dict)
        self._num_downloads += 1

        # info_dict['_filename'] needs to be set for backward compatibility
        info_dict['_filename'] = full_filename = self.prepare_filename(info_dict, warn=True)
        temp_filename = self.prepare_filename(info_dict, 'temp')
        files_to_move = {}

        # Forced printings
        self.__forced_printings(info_dict, full_filename, incomplete=('format' not in info_dict))

        if self.params.get('simulate', False):
            if self.params.get('force_write_download_archive', False):
                self.record_download_archive(info_dict)

            # Do nothing else if in simulate mode
            return

        if full_filename is None:
            return

        if not self._ensure_dir_exists(encodeFilename(full_filename)):
            return
        if not self._ensure_dir_exists(encodeFilename(temp_filename)):
            return

        if self.params.get('writedescription', False):
            descfn = self.prepare_filename(info_dict, 'description')
            if not self._ensure_dir_exists(encodeFilename(descfn)):
                return
            if not self.params.get('overwrites', True) and os.path.exists(encodeFilename(descfn)):
                self.to_screen('[info] Video description is already present')
            elif info_dict.get('description') is None:
                self.report_warning('There\'s no description to write.')
            else:
                try:
                    self.to_screen('[info] Writing video description to: ' + descfn)
                    with self.open(encodeFilename(descfn), 'w', encoding='utf-8') as descfile:
                        descfile.write(info_dict['description'])
                except (OSError, IOError):
                    self.report_error('Cannot write description file ' + descfn)
                    return

        if self.params.get('writeannotations', False):
            annofn = self.prepare_filename(info_dict, 'annotation')
            if not self._ensure_dir_exists(encodeFilename(annofn)):
                return
            if not self.params.get('overwrites', True) and os.path.exists(encodeFilename(annofn)):
                self.to_screen('[info] Video annotations are already present')
            elif not info_dict.get('annotations'):
                self.report_warning('There are no annotations to write.')
            else:
                try:
                    self.to_screen('[info] Writing video annotations to: ' + annofn)
                    with self.open(encodeFilename(annofn), 'w', encoding='utf-8') as annofile:
                        annofile.write(info_dict['annotations'])
                except (KeyError, TypeError):
                    self.report_warning('There are no annotations to write.')
                except (OSError, IOError):
                    self.report_error('Cannot write annotations file: ' + annofn)
                    return

        subtitles_are_requested = any([self.params.get('writesubtitles', False),
                                       self.params.get('writeautomaticsub')])

        if subtitles_are_requested and info_dict.get('requested_subtitles'):
            # subtitles download errors are already managed as troubles in relevant IE
            # that way it will silently go on when used with unsupporting IE
            subtitles = info_dict['requested_subtitles']
            # ie = self.get_info_extractor(info_dict['extractor_key'])
            for sub_lang, sub_info in subtitles.items():
                sub_format = sub_info['ext']
                sub_filename = subtitles_filename(temp_filename, sub_lang, sub_format, info_dict.get('ext'))
                sub_filename_final = subtitles_filename(
                    self.prepare_filename(info_dict, 'subtitle'), sub_lang, sub_format, info_dict.get('ext'))
                if not self.params.get('overwrites', True) and os.path.exists(encodeFilename(sub_filename)):
                    self.to_screen('[info] Video subtitle %s.%s is already present' % (sub_lang, sub_format))
                    sub_info['filepath'] = sub_filename
                    files_to_move[sub_filename] = sub_filename_final
                else:
                    self.to_screen('[info] Writing video subtitles to: ' + sub_filename)
                    if sub_info.get('data') is not None:
                        try:
                            # Use newline='' to prevent conversion of newline characters
                            # See https://github.com/ytdl-org/youtube-dl/issues/10268
                            with self.open(encodeFilename(sub_filename), 'w', encoding='utf-8', newline='') as subfile:
                                subfile.write(sub_info['data'])
                            sub_info['filepath'] = sub_filename
                            files_to_move[sub_filename] = sub_filename_final
                        except (OSError, IOError):
                            self.report_error('Cannot write subtitles file ' + sub_filename)
                            return
                    else:
                        try:
                            self.dl(sub_filename, sub_info.copy(), subtitle=True)
                            sub_info['filepath'] = sub_filename
                            files_to_move[sub_filename] = sub_filename_final
                        except (ExtractorError, IOError, OSError, ValueError) + network_exceptions as err:
                            self.report_warning('Unable to download subtitle for "%s": %s' %
                                                (sub_lang, error_to_compat_str(err)))
                            continue

        if self.params.get('writeinfojson', False):
            infofn = self.prepare_filename(info_dict, 'infojson')
            if not self._ensure_dir_exists(encodeFilename(infofn)):
                return
            if not self.params.get('overwrites', True) and os.path.exists(encodeFilename(infofn)):
                self.to_screen('[info] Video metadata is already present')
            else:
                self.to_screen('[info] Writing video metadata as JSON to: ' + infofn)
                try:
                    write_json_file(self.sanitize_info(info_dict, self.params.get('clean_infojson', True)), infofn)
                except (OSError, IOError):
                    self.report_error('Cannot write video metadata to JSON file ' + infofn)
                    return
            info_dict['__infojson_filename'] = infofn

        for thumb_ext in self._write_thumbnails(info_dict, temp_filename):
            thumb_filename_temp = replace_extension(temp_filename, thumb_ext, info_dict.get('ext'))
            thumb_filename = replace_extension(
                self.prepare_filename(info_dict, 'thumbnail'), thumb_ext, info_dict.get('ext'))
            files_to_move[thumb_filename_temp] = thumb_filename

        # Write internet shortcut files
        url_link = webloc_link = desktop_link = False
        if self.params.get('writelink', False):
            if sys.platform == "darwin":  # macOS.
                webloc_link = True
            elif sys.platform.startswith("linux"):
                desktop_link = True
            else:  # if sys.platform in ['win32', 'cygwin']:
                url_link = True
        if self.params.get('writeurllink', False):
            url_link = True
        if self.params.get('writewebloclink', False):
            webloc_link = True
        if self.params.get('writedesktoplink', False):
            desktop_link = True

        if url_link or webloc_link or desktop_link:
            if 'webpage_url' not in info_dict:
                self.report_error('Cannot write internet shortcut file because the "webpage_url" field is missing in the media information')
                return
            ascii_url = iri_to_uri(info_dict['webpage_url'])

        def _write_link_file(extension, template, newline, embed_filename):
            linkfn = replace_extension(full_filename, extension, info_dict.get('ext'))
            if self.params.get('overwrites', True) and os.path.exists(encodeFilename(linkfn)):
                self.to_screen('[info] Internet shortcut is already present')
            else:
                try:
                    self.to_screen('[info] Writing internet shortcut to: ' + linkfn)
                    with self.open(encodeFilename(to_high_limit_path(linkfn)), 'w', encoding='utf-8', newline=newline) as linkfile:
                        template_vars = {'url': ascii_url}
                        if embed_filename:
                            template_vars['filename'] = linkfn[:-(len(extension) + 1)]
                        linkfile.write(template % template_vars)
                except (OSError, IOError):
                    self.report_error('Cannot write internet shortcut ' + linkfn)
                    return False
            return True

        if url_link:
            if not _write_link_file('url', DOT_URL_LINK_TEMPLATE, '\r\n', embed_filename=False):
                return
        if webloc_link:
            if not _write_link_file('webloc', DOT_WEBLOC_LINK_TEMPLATE, '\n', embed_filename=False):
                return
        if desktop_link:
            if not _write_link_file('desktop', DOT_DESKTOP_LINK_TEMPLATE, '\n', embed_filename=True):
                return

        try:
            info_dict, files_to_move = self.pre_process(info_dict, 'before_dl', files_to_move)
        except PostProcessingError as err:
            self.report_error('Preprocessing: %s' % str(err))
            return

        must_record_download_archive = False
        if self.params.get('skip_download', False):
            info_dict['filepath'] = temp_filename
            info_dict['__finaldir'] = os.path.dirname(os.path.abspath(encodeFilename(full_filename)))
            info_dict['__files_to_move'] = files_to_move
            info_dict = self.run_pp(MoveFilesAfterDownloadPP(self, False), info_dict)
        else:
            # Download
            if not self.test_filename_external(full_filename):
                self.to_screen(
                    '[download] %s has rejected by external test process' % full_filename)
                return
            try:
                self.lock_file(info_dict)

                def existing_file(*filepaths):
                    ext = info_dict.get('ext')
                    final_ext = self.params.get('final_ext', ext)
                    existing_files = []
                    for file in orderedSet(filepaths):
                        if final_ext != ext:
                            converted = replace_extension(file, final_ext, ext)
                            if os.path.exists(encodeFilename(converted)):
                                existing_files.append(converted)
                        if os.path.exists(encodeFilename(file)):
                            existing_files.append(file)

                    if not existing_files or self.params.get('overwrites', False):
                        for file in orderedSet(existing_files):
                            self.report_file_delete(file)
                            os.remove(encodeFilename(file))
                        return None

                    self.report_file_already_downloaded(existing_files[0])
                    info_dict['ext'] = os.path.splitext(existing_files[0])[1][1:]
                    return existing_files[0]

                success = True
                if info_dict.get('requested_formats') is not None:

                    requested_formats = info_dict['requested_formats']
                    old_ext = info_dict['ext']

                    # merge to mkv without --merge-output-format no matter what
                    if self.params.get('merge_output_format') is None:
                        info_dict['ext'] = 'mkv'
<<<<<<< HEAD
=======
                        self.report_warning(
                            'Requested formats are incompatible for merge and will be merged into mkv.')
                    new_ext = info_dict['ext']
>>>>>>> 124bc071

                    def correct_ext(filename, ext=new_ext):
                        if filename == '-':
                            return filename
                        filename_real_ext = os.path.splitext(filename)[1][1:]
                        filename_wo_ext = (
                            os.path.splitext(filename)[0]
                            if filename_real_ext in (old_ext, new_ext)
                            else filename)
                        return '%s.%s' % (filename_wo_ext, ext)

                    # Ensure filename always has a correct extension for successful merge
                    full_filename = correct_ext(full_filename)
                    temp_filename = correct_ext(temp_filename)
                    dl_filename = existing_file(full_filename, temp_filename)
                    info_dict['__real_download'] = False

                    _protocols = set(determine_protocol(f) for f in requested_formats)
                    if len(_protocols) == 1:  # All requested formats have same protocol
                        info_dict['protocol'] = _protocols.pop()
                    directly_mergable = FFmpegFD.can_merge_formats(info_dict)
                    if dl_filename is not None:
                        pass
                    elif (directly_mergable and get_suitable_downloader(
                            info_dict, self.params, to_stdout=(temp_filename == '-')) == FFmpegFD):
                        info_dict['url'] = '\n'.join(f['url'] for f in requested_formats)
                        success, real_download = self.dl(temp_filename, info_dict)
                        info_dict['__real_download'] = real_download
                    else:
                        downloaded = []
                        merger = FFmpegMergerPP(self)
                        if self.params.get('allow_unplayable_formats'):
                            self.report_warning(
                                'You have requested merging of multiple formats '
                                'while also allowing unplayable formats to be downloaded. '
                                'The formats won\'t be merged to prevent data corruption.')
                        elif not merger.available:
                            self.report_warning(
                                'You have requested merging of multiple formats but ffmpeg is not installed. '
                                'The formats won\'t be merged.')

                        if temp_filename == '-':
                            reason = ('using a downloader other than ffmpeg' if directly_mergable
                                      else 'but the formats are incompatible for simultaneous download' if merger.available
                                      else 'but ffmpeg is not installed')
                            self.report_warning(
                                f'You have requested downloading multiple formats to stdout {reason}. '
                                'The formats will be streamed one after the other')
                            fname = temp_filename
                        for f in requested_formats:
                            new_info = dict(info_dict)
                            del new_info['requested_formats']
                            new_info.update(f)
                            if temp_filename != '-':
                                fname = prepend_extension(
                                    correct_ext(temp_filename, new_info['ext']),
                                    'f%s' % f['format_id'], new_info['ext'])
                                if not self._ensure_dir_exists(fname):
                                    return
                                downloaded.append(fname)
                            partial_success, real_download = self.dl(fname, new_info)
                            info_dict['__real_download'] = info_dict['__real_download'] or real_download
                            success = success and partial_success
                        if merger.available and not self.params.get('allow_unplayable_formats'):
                            info_dict['__postprocessors'].append(merger)
                            info_dict['__files_to_merge'] = downloaded
                            # Even if there were no downloads, it is being merged only now
                            info_dict['__real_download'] = True
                        else:
                            for file in downloaded:
                                files_to_move[file] = None
                else:
                    # Just a single file
                    dl_filename = existing_file(full_filename, temp_filename)
                    if dl_filename is None:
                        success, real_download = self.dl(temp_filename, info_dict)
                        info_dict['__real_download'] = real_download

                dl_filename = dl_filename or temp_filename
                info_dict['__finaldir'] = os.path.dirname(os.path.abspath(encodeFilename(full_filename)))

            except network_exceptions as err:
                self.report_error('unable to download video data: %s' % error_to_compat_str(err))
                return
            except (OSError, IOError) as err:
                raise UnavailableVideoError(err)
            except (ContentTooShortError, ) as err:
                self.report_error('content too short (expected %s bytes and served %s)' % (err.expected, err.downloaded))
                return
            finally:
                self.unlock_file(info_dict)

            if success and full_filename != '-':

                def fixup():
                    do_fixup = True
                    fixup_policy = self.params.get('fixup')
                    vid = info_dict['id']

                    if fixup_policy in ('ignore', 'never'):
                        return
                    elif fixup_policy == 'warn':
                        do_fixup = False
                    elif fixup_policy != 'force':
                        assert fixup_policy in ('detect_or_warn', None)
                        if not info_dict.get('__real_download'):
                            do_fixup = False

                    def ffmpeg_fixup(cndn, msg, cls):
                        if not cndn:
                            return
                        if not do_fixup:
                            self.report_warning(f'{vid}: {msg}')
                            return
                        pp = cls(self)
                        if pp.available:
                            info_dict['__postprocessors'].append(pp)
                        else:
                            self.report_warning(f'{vid}: {msg}. Install ffmpeg to fix this automatically')

                    stretched_ratio = info_dict.get('stretched_ratio')
                    ffmpeg_fixup(
                        stretched_ratio not in (1, None),
                        f'Non-uniform pixel ratio {stretched_ratio}',
                        FFmpegFixupStretchedPP)

                    ffmpeg_fixup(
                        (info_dict.get('requested_formats') is None
                         and info_dict.get('container') == 'm4a_dash'
                         and info_dict.get('ext') == 'm4a'),
                        'writing DASH m4a. Only some players support this container',
                        FFmpegFixupM4aPP)

                    downloader = (get_suitable_downloader(info_dict, self.params).__name__
                                  if 'protocol' in info_dict else None)
                    ffmpeg_fixup(downloader == 'HlsFD', 'malformed AAC bitstream detected', FFmpegFixupM3u8PP)
                    ffmpeg_fixup(downloader == 'WebSocketFragmentFD', 'malformed timestamps detected', FFmpegFixupTimestampPP)
                    ffmpeg_fixup(downloader == 'WebSocketFragmentFD', 'malformed duration detected', FFmpegFixupDurationPP)

                fixup()
                try:
                    info_dict = self.post_process(dl_filename, info_dict, files_to_move)
                except PostProcessingError as err:
                    self.report_error('Postprocessing: %s' % str(err))
                    return
                try:
                    for ph in self._post_hooks:
                        ph(info_dict['filepath'])
                except Exception as err:
                    self.report_error('post hooks: %s' % str(err))
                    return
                must_record_download_archive = True

        if must_record_download_archive or self.params.get('force_write_download_archive', False):
            self.record_download_archive(info_dict)
        max_downloads = self.params.get('max_downloads')
        if max_downloads is not None and self._num_downloads >= int(max_downloads):
            raise MaxDownloadsReached()

    def download(self, url_list):
        """Download a given list of URLs."""
        outtmpl = self.outtmpl_dict['default']
        if (len(url_list) > 1
                and outtmpl != '-'
                and '%' not in outtmpl
                and self.params.get('max_downloads') != 1):
            raise SameFileError(outtmpl)

        for url in url_list:
            try:
                # It also downloads the videos
                res = self.extract_info(
                    url, force_generic_extractor=self.params.get('force_generic_extractor', False))
            except UnavailableVideoError:
                self.report_error('unable to download video')
            except MaxDownloadsReached:
                self.to_screen('[info] Maximum number of downloaded files reached')
                raise
            except ExistingVideoReached:
                self.to_screen('[info] Encountered a file that is already in the archive, stopping due to --break-on-existing')
                raise
            except RejectedVideoReached:
                self.to_screen('[info] Encountered a file that did not match filter, stopping due to --break-on-reject')
                raise
            else:
                if self.params.get('dump_single_json', False):
                    self.post_extract(res)
                    self.to_stdout(json.dumps(self.filter_requested_info(res), default=repr))

        return self._download_retcode

    def download_with_info_file(self, info_filename):
        with contextlib.closing(fileinput.FileInput(
                [info_filename], mode='r',
                openhook=fileinput.hook_encoded('utf-8'))) as f:
            # FileInput doesn't have a read method, we can't call json.load
            info = self.sanitize_info(json.loads('\n'.join(f)), self.params.get('clean_infojson', True))
        try:
            self.process_ie_result(info, download=True)
        except (DownloadError, EntryNotInPlaylist, ReextractRequested):
            webpage_url = info.get('webpage_url')
            if webpage_url is not None:
                self.report_warning('The info failed to download, trying with "%s"' % webpage_url)
                return self.download([webpage_url])
            else:
                raise
        return self._download_retcode

    @staticmethod
    def sanitize_info(info_dict, remove_private_keys=False):
        ''' Sanitize the infodict for converting to json '''
        remove_keys = ['__original_infodict']  # Always remove this since this may contain a copy of the entire dict
        keep_keys = ['_type'],  # Always keep this to facilitate load-info-json
        if remove_private_keys:
            remove_keys += ('requested_formats', 'requested_subtitles', 'requested_entries', 'filepath', 'entries', 'original_url')
            empty_values = (None, {}, [], set(), tuple())
            reject = lambda k, v: k not in keep_keys and (
                k.startswith('_') or k in remove_keys or v in empty_values)
        else:
            info_dict['epoch'] = int(time.time())
            reject = lambda k, v: k in remove_keys
        filter_fn = lambda obj: (
            list(map(filter_fn, obj)) if isinstance(obj, (LazyList, list, tuple, set))
            else obj if not isinstance(obj, dict)
            else dict((k, filter_fn(v)) for k, v in obj.items() if not reject(k, v)))
        return filter_fn(info_dict)

    @staticmethod
    def filter_requested_info(info_dict, actually_filter=True):
        ''' Alias of sanitize_info for backward compatibility '''
        return YoutubeDL.sanitize_info(info_dict, actually_filter)

    def run_pp(self, pp, infodict):
        files_to_delete = []
        if '__files_to_move' not in infodict:
            infodict['__files_to_move'] = {}
        files_to_delete, infodict = pp.run(infodict)
        if not files_to_delete:
            return infodict

        if self.params.get('keepvideo', False):
            for f in files_to_delete:
                infodict['__files_to_move'].setdefault(f, '')
        else:
            for old_filename in set(files_to_delete):
                self.to_screen('Deleting original file %s (pass -k to keep)' % old_filename)
                try:
                    self.remove(encodeFilename(old_filename))
                except (IOError, OSError):
                    self.report_warning('Unable to remove downloaded original file')
                if old_filename in infodict['__files_to_move']:
                    del infodict['__files_to_move'][old_filename]
        return infodict

    @staticmethod
    def post_extract(info_dict):
        def actual_post_extract(info_dict):
            if info_dict.get('_type') in ('playlist', 'multi_video'):
                for video_dict in info_dict.get('entries', {}):
                    actual_post_extract(video_dict or {})
                return

            post_extractor = info_dict.get('__post_extractor') or (lambda: {})
            extra = post_extractor().items()
            info_dict.update(extra)
            info_dict.pop('__post_extractor', None)

            original_infodict = info_dict.get('__original_infodict') or {}
            original_infodict.update(extra)
            original_infodict.pop('__post_extractor', None)

        actual_post_extract(info_dict or {})

    def pre_process(self, ie_info, key='pre_process', files_to_move=None):
        info = dict(ie_info)
        info['__files_to_move'] = files_to_move or {}
        for pp in self._pps[key]:
            info = self.run_pp(pp, info)
        return info, info.pop('__files_to_move', None)

    def post_process(self, filename, ie_info, files_to_move=None):
        """Run all the postprocessors on the given file."""
        info = dict(ie_info)
        info['filepath'] = filename
        info['__files_to_move'] = files_to_move or {}

        for pp in ie_info.get('__postprocessors', []) + self._pps['post_process']:
            info = self.run_pp(pp, info)
        info = self.run_pp(MoveFilesAfterDownloadPP(self), info)
        del info['__files_to_move']
        for pp in self._pps['after_move']:
            info = self.run_pp(pp, info)
        return info

    def _make_archive_id(self, info_dict):
        video_id = info_dict.get('id')
        if not video_id:
            return
        # Future-proof against any change in case
        # and backwards compatibility with prior versions
        extractor = info_dict.get('extractor_key') or info_dict.get('ie_key')  # key in a playlist
        if extractor is None:
            url = str_or_none(info_dict.get('url'))
            if not url:
                return
            # Try to find matching extractor for the URL and take its ie_key
            for ie in self._ies:
                if ie.suitable(url):
                    extractor = ie.ie_key()
                    break
            else:
                return
        return '%s %s' % (extractor.lower(), video_id)

    def test_filename_external(self, filename):
        cmd = self.params.get('test_filename')
        if not cmd or not isinstance(cmd, (compat_str, compiled_regex_type)):
            return True

        if isinstance(cmd, compiled_regex_type) or cmd.startswith('re:'):
            # allow Patten object or string begins with 're:' to test against regex
            if isinstance(cmd, compat_str):
                cmd = cmd[3:]
            mobj = re.search(cmd, filename)
            return bool(mobj)

        if '{}' not in cmd:
            cmd += ' {}'

        cmd = cmd.replace('{}', compat_shlex_quote(filename))

        if self.params.get('verbose'):
            self.to_screen('[debug] Testing: %s' % cmd)
        try:
            # True when retcode==0
            retCode = subprocess.call(encodeArgument(cmd), shell=True)
            return retCode == 0
        except (IOError, OSError):
            if self.params.get('verbose'):
                self.to_screen('[debug] Testing: %s' % cmd)
            return True

    def in_download_archive(self, info_dict):
        fn = self.params.get('download_archive')
        if fn is None:
            return False

        vid_id = self._make_archive_id(info_dict)
        if not vid_id:
            return False  # Incomplete video information

        return vid_id in self.archive

    def record_download_archive(self, info_dict):
        fn = self.params.get('download_archive')
        if fn is None:
            return
        vid_id = self._make_archive_id(info_dict)
        assert vid_id
        with locked_file(fn, 'a', encoding='utf-8') as archive_file:
            archive_file.write(vid_id + '\n')
        self.archive.add(vid_id)

    def lock_file(self, info_dict):
        if not self.params.get('lock_exclusive', True):
            return
        vid_id = self._make_archive_id(info_dict)
        if not vid_id:
            return
        vid_id = re.sub(r'[/\\: ]+', '_', vid_id) + '.lock'
        if self.params.get('verbose'):
            self.to_screen('[debug] locking %s' % vid_id)
        try:
            with locked_file(vid_id, 'w', encoding='utf-8') as w:
                w.write('%s\n' % vid_id)
                url = info_dict.get('url')
                if url:
                    w.write('%s\n' % url)
        except IOError:
            pass

    def unlock_file(self, info_dict):
        if not self.params.get('lock_exclusive', True):
            return
        vid_id = self._make_archive_id(info_dict)
        if not vid_id:
            return
        vid_id = re.sub(r'[/\\: ]', '_', vid_id) + '.lock'
        if self.params.get('verbose'):
            self.to_screen('[debug] unlocking %s' % vid_id)
        try:
            os.remove(vid_id)
        except IOError:
            pass

    @staticmethod
    def format_resolution(format, default='unknown'):
        if format.get('vcodec') == 'none':
            if format.get('acodec') == 'none':
                return 'images'
            return 'audio only'
        if format.get('resolution') is not None:
            return format['resolution']
        if format.get('width') and format.get('height'):
            res = '%dx%d' % (format['width'], format['height'])
        elif format.get('height'):
            res = '%sp' % format['height']
        elif format.get('width'):
            res = '%dx?' % format['width']
        else:
            res = default
        return res

    def _format_note(self, fdict):
        res = ''
        if fdict.get('ext') in ['f4f', 'f4m']:
            res += '(unsupported) '
        if fdict.get('language'):
            if res:
                res += ' '
            res += '[%s] ' % fdict['language']
        if fdict.get('format_note') is not None:
            res += fdict['format_note'] + ' '
        if fdict.get('tbr') is not None:
            res += '%4dk ' % fdict['tbr']
        if fdict.get('container') is not None:
            if res:
                res += ', '
            res += '%s container' % fdict['container']
        if (fdict.get('vcodec') is not None
                and fdict.get('vcodec') != 'none'):
            if res:
                res += ', '
            res += fdict['vcodec']
            if fdict.get('vbr') is not None:
                res += '@'
        elif fdict.get('vbr') is not None and fdict.get('abr') is not None:
            res += 'video@'
        if fdict.get('vbr') is not None:
            res += '%4dk' % fdict['vbr']
        if fdict.get('fps') is not None:
            if res:
                res += ', '
            res += '%sfps' % fdict['fps']
        if fdict.get('acodec') is not None:
            if res:
                res += ', '
            if fdict['acodec'] == 'none':
                res += 'video only'
            else:
                res += '%-5s' % fdict['acodec']
        elif fdict.get('abr') is not None:
            if res:
                res += ', '
            res += 'audio'
        if fdict.get('abr') is not None:
            res += '@%3dk' % fdict['abr']
        if fdict.get('asr') is not None:
            res += ' (%5dHz)' % fdict['asr']
        if fdict.get('filesize') is not None:
            if res:
                res += ', '
            res += format_bytes(fdict['filesize'])
        elif fdict.get('filesize_approx') is not None:
            if res:
                res += ', '
            res += '~' + format_bytes(fdict['filesize_approx'])
        return res

    def list_formats(self, info_dict):
        formats = info_dict.get('formats', [info_dict])
        new_format = (
            'list-formats' not in self.params.get('compat_opts', [])
            and self.params.get('listformats_table', True) is not False)
        if new_format:
            def format_protocol(f):
                proto = shorten_protocol_name(f.get('protocol', '').replace("native", "n"))
                exp_proto = shorten_protocol_name(f.get('expected_protocol', '').replace("native", "n"))
                if exp_proto:
                    return f'{exp_proto} ({proto})'
                else:
                    return proto

            table = [
                [
                    format_field(f, 'format_id'),
                    format_field(f, 'ext'),
                    self.format_resolution(f),
                    format_field(f, 'fps', '%d'),
                    '|',
                    format_field(f, 'filesize', ' %s', func=format_bytes) + format_field(f, 'filesize_approx', '~%s', func=format_bytes),
                    format_field(f, 'tbr', '%4dk'),
                    format_protocol(f),
                    '|',
                    format_field(f, 'vcodec', default='unknown').replace('none', ''),
                    format_field(f, 'vbr', '%4dk'),
                    format_field(f, 'acodec', default='unknown').replace('none', ''),
                    format_field(f, 'abr', '%3dk'),
                    format_field(f, 'asr', '%5dHz'),
                    ', '.join(filter(None, (
                        'UNSUPPORTED' if f.get('ext') in ('f4f', 'f4m') else '',
                        format_field(f, 'language', '[%s]'),
                        format_field(f, 'format_note'),
                        format_field(f, 'container', ignore=(None, f.get('ext'))),
                    ))),
                ] for f in formats if f.get('preference') is None or f['preference'] >= -1000]
            header_line = ['ID', 'EXT', 'RESOLUTION', 'FPS', '|', ' FILESIZE', '  TBR', 'PROTO',
                           '|', 'VCODEC', '  VBR', 'ACODEC', ' ABR', ' ASR', 'MORE INFO']
        else:
            table = [
                [
                    format_field(f, 'format_id'),
                    format_field(f, 'ext'),
                    self.format_resolution(f),
                    self._format_note(f)]
                for f in formats
                if f.get('preference') is None or f['preference'] >= -1000]
            header_line = ['format code', 'extension', 'resolution', 'note']

        self.to_screen(
            '[info] Available formats for %s:' % info_dict['id'])
        self.to_stdout(render_table(
            header_line, table, delim=new_format, extraGap=(0 if new_format else 1), hideEmpty=new_format))

    def list_thumbnails(self, info_dict):
        thumbnails = list(info_dict.get('thumbnails'))
        if not thumbnails:
            self.to_screen('[info] No thumbnails present for %s' % info_dict['id'])
            return

        self.to_screen(
            '[info] Thumbnails for %s:' % info_dict['id'])
        self.to_stdout(render_table(
            ['ID', 'width', 'height', 'URL'],
            [[t['id'], t.get('width', 'unknown'), t.get('height', 'unknown'), t['url']] for t in thumbnails]))

    def list_subtitles(self, video_id, subtitles, name='subtitles'):
        if not subtitles:
            self.to_screen('%s has no %s' % (video_id, name))
            return
        self.to_screen(
            'Available %s for %s:' % (name, video_id))

        def _row(lang, formats):
            exts, names = zip(*((f['ext'], f.get('name') or 'unknown') for f in reversed(formats)))
            if len(set(names)) == 1:
                names = [] if names[0] == 'unknown' else names[:1]
            return [lang, ', '.join(names), ', '.join(exts)]

        self.to_stdout(render_table(
            ['Language', 'Name', 'Formats'],
            [_row(lang, formats) for lang, formats in subtitles.items()],
            hideEmpty=True))

    def urlopen(self, req):
        """ Start an HTTP download """
        if isinstance(req, compat_basestring):
            req = sanitized_Request(req)
        return self._opener.open(req, timeout=self._socket_timeout)

    def print_debug_header(self):
        if not self.params.get('verbose'):
            return

        if type('') is not compat_str:
            # Python 2.6 on SLES11 SP1 (https://github.com/ytdl-org/youtube-dl/issues/3326)
            self.report_warning(
                'Your Python is broken! Update to a newer and supported version')

        stdout_encoding = getattr(
            sys.stdout, 'encoding', 'missing (%s)' % type(sys.stdout).__name__)
        encoding_str = (
            '[debug] Encodings: locale %s, fs %s, out %s, pref %s\n' % (
                locale.getpreferredencoding(),
                sys.getfilesystemencoding(),
                stdout_encoding,
                self.get_encoding()))
        write_string(encoding_str, encoding=None)

        source = (
            '(exe)' if hasattr(sys, 'frozen')
            else '(zip)' if isinstance(globals().get('__loader__'), zipimporter)
            else '(source)' if os.path.basename(sys.argv[0]) == '__main__.py'
            else '')
        self._write_string('[debug] yt-dlp version %s %s\n' % (__version__, source))
        if git_commit:
            self._write_string('[debug]        from commit %s\n' % git_commit)
        if git_upstream_commit:
            self._write_string('[debug]           based on %s\n' % git_upstream_commit)
        if _LAZY_LOADER:
            self._write_string('[debug] Lazy loading extractors enabled\n')
        if _PLUGIN_CLASSES:
            self._write_string(
                '[debug] Plugin Extractors: %s\n' % [ie.ie_key() for ie in _PLUGIN_CLASSES])
        if self.params.get('compat_opts'):
            self._write_string(
                '[debug] Compatibility options: %s\n' % ', '.join(self.params.get('compat_opts')))
        try:
            sp = subprocess.Popen(
                ['git', 'rev-parse', '--short', 'HEAD'],
                stdout=subprocess.PIPE, stderr=subprocess.PIPE,
                cwd=os.path.dirname(os.path.abspath(__file__)))
            out, err = process_communicate_or_kill(sp)
            out = out.decode().strip()
            if re.match('[0-9a-f]+', out):
                self._write_string('[debug] Git HEAD: %s\n' % out)
        except Exception:
            try:
                sys.exc_clear()
            except Exception:
                pass

        def python_implementation():
            impl_name = platform.python_implementation()
            if impl_name == 'PyPy' and hasattr(sys, 'pypy_version_info'):
                return impl_name + ' version %d.%d.%d' % sys.pypy_version_info[:3]
            return impl_name

        self._write_string('[debug] Python version %s (%s %s) - %s\n' % (
            platform.python_version(),
            python_implementation(),
            platform.architecture()[0],
            platform_name()))

        exe_versions = FFmpegPostProcessor.get_versions(self)
        exe_versions['rtmpdump'] = rtmpdump_version()
        exe_versions['phantomjs'] = PhantomJSwrapper._version()
        exe_str = ', '.join(
            '%s %s' % (exe, v)
            for exe, v in sorted(exe_versions.items())
            if v
        )
        if not exe_str:
            exe_str = 'none'
        self._write_string('[debug] exe versions: %s\n' % exe_str)

        proxy_map = {}
        for handler in self._opener.handlers:
            if hasattr(handler, 'proxies'):
                proxy_map.update(handler.proxies)
        self._write_string('[debug] Proxy map: ' + compat_str(proxy_map) + '\n')

        if self.params.get('call_home', False):
            ipaddr = self.urlopen('https://yt-dl.org/ip').read().decode('utf-8')
            self._write_string('[debug] Public IP address: %s\n' % ipaddr)
            return
            latest_version = self.urlopen(
                'https://yt-dl.org/latest/version').read().decode('utf-8')
            if version_tuple(latest_version) > version_tuple(__version__):
                self.report_warning(
                    'You are using an outdated version (newest version: %s)! '
                    'See https://yt-dl.org/update if you need help updating.' %
                    latest_version)

    def _setup_opener(self):
        timeout_val = self.params.get('socket_timeout')
        self._socket_timeout = 600 if timeout_val is None else float(timeout_val)

        opts_cookiesfrombrowser = self.params.get('cookiesfrombrowser')
        opts_cookiefile = self.params.get('cookiefile')
        opts_proxy = self.params.get('proxy')

        self.cookiejar = load_cookies(opts_cookiefile, opts_cookiesfrombrowser, self)

        cookie_processor = YoutubeDLCookieProcessor(self.cookiejar)
        if opts_proxy is not None:
            if opts_proxy == '':
                proxies = {}
            else:
                proxies = {'http': opts_proxy, 'https': opts_proxy}
        else:
            proxies = compat_urllib_request.getproxies()
            # Set HTTPS proxy to HTTP one if given (https://github.com/ytdl-org/youtube-dl/issues/805)
            if 'http' in proxies and 'https' not in proxies:
                proxies['https'] = proxies['http']
        proxy_handler = PerRequestProxyHandler(proxies)

        debuglevel = 1 if self.params.get('debug_printtraffic') else 0
        https_handler = make_HTTPS_handler(self.params, debuglevel=debuglevel)
        ydlh = YoutubeDLHandler(self.params, debuglevel=debuglevel)
        redirect_handler = YoutubeDLRedirectHandler()
        data_handler = compat_urllib_request_DataHandler()

        # When passing our own FileHandler instance, build_opener won't add the
        # default FileHandler and allows us to disable the file protocol, which
        # can be used for malicious purposes (see
        # https://github.com/ytdl-org/youtube-dl/issues/8227)
        file_handler = compat_urllib_request.FileHandler()

        def file_open(*args, **kwargs):
            raise compat_urllib_error.URLError('file:// scheme is explicitly disabled in yt-dlp for security reasons')
        file_handler.file_open = file_open

        opener = compat_urllib_request.build_opener(
            proxy_handler, https_handler, cookie_processor, ydlh, redirect_handler, data_handler, file_handler)

        # Delete the default user-agent header, which would otherwise apply in
        # cases where our custom HTTP handler doesn't come into play
        # (See https://github.com/ytdl-org/youtube-dl/issues/1309 for details)
        opener.addheaders = []
        self._opener = opener

    def encode(self, s):
        if isinstance(s, bytes):
            return s  # Already encoded

        try:
            return s.encode(self.get_encoding())
        except UnicodeEncodeError as err:
            err.reason = err.reason + '. Check your system encoding configuration or use the --encoding option.'
            raise

    def get_encoding(self):
        encoding = self.params.get('encoding')
        if encoding is None:
            encoding = preferredencoding()
        return encoding

    def _write_thumbnails(self, info_dict, filename):  # return the extensions
        write_all = self.params.get('write_all_thumbnails', False)
        thumbnails = []
        if write_all or self.params.get('writethumbnail', False):
            thumbnails = info_dict.get('thumbnails') or []
        multiple = write_all and len(thumbnails) > 1

        ret = []
        for t in thumbnails[::-1]:
            thumb_ext = determine_ext(t['url'], 'jpg')
            suffix = '%s.' % t['id'] if multiple else ''
            thumb_display_id = '%s ' % t['id'] if multiple else ''
            thumb_filename = replace_extension(filename, suffix + thumb_ext, info_dict.get('ext'))

            if not self.params.get('overwrites', True) and os.path.exists(encodeFilename(thumb_filename)):
                ret.append(suffix + thumb_ext)
                t['filepath'] = thumb_filename
                self.to_screen('[%s] %s: Thumbnail %sis already present' %
                               (info_dict['extractor'], info_dict['id'], thumb_display_id))
            else:
                self.to_screen('[%s] %s: Downloading thumbnail %s ...' %
                               (info_dict['extractor'], info_dict['id'], thumb_display_id))
                try:
                    uf = self.urlopen(t['url'])
                    with open(encodeFilename(thumb_filename), 'wb') as thumbf:
                        shutil.copyfileobj(uf, thumbf)
                    ret.append(suffix + thumb_ext)
                    self.to_screen('[%s] %s: Writing thumbnail %sto: %s' %
                                   (info_dict['extractor'], info_dict['id'], thumb_display_id, thumb_filename))
                    t['filepath'] = thumb_filename
                except network_exceptions as err:
                    self.report_warning('Unable to download thumbnail "%s": %s' %
                                        (t['url'], error_to_compat_str(err)))
            if ret and not write_all:
                break
        return ret

    def open(self, filename, open_mode, **kwargs):
        if self.params.get('escape_long_names', False):
            return escaped_open(filename, open_mode, **kwargs)
        else:
            return open(filename, open_mode, **kwargs)

    def sanitize_open(self, filename, open_mode):
        if self.params.get('escape_long_names', False):
            return escaped_sanitize_open(filename, open_mode)
        else:
            return sanitize_open(filename, open_mode)

    def stat(self, path, *args, **kwargs):
        if self.params.get('escape_long_names', False):
            return escaped_stat(path, *args, **kwargs)
        else:
            return os.stat(path, *args, **kwargs)

    def unlink(self, path, *args, **kwargs):
        if self.params.get('escape_long_names', False):
            escaped_unlink(path, *args, **kwargs)
        else:
            os.unlink(path, *args, **kwargs)

    def isfile(self, path):
        if self.params.get('escape_long_names', False):
            return escaped_path_isfile(path)
        else:
            return os.path.isfile(path)

    def exists(self, path):
        if self.params.get('escape_long_names', False):
            return escaped_path_exists(path)
        else:
            return os.path.exists(path)

    def getsize(self, filename):
        if self.params.get('escape_long_names', False):
            return escaped_path_getsize(filename)
        else:
            return os.path.getsize(filename)

    def utime(self, path, *args, **kwargs):
        if self.params.get('escape_long_names', False):
            escaped_utime(path, *args, **kwargs)
        else:
            os.utime(path, *args, **kwargs)

    def rename(self, src, dst, *args, **kwargs):
        if self.params.get('escape_long_names', False):
            escaped_rename(src, dst, *args, **kwargs)
        else:
            os.rename(src, dst, *args, **kwargs)

    def remove(self, path, *args, **kwargs):
        if self.params.get('escape_long_names', False):
            escaped_remove(path, *args, **kwargs)
        else:
            os.remove(path, *args, **kwargs)

    def basename(self, path, *args, **kwargs):
        if self.params.get('escape_long_names', False):
            return escaped_basename(path)
        else:
            return os.path.basename(path)

    def dirname(self, path, *args, **kwargs):
        if self.params.get('escape_long_names', False):
            return escaped_dirname(path)
        else:
            return os.path.dirname(path)

    def isabs(self, filename):
        if self.params.get('escape_long_names', False):
            return escaped_isabs(filename)
        else:
            return os.path.isabs(filename)

    def ensure_directory(self, filename):
        if self.params.get('escape_long_names', False):
            ensure_directory(filename)<|MERGE_RESOLUTION|>--- conflicted
+++ resolved
@@ -2726,12 +2726,7 @@
                     # merge to mkv without --merge-output-format no matter what
                     if self.params.get('merge_output_format') is None:
                         info_dict['ext'] = 'mkv'
-<<<<<<< HEAD
-=======
-                        self.report_warning(
-                            'Requested formats are incompatible for merge and will be merged into mkv.')
                     new_ext = info_dict['ext']
->>>>>>> 124bc071
 
                     def correct_ext(filename, ext=new_ext):
                         if filename == '-':
