--- conflicted
+++ resolved
@@ -1849,12 +1849,8 @@
         allow_multiple_streams = {'audio': self.params.get('allow_multiple_audio_streams', False),
                                   'video': self.params.get('allow_multiple_video_streams', False)}
 
-<<<<<<< HEAD
-        check_formats = self.params.get('check_formats')
         verbose = self.params.get('verbose')
-=======
         check_formats = self.params.get('check_formats') == 'selected'
->>>>>>> ad64a232
 
         def _parse_filter(tokens):
             filter_parts = []
