--- conflicted
+++ resolved
@@ -5305,7 +5305,6 @@
     return x if isinstance(x, collections.abc.Iterable) and not isinstance(x, allowed_types) else (x,)
 
 
-<<<<<<< HEAD
 def bytes_to_scalar(value):
     if isinstance(value, compat_str):
         value = value.decode('utf8')
@@ -5313,17 +5312,6 @@
     for b in value:
         result *= 256
         result += b
-    return result
-
-
-def decode_base(value, digits):
-    # This will convert given base-x string to scalar (long or int)
-    table = {char: index for index, char in enumerate(digits)}
-    result = 0
-    base = len(digits)
-    for chr in value:
-        result *= base
-        result += table[chr]
     return result
 
 
@@ -5398,8 +5386,6 @@
     return round(time.time() * 1000)
 
 
-=======
->>>>>>> 6d1b3489
 def time_seconds(**kwargs):
     t = datetime.datetime.now(datetime.timezone(datetime.timedelta(**kwargs)))
     return t.timestamp()
