#!/usr/bin/env python3
# coding: utf-8

from __future__ import unicode_literals

import base64
import binascii
import calendar
import codecs
import collections
import contextlib
import ctypes
import datetime
import email.utils
import email.header
import errno
import functools
import gzip
import hashlib
import hmac
import importlib.util
import io
import itertools
import json
import locale
import math
import operator
import os
import platform
import random
import re
import socket
import ssl
import subprocess
import sys
import tempfile
import time
import traceback
import xml.etree.ElementTree
import zlib
import mimetypes
try:
    import dateutil.parser
    HAVE_DATEUTIL = True
except (ImportError, SyntaxError):
    # dateutil is optional
    HAVE_DATEUTIL = False

from .compat import (
    compat_HTMLParseError,
    compat_HTMLParser,
    compat_HTTPError,
    compat_basestring,
    compat_chr,
    compat_cookiejar,
    compat_ctypes_WINFUNCTYPE,
    compat_etree_fromstring,
    compat_expanduser,
    compat_html_entities,
    compat_html_entities_html5,
    compat_http_client,
    compat_integer_types,
    compat_numeric_types,
    compat_kwargs,
    compat_os_name,
    compat_parse_qs,
    compat_shlex_split,
    compat_shlex_quote,
    compat_str,
    compat_struct_pack,
    compat_struct_unpack,
    compat_urllib_error,
    compat_urllib_parse,
    compat_urllib_parse_urlencode,
    compat_urllib_parse_urlparse,
    compat_urllib_parse_urlunparse,
    compat_urllib_parse_quote,
    compat_urllib_parse_quote_plus,
    compat_urllib_parse_unquote_plus,
    compat_urllib_request,
    compat_urlparse,
    compat_xpath,
)

from .socks import (
    ProxyType,
    sockssocket,
)
from .chrome_versions import versions as _CHROME_VERSIONS


def register_socks_protocols():
    # "Register" SOCKS protocols
    # In Python < 2.6.5, urlsplit() suffers from bug https://bugs.python.org/issue7904
    # URLs with protocols not in urlparse.uses_netloc are not handled correctly
    for scheme in ('socks', 'socks4', 'socks4a', 'socks5'):
        if scheme not in compat_urlparse.uses_netloc:
            compat_urlparse.uses_netloc.append(scheme)


# This is not clearly defined otherwise
compiled_regex_type = type(re.compile(''))


def random_user_agent():
    _USER_AGENT_TPL = 'Mozilla/5.0 (Windows NT %s; Win64; x64) AppleWebKit/537.36 (KHTML, like Gecko) Chrome/%s Safari/537.36'
    _WINDOWS_VERSIONS = (
        '6.1',  # 7
        '6.2',  # 8
        '6.3',  # 8.1
        '10.0',
    )
    return _USER_AGENT_TPL % (random.choice(_WINDOWS_VERSIONS), random.choice(_CHROME_VERSIONS))


std_headers = {
    'User-Agent': random_user_agent(),
    'Accept': 'text/html,application/xhtml+xml,application/xml;q=0.9,*/*;q=0.8',
    'Accept-Encoding': 'gzip, deflate',
    'Accept-Language': 'en-us,en;q=0.5',
    'Sec-Fetch-Mode': 'navigate',
}


USER_AGENTS = {
    'Safari': 'Mozilla/5.0 (X11; Linux x86_64; rv:10.0) AppleWebKit/533.20.25 (KHTML, like Gecko) Version/5.0.4 Safari/533.20.27',
}


NO_DEFAULT = object()

ENGLISH_MONTH_NAMES = [
    'January', 'February', 'March', 'April', 'May', 'June',
    'July', 'August', 'September', 'October', 'November', 'December']

MONTH_NAMES = {
    'en': ENGLISH_MONTH_NAMES,
    'fr': [
        'janvier', 'février', 'mars', 'avril', 'mai', 'juin',
        'juillet', 'août', 'septembre', 'octobre', 'novembre', 'décembre'],
}

KNOWN_EXTENSIONS = (
    'mp4', 'm4a', 'm4p', 'm4b', 'm4r', 'm4v', 'aac',
    'flv', 'f4v', 'f4a', 'f4b',
    'webm', 'ogg', 'ogv', 'oga', 'ogx', 'spx', 'opus',
    'mkv', 'mka', 'mk3d',
    'avi', 'divx',
    'mov',
    'asf', 'wmv', 'wma',
    '3gp', '3g2',
    'mp3',
    'flac',
    'ape',
    'wav',
    'f4f', 'f4m', 'm3u8', 'smil')

# needed for sanitizing filenames in restricted mode
ACCENT_CHARS = dict(zip('ÂÃÄÀÁÅÆÇÈÉÊËÌÍÎÏÐÑÒÓÔÕÖŐØŒÙÚÛÜŰÝÞßàáâãäåæçèéêëìíîïðñòóôõöőøœùúûüűýþÿ',
                        itertools.chain('AAAAAA', ['AE'], 'CEEEEIIIIDNOOOOOOO', ['OE'], 'UUUUUY', ['TH', 'ss'],
                                        'aaaaaa', ['ae'], 'ceeeeiiiionooooooo', ['oe'], 'uuuuuy', ['th'], 'y')))

DATE_FORMATS = (
    '%d %B %Y',
    '%d %b %Y',
    '%B %d %Y',
    '%B %dst %Y',
    '%B %dnd %Y',
    '%B %drd %Y',
    '%B %dth %Y',
    '%b %d %Y',
    '%b %dst %Y',
    '%b %dnd %Y',
    '%b %drd %Y',
    '%b %dth %Y',
    '%b %dst %Y %I:%M',
    '%b %dnd %Y %I:%M',
    '%b %drd %Y %I:%M',
    '%b %dth %Y %I:%M',
    '%Y %m %d',
    '%Y-%m-%d',
    '%Y.%m.%d.',
    '%Y/%m/%d',
    '%Y/%m/%d %H:%M',
    '%Y/%m/%d %H:%M:%S',
    '%Y%m%d%H%M',
    '%Y%m%d%H%M%S',
    '%Y%m%d',
    '%Y-%m-%d %H:%M',
    '%Y-%m-%d %H:%M:%S',
    '%Y-%m-%d %H:%M:%S.%f',
    '%Y-%m-%d %H:%M:%S:%f',
    '%d.%m.%Y %H:%M',
    '%d.%m.%Y %H.%M',
    '%Y-%m-%dT%H:%M:%SZ',
    '%Y-%m-%dT%H:%M:%S.%fZ',
    '%Y-%m-%dT%H:%M:%S.%f0Z',
    '%Y-%m-%dT%H:%M:%S',
    '%Y-%m-%dT%H:%M:%S.%f',
    '%Y-%m-%dT%H:%M',
    '%b %d %Y at %H:%M',
    '%b %d %Y at %H:%M:%S',
    '%B %d %Y at %H:%M',
    '%B %d %Y at %H:%M:%S',
    '%H:%M %d-%b-%Y',
)

DATE_FORMATS_DAY_FIRST = list(DATE_FORMATS)
DATE_FORMATS_DAY_FIRST.extend([
    '%d-%m-%Y',
    '%d.%m.%Y',
    '%d.%m.%y',
    '%d/%m/%Y',
    '%d/%m/%y',
    '%d/%m/%Y %H:%M:%S',
])

DATE_FORMATS_MONTH_FIRST = list(DATE_FORMATS)
DATE_FORMATS_MONTH_FIRST.extend([
    '%m-%d-%Y',
    '%m.%d.%Y',
    '%m/%d/%Y',
    '%m/%d/%y',
    '%m/%d/%Y %H:%M:%S',
])

PACKED_CODES_RE = r"}\('(.+)',(\d+),(\d+),'([^']+)'\.split\('\|'\)"
JSON_LD_RE = r'(?is)<script[^>]+type=(["\']?)application/ld\+json\1[^>]*>(?P<json_ld>.+?)</script>'


def preferredencoding():
    """Get preferred encoding.

    Returns the best encoding scheme for the system, based on
    locale.getpreferredencoding() and some further tweaks.
    """
    try:
        pref = locale.getpreferredencoding()
        'TEST'.encode(pref)
    except Exception:
        pref = 'UTF-8'

    return pref


def write_json_file(obj, fn):
    """ Encode obj as JSON and write it to fn, atomically if possible """

    fn = encodeFilename(fn)
    if sys.version_info < (3, 0) and sys.platform != 'win32':
        encoding = get_filesystem_encoding()
        # os.path.basename returns a bytes object, but NamedTemporaryFile
        # will fail if the filename contains non ascii characters unless we
        # use a unicode object
        path_basename = lambda f: os.path.basename(fn).decode(encoding)
        # the same for os.path.dirname
        path_dirname = lambda f: os.path.dirname(fn).decode(encoding)
    else:
        path_basename = os.path.basename
        path_dirname = os.path.dirname

    args = {
        'suffix': '.tmp',
        'prefix': path_basename(fn) + '.',
        'dir': path_dirname(fn),
        'delete': False,
    }

    # In Python 2.x, json.dump expects a bytestream.
    # In Python 3.x, it writes to a character stream
    if sys.version_info < (3, 0):
        args['mode'] = 'wb'
    else:
        args.update({
            'mode': 'w',
            'encoding': 'utf-8',
        })

    tf = tempfile.NamedTemporaryFile(**compat_kwargs(args))

    try:
        with tf:
            json.dump(obj, tf, ensure_ascii=False)
        if sys.platform == 'win32':
            # Need to remove existing file on Windows, else os.rename raises
            # WindowsError or FileExistsError.
            try:
                os.unlink(fn)
            except OSError:
                pass
        try:
            mask = os.umask(0)
            os.umask(mask)
            os.chmod(tf.name, 0o666 & ~mask)
        except OSError:
            pass
        os.rename(tf.name, fn)
    except Exception:
        try:
            os.remove(tf.name)
        except OSError:
            pass
        raise


if sys.version_info >= (2, 7):
    def find_xpath_attr(node, xpath, key, val=None):
        """ Find the xpath xpath[@key=val] """
        assert re.match(r'^[a-zA-Z_-]+$', key)
        expr = xpath + ('[@%s]' % key if val is None else "[@%s='%s']" % (key, val))
        return node.find(expr)
else:
    def find_xpath_attr(node, xpath, key, val=None):
        for f in node.findall(compat_xpath(xpath)):
            if key not in f.attrib:
                continue
            if val is None or f.attrib.get(key) == val:
                return f
        return None

# On python2.6 the xml.etree.ElementTree.Element methods don't support
# the namespace parameter


def xpath_with_ns(path, ns_map):
    components = [c.split(':') for c in path.split('/')]
    replaced = []
    for c in components:
        if len(c) == 1:
            replaced.append(c[0])
        else:
            ns, tag = c
            replaced.append('{%s}%s' % (ns_map[ns], tag))
    return '/'.join(replaced)


def xpath_element(node, xpath, name=None, fatal=False, default=NO_DEFAULT):
    def _find_xpath(xpath):
        return node.find(compat_xpath(xpath))

    if isinstance(xpath, (str, compat_str)):
        n = _find_xpath(xpath)
    else:
        for xp in xpath:
            n = _find_xpath(xp)
            if n is not None:
                break

    if n is None:
        if default is not NO_DEFAULT:
            return default
        elif fatal:
            name = xpath if name is None else name
            raise ExtractorError('Could not find XML element %s' % name)
        else:
            return None
    return n


def xpath_text(node, xpath, name=None, fatal=False, default=NO_DEFAULT):
    n = xpath_element(node, xpath, name, fatal=fatal, default=default)
    if n is None or n == default:
        return n
    if n.text is None:
        if default is not NO_DEFAULT:
            return default
        elif fatal:
            name = xpath if name is None else name
            raise ExtractorError('Could not find XML element\'s text %s' % name)
        else:
            return None
    return n.text


def xpath_attr(node, xpath, key, name=None, fatal=False, default=NO_DEFAULT):
    n = find_xpath_attr(node, xpath, key)
    if n is None:
        if default is not NO_DEFAULT:
            return default
        elif fatal:
            name = '%s[@%s]' % (xpath, key) if name is None else name
            raise ExtractorError('Could not find XML attribute %s' % name)
        else:
            return None
    return n.attrib[key]


def get_element_by_id(id, html):
    """Return the content of the tag with the specified ID in the passed HTML document"""
    return get_element_by_attribute('id', id, html)


def get_element_html_by_id(id, html):
    """Return the html of the tag with the specified ID in the passed HTML document"""
    return get_element_html_by_attribute('id', id, html)


def get_element_by_class(class_name, html):
    """Return the content of the first tag with the specified class in the passed HTML document"""
    retval = get_elements_by_class(class_name, html)
    return retval[0] if retval else None


def get_element_html_by_class(class_name, html):
    """Return the html of the first tag with the specified class in the passed HTML document"""
    retval = get_elements_html_by_class(class_name, html)
    return retval[0] if retval else None


def get_element_by_attribute(attribute, value, html, escape_value=True):
    retval = get_elements_by_attribute(attribute, value, html, escape_value)
    return retval[0] if retval else None


def get_element_html_by_attribute(attribute, value, html, escape_value=True):
    retval = get_elements_html_by_attribute(attribute, value, html, escape_value)
    return retval[0] if retval else None


def get_elements_by_class(class_name, html):
    """Return the content of all tags with the specified class in the passed HTML document as a list"""
    return get_elements_by_attribute(
        'class', r'[^\'"]*\b%s\b[^\'"]*' % re.escape(class_name),
        html, escape_value=False)


def get_elements_html_by_class(class_name, html):
    """Return the html of all tags with the specified class in the passed HTML document as a list"""
    return get_elements_html_by_attribute(
        'class', r'[^\'"]*\b%s\b[^\'"]*' % re.escape(class_name),
        html, escape_value=False)


def get_elements_by_attribute(*args, **kwargs):
    """Return the content of the tag with the specified attribute in the passed HTML document"""
    return [content for content, _ in get_elements_text_and_html_by_attribute(*args, **kwargs)]


def get_elements_html_by_attribute(*args, **kwargs):
    """Return the html of the tag with the specified attribute in the passed HTML document"""
    return [whole for _, whole in get_elements_text_and_html_by_attribute(*args, **kwargs)]


def get_elements_text_and_html_by_attribute(attribute, value, html, escape_value=True):
    """
    Return the text (content) and the html (whole) of the tag with the specified
    attribute in the passed HTML document
    """

    value_quote_optional = '' if re.match(r'''[\s"'`=<>]''', value) else '?'

    value = re.escape(value) if escape_value else value

    partial_element_re = r'''(?x)
        <(?P<tag>[a-zA-Z0-9:._-]+)
         (?:\s(?:[^>"']|"[^"]*"|'[^']*')*)?
         \s%(attribute)s\s*=\s*(?P<_q>['"]%(vqo)s)(?-x:%(value)s)(?P=_q)
        ''' % {'attribute': re.escape(attribute), 'value': value, 'vqo': value_quote_optional}

    for m in re.finditer(partial_element_re, html):
        content, whole = get_element_text_and_html_by_tag(m.group('tag'), html[m.start():])

        yield (
            unescapeHTML(re.sub(r'^(?P<q>["\'])(?P<content>.*)(?P=q)$', r'\g<content>', content, flags=re.DOTALL)),
            whole
        )


class HTMLBreakOnClosingTagParser(compat_HTMLParser):
    """
    HTML parser which raises HTMLBreakOnClosingTagException upon reaching the
    closing tag for the first opening tag it has encountered, and can be used
    as a context manager
    """

    class HTMLBreakOnClosingTagException(Exception):
        pass

    def __init__(self):
        self.tagstack = collections.deque()
        compat_HTMLParser.__init__(self)

    def __enter__(self):
        return self

    def __exit__(self, *_):
        self.close()

    def close(self):
        # handle_endtag does not return upon raising HTMLBreakOnClosingTagException,
        # so data remains buffered; we no longer have any interest in it, thus
        # override this method to discard it
        pass

    def handle_starttag(self, tag, _):
        self.tagstack.append(tag)

    def handle_endtag(self, tag):
        if not self.tagstack:
            raise compat_HTMLParseError('no tags in the stack')
        while self.tagstack:
            inner_tag = self.tagstack.pop()
            if inner_tag == tag:
                break
        else:
            raise compat_HTMLParseError(f'matching opening tag for closing {tag} tag not found')
        if not self.tagstack:
            raise self.HTMLBreakOnClosingTagException()


def get_element_text_and_html_by_tag(tag, html):
    """
    For the first element with the specified tag in the passed HTML document
    return its' content (text) and the whole element (html)
    """
    def find_or_raise(haystack, needle, exc):
        try:
            return haystack.index(needle)
        except ValueError:
            raise exc
    closing_tag = f'</{tag}>'
    whole_start = find_or_raise(
        html, f'<{tag}', compat_HTMLParseError(f'opening {tag} tag not found'))
    content_start = find_or_raise(
        html[whole_start:], '>', compat_HTMLParseError(f'malformed opening {tag} tag'))
    content_start += whole_start + 1
    with HTMLBreakOnClosingTagParser() as parser:
        parser.feed(html[whole_start:content_start])
        if not parser.tagstack or parser.tagstack[0] != tag:
            raise compat_HTMLParseError(f'parser did not match opening {tag} tag')
        offset = content_start
        while offset < len(html):
            next_closing_tag_start = find_or_raise(
                html[offset:], closing_tag,
                compat_HTMLParseError(f'closing {tag} tag not found'))
            next_closing_tag_end = next_closing_tag_start + len(closing_tag)
            try:
                parser.feed(html[offset:offset + next_closing_tag_end])
                offset += next_closing_tag_end
            except HTMLBreakOnClosingTagParser.HTMLBreakOnClosingTagException:
                return html[content_start:offset + next_closing_tag_start], \
                    html[whole_start:offset + next_closing_tag_end]
        raise compat_HTMLParseError('unexpected end of html')


class HTMLAttributeParser(compat_HTMLParser):
    """Trivial HTML parser to gather the attributes for a single element"""

    def __init__(self):
        self.attrs = {}
        compat_HTMLParser.__init__(self)

    def handle_starttag(self, tag, attrs):
        self.attrs = dict(attrs)


class HTMLListAttrsParser(compat_HTMLParser):
    """HTML parser to gather the attributes for the elements of a list"""

    def __init__(self):
        compat_HTMLParser.__init__(self)
        self.items = []
        self._level = 0

    def handle_starttag(self, tag, attrs):
        if tag == 'li' and self._level == 0:
            self.items.append(dict(attrs))
        self._level += 1

    def handle_endtag(self, tag):
        self._level -= 1


def extract_attributes(html_element):
    """Given a string for an HTML element such as
    <el
         a="foo" B="bar" c="&98;az" d=boz
         empty= noval entity="&amp;"
         sq='"' dq="'"
    >
    Decode and return a dictionary of attributes.
    {
        'a': 'foo', 'b': 'bar', c: 'baz', d: 'boz',
        'empty': '', 'noval': None, 'entity': '&',
        'sq': '"', 'dq': '\''
    }.
    NB HTMLParser is stricter in Python 2.6 & 3.2 than in later versions,
    but the cases in the unit test will work for all of 2.6, 2.7, 3.2-3.5.
    """
    parser = HTMLAttributeParser()
    try:
        parser.feed(html_element)
        parser.close()
    # Older Python may throw HTMLParseError in case of malformed HTML
    except compat_HTMLParseError:
        pass
    return parser.attrs


def parse_list(webpage):
    """Given a string for an series of HTML <li> elements,
    return a dictionary of their attributes"""
    parser = HTMLListAttrsParser()
    parser.feed(webpage)
    parser.close()
    return parser.items


def clean_html(html):
    """Clean an HTML snippet into a readable string"""

    if html is None:  # Convenience for sanitizing descriptions etc.
        return html

    html = re.sub(r'\s+', ' ', html)
    html = re.sub(r'(?u)\s?<\s?br\s?/?\s?>\s?', '\n', html)
    html = re.sub(r'(?u)<\s?/\s?p\s?>\s?<\s?p[^>]*>', '\n', html)
    # Strip html tags
    html = re.sub('<.*?>', '', html)
    # Replace html entities
    html = unescapeHTML(html)
    return html.strip()


def sanitize_open(filename, open_mode):
    """Try to open the given filename, and slightly tweak it if this fails.

    Attempts to open the given filename. If this fails, it tries to change
    the filename slightly, step by step, until it's either able to open it
    or it fails and raises a final exception, like the standard open()
    function.

    It returns the tuple (stream, definitive_file_name).
    """
    try:
        if filename == '-':
            if sys.platform == 'win32':
                import msvcrt
                msvcrt.setmode(sys.stdout.fileno(), os.O_BINARY)
            return (sys.stdout.buffer if hasattr(sys.stdout, 'buffer') else sys.stdout, filename)
        stream = locked_file(filename, open_mode, block=False).open()
        return (stream, filename)
    except (IOError, OSError) as err:
        if err.errno in (errno.EACCES,):
            raise

        # In case of error, try to remove win32 forbidden chars
        alt_filename = sanitize_path(filename)
        if alt_filename == filename:
            raise
        else:
            # An exception here should be caught in the caller
            stream = locked_file(filename, open_mode, block=False).open()
            return (stream, alt_filename)


def timeconvert(timestr):
    """Convert RFC 2822 defined time string into system timestamp"""
    timestamp = None
    timetuple = email.utils.parsedate_tz(timestr)
    if timetuple is not None:
        timestamp = email.utils.mktime_tz(timetuple)
    return timestamp


def sanitize_filename(s, restricted=False, is_id=False):
    """Sanitizes a string so it could be used as part of a filename.
    If restricted is set, use a stricter subset of allowed characters.
    Set is_id if this is not an arbitrary string, but an ID that should be kept
    if possible.
    """
    def replace_insane(char):
        if restricted and char in ACCENT_CHARS:
            return ACCENT_CHARS[char]
        elif not restricted and char == '\n':
            return ' '
        elif char == '?' or ord(char) < 32 or ord(char) == 127:
            return ''
        elif char == '"':
            return '' if restricted else '\''
        elif char == ':':
            return '_-' if restricted else ' -'
        elif char in '\\/|*<>':
            return '_'
        if restricted and (char in '!&\'()[]{}$;`^,#' or char.isspace()):
            return '_'
        if restricted and ord(char) > 127:
            return '_'
        return char

    if s == '':
        return ''
    # Handle timestamps
    s = re.sub(r'[0-9]+(?::[0-9]+)+', lambda m: m.group(0).replace(':', '_'), s)
    result = ''.join(map(replace_insane, s))
    if not is_id:
        while '__' in result:
            result = result.replace('__', '_')
        result = result.strip('_')
        # Common case of "Foreign band name - English song title"
        if restricted and result.startswith('-_'):
            result = result[2:]
        if result.startswith('-'):
            result = '_' + result[len('-'):]
        result = result.lstrip('.')
        if not result:
            result = '_'
    return result


def sanitize_path(s, force=False):
    """Sanitizes and normalizes path on Windows"""
    if sys.platform == 'win32':
        force = False
        drive_or_unc, _ = os.path.splitdrive(s)
        if sys.version_info < (2, 7) and not drive_or_unc:
            drive_or_unc, _ = os.path.splitunc(s)
    elif force:
        drive_or_unc = ''
    else:
        return s

    norm_path = os.path.normpath(remove_start(s, drive_or_unc)).split(os.path.sep)
    if drive_or_unc:
        norm_path.pop(0)
    sanitized_path = [
        path_part if path_part in ['.', '..'] else re.sub(r'(?:[/<>:"\|\\?\*]|[\s.]$)', '#', path_part)
        for path_part in norm_path]
    if drive_or_unc:
        sanitized_path.insert(0, drive_or_unc + os.path.sep)
    elif force and s[0] == os.path.sep:
        sanitized_path.insert(0, os.path.sep)
    return os.path.join(*sanitized_path)


def sanitize_url(url):
    # Prepend protocol-less URLs with `http:` scheme in order to mitigate
    # the number of unwanted failures due to missing protocol
    if url.startswith('//'):
        return 'http:%s' % url
    # Fix some common typos seen so far
    COMMON_TYPOS = (
        # https://github.com/ytdl-org/youtube-dl/issues/15649
        (r'^httpss://', r'https://'),
        # https://bx1.be/lives/direct-tv/
        (r'^rmtp([es]?)://', r'rtmp\1://'),
    )
    for mistake, fixup in COMMON_TYPOS:
        if re.match(mistake, url):
            return re.sub(mistake, fixup, url)
    return url


def extract_basic_auth(url):
    parts = compat_urlparse.urlsplit(url)
    if parts.username is None:
        return url, None
    url = compat_urlparse.urlunsplit(parts._replace(netloc=(
        parts.hostname if parts.port is None
        else '%s:%d' % (parts.hostname, parts.port))))
    auth_payload = base64.b64encode(
        ('%s:%s' % (parts.username, parts.password or '')).encode('utf-8'))
    return url, 'Basic ' + auth_payload.decode('utf-8')


def sanitized_Request(url, *args, **kwargs):
    url, auth_header = extract_basic_auth(escape_url(sanitize_url(url)))
    if auth_header is not None:
        headers = args[1] if len(args) >= 2 else kwargs.setdefault('headers', {})
        headers['Authorization'] = auth_header
    return compat_urllib_request.Request(url, *args, **kwargs)


def expand_path(s):
    """Expand shell variables and ~"""
    return os.path.expandvars(compat_expanduser(s))


def orderedSet(iterable):
    """ Remove all duplicates from the input iterable """
    res = []
    for el in iterable:
        if el not in res:
            res.append(el)
    return res


def _htmlentity_transform(entity_with_semicolon):
    """Transforms an HTML entity to a character."""
    entity = entity_with_semicolon[:-1]

    # Known non-numeric HTML entity
    if entity in compat_html_entities.name2codepoint:
        return compat_chr(compat_html_entities.name2codepoint[entity])

    # TODO: HTML5 allows entities without a semicolon. For example,
    # '&Eacuteric' should be decoded as 'Éric'.
    if entity_with_semicolon in compat_html_entities_html5:
        return compat_html_entities_html5[entity_with_semicolon]

    mobj = re.match(r'#(x[0-9a-fA-F]+|[0-9]+)', entity)
    if mobj is not None:
        numstr = mobj.group(1)
        if numstr.startswith('x'):
            base = 16
            numstr = '0%s' % numstr
        else:
            base = 10
        # See https://github.com/ytdl-org/youtube-dl/issues/7518
        try:
            return compat_chr(int(numstr, base))
        except ValueError:
            pass

    # Unknown entity in name, return its literal representation
    return '&%s;' % entity


def unescapeHTML(s):
    if s is None:
        return None
    assert type(s) == compat_str

    return re.sub(
        r'&([^&;]+;)', lambda m: _htmlentity_transform(m.group(1)), s)


def escapeHTML(text):
    return (
        text
        .replace('&', '&amp;')
        .replace('<', '&lt;')
        .replace('>', '&gt;')
        .replace('"', '&quot;')
        .replace("'", '&#39;')
    )


def process_communicate_or_kill(p, *args, **kwargs):
    try:
        return p.communicate(*args, **kwargs)
    except BaseException:  # Including KeyboardInterrupt
        p.kill()
        p.wait()
        raise


class Popen(subprocess.Popen):
    if sys.platform == 'win32':
        _startupinfo = subprocess.STARTUPINFO()
        _startupinfo.dwFlags |= subprocess.STARTF_USESHOWWINDOW
    else:
        _startupinfo = None

    def __init__(self, *args, **kwargs):
        super(Popen, self).__init__(*args, **kwargs, startupinfo=self._startupinfo)
        self.textmode = bool(
            kwargs.get('universal_newlines')
            or kwargs.get('encoding')
            or kwargs.get('errors')
            or kwargs.get('text')
            or isinstance(self.stdout, io.TextIOWrapper)
            or isinstance(self.stderr, io.TextIOWrapper)
            or isinstance(self.stdin, io.TextIOWrapper))

    def communicate_or_kill(self, *args, **kwargs):
        if self.textmode and args and isinstance(args[0], bytes):
            if isinstance(args, tuple):
                args = list(args)
            args[0] = args[0].decode()
        return process_communicate_or_kill(self, *args, **kwargs)


def get_subprocess_encoding():
    if sys.platform == 'win32' and sys.getwindowsversion()[0] >= 5:
        # For subprocess calls, encode with locale encoding
        # Refer to http://stackoverflow.com/a/9951851/35070
        encoding = preferredencoding()
    else:
        encoding = sys.getfilesystemencoding()
    if encoding is None:
        encoding = 'utf-8'
    return encoding


def encodeFilename(s, for_subprocess=False):
    """
    @param s The name of the file
    """

    assert type(s) == compat_str

    # Python 3 has a Unicode API
    if sys.version_info >= (3, 0):
        return s

    # Pass '' directly to use Unicode APIs on Windows 2000 and up
    # (Detecting Windows NT 4 is tricky because 'major >= 4' would
    # match Windows 9x series as well. Besides, NT 4 is obsolete.)
    if not for_subprocess and sys.platform == 'win32' and sys.getwindowsversion()[0] >= 5:
        return s

    # Jython assumes filenames are Unicode strings though reported as Python 2.x compatible
    if sys.platform.startswith('java'):
        return s

    return s.encode(get_subprocess_encoding(), 'ignore')


def decodeFilename(b, for_subprocess=False):

    if sys.version_info >= (3, 0):
        return b

    if not isinstance(b, bytes):
        return b

    return b.decode(get_subprocess_encoding(), 'ignore')


def encodeArgument(s):
    if not isinstance(s, compat_str):
        # Legacy code that uses byte strings
        # Uncomment the following line after fixing all post processors
        # assert False, 'Internal error: %r should be of type %r, is %r' % (s, compat_str, type(s))
        s = s.decode('ascii')
    return encodeFilename(s, True)


def decodeArgument(b):
    return decodeFilename(b, True)


def decodeOption(optval):
    if optval is None:
        return optval
    if isinstance(optval, bytes):
        optval = optval.decode(preferredencoding())

    assert isinstance(optval, compat_str)
    return optval


_timetuple = collections.namedtuple('Time', ('hours', 'minutes', 'seconds', 'milliseconds'))


def timetuple_from_msec(msec):
    secs, msec = divmod(msec, 1000)
    mins, secs = divmod(secs, 60)
    hrs, mins = divmod(mins, 60)
    return _timetuple(hrs, mins, secs, msec)


def formatSeconds(secs, delim=':', msec=False):
    time = timetuple_from_msec(secs * 1000)
    if time.hours:
        ret = '%d%s%02d%s%02d' % (time.hours, delim, time.minutes, delim, time.seconds)
    elif time.minutes:
        ret = '%d%s%02d' % (time.minutes, delim, time.seconds)
    else:
        ret = '%d' % time.seconds
    return '%s.%03d' % (ret, time.milliseconds) if msec else ret


def _ssl_load_windows_store_certs(ssl_context, storename):
    # Code adapted from _load_windows_store_certs in https://github.com/python/cpython/blob/main/Lib/ssl.py
    try:
        certs = [cert for cert, encoding, trust in ssl.enum_certificates(storename)
                 if encoding == 'x509_asn' and (
                     trust is True or ssl.Purpose.SERVER_AUTH.oid in trust)]
    except PermissionError:
        return
    for cert in certs:
        try:
            ssl_context.load_verify_locations(cadata=cert)
        except ssl.SSLError:
            pass


def make_HTTPS_handler(params, **kwargs):
    opts_check_certificate = not params.get('nocheckcertificate')
    opts_modern_tls_cipher = params.get('use_modern_tls_cipher')
    context = ssl.SSLContext(ssl.PROTOCOL_TLS_CLIENT)
    if opts_modern_tls_cipher:
        context.set_ciphers('ECDHE-RSA-AES256-GCM-SHA384:ECDHE-ECDSA-AES256-GCM-SHA384:ECDHE-RSA-AES256-SHA384:ECDHE-ECDSA-AES256-SHA384:ECDHE-RSA-AES128-GCM-SHA256:ECDHE-RSA-AES128-SHA256:AES256-SHA')
    context.check_hostname = opts_check_certificate
    if params.get('legacyserverconnect'):
        context.options |= 4  # SSL_OP_LEGACY_SERVER_CONNECT
    context.verify_mode = ssl.CERT_REQUIRED if opts_check_certificate else ssl.CERT_NONE
    if opts_check_certificate:
        try:
            context.load_default_certs()
            # Work around the issue in load_default_certs when there are bad certificates. See:
            # https://github.com/yt-dlp/yt-dlp/issues/1060,
            # https://bugs.python.org/issue35665, https://bugs.python.org/issue45312
        except ssl.SSLError:
            # enum_certificates is not present in mingw python. See https://github.com/yt-dlp/yt-dlp/issues/1151
            if sys.platform == 'win32' and hasattr(ssl, 'enum_certificates'):
                # Create a new context to discard any certificates that were already loaded
                context = ssl.SSLContext(ssl.PROTOCOL_TLS_CLIENT)
                context.check_hostname, context.verify_mode = True, ssl.CERT_REQUIRED
                for storename in ('CA', 'ROOT'):
                    _ssl_load_windows_store_certs(context, storename)
            context.set_default_verify_paths()
    return YoutubeDLHTTPSHandler(params, context=context, **kwargs)


def bug_reports_message(before=';'):
    msg = ('please report this issue on  https://github.com/yt-dlp/yt-dlp , '
           'filling out the "Broken site" issue template properly. '
           'Confirm you are on the latest version using -U')

    before = before.rstrip()
    if not before or before.endswith(('.', '!', '?')):
        msg = msg[0].title() + msg[1:]

    return (before + ' ' if before else '') + msg


class YoutubeDLError(Exception):
    """Base exception for YoutubeDL errors."""
    msg = None

    def __init__(self, msg=None):
        if msg is not None:
            self.msg = msg
        elif self.msg is None:
            self.msg = type(self).__name__
        super().__init__(self.msg)


network_exceptions = [compat_urllib_error.URLError, compat_http_client.HTTPException, socket.error]
if hasattr(ssl, 'CertificateError'):
    network_exceptions.append(ssl.CertificateError)
network_exceptions = tuple(network_exceptions)


class ExtractorError(YoutubeDLError):
    """Error during info extraction."""

    def __init__(self, msg, tb=None, expected=False, cause=None, video_id=None, ie=None):
        """ tb, if given, is the original traceback (so that it can be printed out).
        If expected is set, this is a normal error message and most likely not a bug in yt-dlp.
        """
        if sys.exc_info()[0] in network_exceptions:
            expected = True

        self.orig_msg = str(msg)
        self.traceback = tb
        self.expected = expected
        self.cause = cause
        self.video_id = video_id
        self.ie = ie
        self.exc_info = sys.exc_info()  # preserve original exception

        super(ExtractorError, self).__init__(''.join((
            format_field(ie, template='[%s] '),
            format_field(video_id, template='%s: '),
            msg,
            format_field(cause, template=' (caused by %r)'),
            '' if expected else bug_reports_message())))

    def format_traceback(self):
        if self.traceback is None:
            return None
        return ''.join(traceback.format_tb(self.traceback))


class UnsupportedError(ExtractorError):
    def __init__(self, url):
        super(UnsupportedError, self).__init__(
            'Unsupported URL: %s' % url, expected=True)
        self.url = url


class RegexNotFoundError(ExtractorError):
    """Error when a regex didn't match"""
    pass


class GeoRestrictedError(ExtractorError):
    """Geographic restriction Error exception.

    This exception may be thrown when a video is not available from your
    geographic location due to geographic restrictions imposed by a website.
    """

    def __init__(self, msg, countries=None, **kwargs):
        kwargs['expected'] = True
        super(GeoRestrictedError, self).__init__(msg, **kwargs)
        self.countries = countries


class DownloadError(YoutubeDLError):
    """Download Error exception.

    This exception may be thrown by FileDownloader objects if they are not
    configured to continue on errors. They will contain the appropriate
    error message.
    """

    def __init__(self, msg, exc_info=None):
        """ exc_info, if given, is the original exception that caused the trouble (as returned by sys.exc_info()). """
        super(DownloadError, self).__init__(msg)
        self.exc_info = exc_info


class EntryNotInPlaylist(YoutubeDLError):
    """Entry not in playlist exception.

    This exception will be thrown by YoutubeDL when a requested entry
    is not found in the playlist info_dict
    """
    msg = 'Entry not found in info'


class SameFileError(YoutubeDLError):
    """Same File exception.

    This exception will be thrown by FileDownloader objects if they detect
    multiple files would have to be downloaded to the same file on disk.
    """
    msg = 'Fixed output name but more than one file to download'

    def __init__(self, filename=None):
        if filename is not None:
            self.msg += f': {filename}'
        super().__init__(self.msg)


class ExclusivelyLockedError(YoutubeDLError):
    """Exclusively locked exception.

    This exception will be thrown by FileDownloader objects if they detect
    multiple files would have to be downloaded to the same file on disk.
    """
    pass


class PostProcessingError(YoutubeDLError):
    """Post Processing exception.

    This exception may be raised by PostProcessor's .run() method to
    indicate an error in the postprocessing task.
    """


class DownloadCancelled(YoutubeDLError):
    """ Exception raised when the download queue should be interrupted """
    msg = 'The download was cancelled'


class ExistingVideoReached(DownloadCancelled):
    """ --break-on-existing triggered """
    msg = 'Encountered a video that is already in the archive, stopping due to --break-on-existing'


class RejectedVideoReached(DownloadCancelled):
    """ --break-on-reject triggered """
    msg = 'Encountered a video that did not match filter, stopping due to --break-on-reject'


class MaxDownloadsReached(DownloadCancelled):
    """ --max-downloads limit has been reached. """
    msg = 'Maximum number of downloads reached, stopping due to --max-downloads'


class ReExtractInfo(YoutubeDLError):
    """ Request re-extraction in any reason. """
    msg = 'Re-extraction requested'
    expected = True

    def __init__(self):
        super().__init__(self.msg)


class ThrottledDownload(ReExtractInfo):
    """ Download speed below --throttled-rate. """
    msg = 'The download speed is below throttle limit'
    expected = False


class UnrecoverableHttpError(ReExtractInfo):
    """ Unrecoverable errors defined by each format has been reported by downloader. """
    msg = 'An unrecoverable error has been detected'
    expected = False


class UnavailableVideoError(YoutubeDLError):
    """Unavailable Format exception.

    This exception will be thrown when a video is requested
    in a format that is not available for that video.
    """
    msg = 'Unable to download video'

    def __init__(self, err=None):
        if err is not None:
            self.msg += f': {err}'
        super().__init__(self.msg)


class ContentTooShortError(YoutubeDLError):
    """Content Too Short exception.

    This exception may be raised by FileDownloader objects when a file they
    download is too small for what the server announced first, indicating
    the connection was probably interrupted.
    """

    def __init__(self, downloaded, expected):
        super(ContentTooShortError, self).__init__(
            'Downloaded {0} bytes, expected {1} bytes'.format(downloaded, expected)
        )
        # Both in bytes
        self.downloaded = downloaded
        self.expected = expected


class XAttrMetadataError(YoutubeDLError):
    def __init__(self, code=None, msg='Unknown error'):
        super(XAttrMetadataError, self).__init__(msg)
        self.code = code
        self.msg = msg

        # Parsing code and msg
        if (self.code in (errno.ENOSPC, errno.EDQUOT)
                or 'No space left' in self.msg or 'Disk quota exceeded' in self.msg):
            self.reason = 'NO_SPACE'
        elif self.code == errno.E2BIG or 'Argument list too long' in self.msg:
            self.reason = 'VALUE_TOO_LONG'
        else:
            self.reason = 'NOT_SUPPORTED'


class XAttrUnavailableError(YoutubeDLError):
    pass


class DummyError(YoutubeDLError):
    pass


def _create_http_connection(ydl_handler, http_class, is_https, *args, **kwargs):
    # Working around python 2 bug (see http://bugs.python.org/issue17849) by limiting
    # expected HTTP responses to meet HTTP/1.0 or later (see also
    # https://github.com/ytdl-org/youtube-dl/issues/6727)
    if sys.version_info < (3, 0):
        kwargs['strict'] = True
    hc = http_class(*args, **compat_kwargs(kwargs))
    source_address = ydl_handler._params.get('source_address')

    if source_address is not None:
        # This is to workaround _create_connection() from socket where it will try all
        # address data from getaddrinfo() including IPv6. This filters the result from
        # getaddrinfo() based on the source_address value.
        # This is based on the cpython socket.create_connection() function.
        # https://github.com/python/cpython/blob/master/Lib/socket.py#L691
        def _create_connection(address, timeout=socket._GLOBAL_DEFAULT_TIMEOUT, source_address=None):
            host, port = address
            err = None
            addrs = socket.getaddrinfo(host, port, 0, socket.SOCK_STREAM)
            af = socket.AF_INET if '.' in source_address[0] else socket.AF_INET6
            ip_addrs = [addr for addr in addrs if addr[0] == af]
            if addrs and not ip_addrs:
                ip_version = 'v4' if af == socket.AF_INET else 'v6'
                raise socket.error(
                    "No remote IP%s addresses available for connect, can't use '%s' as source address"
                    % (ip_version, source_address[0]))
            for res in ip_addrs:
                af, socktype, proto, canonname, sa = res
                sock = None
                try:
                    sock = socket.socket(af, socktype, proto)
                    if timeout is not socket._GLOBAL_DEFAULT_TIMEOUT:
                        sock.settimeout(timeout)
                    sock.bind(source_address)
                    sock.connect(sa)
                    err = None  # Explicitly break reference cycle
                    return sock
                except socket.error as _:
                    err = _
                    if sock is not None:
                        sock.close()
            if err is not None:
                raise err
            else:
                raise socket.error('getaddrinfo returns an empty list')
        if hasattr(hc, '_create_connection'):
            hc._create_connection = _create_connection
        sa = (source_address, 0)
        if hasattr(hc, 'source_address'):  # Python 2.7+
            hc.source_address = sa
        else:  # Python 2.6
            def _hc_connect(self, *args, **kwargs):
                sock = _create_connection(
                    (self.host, self.port), self.timeout, sa)
                if is_https:
                    self.sock = ssl.wrap_socket(
                        sock, self.key_file, self.cert_file,
                        ssl_version=ssl.PROTOCOL_TLSv1)
                else:
                    self.sock = sock
            hc.connect = functools.partial(_hc_connect, hc)

    return hc


def handle_youtubedl_headers(headers):
    filtered_headers = headers

    if 'Youtubedl-no-compression' in filtered_headers:
        filtered_headers = dict((k, v) for k, v in filtered_headers.items() if k.lower() != 'accept-encoding')
        del filtered_headers['Youtubedl-no-compression']

    return filtered_headers


class YoutubeDLHandler(compat_urllib_request.HTTPHandler):
    """Handler for HTTP requests and responses.

    This class, when installed with an OpenerDirector, automatically adds
    the standard headers to every HTTP request and handles gzipped and
    deflated responses from web servers. If compression is to be avoided in
    a particular request, the original request in the program code only has
    to include the HTTP header "Youtubedl-no-compression", which will be
    removed before making the real request.

    Part of this code was copied from:

    http://techknack.net/python-urllib2-handlers/

    Andrew Rowls, the author of that code, agreed to release it to the
    public domain.
    """

    def __init__(self, params, *args, **kwargs):
        compat_urllib_request.HTTPHandler.__init__(self, *args, **kwargs)
        self._params = params

    def http_open(self, req):
        conn_class = compat_http_client.HTTPConnection

        socks_proxy = req.headers.get('Ytdl-socks-proxy')
        if socks_proxy:
            conn_class = make_socks_conn_class(conn_class, socks_proxy)
            del req.headers['Ytdl-socks-proxy']

        return self.do_open(functools.partial(
            _create_http_connection, self, conn_class, False),
            req)

    @staticmethod
    def deflate(data):
        if not data:
            return data
        try:
            return zlib.decompress(data, -zlib.MAX_WBITS)
        except zlib.error:
            return zlib.decompress(data)

    def http_request(self, req):
        # According to RFC 3986, URLs can not contain non-ASCII characters, however this is not
        # always respected by websites, some tend to give out URLs with non percent-encoded
        # non-ASCII characters (see telemb.py, ard.py [#3412])
        # urllib chokes on URLs with non-ASCII characters (see http://bugs.python.org/issue3991)
        # To work around aforementioned issue we will replace request's original URL with
        # percent-encoded one
        # Since redirects are also affected (e.g. http://www.southpark.de/alle-episoden/s18e09)
        # the code of this workaround has been moved here from YoutubeDL.urlopen()
        url = req.get_full_url()
        url_escaped = escape_url(url)

        # Substitute URL if any change after escaping
        if url != url_escaped:
            req = update_Request(req, url=url_escaped)

        for h, v in self._params.get('http_headers', std_headers).items():
            # Capitalize is needed because of Python bug 2275: http://bugs.python.org/issue2275
            # The dict keys are capitalized because of this bug by urllib
            if h.capitalize() not in req.headers:
                req.add_header(h, v)

        req.headers = handle_youtubedl_headers(req.headers)

        if sys.version_info < (2, 7) and '#' in req.get_full_url():
            # Python 2.6 is brain-dead when it comes to fragments
            req._Request__original = req._Request__original.partition('#')[0]
            req._Request__r_type = req._Request__r_type.partition('#')[0]

        return req

    def http_response(self, req, resp):
        old_resp = resp
        # gzip
        if resp.headers.get('Content-encoding', '') == 'gzip':
            content = resp.read()
            gz = gzip.GzipFile(fileobj=io.BytesIO(content), mode='rb')
            try:
                uncompressed = io.BytesIO(gz.read())
            except IOError as original_ioerror:
                # There may be junk add the end of the file
                # See http://stackoverflow.com/q/4928560/35070 for details
                for i in range(1, 1024):
                    try:
                        gz = gzip.GzipFile(fileobj=io.BytesIO(content[:-i]), mode='rb')
                        uncompressed = io.BytesIO(gz.read())
                    except IOError:
                        continue
                    break
                else:
                    raise original_ioerror
            resp = compat_urllib_request.addinfourl(uncompressed, old_resp.headers, old_resp.url, old_resp.code)
            resp.msg = old_resp.msg
            del resp.headers['Content-encoding']
            old_resp.close()
        # deflate
        if resp.headers.get('Content-encoding', '') == 'deflate':
            with old_resp:
                gz = io.BytesIO(self.deflate(resp.read()))
                resp = compat_urllib_request.addinfourl(gz, old_resp.headers, old_resp.url, old_resp.code)
                resp.msg = old_resp.msg
            del resp.headers['Content-encoding']
        # Percent-encode redirect URL of Location HTTP header to satisfy RFC 3986 (see
        # https://github.com/ytdl-org/youtube-dl/issues/6457).
        if 300 <= resp.code < 400:
            location = resp.headers.get('Location')
            if location:
                # As of RFC 2616 default charset is iso-8859-1 that is respected by python 3
                if sys.version_info >= (3, 0):
                    location = location.encode('iso-8859-1').decode('utf-8')
                else:
                    location = location.decode('utf-8')
                location_escaped = escape_url(location)
                if location != location_escaped:
                    del resp.headers['Location']
                    if sys.version_info < (3, 0):
                        location_escaped = location_escaped.encode('utf-8')
                    resp.headers['Location'] = location_escaped
        return resp

    https_request = http_request
    https_response = http_response


def make_socks_conn_class(base_class, socks_proxy):
    assert issubclass(base_class, (
        compat_http_client.HTTPConnection, compat_http_client.HTTPSConnection))

    url_components = compat_urlparse.urlparse(socks_proxy)
    if url_components.scheme.lower() == 'socks5':
        socks_type = ProxyType.SOCKS5
    elif url_components.scheme.lower() in ('socks', 'socks4'):
        socks_type = ProxyType.SOCKS4
    elif url_components.scheme.lower() == 'socks4a':
        socks_type = ProxyType.SOCKS4A

    def unquote_if_non_empty(s):
        if not s:
            return s
        return compat_urllib_parse_unquote_plus(s)

    proxy_args = (
        socks_type,
        url_components.hostname, url_components.port or 1080,
        True,  # Remote DNS
        unquote_if_non_empty(url_components.username),
        unquote_if_non_empty(url_components.password),
    )

    class SocksConnection(base_class):
        def connect(self):
            self.sock = sockssocket()
            self.sock.setproxy(*proxy_args)
            if type(self.timeout) in (int, float):
                self.sock.settimeout(self.timeout)
            self.sock.connect((self.host, self.port))

            if isinstance(self, compat_http_client.HTTPSConnection):
                if hasattr(self, '_context'):  # Python > 2.6
                    self.sock = self._context.wrap_socket(
                        self.sock, server_hostname=self.host)
                else:
                    self.sock = ssl.wrap_socket(self.sock)

    return SocksConnection


class YoutubeDLHTTPSHandler(compat_urllib_request.HTTPSHandler):
    def __init__(self, params, https_conn_class=None, *args, **kwargs):
        compat_urllib_request.HTTPSHandler.__init__(self, *args, **kwargs)
        self._https_conn_class = https_conn_class or compat_http_client.HTTPSConnection
        self._params = params

    def https_open(self, req):
        kwargs = {}
        conn_class = self._https_conn_class

        if hasattr(self, '_context'):  # python > 2.6
            kwargs['context'] = self._context
        if hasattr(self, '_check_hostname'):  # python 3.x
            kwargs['check_hostname'] = self._check_hostname

        socks_proxy = req.headers.get('Ytdl-socks-proxy')
        if socks_proxy:
            conn_class = make_socks_conn_class(conn_class, socks_proxy)
            del req.headers['Ytdl-socks-proxy']

        return self.do_open(functools.partial(
            _create_http_connection, self, conn_class, True),
            req, **kwargs)


class YoutubeDLCookieJar(compat_cookiejar.MozillaCookieJar):
    """
    See [1] for cookie file format.

    1. https://curl.haxx.se/docs/http-cookies.html
    """
    _HTTPONLY_PREFIX = '#HttpOnly_'
    _ENTRY_LEN = 7
    _HEADER = '''# Netscape HTTP Cookie File
# This file is generated by yt-dlp.  Do not edit.

'''
    _CookieFileEntry = collections.namedtuple(
        'CookieFileEntry',
        ('domain_name', 'include_subdomains', 'path', 'https_only', 'expires_at', 'name', 'value'))

    def save(self, filename=None, ignore_discard=False, ignore_expires=False):
        """
        Save cookies to a file.

        Most of the code is taken from CPython 3.8 and slightly adapted
        to support cookie files with UTF-8 in both python 2 and 3.
        """
        if filename is None:
            if self.filename is not None:
                filename = self.filename
            else:
                raise ValueError(compat_cookiejar.MISSING_FILENAME_TEXT)

        # Store session cookies with `expires` set to 0 instead of an empty
        # string
        for cookie in self:
            if cookie.expires is None:
                cookie.expires = 0

        with io.open(filename, 'w', encoding='utf-8') as f:
            f.write(self._HEADER)
            now = time.time()
            for cookie in self:
                if not ignore_discard and cookie.discard:
                    continue
                if not ignore_expires and cookie.is_expired(now):
                    continue
                if cookie.secure:
                    secure = 'TRUE'
                else:
                    secure = 'FALSE'
                if cookie.domain.startswith('.'):
                    initial_dot = 'TRUE'
                else:
                    initial_dot = 'FALSE'
                if cookie.expires is not None:
                    expires = compat_str(cookie.expires)
                else:
                    expires = ''
                if cookie.value is None:
                    # cookies.txt regards 'Set-Cookie: foo' as a cookie
                    # with no name, whereas http.cookiejar regards it as a
                    # cookie with no value.
                    name = ''
                    value = cookie.name
                else:
                    name = cookie.name
                    value = cookie.value
                f.write(
                    '\t'.join([cookie.domain, initial_dot, cookie.path,
                               secure, expires, name, value]) + '\n')

    def load(self, filename=None, ignore_discard=False, ignore_expires=False):
        """Load cookies from a file."""
        if filename is None:
            if self.filename is not None:
                filename = self.filename
            else:
                raise ValueError(compat_cookiejar.MISSING_FILENAME_TEXT)

        def prepare_line(line):
            if line.startswith(self._HTTPONLY_PREFIX):
                line = line[len(self._HTTPONLY_PREFIX):]
            # comments and empty lines are fine
            if line.startswith('#') or not line.strip():
                return line
            cookie_list = line.split('\t')
            if len(cookie_list) != self._ENTRY_LEN:
                raise compat_cookiejar.LoadError('invalid length %d' % len(cookie_list))
            cookie = self._CookieFileEntry(*cookie_list)
            if cookie.expires_at and not cookie.expires_at.isdigit():
                raise compat_cookiejar.LoadError('invalid expires at %s' % cookie.expires_at)
            return line

        cf = io.StringIO()
        with io.open(filename, encoding='utf-8') as f:
            for line in f:
                try:
                    cf.write(prepare_line(line))
                except compat_cookiejar.LoadError as e:
                    write_string(
                        'WARNING: skipping cookie file entry due to %s: %r\n'
                        % (e, line), sys.stderr)
                    continue
        cf.seek(0)
        self._really_load(cf, filename, ignore_discard, ignore_expires)
        # Session cookies are denoted by either `expires` field set to
        # an empty string or 0. MozillaCookieJar only recognizes the former
        # (see [1]). So we need force the latter to be recognized as session
        # cookies on our own.
        # Session cookies may be important for cookies-based authentication,
        # e.g. usually, when user does not check 'Remember me' check box while
        # logging in on a site, some important cookies are stored as session
        # cookies so that not recognizing them will result in failed login.
        # 1. https://bugs.python.org/issue17164
        for cookie in self:
            # Treat `expires=0` cookies as session cookies
            if cookie.expires == 0:
                cookie.expires = None
                cookie.discard = True


class YoutubeDLCookieProcessor(compat_urllib_request.HTTPCookieProcessor):
    def __init__(self, cookiejar=None):
        compat_urllib_request.HTTPCookieProcessor.__init__(self, cookiejar)

    def http_response(self, request, response):
        # Python 2 will choke on next HTTP request in row if there are non-ASCII
        # characters in Set-Cookie HTTP header of last response (see
        # https://github.com/ytdl-org/youtube-dl/issues/6769).
        # In order to at least prevent crashing we will percent encode Set-Cookie
        # header before HTTPCookieProcessor starts processing it.
        # if sys.version_info < (3, 0) and response.headers:
        #     for set_cookie_header in ('Set-Cookie', 'Set-Cookie2'):
        #         set_cookie = response.headers.get(set_cookie_header)
        #         if set_cookie:
        #             set_cookie_escaped = compat_urllib_parse.quote(set_cookie, b"%/;:@&=+$,!~*'()?#[] ")
        #             if set_cookie != set_cookie_escaped:
        #                 del response.headers[set_cookie_header]
        #                 response.headers[set_cookie_header] = set_cookie_escaped
        return compat_urllib_request.HTTPCookieProcessor.http_response(self, request, response)

    https_request = compat_urllib_request.HTTPCookieProcessor.http_request
    https_response = http_response


class YoutubeDLRedirectHandler(compat_urllib_request.HTTPRedirectHandler):
    """YoutubeDL redirect handler

    The code is based on HTTPRedirectHandler implementation from CPython [1].

    This redirect handler solves two issues:
     - ensures redirect URL is always unicode under python 2
     - introduces support for experimental HTTP response status code
       308 Permanent Redirect [2] used by some sites [3]

    1. https://github.com/python/cpython/blob/master/Lib/urllib/request.py
    2. https://developer.mozilla.org/en-US/docs/Web/HTTP/Status/308
    3. https://github.com/ytdl-org/youtube-dl/issues/28768
    """

    http_error_301 = http_error_303 = http_error_307 = http_error_308 = compat_urllib_request.HTTPRedirectHandler.http_error_302

    def redirect_request(self, req, fp, code, msg, headers, newurl):
        """Return a Request or None in response to a redirect.

        This is called by the http_error_30x methods when a
        redirection response is received.  If a redirection should
        take place, return a new Request to allow http_error_30x to
        perform the redirect.  Otherwise, raise HTTPError if no-one
        else should try to handle this url.  Return None if you can't
        but another Handler might.
        """
        m = req.get_method()
        if (not (code in (301, 302, 303, 307, 308) and m in ("GET", "HEAD")
                 or code in (301, 302, 303) and m == "POST")):
            raise compat_HTTPError(req.full_url, code, msg, headers, fp)
        # Strictly (according to RFC 2616), 301 or 302 in response to
        # a POST MUST NOT cause a redirection without confirmation
        # from the user (of urllib.request, in this case).  In practice,
        # essentially all clients do redirect in this case, so we do
        # the same.

        # On python 2 urlh.geturl() may sometimes return redirect URL
        # as byte string instead of unicode. This workaround allows
        # to force it always return unicode.
        if sys.version_info[0] < 3:
            newurl = compat_str(newurl)

        # Be conciliant with URIs containing a space.  This is mainly
        # redundant with the more complete encoding done in http_error_302(),
        # but it is kept for compatibility with other callers.
        newurl = newurl.replace(' ', '%20')

        CONTENT_HEADERS = ("content-length", "content-type")
        # NB: don't use dict comprehension for python 2.6 compatibility
        newheaders = dict((k, v) for k, v in req.headers.items()
                          if k.lower() not in CONTENT_HEADERS)
        return compat_urllib_request.Request(
            newurl, headers=newheaders, origin_req_host=req.origin_req_host,
            unverifiable=True)


def extract_timezone(date_str):
    m = re.search(
        r'''(?x)
            ^.{8,}?                                              # >=8 char non-TZ prefix, if present
            (?P<tz>Z|                                            # just the UTC Z, or
                (?:(?<=.\b\d{4}|\b\d{2}:\d\d)|                   # preceded by 4 digits or hh:mm or
                   (?<!.\b[a-zA-Z]{3}|[a-zA-Z]{4}|..\b\d\d))     # not preceded by 3 alpha word or >= 4 alpha or 2 digits
                   [ ]?                                          # optional space
                (?P<sign>\+|-)                                   # +/-
                (?P<hours>[0-9]{2}):?(?P<minutes>[0-9]{2})       # hh[:]mm
            $)
        ''', date_str)
    if not m:
        timezone = datetime.timedelta()
    else:
        date_str = date_str[:-len(m.group('tz'))]
        if not m.group('sign'):
            timezone = datetime.timedelta()
        else:
            sign = 1 if m.group('sign') == '+' else -1
            timezone = datetime.timedelta(
                hours=sign * int(m.group('hours')),
                minutes=sign * int(m.group('minutes')))
    return timezone, date_str


def parse_iso8601(date_str, delimiter='T', timezone=None):
    """ Return a UNIX timestamp from the given date """

    if date_str is None:
        return None

    if HAVE_DATEUTIL and timezone is None:
        try:
            return math.floor(dateutil.parser.parse(date_str).timestamp())
        except ValueError:
            pass

    date_str = re.sub(r'\.[0-9]+', '', date_str)

    if timezone is None:
        timezone, date_str = extract_timezone(date_str)

    formats = (
        '%Y-%m-%d{0}%H:%M:%S'.format(delimiter),
        '%Y-%m-%d{0}%H:%M'.format(delimiter), )
    for date_format in formats:
        try:
            dt = datetime.datetime.strptime(date_str, date_format) - timezone
            return calendar.timegm(dt.timetuple())
        except ValueError:
            pass


def date_formats(day_first=True):
    return DATE_FORMATS_DAY_FIRST if day_first else DATE_FORMATS_MONTH_FIRST


def unified_strdate(date_str, day_first=True):
    """Return a string with the date in the format YYYYMMDD"""

    if date_str is None:
        return None
    upload_date = None
    # Replace commas
    date_str = date_str.replace(',', ' ')
    # Remove AM/PM + timezone
    date_str = re.sub(r'(?i)\s*(?:AM|PM)(?:\s+[A-Z]+)?', '', date_str)
    _, date_str = extract_timezone(date_str)

    for expression in date_formats(day_first):
        try:
            upload_date = datetime.datetime.strptime(date_str, expression).strftime('%Y%m%d')
        except ValueError:
            pass
    if upload_date is None:
        timetuple = email.utils.parsedate_tz(date_str)
        if timetuple:
            try:
                upload_date = datetime.datetime(*timetuple[:6]).strftime('%Y%m%d')
            except ValueError:
                pass
    if upload_date is not None:
        return compat_str(upload_date)


def unified_timestamp(date_str, day_first=True):
    if date_str is None:
        return None

    date_str = re.sub(r'[,|]', '', date_str)

    pm_delta = 12 if re.search(r'(?i)PM', date_str) else 0
    timezone, date_str = extract_timezone(date_str)

    # Remove AM/PM + timezone
    date_str = re.sub(r'(?i)\s*(?:AM|PM)(?:\s+[A-Z]+)?', '', date_str)

    # Remove unrecognized timezones from ISO 8601 alike timestamps
    m = re.search(r'\d{1,2}:\d{1,2}(?:\.\d+)?(?P<tz>\s*[A-Z]+)$', date_str)
    if m:
        date_str = date_str[:-len(m.group('tz'))]

    # Python only supports microseconds, so remove nanoseconds
    m = re.search(r'^([0-9]{4,}-[0-9]{1,2}-[0-9]{1,2}T[0-9]{1,2}:[0-9]{1,2}:[0-9]{1,2}\.[0-9]{6})[0-9]+$', date_str)
    if m:
        date_str = m.group(1)

    for expression in date_formats(day_first):
        try:
            dt = datetime.datetime.strptime(date_str, expression) - timezone + datetime.timedelta(hours=pm_delta)
            return calendar.timegm(dt.timetuple())
        except ValueError:
            pass
    timetuple = email.utils.parsedate_tz(date_str)
    if timetuple:
        return calendar.timegm(timetuple) + pm_delta * 3600


def determine_ext(url, default_ext='unknown_video'):
    if url is None or '.' not in url:
        return default_ext
    guess = url.partition('?')[0].rpartition('.')[2]
    if re.match(r'^[A-Za-z0-9]+$', guess):
        return guess
    # Try extract ext from URLs like http://example.com/foo/bar.mp4/?download
    elif guess.rstrip('/') in KNOWN_EXTENSIONS:
        return guess.rstrip('/')
    else:
        return default_ext


def subtitles_filename(filename, sub_lang, sub_format, expected_real_ext=None):
    return replace_extension(filename, sub_lang + '.' + sub_format, expected_real_ext)


def datetime_from_str(date_str, precision='auto', format='%Y%m%d'):
    """
    Return a datetime object from a string in the format YYYYMMDD or
    (now|today|yesterday|date)[+-][0-9](microsecond|second|minute|hour|day|week|month|year)(s)?

    format: string date format used to return datetime object from
    precision: round the time portion of a datetime object.
                auto|microsecond|second|minute|hour|day.
                auto: round to the unit provided in date_str (if applicable).
    """
    auto_precision = False
    if precision == 'auto':
        auto_precision = True
        precision = 'microsecond'
    today = datetime_round(datetime.datetime.utcnow(), precision)
    if date_str in ('now', 'today'):
        return today
    if date_str == 'yesterday':
        return today - datetime.timedelta(days=1)
    match = re.match(
        r'(?P<start>.+)(?P<sign>[+-])(?P<time>\d+)(?P<unit>microsecond|second|minute|hour|day|week|month|year)(s)?',
        date_str)
    if match is not None:
        start_time = datetime_from_str(match.group('start'), precision, format)
        time = int(match.group('time')) * (-1 if match.group('sign') == '-' else 1)
        unit = match.group('unit')
        if unit == 'month' or unit == 'year':
            new_date = datetime_add_months(start_time, time * 12 if unit == 'year' else time)
            unit = 'day'
        else:
            if unit == 'week':
                unit = 'day'
                time *= 7
            delta = datetime.timedelta(**{unit + 's': time})
            new_date = start_time + delta
        if auto_precision:
            return datetime_round(new_date, unit)
        return new_date

    return datetime_round(datetime.datetime.strptime(date_str, format), precision)


def date_from_str(date_str, format='%Y%m%d', strict=False):
    """
    Return a datetime object from a string in the format YYYYMMDD or
    (now|today|yesterday|date)[+-][0-9](microsecond|second|minute|hour|day|week|month|year)(s)?

    If "strict", only (now|today)[+-][0-9](day|week|month|year)(s)? is allowed

    format: string date format used to return datetime object from
    """
    if strict and not re.fullmatch(r'\d{8}|(now|today)[+-]\d+(day|week|month|year)(s)?', date_str):
        raise ValueError(f'Invalid date format {date_str}')
    return datetime_from_str(date_str, precision='microsecond', format=format).date()


def datetime_add_months(dt, months):
    """Increment/Decrement a datetime object by months."""
    month = dt.month + months - 1
    year = dt.year + month // 12
    month = month % 12 + 1
    day = min(dt.day, calendar.monthrange(year, month)[1])
    return dt.replace(year, month, day)


def datetime_round(dt, precision='day'):
    """
    Round a datetime object's time to a specific precision
    """
    if precision == 'microsecond':
        return dt

    unit_seconds = {
        'day': 86400,
        'hour': 3600,
        'minute': 60,
        'second': 1,
    }
    roundto = lambda x, n: ((x + n / 2) // n) * n
    timestamp = calendar.timegm(dt.timetuple())
    return datetime.datetime.utcfromtimestamp(roundto(timestamp, unit_seconds[precision]))


def hyphenate_date(date_str):
    """
    Convert a date in 'YYYYMMDD' format to 'YYYY-MM-DD' format"""
    match = re.match(r'^(\d\d\d\d)(\d\d)(\d\d)$', date_str)
    if match is not None:
        return '-'.join(match.groups())
    else:
        return date_str


class DateRange(object):
    """Represents a time interval between two dates"""

    def __init__(self, start=None, end=None):
        """start and end must be strings in the format accepted by date"""
        if start is not None:
            self.start = date_from_str(start, strict=True)
        else:
            self.start = datetime.datetime.min.date()
        if end is not None:
            self.end = date_from_str(end, strict=True)
        else:
            self.end = datetime.datetime.max.date()
        if self.start > self.end:
            raise ValueError('Date range: "%s" , the start date must be before the end date' % self)

    @classmethod
    def day(cls, day):
        """Returns a range that only contains the given day"""
        return cls(day, day)

    def __contains__(self, date):
        """Check if the date is in the range"""
        if not isinstance(date, datetime.date):
            date = date_from_str(date)
        return self.start <= date <= self.end

    def __str__(self):
        return '%s - %s' % (self.start.isoformat(), self.end.isoformat())


def platform_name():
    """ Returns the platform name as a compat_str """
    res = platform.platform()
    if isinstance(res, bytes):
        res = res.decode(preferredencoding())

    assert isinstance(res, compat_str)
    return res


def get_windows_version():
    ''' Get Windows version. None if it's not running on Windows '''
    if compat_os_name == 'nt':
        return version_tuple(platform.win32_ver()[1])
    else:
        return None


def _windows_write_string(s, out):
    """ Returns True if the string was written using special methods,
    False if it has yet to be written out."""
    # Adapted from http://stackoverflow.com/a/3259271/35070

    import ctypes.wintypes

    WIN_OUTPUT_IDS = {
        1: -11,
        2: -12,
    }

    try:
        fileno = out.fileno()
    except AttributeError:
        # If the output stream doesn't have a fileno, it's virtual
        return False
    except io.UnsupportedOperation:
        # Some strange Windows pseudo files?
        return False
    if fileno not in WIN_OUTPUT_IDS:
        return False

    GetStdHandle = compat_ctypes_WINFUNCTYPE(
        ctypes.wintypes.HANDLE, ctypes.wintypes.DWORD)(
        ('GetStdHandle', ctypes.windll.kernel32))
    h = GetStdHandle(WIN_OUTPUT_IDS[fileno])

    WriteConsoleW = compat_ctypes_WINFUNCTYPE(
        ctypes.wintypes.BOOL, ctypes.wintypes.HANDLE, ctypes.wintypes.LPWSTR,
        ctypes.wintypes.DWORD, ctypes.POINTER(ctypes.wintypes.DWORD),
        ctypes.wintypes.LPVOID)(('WriteConsoleW', ctypes.windll.kernel32))
    written = ctypes.wintypes.DWORD(0)

    GetFileType = compat_ctypes_WINFUNCTYPE(ctypes.wintypes.DWORD, ctypes.wintypes.DWORD)(('GetFileType', ctypes.windll.kernel32))
    FILE_TYPE_CHAR = 0x0002
    FILE_TYPE_REMOTE = 0x8000
    GetConsoleMode = compat_ctypes_WINFUNCTYPE(
        ctypes.wintypes.BOOL, ctypes.wintypes.HANDLE,
        ctypes.POINTER(ctypes.wintypes.DWORD))(
        ('GetConsoleMode', ctypes.windll.kernel32))
    INVALID_HANDLE_VALUE = ctypes.wintypes.DWORD(-1).value

    def not_a_console(handle):
        if handle == INVALID_HANDLE_VALUE or handle is None:
            return True
        return ((GetFileType(handle) & ~FILE_TYPE_REMOTE) != FILE_TYPE_CHAR
                or GetConsoleMode(handle, ctypes.byref(ctypes.wintypes.DWORD())) == 0)

    if not_a_console(h):
        return False

    def next_nonbmp_pos(s):
        try:
            return next(i for i, c in enumerate(s) if ord(c) > 0xffff)
        except StopIteration:
            return len(s)

    while s:
        count = min(next_nonbmp_pos(s), 1024)

        ret = WriteConsoleW(
            h, s, count if count else 2, ctypes.byref(written), None)
        if ret == 0:
            raise OSError('Failed to write string')
        if not count:  # We just wrote a non-BMP character
            assert written.value == 2
            s = s[1:]
        else:
            assert written.value > 0
            s = s[written.value:]
    return True


def write_string(s, out=None, encoding=None):
    if out is None:
        out = sys.stderr
    assert type(s) == compat_str

    if sys.platform == 'win32' and encoding is None and hasattr(out, 'fileno'):
        if _windows_write_string(s, out):
            return

    if ('b' in getattr(out, 'mode', '')
            or sys.version_info[0] < 3):  # Python 2 lies about mode of sys.stderr
        byt = s.encode(encoding or preferredencoding(), 'ignore')
        out.write(byt)
    elif hasattr(out, 'buffer'):
        enc = encoding or getattr(out, 'encoding', None) or preferredencoding()
        byt = s.encode(enc, 'ignore')
        out.buffer.write(byt)
    else:
        out.write(s)
    out.flush()


def bytes_to_intlist(bs):
    if not bs:
        return []
    if isinstance(bs[0], int):  # Python 3
        return list(bs)
    else:
        return [ord(c) for c in bs]


def intlist_to_bytes(xs):
    if not xs:
        return b''
    return compat_struct_pack('%dB' % len(xs), *xs)


# Cross-platform file locking
if sys.platform == 'win32':
    import ctypes.wintypes
    import msvcrt

    class OVERLAPPED(ctypes.Structure):
        _fields_ = [
            ('Internal', ctypes.wintypes.LPVOID),
            ('InternalHigh', ctypes.wintypes.LPVOID),
            ('Offset', ctypes.wintypes.DWORD),
            ('OffsetHigh', ctypes.wintypes.DWORD),
            ('hEvent', ctypes.wintypes.HANDLE),
        ]

    kernel32 = ctypes.windll.kernel32
    LockFileEx = kernel32.LockFileEx
    LockFileEx.argtypes = [
        ctypes.wintypes.HANDLE,     # hFile
        ctypes.wintypes.DWORD,      # dwFlags
        ctypes.wintypes.DWORD,      # dwReserved
        ctypes.wintypes.DWORD,      # nNumberOfBytesToLockLow
        ctypes.wintypes.DWORD,      # nNumberOfBytesToLockHigh
        ctypes.POINTER(OVERLAPPED)  # Overlapped
    ]
    LockFileEx.restype = ctypes.wintypes.BOOL
    UnlockFileEx = kernel32.UnlockFileEx
    UnlockFileEx.argtypes = [
        ctypes.wintypes.HANDLE,     # hFile
        ctypes.wintypes.DWORD,      # dwReserved
        ctypes.wintypes.DWORD,      # nNumberOfBytesToLockLow
        ctypes.wintypes.DWORD,      # nNumberOfBytesToLockHigh
        ctypes.POINTER(OVERLAPPED)  # Overlapped
    ]
    UnlockFileEx.restype = ctypes.wintypes.BOOL
    whole_low = 0xffffffff
    whole_high = 0x7fffffff

    def _lock_file(f, exclusive, block):
        overlapped = OVERLAPPED()
        overlapped.Offset = 0
        overlapped.OffsetHigh = 0
        overlapped.hEvent = 0
        f._lock_file_overlapped_p = ctypes.pointer(overlapped)

        if not LockFileEx(msvcrt.get_osfhandle(f.fileno()),
                          (0x2 if exclusive else 0x0) | (0x0 if block else 0x1),
                          0, whole_low, whole_high, f._lock_file_overlapped_p):
            raise BlockingIOError('Locking file failed: %r' % ctypes.FormatError())

    def _unlock_file(f):
        assert f._lock_file_overlapped_p
        handle = msvcrt.get_osfhandle(f.fileno())
        if not UnlockFileEx(handle, 0, whole_low, whole_high, f._lock_file_overlapped_p):
            raise OSError('Unlocking file failed: %r' % ctypes.FormatError())

else:
    try:
        import fcntl

        def _lock_file(f, exclusive, block):
            try:
                fcntl.flock(f,
                            fcntl.LOCK_SH if not exclusive
                            else fcntl.LOCK_EX if block
                            else fcntl.LOCK_EX | fcntl.LOCK_NB)
            except BlockingIOError:
                raise
            except OSError:  # AOSP does not have flock()
                fcntl.lockf(f,
                            fcntl.LOCK_SH if not exclusive
                            else fcntl.LOCK_EX if block
                            else fcntl.LOCK_EX | fcntl.LOCK_NB)

        def _unlock_file(f):
            try:
                fcntl.flock(f, fcntl.LOCK_UN)
            except OSError:
                fcntl.lockf(f, fcntl.LOCK_UN)

    except ImportError:
        UNSUPPORTED_MSG = 'file locking is not supported on this platform'

        def _lock_file(f, exclusive, block):
            raise IOError(UNSUPPORTED_MSG)

        def _unlock_file(f):
            raise IOError(UNSUPPORTED_MSG)


class locked_file(object):
    _closed = False

    def __init__(self, filename, mode, block=True, encoding=None):
        assert mode in ['r', 'rb', 'a', 'ab', 'w', 'wb']
        self.f = io.open(filename, mode, encoding=encoding)
        self.mode = mode
        self.block = block

    def __enter__(self):
        exclusive = 'r' not in self.mode
        try:
            _lock_file(self.f, exclusive, self.block)
        except IOError:
            self.f.close()
            raise
        return self

    def __exit__(self, etype, value, traceback):
        try:
            if not self._closed:
                _unlock_file(self.f)
        finally:
            self.f.close()
            self._closed = True

    def __iter__(self):
        return iter(self.f)

    def fileno(self):
        return self.f.fileno()

    def write(self, *args):
        return self.f.write(*args)

    def read(self, *args):
        return self.f.read(*args)

    def flush(self):
        self.f.flush()

    def open(self):
        return self.__enter__()

    def close(self, *args):
        self.__exit__(self, *args, value=False, traceback=False)

    @property
    def closed(self):
        return self.f.closed


def get_filesystem_encoding():
    encoding = sys.getfilesystemencoding()
    return encoding if encoding is not None else 'utf-8'


def shell_quote(args):
    quoted_args = []
    encoding = get_filesystem_encoding()
    for a in args:
        if isinstance(a, bytes):
            # We may get a filename encoded with 'encodeFilename'
            a = a.decode(encoding)
        quoted_args.append(compat_shlex_quote(a))
    return ' '.join(quoted_args)


def smuggle_url(url, data):
    """ Pass additional data in a URL for internal use. """

    url, idata = unsmuggle_url(url, {})
    data.update(idata)
    sdata = compat_urllib_parse_urlencode(
        {'__youtubedl_smuggle': json.dumps(data)})
    return url + '#' + sdata


def unsmuggle_url(smug_url, default=None):
    if '#__youtubedl_smuggle' not in smug_url:
        return smug_url, default
    url, _, sdata = smug_url.rpartition('#')
    jsond = compat_parse_qs(sdata)['__youtubedl_smuggle'][0]
    data = json.loads(jsond)
    return url, data


def format_decimal_suffix(num, fmt='%d%s', *, factor=1000):
    """ Formats numbers with decimal sufixes like K, M, etc """
    num, factor = float_or_none(num), float(factor)
    if num is None or num < 0:
        return None
    exponent = 0 if num == 0 else int(math.log(num, factor))
    suffix = ['', *'kMGTPEZY'][exponent]
    if factor == 1024:
        suffix = {'k': 'Ki', '': ''}.get(suffix, f'{suffix}i')
    converted = num / (factor ** exponent)
    return fmt % (converted, suffix)


def format_bytes(bytes):
    return format_decimal_suffix(bytes, '%.2f%sB', factor=1024) or 'N/A'


def lookup_unit_table(unit_table, s):
    units_re = '|'.join(re.escape(u) for u in unit_table)
    m = re.match(
        r'(?P<num>[0-9]+(?:[,.][0-9]*)?)\s*(?P<unit>%s)\b' % units_re, s)
    if not m:
        return None
    num_str = m.group('num').replace(',', '.')
    mult = unit_table[m.group('unit')]
    return int(float(num_str) * mult)


def parse_filesize(s):
    if s is None:
        return None

    # The lower-case forms are of course incorrect and unofficial,
    # but we support those too
    _UNIT_TABLE = {
        'B': 1,
        'b': 1,
        'bytes': 1,
        'KiB': 1024,
        'KB': 1000,
        'kB': 1024,
        'Kb': 1000,
        'kb': 1000,
        'kilobytes': 1000,
        'kibibytes': 1024,
        'MiB': 1024 ** 2,
        'MB': 1000 ** 2,
        'mB': 1024 ** 2,
        'Mb': 1000 ** 2,
        'mb': 1000 ** 2,
        'megabytes': 1000 ** 2,
        'mebibytes': 1024 ** 2,
        'GiB': 1024 ** 3,
        'GB': 1000 ** 3,
        'gB': 1024 ** 3,
        'Gb': 1000 ** 3,
        'gb': 1000 ** 3,
        'gigabytes': 1000 ** 3,
        'gibibytes': 1024 ** 3,
        'TiB': 1024 ** 4,
        'TB': 1000 ** 4,
        'tB': 1024 ** 4,
        'Tb': 1000 ** 4,
        'tb': 1000 ** 4,
        'terabytes': 1000 ** 4,
        'tebibytes': 1024 ** 4,
        'PiB': 1024 ** 5,
        'PB': 1000 ** 5,
        'pB': 1024 ** 5,
        'Pb': 1000 ** 5,
        'pb': 1000 ** 5,
        'petabytes': 1000 ** 5,
        'pebibytes': 1024 ** 5,
        'EiB': 1024 ** 6,
        'EB': 1000 ** 6,
        'eB': 1024 ** 6,
        'Eb': 1000 ** 6,
        'eb': 1000 ** 6,
        'exabytes': 1000 ** 6,
        'exbibytes': 1024 ** 6,
        'ZiB': 1024 ** 7,
        'ZB': 1000 ** 7,
        'zB': 1024 ** 7,
        'Zb': 1000 ** 7,
        'zb': 1000 ** 7,
        'zettabytes': 1000 ** 7,
        'zebibytes': 1024 ** 7,
        'YiB': 1024 ** 8,
        'YB': 1000 ** 8,
        'yB': 1024 ** 8,
        'Yb': 1000 ** 8,
        'yb': 1000 ** 8,
        'yottabytes': 1000 ** 8,
        'yobibytes': 1024 ** 8,
    }

    return lookup_unit_table(_UNIT_TABLE, s)


def parse_count(s):
    if s is None:
        return None

    s = re.sub(r'^[^\d]+\s', '', s).strip()

    if re.match(r'^[\d,.]+$', s):
        return str_to_int(s)

    _UNIT_TABLE = {
        'k': 1000,
        'K': 1000,
        'm': 1000 ** 2,
        'M': 1000 ** 2,
        'kk': 1000 ** 2,
        'KK': 1000 ** 2,
        'b': 1000 ** 3,
        'B': 1000 ** 3,
    }

    ret = lookup_unit_table(_UNIT_TABLE, s)
    if ret is not None:
        return ret

    mobj = re.match(r'([\d,.]+)(?:$|\s)', s)
    if mobj:
        return str_to_int(mobj.group(1))


def parse_resolution(s):
    if s is None:
        return {}

    mobj = re.search(r'(?<![a-zA-Z0-9])(?P<w>\d+)\s*[xX×,]\s*(?P<h>\d+)(?![a-zA-Z0-9])', s)
    if mobj:
        return {
            'width': int(mobj.group('w')),
            'height': int(mobj.group('h')),
        }

    mobj = re.search(r'(?<![a-zA-Z0-9])(\d+)[pPiI](?![a-zA-Z0-9])', s)
    if mobj:
        return {'height': int(mobj.group(1))}

    mobj = re.search(r'\b([48])[kK]\b', s)
    if mobj:
        return {'height': int(mobj.group(1)) * 540}

    return {}


def parse_bitrate(s):
    if not isinstance(s, compat_str):
        return
    mobj = re.search(r'\b(\d+)\s*kbps', s)
    if mobj:
        return int(mobj.group(1))


def month_by_name(name, lang='en'):
    """ Return the number of a month by (locale-independently) English name """

    month_names = MONTH_NAMES.get(lang, MONTH_NAMES['en'])

    try:
        return month_names.index(name) + 1
    except ValueError:
        return None


def month_by_abbreviation(abbrev):
    """ Return the number of a month by (locale-independently) English
        abbreviations """

    try:
        return [s[:3] for s in ENGLISH_MONTH_NAMES].index(abbrev) + 1
    except ValueError:
        return None


def fix_xml_ampersands(xml_str):
    """Replace all the '&' by '&amp;' in XML"""
    return re.sub(
        r'&(?!amp;|lt;|gt;|apos;|quot;|#x[0-9a-fA-F]{,4};|#[0-9]{,4};)',
        '&amp;',
        xml_str)


def setproctitle(title):
    assert isinstance(title, compat_str)

    # ctypes in Jython is not complete
    # http://bugs.jython.org/issue2148
    if sys.platform.startswith('java'):
        return

    try:
        libc = ctypes.cdll.LoadLibrary('libc.so.6')
    except OSError:
        return
    except TypeError:
        # LoadLibrary in Windows Python 2.7.13 only expects
        # a bytestring, but since unicode_literals turns
        # every string into a unicode string, it fails.
        return
    title_bytes = title.encode('utf-8')
    buf = ctypes.create_string_buffer(len(title_bytes))
    buf.value = title_bytes
    try:
        libc.prctl(15, buf, 0, 0, 0)
    except AttributeError:
        return  # Strange libc, just skip this


def remove_start(s, start):
    return s[len(start):] if s is not None and s.startswith(start) else s


def remove_end(s, end):
    return s[:-len(end)] if s is not None and s.endswith(end) else s


def remove_quotes(s):
    if s is None or len(s) < 2:
        return s
    for quote in ('"', "'", ):
        if s[0] == quote and s[-1] == quote:
            return s[1:-1]
    return s


def get_domain(url):
    if not url:
        return url
    domain = re.match(r'(?:https?:\/\/)?(?:www\.)?(?P<domain>[^\n\/]+\.[^\n\/]+)(?:\/(.*))?', url)
    return domain.group('domain') if domain else None


def url_basename(url):
    if not url:
        return url
    path = compat_urlparse.urlparse(url).path
    return path.strip('/').split('/')[-1]


def base_url(url):
    return re.match(r'https?://[^?#&]+/', url).group()


def urljoin(base, path):
    if isinstance(path, bytes):
        path = path.decode('utf-8')
    if not isinstance(path, compat_str) or not path:
        return None
    if re.match(r'^(?:[a-zA-Z][a-zA-Z0-9+-.]*:)?//', path):
        return path
    if isinstance(base, bytes):
        base = base.decode('utf-8')
    if not isinstance(base, compat_str) or not re.match(
            r'^(?:https?:)?//', base):
        return None
    return compat_urlparse.urljoin(base, path)


class HEADRequest(compat_urllib_request.Request):
    def get_method(self):
        return 'HEAD'


class PUTRequest(compat_urllib_request.Request):
    def get_method(self):
        return 'PUT'


def int_or_none(v, scale=1, default=None, get_attr=None, invscale=1):
    if get_attr and v is not None:
        v = getattr(v, get_attr, None)
    try:
        return int(v) * invscale // scale
    except (ValueError, TypeError, OverflowError):
        return default


def str_or_none(v, default=None):
    return default if v is None else compat_str(v)


def str_to_int(int_str):
    """ A more relaxed version of int_or_none """
    if isinstance(int_str, compat_integer_types):
        return int_str
    elif isinstance(int_str, compat_str):
        int_str = re.sub(r'[,\.\+]', '', int_str)
        return int_or_none(int_str)


def float_or_none(v, scale=1, invscale=1, default=None):
    if v is None:
        return default
    try:
        return float(v) * invscale / scale
    except (ValueError, TypeError):
        return default


def bool_or_none(v, default=None):
    return v if isinstance(v, bool) else default


def strip_or_none(v, default=None):
    return v.strip() if isinstance(v, compat_str) else default


def url_or_none(url):
    if not url or not isinstance(url, compat_str):
        return None
    url = url.strip()
    return url if re.match(r'^(?:(?:https?|rt(?:m(?:pt?[es]?|fp)|sp[su]?)|mms|ftps?):)?//', url) else None


def request_to_url(req):
    if isinstance(req, compat_urllib_request.Request):
        return req.get_full_url()
    else:
        return req


def strftime_or_none(timestamp, date_format, default=None):
    datetime_object = None
    try:
        if isinstance(timestamp, compat_numeric_types):  # unix timestamp
            datetime_object = datetime.datetime.utcfromtimestamp(timestamp)
        elif isinstance(timestamp, compat_str):  # assume YYYYMMDD
            datetime_object = datetime.datetime.strptime(timestamp, '%Y%m%d')
        return datetime_object.strftime(date_format)
    except (ValueError, TypeError, AttributeError):
        return default


def parse_duration(s):
    if not isinstance(s, compat_basestring):
        return None
    s = s.strip()
    if not s:
        return None

    days, hours, mins, secs, ms = [None] * 5
    m = re.match(r'''(?x)
            (?P<before_secs>
                (?:(?:(?P<days>[0-9]+):)?(?P<hours>[0-9]+):)?(?P<mins>[0-9]+):)?
            (?P<secs>(?(before_secs)[0-9]{1,2}|[0-9]+))
            (?P<ms>[.:][0-9]+)?Z?$
        ''', s)
    if m:
        days, hours, mins, secs, ms = m.group('days', 'hours', 'mins', 'secs', 'ms')
    else:
        m = re.match(
            r'''(?ix)(?:P?
                (?:
                    [0-9]+\s*y(?:ears?)?\s*
                )?
                (?:
                    [0-9]+\s*m(?:onths?)?\s*
                )?
                (?:
                    [0-9]+\s*w(?:eeks?)?\s*
                )?
                (?:
                    (?P<days>[0-9]+)\s*d(?:ays?)?\s*
                )?
                T)?
                (?:
                    (?P<hours>[0-9]+)\s*h(?:ours?)?\s*
                )?
                (?:
                    (?P<mins>[0-9]+)\s*m(?:in(?:ute)?s?)?\s*
                )?
                (?:
                    (?P<secs>[0-9]+)(?P<ms>\.[0-9]+)?\s*s(?:ec(?:ond)?s?)?\s*
                )?Z?$''', s)
        if m:
            days, hours, mins, secs, ms = m.groups()
        else:
            m = re.match(r'(?i)(?:(?P<hours>[0-9.]+)\s*(?:hours?)|(?P<mins>[0-9.]+)\s*(?:mins?\.?|minutes?)\s*)Z?$', s)
            if m:
                hours, mins = m.groups()
            else:
                return None

    duration = 0
    if secs:
        duration += float(secs)
    if mins:
        duration += float(mins) * 60
    if hours:
        duration += float(hours) * 60 * 60
    if days:
        duration += float(days) * 24 * 60 * 60
    if ms:
        duration += float(ms.replace(':', '.'))
    return duration


def prepend_extension(filename, ext, expected_real_ext=None):
    name, real_ext = os.path.splitext(filename)
    return (
        '{0}.{1}{2}'.format(name, ext, real_ext)
        if not expected_real_ext or real_ext[1:] == expected_real_ext
        else '{0}.{1}'.format(filename, ext))


def replace_extension(filename, ext, expected_real_ext=None):
    name, real_ext = os.path.splitext(filename)
    return '{0}.{1}'.format(
        name if not expected_real_ext or real_ext[1:] == expected_real_ext else filename,
        ext)


def check_executable(exe, args=[]):
    """ Checks if the given binary is installed somewhere in PATH, and returns its name.
    args can be a list of arguments for a short output (like -version) """
    try:
        Popen([exe] + args, stdout=subprocess.PIPE, stderr=subprocess.PIPE).communicate_or_kill()
    except OSError:
        return False
    return exe


def _get_exe_version_output(exe, args):
    try:
        # STDIN should be redirected too. On UNIX-like systems, ffmpeg triggers
        # SIGTTOU if yt-dlp is run in the background.
        # See https://github.com/ytdl-org/youtube-dl/issues/955#issuecomment-209789656
        out, _ = Popen(
            [encodeArgument(exe)] + args, stdin=subprocess.PIPE,
            stdout=subprocess.PIPE, stderr=subprocess.STDOUT).communicate_or_kill()
    except OSError:
        return False
    if isinstance(out, bytes):  # Python 2.x
        out = out.decode('ascii', 'ignore')
    return out


def detect_exe_version(output, version_re=None, unrecognized='present'):
    assert isinstance(output, compat_str)
    if version_re is None:
        version_re = r'version\s+([-0-9._a-zA-Z]+)'
    m = re.search(version_re, output)
    if m:
        return m.group(1)
    else:
        return unrecognized


def get_exe_version(exe, args=['--version'],
                    version_re=None, unrecognized='present'):
    """ Returns the version of the specified executable,
    or False if the executable is not present """
    out = _get_exe_version_output(exe, args)
    return detect_exe_version(out, version_re, unrecognized) if out else False


class LazyList(collections.abc.Sequence):
    ''' Lazy immutable list from an iterable
    Note that slices of a LazyList are lists and not LazyList'''

    class IndexError(IndexError):
        pass

    def __init__(self, iterable, *, reverse=False, _cache=None):
        self.__iterable = iter(iterable)
        self.__cache = [] if _cache is None else _cache
        self.__reversed = reverse

    def __iter__(self):
        if self.__reversed:
            # We need to consume the entire iterable to iterate in reverse
            yield from self.exhaust()
            return
        yield from self.__cache
        for item in self.__iterable:
            self.__cache.append(item)
            yield item

    def __exhaust(self):
        self.__cache.extend(self.__iterable)
        # Discard the emptied iterable to make it pickle-able
        self.__iterable = []
        return self.__cache

    def exhaust(self):
        ''' Evaluate the entire iterable '''
        return self.__exhaust()[::-1 if self.__reversed else 1]

    @staticmethod
    def __reverse_index(x):
        return None if x is None else -(x + 1)

    def __getitem__(self, idx):
        if isinstance(idx, slice):
            if self.__reversed:
                idx = slice(self.__reverse_index(idx.start), self.__reverse_index(idx.stop), -(idx.step or 1))
            start, stop, step = idx.start, idx.stop, idx.step or 1
        elif isinstance(idx, int):
            if self.__reversed:
                idx = self.__reverse_index(idx)
            start, stop, step = idx, idx, 0
        else:
            raise TypeError('indices must be integers or slices')
        if ((start or 0) < 0 or (stop or 0) < 0
                or (start is None and step < 0)
                or (stop is None and step > 0)):
            # We need to consume the entire iterable to be able to slice from the end
            # Obviously, never use this with infinite iterables
            self.__exhaust()
            try:
                return self.__cache[idx]
            except IndexError as e:
                raise self.IndexError(e) from e
        n = max(start or 0, stop or 0) - len(self.__cache) + 1
        if n > 0:
            self.__cache.extend(itertools.islice(self.__iterable, n))
        try:
            return self.__cache[idx]
        except IndexError as e:
            raise self.IndexError(e) from e

    def __bool__(self):
        try:
            self[-1] if self.__reversed else self[0]
        except self.IndexError:
            return False
        return True

    def __len__(self):
        self.__exhaust()
        return len(self.__cache)

    def __reversed__(self):
        return type(self)(self.__iterable, reverse=not self.__reversed, _cache=self.__cache)

    def __copy__(self):
        return type(self)(self.__iterable, reverse=self.__reversed, _cache=self.__cache)

    def __repr__(self):
        # repr and str should mimic a list. So we exhaust the iterable
        return repr(self.exhaust())

    def __str__(self):
        return repr(self.exhaust())


class PagedList:

    class IndexError(IndexError):
        pass

    def __len__(self):
        # This is only useful for tests
        return len(self.getslice())

    def __init__(self, pagefunc, pagesize, use_cache=True):
        self._pagefunc = pagefunc
        self._pagesize = pagesize
        self._pagecount = float('inf')
        self._use_cache = use_cache
        self._cache = {}

    def getpage(self, pagenum):
        page_results = self._cache.get(pagenum)
        if page_results is None:
            page_results = [] if pagenum > self._pagecount else list(self._pagefunc(pagenum))
        if self._use_cache:
            self._cache[pagenum] = page_results
        return page_results

    def getslice(self, start=0, end=None):
        return list(self._getslice(start, end))

    def _getslice(self, start, end):
        raise NotImplementedError('This method must be implemented by subclasses')

    def __getitem__(self, idx):
        assert self._use_cache, 'Indexing PagedList requires cache'
        if not isinstance(idx, int) or idx < 0:
            raise TypeError('indices must be non-negative integers')
        entries = self.getslice(idx, idx + 1)
        if not entries:
            raise self.IndexError()
        return entries[0]


class OnDemandPagedList(PagedList):
    def _getslice(self, start, end):
        for pagenum in itertools.count(start // self._pagesize):
            firstid = pagenum * self._pagesize
            nextfirstid = pagenum * self._pagesize + self._pagesize
            if start >= nextfirstid:
                continue

            startv = (
                start % self._pagesize
                if firstid <= start < nextfirstid
                else 0)
            endv = (
                ((end - 1) % self._pagesize) + 1
                if (end is not None and firstid <= end <= nextfirstid)
                else None)

            try:
                page_results = self.getpage(pagenum)
            except Exception:
                self._pagecount = pagenum - 1
                raise
            if startv != 0 or endv is not None:
                page_results = page_results[startv:endv]
            yield from page_results

            # A little optimization - if current page is not "full", ie. does
            # not contain page_size videos then we can assume that this page
            # is the last one - there are no more ids on further pages -
            # i.e. no need to query again.
            if len(page_results) + startv < self._pagesize:
                break

            # If we got the whole page, but the next page is not interesting,
            # break out early as well
            if end == nextfirstid:
                break


class InAdvancePagedList(PagedList):
    def __init__(self, pagefunc, pagecount, pagesize):
        PagedList.__init__(self, pagefunc, pagesize, True)
        self._pagecount = pagecount

    def _getslice(self, start, end):
        start_page = start // self._pagesize
        end_page = self._pagecount if end is None else min(self._pagecount, end // self._pagesize + 1)
        skip_elems = start - start_page * self._pagesize
        only_more = None if end is None else end - start
        for pagenum in range(start_page, end_page):
            page_results = self.getpage(pagenum)
            if skip_elems:
                page_results = page_results[skip_elems:]
                skip_elems = None
            if only_more is not None:
                if len(page_results) < only_more:
                    only_more -= len(page_results)
                else:
                    yield from page_results[:only_more]
                    break
            yield from page_results


def uppercase_escape(s):
    unicode_escape = codecs.getdecoder('unicode_escape')
    return re.sub(
        r'\\U[0-9a-fA-F]{8}',
        lambda m: unicode_escape(m.group(0))[0],
        s)


def lowercase_escape(s):
    unicode_escape = codecs.getdecoder('unicode_escape')
    return re.sub(
        r'\\u[0-9a-fA-F]{4}',
        lambda m: unicode_escape(m.group(0))[0],
        s)


def escape_rfc3986(s):
    """Escape non-ASCII characters as suggested by RFC 3986"""
    if sys.version_info < (3, 0) and isinstance(s, compat_str):
        s = s.encode('utf-8')
    return compat_urllib_parse.quote(s, b"%/;:@&=+$,!~*'()?#[]")


def escape_url(url):
    """Escape URL as suggested by RFC 3986"""
    url_parsed = compat_urllib_parse_urlparse(url)
    return url_parsed._replace(
        netloc=url_parsed.netloc.encode('idna').decode('ascii'),
        path=escape_rfc3986(url_parsed.path),
        params=escape_rfc3986(url_parsed.params),
        query=escape_rfc3986(url_parsed.query),
        fragment=escape_rfc3986(url_parsed.fragment)
    ).geturl()


def parse_qs(url):
    return compat_parse_qs(compat_urllib_parse_urlparse(url).query)


def read_batch_urls(batch_fd):
    def fixup(url):
        if not isinstance(url, compat_str):
            url = url.decode('utf-8', 'replace')
        BOM_UTF8 = ('\xef\xbb\xbf', '\ufeff')
        for bom in BOM_UTF8:
            if url.startswith(bom):
                url = url[len(bom):]
        url = url.lstrip()
        if not url or url.startswith(('#', ';', ']')):
            return False
        # "#" cannot be stripped out since it is part of the URI
        # However, it can be safely stipped out if follwing a whitespace
        return re.split(r'\s#', url, 1)[0].rstrip()

    with contextlib.closing(batch_fd) as fd:
        return [url for url in map(fixup, fd) if url]


def urlencode_postdata(*args, **kargs):
    return compat_urllib_parse_urlencode(*args, **kargs).encode('ascii')


def update_url_query(url, query):
    if not query:
        return url
    parsed_url = compat_urlparse.urlparse(url)
    qs = compat_parse_qs(parsed_url.query)
    qs.update(query)
    return compat_urlparse.urlunparse(parsed_url._replace(
        query=compat_urllib_parse_urlencode(qs, True)))


def update_Request(req, url=None, data=None, headers={}, query={}):
    req_headers = req.headers.copy()
    req_headers.update(headers)
    req_data = data or req.data
    req_url = update_url_query(url or req.get_full_url(), query)
    req_get_method = req.get_method()
    if req_get_method == 'HEAD':
        req_type = HEADRequest
    elif req_get_method == 'PUT':
        req_type = PUTRequest
    else:
        req_type = compat_urllib_request.Request
    new_req = req_type(
        req_url, data=req_data, headers=req_headers,
        origin_req_host=req.origin_req_host, unverifiable=req.unverifiable)
    if hasattr(req, 'timeout'):
        new_req.timeout = req.timeout
    return new_req


def _multipart_encode_impl(data, boundary):
    content_type = 'multipart/form-data; boundary=%s' % boundary

    out = b''
    for k, v in data.items():
        out += b'--' + boundary.encode('ascii') + b'\r\n'
        if isinstance(k, compat_str):
            k = k.encode('utf-8')
        if isinstance(v, compat_str):
            v = v.encode('utf-8')
        # RFC 2047 requires non-ASCII field names to be encoded, while RFC 7578
        # suggests sending UTF-8 directly. Firefox sends UTF-8, too
        content = b'Content-Disposition: form-data; name="' + k + b'"\r\n\r\n' + v + b'\r\n'
        if boundary.encode('ascii') in content:
            raise ValueError('Boundary overlaps with data')
        out += content

    out += b'--' + boundary.encode('ascii') + b'--\r\n'

    return out, content_type


def multipart_encode(data, boundary=None):
    '''
    Encode a dict to RFC 7578-compliant form-data

    data:
        A dict where keys and values can be either Unicode or bytes-like
        objects.
    boundary:
        If specified a Unicode object, it's used as the boundary. Otherwise
        a random boundary is generated.

    Reference: https://tools.ietf.org/html/rfc7578
    '''
    has_specified_boundary = boundary is not None

    while True:
        if boundary is None:
            boundary = '---------------' + str(random.randrange(0x0fffffff, 0xffffffff))

        try:
            out, content_type = _multipart_encode_impl(data, boundary)
            break
        except ValueError:
            if has_specified_boundary:
                raise
            boundary = None

    return out, content_type


def dict_get(d, key_or_keys, default=None, skip_false_values=True):
    if isinstance(key_or_keys, (list, tuple)):
        for key in key_or_keys:
            if key not in d or d[key] is None or skip_false_values and not d[key]:
                continue
            return d[key]
        return default
    return d.get(key_or_keys, default)


def try_get(src, getter, expected_type=None):
    for get in variadic(getter):
        try:
            v = get(src)
        except (AttributeError, KeyError, TypeError, IndexError):
            pass
        else:
            if expected_type is None or isinstance(v, expected_type):
                return v


def merge_dicts(*dicts):
    merged = {}
    for a_dict in dicts:
        for k, v in a_dict.items():
            if v is None:
                continue
            if (k not in merged
                    or (isinstance(v, compat_str) and v
                        and isinstance(merged[k], compat_str)
                        and not merged[k])):
                merged[k] = v
    return merged


def encode_compat_str(string, encoding=preferredencoding(), errors='strict'):
    return string if isinstance(string, compat_str) else compat_str(string, encoding, errors)


US_RATINGS = {
    'G': 0,
    'PG': 10,
    'PG-13': 13,
    'R': 16,
    'NC': 18,
}


TV_PARENTAL_GUIDELINES = {
    'TV-Y': 0,
    'TV-Y7': 7,
    'TV-G': 0,
    'TV-PG': 0,
    'TV-14': 14,
    'TV-MA': 17,
}


def parse_age_limit(s):
    if type(s) == int:
        return s if 0 <= s <= 21 else None
    if not isinstance(s, compat_basestring):
        return None
    m = re.match(r'^(?P<age>\d{1,2})\+?$', s)
    if m:
        return int(m.group('age'))
    s = s.upper()
    if s in US_RATINGS:
        return US_RATINGS[s]
    m = re.match(r'^TV[_-]?(%s)$' % '|'.join(k[3:] for k in TV_PARENTAL_GUIDELINES), s)
    if m:
        return TV_PARENTAL_GUIDELINES['TV-' + m.group(1)]
    return None


def strip_jsonp(code):
    return re.sub(
        r'''(?sx)^
            (?:window\.)?(?P<func_name>[a-zA-Z0-9_.$]*)
            (?:\s*&&\s*(?P=func_name))?
            \s*\(\s*(?P<callback_data>.*)\);?
            \s*?(?://[^\n]*)*$''',
        r'\g<callback_data>', code)


def js_to_json(code, vars={}):
    # vars is a dict of var, val pairs to substitute
    COMMENT_RE = r'/\*(?:(?!\*/).)*?\*/|//[^\n]*\n'
    SKIP_RE = r'\s*(?:{comment})?\s*'.format(comment=COMMENT_RE)
    INTEGER_TABLE = (
        (r'(?s)^(0[xX][0-9a-fA-F]+){skip}:?$'.format(skip=SKIP_RE), 16),
        (r'(?s)^(0+[0-7]+){skip}:?$'.format(skip=SKIP_RE), 8),
    )

    def fix_kv(m):
        v = m.group(0)
        if v in ('true', 'false', 'null'):
            return v
        elif v in ('undefined', 'void 0'):
            return 'null'
        elif v.startswith('/*') or v.startswith('//') or v.startswith('!') or v == ',':
            return ""

        if v[0] in ("'", '"'):
            v = re.sub(r'(?s)\\.|"', lambda m: {
                '"': '\\"',
                "\\'": "'",
                '\\\n': '',
                '\\x': '\\u00',
            }.get(m.group(0), m.group(0)), v[1:-1])
        else:
            for regex, base in INTEGER_TABLE:
                im = re.match(regex, v)
                if im:
                    i = int(im.group(1), base)
                    return '"%d":' % i if v.endswith(':') else '%d' % i

            if v in vars:
                return vars[v]

        return '"%s"' % v

    code = re.sub(r'new Date\((".+")\)', r'\g<1>', code)

    return re.sub(r'''(?sx)
        "(?:[^"\\]*(?:\\\\|\\['"nurtbfx/\n]))*[^"\\]*"|
        '(?:[^'\\]*(?:\\\\|\\['"nurtbfx/\n]))*[^'\\]*'|
        {comment}|,(?={skip}[\]}}])|
        void\s0|(?:(?<![0-9])[eE]|[a-df-zA-DF-Z_$])[.a-zA-Z_$0-9]*|
        \b(?:0[xX][0-9a-fA-F]+|0+[0-7]+)(?:{skip}:)?|
        [0-9]+(?={skip}:)|
        !+
        '''.format(comment=COMMENT_RE, skip=SKIP_RE), fix_kv, code)


def qualities(quality_ids):
    """ Get a numeric quality value out of a list of possible values """
    def q(qid):
        try:
            return quality_ids.index(qid)
        except ValueError:
            return -1
    return q


POSTPROCESS_WHEN = {'pre_process', 'after_filter', 'before_dl', 'after_move', 'post_process', 'after_video', 'playlist'}


DEFAULT_OUTTMPL = {
    # reverted to match older version of ytdl-patched behavior.
    # changing this will trigger disastrous bugs in my local scripts
    'default': '%(title)s-%(id)s.%(ext)s',
    'chapter': '%(title)s - %(section_number)03d %(section_title)s [%(id)s].%(ext)s',
}
OUTTMPL_TYPES = {
    'chapter': None,
    'subtitle': None,
    'thumbnail': None,
    'description': 'description',
    'annotation': 'annotations.xml',
    'infojson': 'info.json',
    'link': None,
    'pl_video': None,
    'pl_thumbnail': None,
    'pl_description': 'description',
    'pl_infojson': 'info.json',
}

# As of [1] format syntax is:
#  %[mapping_key][conversion_flags][minimum_width][.precision][length_modifier]type
# 1. https://docs.python.org/2/library/stdtypes.html#string-formatting
STR_FORMAT_RE_TMPL = r'''(?x)
    (?<!%)(?P<prefix>(?:%%)*)
    %
    (?P<has_key>\((?P<key>{0})\))?
    (?P<format>
        (?P<conversion>[#0\-+ ]+)?
        (?P<min_width>\d+)?
        (?P<precision>\.\d+)?
        (?P<len_mod>[hlL])?  # unused in python
        {1}  # conversion type
    )
'''


STR_FORMAT_TYPES = 'diouxXeEfFgGcrs'


def limit_length(s, length):
    """ Add ellipses to overly long strings """
    if s is None:
        return None
    ELLIPSES = '...'
    if len(s) > length:
        return s[:length - len(ELLIPSES)] + ELLIPSES
    return s


def version_tuple(v):
    return tuple(int(e) for e in re.split(r'[-.]', v))


def is_outdated_version(version, limit, assume_new=True):
    if not version:
        return not assume_new
    try:
        return version_tuple(version) < version_tuple(limit)
    except ValueError:
        return not assume_new


def ytdl_is_updateable():
    """ Returns if yt-dlp can be updated with -U """

    from .update import is_non_updateable

    return not is_non_updateable()


def args_to_str(args):
    # Get a short string representation for a subprocess command
    return ' '.join(compat_shlex_quote(a) for a in args)


def error_to_compat_str(err):
    err_str = str(err)
    # On python 2 error byte string must be decoded with proper
    # encoding rather than ascii
    if sys.version_info[0] < 3:
        err_str = err_str.decode(preferredencoding())
    return err_str


def mimetype2ext(mt):
    if mt is None:
        return None

    mt, _, params = mt.partition(';')
    mt = mt.strip()

    FULL_MAP = {
        'audio/mp4': 'm4a',
        # Per RFC 3003, audio/mpeg can be .mp1, .mp2 or .mp3. Here use .mp3 as
        # it's the most popular one
        'audio/mpeg': 'mp3',
        'audio/x-wav': 'wav',
        'audio/wav': 'wav',
        'audio/wave': 'wav',
    }

    ext = FULL_MAP.get(mt)
    if ext is not None:
        return ext

    SUBTYPE_MAP = {
        '3gpp': '3gp',
        'smptett+xml': 'tt',
        'ttaf+xml': 'dfxp',
        'ttml+xml': 'ttml',
        'x-flv': 'flv',
        'x-mp4-fragmented': 'mp4',
        'x-ms-sami': 'sami',
        'x-ms-wmv': 'wmv',
        'mpegurl': 'm3u8',
        'x-mpegurl': 'm3u8',
        'vnd.apple.mpegurl': 'm3u8',
        'dash+xml': 'mpd',
        'f4m+xml': 'f4m',
        'hds+xml': 'f4m',
        'vnd.ms-sstr+xml': 'ism',
        'quicktime': 'mov',
        'mp2t': 'ts',
        'x-wav': 'wav',
        'filmstrip+json': 'fs',
        'svg+xml': 'svg',
    }

    _, _, subtype = mt.rpartition('/')
    ext = SUBTYPE_MAP.get(subtype.lower())
    if ext is not None:
        return ext

    SUFFIX_MAP = {
        'json': 'json',
        'xml': 'xml',
        'zip': 'zip',
        'gzip': 'gz',
    }

    _, _, suffix = subtype.partition('+')
    ext = SUFFIX_MAP.get(suffix)
    if ext is not None:
        return ext

    return subtype.replace('+', '.')


def ext2mimetype(ext_or_url):
    if not ext_or_url:
        return None
    if '.' not in ext_or_url:
        ext_or_url = f'file.{ext_or_url}'
    return mimetypes.guess_type(ext_or_url)[0]


def parse_codecs(codecs_str):
    # http://tools.ietf.org/html/rfc6381
    if not codecs_str:
        return {}
    split_codecs = list(filter(None, map(
        str.strip, codecs_str.strip().strip(',').split(','))))
    vcodec, acodec, tcodec, hdr = None, None, None, None
    for full_codec in split_codecs:
        parts = full_codec.split('.')
        codec = parts[0].replace('0', '')
        if codec in ('avc1', 'avc2', 'avc3', 'avc4', 'vp9', 'vp8', 'hev1', 'hev2',
                     'h263', 'h264', 'mp4v', 'hvc1', 'av1', 'theora', 'dvh1', 'dvhe'):
            if not vcodec:
                vcodec = '.'.join(parts[:4]) if codec in ('vp9', 'av1', 'hvc1') else full_codec
                if codec in ('dvh1', 'dvhe'):
                    hdr = 'DV'
                elif codec == 'av1' and len(parts) > 3 and parts[3] == '10':
                    hdr = 'HDR10'
                elif full_codec.replace('0', '').startswith('vp9.2'):
                    hdr = 'HDR10'
        elif codec in ('flac', 'mp4a', 'opus', 'vorbis', 'mp3', 'aac', 'ac-3', 'ec-3', 'eac3', 'dtsc', 'dtse', 'dtsh', 'dtsl'):
            if not acodec:
                acodec = full_codec
        elif codec in ('stpp', 'wvtt',):
            if not tcodec:
                tcodec = full_codec
        else:
            write_string('WARNING: Unknown codec %s\n' % full_codec, sys.stderr)
    if vcodec or acodec or tcodec:
        return {
            'vcodec': vcodec or 'none',
            'acodec': acodec or 'none',
            'dynamic_range': hdr,
            **({'tcodec': tcodec} if tcodec is not None else {}),
        }
    elif len(split_codecs) == 2:
        return {
            'vcodec': split_codecs[0],
            'acodec': split_codecs[1],
        }
    return {}


def urlhandle_detect_ext(url_handle):
    getheader = url_handle.headers.get

    cd = getheader('Content-Disposition')
    if cd:
        m = re.match(r'attachment;\s*filename="(?P<filename>[^"]+)"', cd)
        if m:
            e = determine_ext(m.group('filename'), default_ext=None)
            if e:
                return e

    return mimetype2ext(getheader('Content-Type'))


def encode_data_uri(data, mime_type):
    return 'data:%s;base64,%s' % (mime_type, base64.b64encode(data).decode('ascii'))


def age_restricted(content_limit, age_limit):
    """ Returns True iff the content should be blocked """

    if age_limit is None:  # No limit set
        return False
    if content_limit is None:
        return False  # Content available for everyone
    return age_limit < content_limit


def is_html(first_bytes):
    """ Detect whether a file contains HTML by examining its first bytes. """

    BOMS = [
        (b'\xef\xbb\xbf', 'utf-8'),
        (b'\x00\x00\xfe\xff', 'utf-32-be'),
        (b'\xff\xfe\x00\x00', 'utf-32-le'),
        (b'\xff\xfe', 'utf-16-le'),
        (b'\xfe\xff', 'utf-16-be'),
    ]
    for bom, enc in BOMS:
        if first_bytes.startswith(bom):
            s = first_bytes[len(bom):].decode(enc, 'replace')
            break
    else:
        s = first_bytes.decode('utf-8', 'replace')

    return re.match(r'^\s*<', s)


def determine_protocol(info_dict):
    protocol = info_dict.get('protocol')
    if protocol is not None:
        return protocol

    url = sanitize_url(info_dict['url'])
    if url.startswith('rtmp'):
        return 'rtmp'
    elif url.startswith('mms'):
        return 'mms'
    elif url.startswith('rtsp'):
        return 'rtsp'

    ext = determine_ext(url)
    if ext == 'm3u8':
        return 'm3u8'
    elif ext == 'f4m':
        return 'f4m'

    return compat_urllib_parse_urlparse(url).scheme


def render_table(header_row, data, delim=False, extra_gap=0, hide_empty=False):
    """ Render a list of rows, each as a list of values.
    Text after a \t will be right aligned """
    def width(string):
        return len(remove_terminal_sequences(string).replace('\t', ''))

    def get_max_lens(table):
        return [max(width(str(v)) for v in col) for col in zip(*table)]

    def filter_using_list(row, filterArray):
        return [col for take, col in itertools.zip_longest(filterArray, row, fillvalue=True) if take]

    max_lens = get_max_lens(data) if hide_empty else []
    header_row = filter_using_list(header_row, max_lens)
    data = [filter_using_list(row, max_lens) for row in data]

    table = [header_row] + data
    max_lens = get_max_lens(table)
    extra_gap += 1
    if delim:
        table = [header_row, [delim * (ml + extra_gap) for ml in max_lens]] + data
        table[1][-1] = table[1][-1][:-extra_gap]  # Remove extra_gap from end of delimiter
    for row in table:
        for pos, text in enumerate(map(str, row)):
            if '\t' in text:
                row[pos] = text.replace('\t', ' ' * (max_lens[pos] - width(text))) + ' ' * extra_gap
            else:
                row[pos] = text + ' ' * (max_lens[pos] - width(text) + extra_gap)
    ret = '\n'.join(''.join(row).rstrip() for row in table)
    return ret


def _match_one(filter_part, dct, incomplete):
    # TODO: Generalize code with YoutubeDL._build_format_filter
    STRING_OPERATORS = {
        '*=': operator.contains,
        '^=': lambda attr, value: attr.startswith(value),
        '$=': lambda attr, value: attr.endswith(value),
        '~=': lambda attr, value: re.search(value, attr),
    }
    COMPARISON_OPERATORS = {
        **STRING_OPERATORS,
        '<=': operator.le,  # "<=" must be defined above "<"
        '<': operator.lt,
        '>=': operator.ge,
        '>': operator.gt,
        '=': operator.eq,
    }

    operator_rex = re.compile(r'''(?x)\s*
        (?P<key>[a-z_]+)
        \s*(?P<negation>!\s*)?(?P<op>%s)(?P<none_inclusive>\s*\?)?\s*
        (?:
            (?P<quote>["\'])(?P<quotedstrval>.+?)(?P=quote)|
            (?P<strval>.+?)
        )
        \s*$
        ''' % '|'.join(map(re.escape, COMPARISON_OPERATORS.keys())))
    m = operator_rex.search(filter_part)
    if m:
        m = m.groupdict()
        unnegated_op = COMPARISON_OPERATORS[m['op']]
        if m['negation']:
            op = lambda attr, value: not unnegated_op(attr, value)
        else:
            op = unnegated_op
        comparison_value = m['quotedstrval'] or m['strval'] or m['intval']
        if m['quote']:
            comparison_value = comparison_value.replace(r'\%s' % m['quote'], m['quote'])
        actual_value = dct.get(m['key'])
        numeric_comparison = None
        if isinstance(actual_value, compat_numeric_types):
            # If the original field is a string and matching comparisonvalue is
            # a number we should respect the origin of the original field
            # and process comparison value as a string (see
            # https://github.com/ytdl-org/youtube-dl/issues/11082)
            try:
                numeric_comparison = int(comparison_value)
            except ValueError:
                numeric_comparison = parse_filesize(comparison_value)
                if numeric_comparison is None:
                    numeric_comparison = parse_filesize(f'{comparison_value}B')
                if numeric_comparison is None:
                    numeric_comparison = parse_duration(comparison_value)
        if numeric_comparison is not None and m['op'] in STRING_OPERATORS:
            raise ValueError('Operator %s only supports string values!' % m['op'])
        if actual_value is None:
            return incomplete or m['none_inclusive']
        return op(actual_value, comparison_value if numeric_comparison is None else numeric_comparison)

    UNARY_OPERATORS = {
        '': lambda v: (v is True) if isinstance(v, bool) else (v is not None),
        '!': lambda v: (v is False) if isinstance(v, bool) else (v is None),
    }
    operator_rex = re.compile(r'''(?x)\s*
        (?P<op>%s)\s*(?P<key>[a-z_]+)
        \s*$
        ''' % '|'.join(map(re.escape, UNARY_OPERATORS.keys())))
    m = operator_rex.search(filter_part)
    if m:
        op = UNARY_OPERATORS[m.group('op')]
        actual_value = dct.get(m.group('key'))
        if incomplete and actual_value is None:
            return True
        return op(actual_value)

    raise ValueError('Invalid filter part %r' % filter_part)


def match_str(filter_str, dct, incomplete=False):
    """ Filter a dictionary with a simple string syntax. Returns True (=passes filter) or false
        When incomplete, all conditions passes on missing fields
    """
    return all(
        _match_one(filter_part.replace(r'\&', '&'), dct, incomplete)
        for filter_part in re.split(r'(?<!\\)&', filter_str))


def match_filter_func(filter_str):
    def _match_func(info_dict, *args, **kwargs):
        if match_str(filter_str, info_dict, *args, **kwargs):
            return None
        else:
            video_title = info_dict.get('title', info_dict.get('id', 'video'))
            return '%s does not pass filter %s, skipping ..' % (video_title, filter_str)
    return _match_func


def parse_dfxp_time_expr(time_expr):
    if not time_expr:
        return

    mobj = re.match(r'^(?P<time_offset>\d+(?:\.\d+)?)s?$', time_expr)
    if mobj:
        return float(mobj.group('time_offset'))

    mobj = re.match(r'^(\d+):(\d\d):(\d\d(?:(?:\.|:)\d+)?)$', time_expr)
    if mobj:
        return 3600 * int(mobj.group(1)) + 60 * int(mobj.group(2)) + float(mobj.group(3).replace(':', '.'))


def srt_subtitles_timecode(seconds):
    return '%02d:%02d:%02d,%03d' % timetuple_from_msec(seconds * 1000)


def ass_subtitles_timecode(seconds):
    time = timetuple_from_msec(seconds * 1000)
    return '%01d:%02d:%02d.%02d' % (*time[:-1], time.milliseconds / 10)


def dfxp2srt(dfxp_data):
    '''
    @param dfxp_data A bytes-like object containing DFXP data
    @returns A unicode object containing converted SRT data
    '''
    LEGACY_NAMESPACES = (
        (b'http://www.w3.org/ns/ttml', [
            b'http://www.w3.org/2004/11/ttaf1',
            b'http://www.w3.org/2006/04/ttaf1',
            b'http://www.w3.org/2006/10/ttaf1',
        ]),
        (b'http://www.w3.org/ns/ttml#styling', [
            b'http://www.w3.org/ns/ttml#style',
        ]),
    )

    SUPPORTED_STYLING = [
        'color',
        'fontFamily',
        'fontSize',
        'fontStyle',
        'fontWeight',
        'textDecoration'
    ]

    _x = functools.partial(xpath_with_ns, ns_map={
        'xml': 'http://www.w3.org/XML/1998/namespace',
        'ttml': 'http://www.w3.org/ns/ttml',
        'tts': 'http://www.w3.org/ns/ttml#styling',
    })

    styles = {}
    default_style = {}

    class TTMLPElementParser(object):
        _out = ''
        _unclosed_elements = []
        _applied_styles = []

        def start(self, tag, attrib):
            if tag in (_x('ttml:br'), 'br'):
                self._out += '\n'
            else:
                unclosed_elements = []
                style = {}
                element_style_id = attrib.get('style')
                if default_style:
                    style.update(default_style)
                if element_style_id:
                    style.update(styles.get(element_style_id, {}))
                for prop in SUPPORTED_STYLING:
                    prop_val = attrib.get(_x('tts:' + prop))
                    if prop_val:
                        style[prop] = prop_val
                if style:
                    font = ''
                    for k, v in sorted(style.items()):
                        if self._applied_styles and self._applied_styles[-1].get(k) == v:
                            continue
                        if k == 'color':
                            font += ' color="%s"' % v
                        elif k == 'fontSize':
                            font += ' size="%s"' % v
                        elif k == 'fontFamily':
                            font += ' face="%s"' % v
                        elif k == 'fontWeight' and v == 'bold':
                            self._out += '<b>'
                            unclosed_elements.append('b')
                        elif k == 'fontStyle' and v == 'italic':
                            self._out += '<i>'
                            unclosed_elements.append('i')
                        elif k == 'textDecoration' and v == 'underline':
                            self._out += '<u>'
                            unclosed_elements.append('u')
                    if font:
                        self._out += '<font' + font + '>'
                        unclosed_elements.append('font')
                    applied_style = {}
                    if self._applied_styles:
                        applied_style.update(self._applied_styles[-1])
                    applied_style.update(style)
                    self._applied_styles.append(applied_style)
                self._unclosed_elements.append(unclosed_elements)

        def end(self, tag):
            if tag not in (_x('ttml:br'), 'br'):
                unclosed_elements = self._unclosed_elements.pop()
                for element in reversed(unclosed_elements):
                    self._out += '</%s>' % element
                if unclosed_elements and self._applied_styles:
                    self._applied_styles.pop()

        def data(self, data):
            self._out += data

        def close(self):
            return self._out.strip()

    def parse_node(node):
        target = TTMLPElementParser()
        parser = xml.etree.ElementTree.XMLParser(target=target)
        parser.feed(xml.etree.ElementTree.tostring(node))
        return parser.close()

    for k, v in LEGACY_NAMESPACES:
        for ns in v:
            dfxp_data = dfxp_data.replace(ns, k)

    dfxp = compat_etree_fromstring(dfxp_data)
    out = []
    paras = dfxp.findall(_x('.//ttml:p')) or dfxp.findall('.//p')

    if not paras:
        raise ValueError('Invalid dfxp/TTML subtitle')

    repeat = False
    while True:
        for style in dfxp.findall(_x('.//ttml:style')):
            style_id = style.get('id') or style.get(_x('xml:id'))
            if not style_id:
                continue
            parent_style_id = style.get('style')
            if parent_style_id:
                if parent_style_id not in styles:
                    repeat = True
                    continue
                styles[style_id] = styles[parent_style_id].copy()
            for prop in SUPPORTED_STYLING:
                prop_val = style.get(_x('tts:' + prop))
                if prop_val:
                    styles.setdefault(style_id, {})[prop] = prop_val
        if repeat:
            repeat = False
        else:
            break

    for p in ('body', 'div'):
        ele = xpath_element(dfxp, [_x('.//ttml:' + p), './/' + p])
        if ele is None:
            continue
        style = styles.get(ele.get('style'))
        if not style:
            continue
        default_style.update(style)

    for para, index in zip(paras, itertools.count(1)):
        begin_time = parse_dfxp_time_expr(para.attrib.get('begin'))
        end_time = parse_dfxp_time_expr(para.attrib.get('end'))
        dur = parse_dfxp_time_expr(para.attrib.get('dur'))
        if begin_time is None:
            continue
        if not end_time:
            if not dur:
                continue
            end_time = begin_time + dur
        out.append('%d\n%s --> %s\n%s\n\n' % (
            index,
            srt_subtitles_timecode(begin_time),
            srt_subtitles_timecode(end_time),
            parse_node(para)))

    return ''.join(out)


def cli_option(params, command_option, param):
    param = params.get(param)
    if param:
        param = compat_str(param)
    return [command_option, param] if param is not None else []


def cli_bool_option(params, command_option, param, true_value='true', false_value='false', separator=None):
    param = params.get(param)
    if param is None:
        return []
    assert isinstance(param, bool)
    if separator:
        return [command_option + separator + (true_value if param else false_value)]
    return [command_option, true_value if param else false_value]


def cli_valueless_option(params, command_option, param, expected_value=True):
    param = params.get(param)
    return [command_option] if param == expected_value else []


def cli_configuration_args(argdict, keys, default=[], use_compat=True):
    if isinstance(argdict, (list, tuple)):  # for backward compatibility
        if use_compat:
            return argdict
        else:
            argdict = None
    if argdict is None:
        return default
    assert isinstance(argdict, dict)

    assert isinstance(keys, (list, tuple))
    for key_list in keys:
        arg_list = list(filter(
            lambda x: x is not None,
            [argdict.get(key.lower()) for key in variadic(key_list)]))
        if arg_list:
            return [arg for args in arg_list for arg in args]
    return default


def _configuration_args(main_key, argdict, exe, keys=None, default=[], use_compat=True):
    main_key, exe = main_key.lower(), exe.lower()
    root_key = exe if main_key == exe else f'{main_key}+{exe}'
    keys = [f'{root_key}{k}' for k in (keys or [''])]
    if root_key in keys:
        if main_key != exe:
            keys.append((main_key, exe))
        keys.append('default')
    else:
        use_compat = False
    return cli_configuration_args(argdict, keys, default, use_compat)


class ISO639Utils(object):
    # See http://www.loc.gov/standards/iso639-2/ISO-639-2_utf-8.txt
    _lang_map = {
        'aa': 'aar',
        'ab': 'abk',
        'ae': 'ave',
        'af': 'afr',
        'ak': 'aka',
        'am': 'amh',
        'an': 'arg',
        'ar': 'ara',
        'as': 'asm',
        'av': 'ava',
        'ay': 'aym',
        'az': 'aze',
        'ba': 'bak',
        'be': 'bel',
        'bg': 'bul',
        'bh': 'bih',
        'bi': 'bis',
        'bm': 'bam',
        'bn': 'ben',
        'bo': 'bod',
        'br': 'bre',
        'bs': 'bos',
        'ca': 'cat',
        'ce': 'che',
        'ch': 'cha',
        'co': 'cos',
        'cr': 'cre',
        'cs': 'ces',
        'cu': 'chu',
        'cv': 'chv',
        'cy': 'cym',
        'da': 'dan',
        'de': 'deu',
        'dv': 'div',
        'dz': 'dzo',
        'ee': 'ewe',
        'el': 'ell',
        'en': 'eng',
        'eo': 'epo',
        'es': 'spa',
        'et': 'est',
        'eu': 'eus',
        'fa': 'fas',
        'ff': 'ful',
        'fi': 'fin',
        'fj': 'fij',
        'fo': 'fao',
        'fr': 'fra',
        'fy': 'fry',
        'ga': 'gle',
        'gd': 'gla',
        'gl': 'glg',
        'gn': 'grn',
        'gu': 'guj',
        'gv': 'glv',
        'ha': 'hau',
        'he': 'heb',
        'iw': 'heb',  # Replaced by he in 1989 revision
        'hi': 'hin',
        'ho': 'hmo',
        'hr': 'hrv',
        'ht': 'hat',
        'hu': 'hun',
        'hy': 'hye',
        'hz': 'her',
        'ia': 'ina',
        'id': 'ind',
        'in': 'ind',  # Replaced by id in 1989 revision
        'ie': 'ile',
        'ig': 'ibo',
        'ii': 'iii',
        'ik': 'ipk',
        'io': 'ido',
        'is': 'isl',
        'it': 'ita',
        'iu': 'iku',
        'ja': 'jpn',
        'jv': 'jav',
        'ka': 'kat',
        'kg': 'kon',
        'ki': 'kik',
        'kj': 'kua',
        'kk': 'kaz',
        'kl': 'kal',
        'km': 'khm',
        'kn': 'kan',
        'ko': 'kor',
        'kr': 'kau',
        'ks': 'kas',
        'ku': 'kur',
        'kv': 'kom',
        'kw': 'cor',
        'ky': 'kir',
        'la': 'lat',
        'lb': 'ltz',
        'lg': 'lug',
        'li': 'lim',
        'ln': 'lin',
        'lo': 'lao',
        'lt': 'lit',
        'lu': 'lub',
        'lv': 'lav',
        'mg': 'mlg',
        'mh': 'mah',
        'mi': 'mri',
        'mk': 'mkd',
        'ml': 'mal',
        'mn': 'mon',
        'mr': 'mar',
        'ms': 'msa',
        'mt': 'mlt',
        'my': 'mya',
        'na': 'nau',
        'nb': 'nob',
        'nd': 'nde',
        'ne': 'nep',
        'ng': 'ndo',
        'nl': 'nld',
        'nn': 'nno',
        'no': 'nor',
        'nr': 'nbl',
        'nv': 'nav',
        'ny': 'nya',
        'oc': 'oci',
        'oj': 'oji',
        'om': 'orm',
        'or': 'ori',
        'os': 'oss',
        'pa': 'pan',
        'pi': 'pli',
        'pl': 'pol',
        'ps': 'pus',
        'pt': 'por',
        'qu': 'que',
        'rm': 'roh',
        'rn': 'run',
        'ro': 'ron',
        'ru': 'rus',
        'rw': 'kin',
        'sa': 'san',
        'sc': 'srd',
        'sd': 'snd',
        'se': 'sme',
        'sg': 'sag',
        'si': 'sin',
        'sk': 'slk',
        'sl': 'slv',
        'sm': 'smo',
        'sn': 'sna',
        'so': 'som',
        'sq': 'sqi',
        'sr': 'srp',
        'ss': 'ssw',
        'st': 'sot',
        'su': 'sun',
        'sv': 'swe',
        'sw': 'swa',
        'ta': 'tam',
        'te': 'tel',
        'tg': 'tgk',
        'th': 'tha',
        'ti': 'tir',
        'tk': 'tuk',
        'tl': 'tgl',
        'tn': 'tsn',
        'to': 'ton',
        'tr': 'tur',
        'ts': 'tso',
        'tt': 'tat',
        'tw': 'twi',
        'ty': 'tah',
        'ug': 'uig',
        'uk': 'ukr',
        'ur': 'urd',
        'uz': 'uzb',
        've': 'ven',
        'vi': 'vie',
        'vo': 'vol',
        'wa': 'wln',
        'wo': 'wol',
        'xh': 'xho',
        'yi': 'yid',
        'ji': 'yid',  # Replaced by yi in 1989 revision
        'yo': 'yor',
        'za': 'zha',
        'zh': 'zho',
        'zu': 'zul',
    }

    @classmethod
    def short2long(cls, code):
        """Convert language code from ISO 639-1 to ISO 639-2/T"""
        return cls._lang_map.get(code[:2])

    @classmethod
    def long2short(cls, code):
        """Convert language code from ISO 639-2/T to ISO 639-1"""
        for short_name, long_name in cls._lang_map.items():
            if long_name == code:
                return short_name


class ISO3166Utils(object):
    # From http://data.okfn.org/data/core/country-list
    _country_map = {
        'AF': 'Afghanistan',
        'AX': 'Åland Islands',
        'AL': 'Albania',
        'DZ': 'Algeria',
        'AS': 'American Samoa',
        'AD': 'Andorra',
        'AO': 'Angola',
        'AI': 'Anguilla',
        'AQ': 'Antarctica',
        'AG': 'Antigua and Barbuda',
        'AR': 'Argentina',
        'AM': 'Armenia',
        'AW': 'Aruba',
        'AU': 'Australia',
        'AT': 'Austria',
        'AZ': 'Azerbaijan',
        'BS': 'Bahamas',
        'BH': 'Bahrain',
        'BD': 'Bangladesh',
        'BB': 'Barbados',
        'BY': 'Belarus',
        'BE': 'Belgium',
        'BZ': 'Belize',
        'BJ': 'Benin',
        'BM': 'Bermuda',
        'BT': 'Bhutan',
        'BO': 'Bolivia, Plurinational State of',
        'BQ': 'Bonaire, Sint Eustatius and Saba',
        'BA': 'Bosnia and Herzegovina',
        'BW': 'Botswana',
        'BV': 'Bouvet Island',
        'BR': 'Brazil',
        'IO': 'British Indian Ocean Territory',
        'BN': 'Brunei Darussalam',
        'BG': 'Bulgaria',
        'BF': 'Burkina Faso',
        'BI': 'Burundi',
        'KH': 'Cambodia',
        'CM': 'Cameroon',
        'CA': 'Canada',
        'CV': 'Cape Verde',
        'KY': 'Cayman Islands',
        'CF': 'Central African Republic',
        'TD': 'Chad',
        'CL': 'Chile',
        'CN': 'China',
        'CX': 'Christmas Island',
        'CC': 'Cocos (Keeling) Islands',
        'CO': 'Colombia',
        'KM': 'Comoros',
        'CG': 'Congo',
        'CD': 'Congo, the Democratic Republic of the',
        'CK': 'Cook Islands',
        'CR': 'Costa Rica',
        'CI': 'Côte d\'Ivoire',
        'HR': 'Croatia',
        'CU': 'Cuba',
        'CW': 'Curaçao',
        'CY': 'Cyprus',
        'CZ': 'Czech Republic',
        'DK': 'Denmark',
        'DJ': 'Djibouti',
        'DM': 'Dominica',
        'DO': 'Dominican Republic',
        'EC': 'Ecuador',
        'EG': 'Egypt',
        'SV': 'El Salvador',
        'GQ': 'Equatorial Guinea',
        'ER': 'Eritrea',
        'EE': 'Estonia',
        'ET': 'Ethiopia',
        'FK': 'Falkland Islands (Malvinas)',
        'FO': 'Faroe Islands',
        'FJ': 'Fiji',
        'FI': 'Finland',
        'FR': 'France',
        'GF': 'French Guiana',
        'PF': 'French Polynesia',
        'TF': 'French Southern Territories',
        'GA': 'Gabon',
        'GM': 'Gambia',
        'GE': 'Georgia',
        'DE': 'Germany',
        'GH': 'Ghana',
        'GI': 'Gibraltar',
        'GR': 'Greece',
        'GL': 'Greenland',
        'GD': 'Grenada',
        'GP': 'Guadeloupe',
        'GU': 'Guam',
        'GT': 'Guatemala',
        'GG': 'Guernsey',
        'GN': 'Guinea',
        'GW': 'Guinea-Bissau',
        'GY': 'Guyana',
        'HT': 'Haiti',
        'HM': 'Heard Island and McDonald Islands',
        'VA': 'Holy See (Vatican City State)',
        'HN': 'Honduras',
        'HK': 'Hong Kong',
        'HU': 'Hungary',
        'IS': 'Iceland',
        'IN': 'India',
        'ID': 'Indonesia',
        'IR': 'Iran, Islamic Republic of',
        'IQ': 'Iraq',
        'IE': 'Ireland',
        'IM': 'Isle of Man',
        'IL': 'Israel',
        'IT': 'Italy',
        'JM': 'Jamaica',
        'JP': 'Japan',
        'JE': 'Jersey',
        'JO': 'Jordan',
        'KZ': 'Kazakhstan',
        'KE': 'Kenya',
        'KI': 'Kiribati',
        'KP': 'Korea, Democratic People\'s Republic of',
        'KR': 'Korea, Republic of',
        'KW': 'Kuwait',
        'KG': 'Kyrgyzstan',
        'LA': 'Lao People\'s Democratic Republic',
        'LV': 'Latvia',
        'LB': 'Lebanon',
        'LS': 'Lesotho',
        'LR': 'Liberia',
        'LY': 'Libya',
        'LI': 'Liechtenstein',
        'LT': 'Lithuania',
        'LU': 'Luxembourg',
        'MO': 'Macao',
        'MK': 'Macedonia, the Former Yugoslav Republic of',
        'MG': 'Madagascar',
        'MW': 'Malawi',
        'MY': 'Malaysia',
        'MV': 'Maldives',
        'ML': 'Mali',
        'MT': 'Malta',
        'MH': 'Marshall Islands',
        'MQ': 'Martinique',
        'MR': 'Mauritania',
        'MU': 'Mauritius',
        'YT': 'Mayotte',
        'MX': 'Mexico',
        'FM': 'Micronesia, Federated States of',
        'MD': 'Moldova, Republic of',
        'MC': 'Monaco',
        'MN': 'Mongolia',
        'ME': 'Montenegro',
        'MS': 'Montserrat',
        'MA': 'Morocco',
        'MZ': 'Mozambique',
        'MM': 'Myanmar',
        'NA': 'Namibia',
        'NR': 'Nauru',
        'NP': 'Nepal',
        'NL': 'Netherlands',
        'NC': 'New Caledonia',
        'NZ': 'New Zealand',
        'NI': 'Nicaragua',
        'NE': 'Niger',
        'NG': 'Nigeria',
        'NU': 'Niue',
        'NF': 'Norfolk Island',
        'MP': 'Northern Mariana Islands',
        'NO': 'Norway',
        'OM': 'Oman',
        'PK': 'Pakistan',
        'PW': 'Palau',
        'PS': 'Palestine, State of',
        'PA': 'Panama',
        'PG': 'Papua New Guinea',
        'PY': 'Paraguay',
        'PE': 'Peru',
        'PH': 'Philippines',
        'PN': 'Pitcairn',
        'PL': 'Poland',
        'PT': 'Portugal',
        'PR': 'Puerto Rico',
        'QA': 'Qatar',
        'RE': 'Réunion',
        'RO': 'Romania',
        'RU': 'Russian Federation',
        'RW': 'Rwanda',
        'BL': 'Saint Barthélemy',
        'SH': 'Saint Helena, Ascension and Tristan da Cunha',
        'KN': 'Saint Kitts and Nevis',
        'LC': 'Saint Lucia',
        'MF': 'Saint Martin (French part)',
        'PM': 'Saint Pierre and Miquelon',
        'VC': 'Saint Vincent and the Grenadines',
        'WS': 'Samoa',
        'SM': 'San Marino',
        'ST': 'Sao Tome and Principe',
        'SA': 'Saudi Arabia',
        'SN': 'Senegal',
        'RS': 'Serbia',
        'SC': 'Seychelles',
        'SL': 'Sierra Leone',
        'SG': 'Singapore',
        'SX': 'Sint Maarten (Dutch part)',
        'SK': 'Slovakia',
        'SI': 'Slovenia',
        'SB': 'Solomon Islands',
        'SO': 'Somalia',
        'ZA': 'South Africa',
        'GS': 'South Georgia and the South Sandwich Islands',
        'SS': 'South Sudan',
        'ES': 'Spain',
        'LK': 'Sri Lanka',
        'SD': 'Sudan',
        'SR': 'Suriname',
        'SJ': 'Svalbard and Jan Mayen',
        'SZ': 'Swaziland',
        'SE': 'Sweden',
        'CH': 'Switzerland',
        'SY': 'Syrian Arab Republic',
        'TW': 'Taiwan, Province of China',
        'TJ': 'Tajikistan',
        'TZ': 'Tanzania, United Republic of',
        'TH': 'Thailand',
        'TL': 'Timor-Leste',
        'TG': 'Togo',
        'TK': 'Tokelau',
        'TO': 'Tonga',
        'TT': 'Trinidad and Tobago',
        'TN': 'Tunisia',
        'TR': 'Turkey',
        'TM': 'Turkmenistan',
        'TC': 'Turks and Caicos Islands',
        'TV': 'Tuvalu',
        'UG': 'Uganda',
        'UA': 'Ukraine',
        'AE': 'United Arab Emirates',
        'GB': 'United Kingdom',
        'US': 'United States',
        'UM': 'United States Minor Outlying Islands',
        'UY': 'Uruguay',
        'UZ': 'Uzbekistan',
        'VU': 'Vanuatu',
        'VE': 'Venezuela, Bolivarian Republic of',
        'VN': 'Viet Nam',
        'VG': 'Virgin Islands, British',
        'VI': 'Virgin Islands, U.S.',
        'WF': 'Wallis and Futuna',
        'EH': 'Western Sahara',
        'YE': 'Yemen',
        'ZM': 'Zambia',
        'ZW': 'Zimbabwe',
    }

    @classmethod
    def short2full(cls, code):
        """Convert an ISO 3166-2 country code to the corresponding full name"""
        return cls._country_map.get(code.upper())


class GeoUtils(object):
    # Major IPv4 address blocks per country
    _country_ip_map = {
        'AD': '46.172.224.0/19',
        'AE': '94.200.0.0/13',
        'AF': '149.54.0.0/17',
        'AG': '209.59.64.0/18',
        'AI': '204.14.248.0/21',
        'AL': '46.99.0.0/16',
        'AM': '46.70.0.0/15',
        'AO': '105.168.0.0/13',
        'AP': '182.50.184.0/21',
        'AQ': '23.154.160.0/24',
        'AR': '181.0.0.0/12',
        'AS': '202.70.112.0/20',
        'AT': '77.116.0.0/14',
        'AU': '1.128.0.0/11',
        'AW': '181.41.0.0/18',
        'AX': '185.217.4.0/22',
        'AZ': '5.197.0.0/16',
        'BA': '31.176.128.0/17',
        'BB': '65.48.128.0/17',
        'BD': '114.130.0.0/16',
        'BE': '57.0.0.0/8',
        'BF': '102.178.0.0/15',
        'BG': '95.42.0.0/15',
        'BH': '37.131.0.0/17',
        'BI': '154.117.192.0/18',
        'BJ': '137.255.0.0/16',
        'BL': '185.212.72.0/23',
        'BM': '196.12.64.0/18',
        'BN': '156.31.0.0/16',
        'BO': '161.56.0.0/16',
        'BQ': '161.0.80.0/20',
        'BR': '191.128.0.0/12',
        'BS': '24.51.64.0/18',
        'BT': '119.2.96.0/19',
        'BW': '168.167.0.0/16',
        'BY': '178.120.0.0/13',
        'BZ': '179.42.192.0/18',
        'CA': '99.224.0.0/11',
        'CD': '41.243.0.0/16',
        'CF': '197.242.176.0/21',
        'CG': '160.113.0.0/16',
        'CH': '85.0.0.0/13',
        'CI': '102.136.0.0/14',
        'CK': '202.65.32.0/19',
        'CL': '152.172.0.0/14',
        'CM': '102.244.0.0/14',
        'CN': '36.128.0.0/10',
        'CO': '181.240.0.0/12',
        'CR': '201.192.0.0/12',
        'CU': '152.206.0.0/15',
        'CV': '165.90.96.0/19',
        'CW': '190.88.128.0/17',
        'CY': '31.153.0.0/16',
        'CZ': '88.100.0.0/14',
        'DE': '53.0.0.0/8',
        'DJ': '197.241.0.0/17',
        'DK': '87.48.0.0/12',
        'DM': '192.243.48.0/20',
        'DO': '152.166.0.0/15',
        'DZ': '41.96.0.0/12',
        'EC': '186.68.0.0/15',
        'EE': '90.190.0.0/15',
        'EG': '156.160.0.0/11',
        'ER': '196.200.96.0/20',
        'ES': '88.0.0.0/11',
        'ET': '196.188.0.0/14',
        'EU': '2.16.0.0/13',
        'FI': '91.152.0.0/13',
        'FJ': '144.120.0.0/16',
        'FK': '80.73.208.0/21',
        'FM': '119.252.112.0/20',
        'FO': '88.85.32.0/19',
        'FR': '90.0.0.0/9',
        'GA': '41.158.0.0/15',
        'GB': '25.0.0.0/8',
        'GD': '74.122.88.0/21',
        'GE': '31.146.0.0/16',
        'GF': '161.22.64.0/18',
        'GG': '62.68.160.0/19',
        'GH': '154.160.0.0/12',
        'GI': '95.164.0.0/16',
        'GL': '88.83.0.0/19',
        'GM': '160.182.0.0/15',
        'GN': '197.149.192.0/18',
        'GP': '104.250.0.0/19',
        'GQ': '105.235.224.0/20',
        'GR': '94.64.0.0/13',
        'GT': '168.234.0.0/16',
        'GU': '168.123.0.0/16',
        'GW': '197.214.80.0/20',
        'GY': '181.41.64.0/18',
        'HK': '113.252.0.0/14',
        'HN': '181.210.0.0/16',
        'HR': '93.136.0.0/13',
        'HT': '148.102.128.0/17',
        'HU': '84.0.0.0/14',
        'ID': '39.192.0.0/10',
        'IE': '87.32.0.0/12',
        'IL': '79.176.0.0/13',
        'IM': '5.62.80.0/20',
        'IN': '117.192.0.0/10',
        'IO': '203.83.48.0/21',
        'IQ': '37.236.0.0/14',
        'IR': '2.176.0.0/12',
        'IS': '82.221.0.0/16',
        'IT': '79.0.0.0/10',
        'JE': '87.244.64.0/18',
        'JM': '72.27.0.0/17',
        'JO': '176.29.0.0/16',
        'JP': '133.0.0.0/8',
        'KE': '105.48.0.0/12',
        'KG': '158.181.128.0/17',
        'KH': '36.37.128.0/17',
        'KI': '103.25.140.0/22',
        'KM': '197.255.224.0/20',
        'KN': '198.167.192.0/19',
        'KP': '175.45.176.0/22',
        'KR': '175.192.0.0/10',
        'KW': '37.36.0.0/14',
        'KY': '64.96.0.0/15',
        'KZ': '2.72.0.0/13',
        'LA': '115.84.64.0/18',
        'LB': '178.135.0.0/16',
        'LC': '24.92.144.0/20',
        'LI': '82.117.0.0/19',
        'LK': '112.134.0.0/15',
        'LR': '102.183.0.0/16',
        'LS': '129.232.0.0/17',
        'LT': '78.56.0.0/13',
        'LU': '188.42.0.0/16',
        'LV': '46.109.0.0/16',
        'LY': '41.252.0.0/14',
        'MA': '105.128.0.0/11',
        'MC': '88.209.64.0/18',
        'MD': '37.246.0.0/16',
        'ME': '178.175.0.0/17',
        'MF': '74.112.232.0/21',
        'MG': '154.126.0.0/17',
        'MH': '117.103.88.0/21',
        'MK': '77.28.0.0/15',
        'ML': '154.118.128.0/18',
        'MM': '37.111.0.0/17',
        'MN': '49.0.128.0/17',
        'MO': '60.246.0.0/16',
        'MP': '202.88.64.0/20',
        'MQ': '109.203.224.0/19',
        'MR': '41.188.64.0/18',
        'MS': '208.90.112.0/22',
        'MT': '46.11.0.0/16',
        'MU': '105.16.0.0/12',
        'MV': '27.114.128.0/18',
        'MW': '102.70.0.0/15',
        'MX': '187.192.0.0/11',
        'MY': '175.136.0.0/13',
        'MZ': '197.218.0.0/15',
        'NA': '41.182.0.0/16',
        'NC': '101.101.0.0/18',
        'NE': '197.214.0.0/18',
        'NF': '203.17.240.0/22',
        'NG': '105.112.0.0/12',
        'NI': '186.76.0.0/15',
        'NL': '145.96.0.0/11',
        'NO': '84.208.0.0/13',
        'NP': '36.252.0.0/15',
        'NR': '203.98.224.0/19',
        'NU': '49.156.48.0/22',
        'NZ': '49.224.0.0/14',
        'OM': '5.36.0.0/15',
        'PA': '186.72.0.0/15',
        'PE': '186.160.0.0/14',
        'PF': '123.50.64.0/18',
        'PG': '124.240.192.0/19',
        'PH': '49.144.0.0/13',
        'PK': '39.32.0.0/11',
        'PL': '83.0.0.0/11',
        'PM': '70.36.0.0/20',
        'PR': '66.50.0.0/16',
        'PS': '188.161.0.0/16',
        'PT': '85.240.0.0/13',
        'PW': '202.124.224.0/20',
        'PY': '181.120.0.0/14',
        'QA': '37.210.0.0/15',
        'RE': '102.35.0.0/16',
        'RO': '79.112.0.0/13',
        'RS': '93.86.0.0/15',
        'RU': '5.136.0.0/13',
        'RW': '41.186.0.0/16',
        'SA': '188.48.0.0/13',
        'SB': '202.1.160.0/19',
        'SC': '154.192.0.0/11',
        'SD': '102.120.0.0/13',
        'SE': '78.64.0.0/12',
        'SG': '8.128.0.0/10',
        'SI': '188.196.0.0/14',
        'SK': '78.98.0.0/15',
        'SL': '102.143.0.0/17',
        'SM': '89.186.32.0/19',
        'SN': '41.82.0.0/15',
        'SO': '154.115.192.0/18',
        'SR': '186.179.128.0/17',
        'SS': '105.235.208.0/21',
        'ST': '197.159.160.0/19',
        'SV': '168.243.0.0/16',
        'SX': '190.102.0.0/20',
        'SY': '5.0.0.0/16',
        'SZ': '41.84.224.0/19',
        'TC': '65.255.48.0/20',
        'TD': '154.68.128.0/19',
        'TG': '196.168.0.0/14',
        'TH': '171.96.0.0/13',
        'TJ': '85.9.128.0/18',
        'TK': '27.96.24.0/21',
        'TL': '180.189.160.0/20',
        'TM': '95.85.96.0/19',
        'TN': '197.0.0.0/11',
        'TO': '175.176.144.0/21',
        'TR': '78.160.0.0/11',
        'TT': '186.44.0.0/15',
        'TV': '202.2.96.0/19',
        'TW': '120.96.0.0/11',
        'TZ': '156.156.0.0/14',
        'UA': '37.52.0.0/14',
        'UG': '102.80.0.0/13',
        'US': '6.0.0.0/8',
        'UY': '167.56.0.0/13',
        'UZ': '84.54.64.0/18',
        'VA': '212.77.0.0/19',
        'VC': '207.191.240.0/21',
        'VE': '186.88.0.0/13',
        'VG': '66.81.192.0/20',
        'VI': '146.226.0.0/16',
        'VN': '14.160.0.0/11',
        'VU': '202.80.32.0/20',
        'WF': '117.20.32.0/21',
        'WS': '202.4.32.0/19',
        'YE': '134.35.0.0/16',
        'YT': '41.242.116.0/22',
        'ZA': '41.0.0.0/11',
        'ZM': '102.144.0.0/13',
        'ZW': '102.177.192.0/18',
    }

    @classmethod
    def random_ipv4(cls, code_or_block):
        if len(code_or_block) == 2:
            block = cls._country_ip_map.get(code_or_block.upper())
            if not block:
                return None
        else:
            block = code_or_block
        addr, preflen = block.split('/')
        addr_min = compat_struct_unpack('!L', socket.inet_aton(addr))[0]
        addr_max = addr_min | (0xffffffff >> int(preflen))
        return compat_str(socket.inet_ntoa(
            compat_struct_pack('!L', random.randint(addr_min, addr_max))))


class PerRequestProxyHandler(compat_urllib_request.ProxyHandler):
    def __init__(self, proxies=None):
        # Set default handlers
        for type in ('http', 'https'):
            setattr(self, '%s_open' % type,
                    lambda r, proxy='__noproxy__', type=type, meth=self.proxy_open:
                        meth(r, proxy, type))
        compat_urllib_request.ProxyHandler.__init__(self, proxies)

    def proxy_open(self, req, proxy, type):
        req_proxy = req.headers.get('Ytdl-request-proxy')
        if req_proxy is not None:
            proxy = req_proxy
            del req.headers['Ytdl-request-proxy']

        if proxy == '__noproxy__':
            return None  # No Proxy
        if compat_urlparse.urlparse(proxy).scheme.lower() in ('socks', 'socks4', 'socks4a', 'socks5'):
            req.add_header('Ytdl-socks-proxy', proxy)
            # yt-dlp's http/https handlers do wrapping the socket with socks
            return None
        return compat_urllib_request.ProxyHandler.proxy_open(
            self, req, proxy, type)


# Both long_to_bytes and bytes_to_long are adapted from PyCrypto, which is
# released into Public Domain
# https://github.com/dlitz/pycrypto/blob/master/lib/Crypto/Util/number.py#L387

def long_to_bytes(n, blocksize=0):
    """long_to_bytes(n:long, blocksize:int) : string
    Convert a long integer to a byte string.

    If optional blocksize is given and greater than zero, pad the front of the
    byte string with binary zeros so that the length is a multiple of
    blocksize.
    """
    # after much testing, this algorithm was deemed to be the fastest
    s = b''
    n = int(n)
    while n > 0:
        s = compat_struct_pack('>I', n & 0xffffffff) + s
        n = n >> 32
    # strip off leading zeros
    for i in range(len(s)):
        if s[i] != b'\000'[0]:
            break
    else:
        # only happens when n == 0
        s = b'\000'
        i = 0
    s = s[i:]
    # add back some pad bytes.  this could be done more efficiently w.r.t. the
    # de-padding being done above, but sigh...
    if blocksize > 0 and len(s) % blocksize:
        s = (blocksize - len(s) % blocksize) * b'\000' + s
    return s


def bytes_to_long(s):
    """bytes_to_long(string) : long
    Convert a byte string to a long integer.

    This is (essentially) the inverse of long_to_bytes().
    """
    acc = 0
    length = len(s)
    if length % 4:
        extra = (4 - length % 4)
        s = b'\000' * extra + s
        length = length + extra
    for i in range(0, length, 4):
        acc = (acc << 32) + compat_struct_unpack('>I', s[i:i + 4])[0]
    return acc


def ohdave_rsa_encrypt(data, exponent, modulus):
    '''
    Implement OHDave's RSA algorithm. See http://www.ohdave.com/rsa/

    Input:
        data: data to encrypt, bytes-like object
        exponent, modulus: parameter e and N of RSA algorithm, both integer
    Output: hex string of encrypted data

    Limitation: supports one block encryption only
    '''

    payload = int(binascii.hexlify(data[::-1]), 16)
    encrypted = pow(payload, exponent, modulus)
    return '%x' % encrypted


def pkcs1pad(data, length):
    """
    Padding input data with PKCS#1 scheme

    @param {int[]} data        input data
    @param {int}   length      target length
    @returns {int[]}           padded data
    """
    if len(data) > length - 11:
        raise ValueError('Input data too long for PKCS#1 padding')

    pseudo_random = [random.randint(0, 254) for _ in range(length - len(data) - 3)]
    return [0, 2] + pseudo_random + [0] + data


def encode_base_n(num, n, table=None):
    FULL_TABLE = '0123456789abcdefghijklmnopqrstuvwxyzABCDEFGHIJKLMNOPQRSTUVWXYZ'
    if not table:
        table = FULL_TABLE[:n]

    if n > len(table):
        raise ValueError('base %d exceeds table length %d' % (n, len(table)))

    if num == 0:
        return table[0]

    ret = ''
    while num:
        ret = table[num % n] + ret
        num = num // n
    return ret


def decode_packed_codes(code):
    mobj = re.search(PACKED_CODES_RE, code)
    obfuscated_code, base, count, symbols = mobj.groups()
    base = int(base)
    count = int(count)
    symbols = symbols.split('|')
    symbol_table = {}

    while count:
        count -= 1
        base_n_count = encode_base_n(count, base)
        symbol_table[base_n_count] = symbols[count] or base_n_count

    return re.sub(
        r'\b(\w+)\b', lambda mobj: symbol_table[mobj.group(0)],
        obfuscated_code)


def caesar(s, alphabet, shift):
    if shift == 0:
        return s
    l = len(alphabet)
    return ''.join(
        alphabet[(alphabet.index(c) + shift) % l] if c in alphabet else c
        for c in s)


def rot47(s):
    return caesar(s, r'''!"#$%&'()*+,-./0123456789:;<=>?@ABCDEFGHIJKLMNOPQRSTUVWXYZ[\]^_`abcdefghijklmnopqrstuvwxyz{|}~''', 47)


def parse_m3u8_attributes(attrib):
    info = {}
    for (key, val) in re.findall(r'(?P<key>[A-Z0-9-]+)=(?P<val>"[^"]+"|[^",]+)(?:,|$)', attrib):
        if val.startswith('"'):
            val = val[1:-1]
        info[key] = val
    return info


def urshift(val, n):
    return val >> n if val >= 0 else (val + 0x100000000) >> n


# Based on png2str() written by @gdkchan and improved by @yokrysty
# Originally posted at https://github.com/ytdl-org/youtube-dl/issues/9706
def decode_png(png_data):
    # Reference: https://www.w3.org/TR/PNG/
    header = png_data[8:]

    if png_data[:8] != b'\x89PNG\x0d\x0a\x1a\x0a' or header[4:8] != b'IHDR':
        raise IOError('Not a valid PNG file.')

    int_map = {1: '>B', 2: '>H', 4: '>I'}
    unpack_integer = lambda x: compat_struct_unpack(int_map[len(x)], x)[0]

    chunks = []

    while header:
        length = unpack_integer(header[:4])
        header = header[4:]

        chunk_type = header[:4]
        header = header[4:]

        chunk_data = header[:length]
        header = header[length:]

        header = header[4:]  # Skip CRC

        chunks.append({
            'type': chunk_type,
            'length': length,
            'data': chunk_data
        })

    ihdr = chunks[0]['data']

    width = unpack_integer(ihdr[:4])
    height = unpack_integer(ihdr[4:8])

    idat = b''

    for chunk in chunks:
        if chunk['type'] == b'IDAT':
            idat += chunk['data']

    if not idat:
        raise IOError('Unable to read PNG data.')

    decompressed_data = bytearray(zlib.decompress(idat))

    stride = width * 3
    pixels = []

    def _get_pixel(idx):
        x = idx % stride
        y = idx // stride
        return pixels[y][x]

    for y in range(height):
        basePos = y * (1 + stride)
        filter_type = decompressed_data[basePos]

        current_row = []

        pixels.append(current_row)

        for x in range(stride):
            color = decompressed_data[1 + basePos + x]
            basex = y * stride + x
            left = 0
            up = 0

            if x > 2:
                left = _get_pixel(basex - 3)
            if y > 0:
                up = _get_pixel(basex - stride)

            if filter_type == 1:  # Sub
                color = (color + left) & 0xff
            elif filter_type == 2:  # Up
                color = (color + up) & 0xff
            elif filter_type == 3:  # Average
                color = (color + ((left + up) >> 1)) & 0xff
            elif filter_type == 4:  # Paeth
                a = left
                b = up
                c = 0

                if x > 2 and y > 0:
                    c = _get_pixel(basex - stride - 3)

                p = a + b - c

                pa = abs(p - a)
                pb = abs(p - b)
                pc = abs(p - c)

                if pa <= pb and pa <= pc:
                    color = (color + a) & 0xff
                elif pb <= pc:
                    color = (color + b) & 0xff
                else:
                    color = (color + c) & 0xff

            current_row.append(color)

    return width, height, pixels


def write_xattr(path, key, value):
    # This mess below finds the best xattr tool for the job
    try:
        # try the pyxattr module...
        import xattr

        if hasattr(xattr, 'set'):  # pyxattr
            # Unicode arguments are not supported in python-pyxattr until
            # version 0.5.0
            # See https://github.com/ytdl-org/youtube-dl/issues/5498
            pyxattr_required_version = '0.5.0'
            if version_tuple(xattr.__version__) < version_tuple(pyxattr_required_version):
                # TODO: fallback to CLI tools
                raise XAttrUnavailableError(
                    'python-pyxattr is detected but is too old. '
                    'yt-dlp requires %s or above while your version is %s. '
                    'Falling back to other xattr implementations' % (
                        pyxattr_required_version, xattr.__version__))

            setxattr = xattr.set
        else:  # xattr
            setxattr = xattr.setxattr

        try:
            setxattr(path, key, value)
        except EnvironmentError as e:
            raise XAttrMetadataError(e.errno, e.strerror)

    except ImportError:
        if compat_os_name == 'nt':
            # Write xattrs to NTFS Alternate Data Streams:
            # http://en.wikipedia.org/wiki/NTFS#Alternate_data_streams_.28ADS.29
            assert ':' not in key
            assert os.path.exists(path)

            ads_fn = path + ':' + key
            try:
                with open(ads_fn, 'wb') as f:
                    f.write(value)
            except EnvironmentError as e:
                raise XAttrMetadataError(e.errno, e.strerror)
        else:
            user_has_setfattr = check_executable('setfattr', ['--version'])
            user_has_xattr = check_executable('xattr', ['-h'])

            if user_has_setfattr or user_has_xattr:

                value = value.decode('utf-8')
                if user_has_setfattr:
                    executable = 'setfattr'
                    opts = ['-n', key, '-v', value]
                elif user_has_xattr:
                    executable = 'xattr'
                    opts = ['-w', key, value]

                cmd = ([encodeFilename(executable, True)]
                       + [encodeArgument(o) for o in opts]
                       + [encodeFilename(path, True)])

                try:
                    p = Popen(
                        cmd, stdout=subprocess.PIPE, stderr=subprocess.PIPE, stdin=subprocess.PIPE)
                except EnvironmentError as e:
                    raise XAttrMetadataError(e.errno, e.strerror)
                stdout, stderr = p.communicate_or_kill()
                stderr = stderr.decode('utf-8', 'replace')
                if p.returncode != 0:
                    raise XAttrMetadataError(p.returncode, stderr)

            else:
                # On Unix, and can't find pyxattr, setfattr, or xattr.
                if sys.platform.startswith('linux'):
                    raise XAttrUnavailableError(
                        "Couldn't find a tool to set the xattrs. "
                        "Install either the python 'pyxattr' or 'xattr' "
                        "modules, or the GNU 'attr' package "
                        "(which contains the 'setfattr' tool).")
                else:
                    raise XAttrUnavailableError(
                        "Couldn't find a tool to set the xattrs. "
                        "Install either the python 'xattr' module, "
                        "or the 'xattr' binary.")


def random_birthday(year_field, month_field, day_field):
    start_date = datetime.date(1950, 1, 1)
    end_date = datetime.date(1995, 12, 31)
    offset = random.randint(0, (end_date - start_date).days)
    random_date = start_date + datetime.timedelta(offset)
    return {
        year_field: str(random_date.year),
        month_field: str(random_date.month),
        day_field: str(random_date.day),
    }


# Templates for internet shortcut files, which are plain text files.
DOT_URL_LINK_TEMPLATE = '''
[InternetShortcut]
URL=%(url)s
'''.lstrip()

DOT_WEBLOC_LINK_TEMPLATE = '''
<?xml version="1.0" encoding="UTF-8"?>
<!DOCTYPE plist PUBLIC "-//Apple//DTD PLIST 1.0//EN" "http://www.apple.com/DTDs/PropertyList-1.0.dtd">
<plist version="1.0">
<dict>
\t<key>URL</key>
\t<string>%(url)s</string>
</dict>
</plist>
'''.lstrip()

DOT_DESKTOP_LINK_TEMPLATE = '''
[Desktop Entry]
Encoding=UTF-8
Name=%(filename)s
Type=Link
URL=%(url)s
Icon=text-html
'''.lstrip()

LINK_TEMPLATES = {
    'url': DOT_URL_LINK_TEMPLATE,
    'desktop': DOT_DESKTOP_LINK_TEMPLATE,
    'webloc': DOT_WEBLOC_LINK_TEMPLATE,
}


def iri_to_uri(iri):
    """
    Converts an IRI (Internationalized Resource Identifier, allowing Unicode characters) to a URI (Uniform Resource Identifier, ASCII-only).

    The function doesn't add an additional layer of escaping; e.g., it doesn't escape `%3C` as `%253C`. Instead, it percent-escapes characters with an underlying UTF-8 encoding *besides* those already escaped, leaving the URI intact.
    """

    iri_parts = compat_urllib_parse_urlparse(iri)

    if '[' in iri_parts.netloc:
        raise ValueError('IPv6 URIs are not, yet, supported.')
        # Querying `.netloc`, when there's only one bracket, also raises a ValueError.

    # The `safe` argument values, that the following code uses, contain the characters that should not be percent-encoded. Everything else but letters, digits and '_.-' will be percent-encoded with an underlying UTF-8 encoding. Everything already percent-encoded will be left as is.

    net_location = ''
    if iri_parts.username:
        net_location += compat_urllib_parse_quote(iri_parts.username, safe=r"!$%&'()*+,~")
        if iri_parts.password is not None:
            net_location += ':' + compat_urllib_parse_quote(iri_parts.password, safe=r"!$%&'()*+,~")
        net_location += '@'

    net_location += iri_parts.hostname.encode('idna').decode('utf-8')  # Punycode for Unicode hostnames.
    # The 'idna' encoding produces ASCII text.
    if iri_parts.port is not None and iri_parts.port != 80:
        net_location += ':' + str(iri_parts.port)

    return compat_urllib_parse_urlunparse(
        (iri_parts.scheme,
            net_location,

            compat_urllib_parse_quote_plus(iri_parts.path, safe=r"!$%&'()*+,/:;=@|~"),

            # Unsure about the `safe` argument, since this is a legacy way of handling parameters.
            compat_urllib_parse_quote_plus(iri_parts.params, safe=r"!$%&'()*+,/:;=@|~"),

            # Not totally sure about the `safe` argument, since the source does not explicitly mention the query URI component.
            compat_urllib_parse_quote_plus(iri_parts.query, safe=r"!$%&'()*+,/:;=?@{|}~"),

            compat_urllib_parse_quote_plus(iri_parts.fragment, safe=r"!#$%&'()*+,/:;=?@{|}~")))

    # Source for `safe` arguments: https://url.spec.whatwg.org/#percent-encoded-bytes.


def to_high_limit_path(path):
    if sys.platform in ['win32', 'cygwin']:
        # Work around MAX_PATH limitation on Windows. The maximum allowed length for the individual path segments may still be quite limited.
        return r'\\?\ '.rstrip() + os.path.abspath(path)

    return path


def format_field(obj, field=None, template='%s', ignore=(None, ''), default='', func=None):
    val = traverse_obj(obj, *variadic(field))
    if val in ignore:
        return default
    return template % (func(val) if func else val)


def clean_podcast_url(url):
    return re.sub(r'''(?x)
        (?:
            (?:
                chtbl\.com/track|
                media\.blubrry\.com| # https://create.blubrry.com/resources/podcast-media-download-statistics/getting-started/
                play\.podtrac\.com
            )/[^/]+|
            (?:dts|www)\.podtrac\.com/(?:pts/)?redirect\.[0-9a-z]{3,4}| # http://analytics.podtrac.com/how-to-measure
            flex\.acast\.com|
            pd(?:
                cn\.co| # https://podcorn.com/analytics-prefix/
                st\.fm # https://podsights.com/docs/
            )/e
        )/''', '', url)


_HEX_TABLE = '0123456789abcdef'


def random_uuidv4():
    return re.sub(r'[xy]', lambda x: _HEX_TABLE[random.randint(0, 15)], 'xxxxxxxx-xxxx-4xxx-yxxx-xxxxxxxxxxxx')


def make_dir(path, to_screen=None):
    try:
        dn = os.path.dirname(path)
        if dn and not os.path.exists(dn):
            os.makedirs(dn)
        return True
    except (OSError, IOError) as err:
        if callable(to_screen) is not None:
            to_screen('unable to create directory ' + error_to_compat_str(err))
        return False


def get_executable_path():
    from zipimport import zipimporter
    if hasattr(sys, 'frozen'):  # Running from PyInstaller
        path = os.path.dirname(sys.executable)
    elif isinstance(globals().get('__loader__'), zipimporter):  # Running from ZIP
        path = os.path.join(os.path.dirname(__file__), '../..')
    else:
        path = os.path.join(os.path.dirname(__file__), '..')
    return os.path.abspath(path)


def load_plugins(name, suffix, namespace):
    classes = {}
    try:
        plugins_spec = importlib.util.spec_from_file_location(
            name, os.path.join(get_executable_path(), 'ytdlp_plugins', name, '__init__.py'))
        plugins = importlib.util.module_from_spec(plugins_spec)
        sys.modules[plugins_spec.name] = plugins
        plugins_spec.loader.exec_module(plugins)
        for name in dir(plugins):
            if name in namespace:
                continue
            if not name.endswith(suffix):
                continue
            klass = getattr(plugins, name)
            classes[name] = namespace[name] = klass
    except FileNotFoundError:
        pass
    return classes


def traverse_obj(
        obj, *path_list, default=None, expected_type=None, get_all=True,
        casesense=True, is_user_input=False, traverse_string=False):
    ''' Traverse nested list/dict/tuple
    @param path_list        A list of paths which are checked one by one.
                            Each path is a list of keys where each key is a string,
                            a function, a tuple of strings/None or "...".
                            When a fuction is given, it takes the key as argument and
                            returns whether the key matches or not. When a tuple is given,
                            all the keys given in the tuple are traversed, and
                            "..." traverses all the keys in the object
                            "None" returns the object without traversal
    @param default          Default value to return
    @param expected_type    Only accept final value of this type (Can also be any callable)
    @param get_all          Return all the values obtained from a path or only the first one
    @param casesense        Whether to consider dictionary keys as case sensitive
    @param is_user_input    Whether the keys are generated from user input. If True,
                            strings are converted to int/slice if necessary
    @param traverse_string  Whether to traverse inside strings. If True, any
                            non-compatible object will also be converted into a string
    # TODO: Write tests
    '''
    if not casesense:
        _lower = lambda k: (k.lower() if isinstance(k, str) else k)
        path_list = (map(_lower, variadic(path)) for path in path_list)

    def _traverse_obj(obj, path, _current_depth=0):
        nonlocal depth
        path = tuple(variadic(path))
        for i, key in enumerate(path):
            if None in (key, obj):
                return obj
            if isinstance(key, (list, tuple)):
                obj = [_traverse_obj(obj, sub_key, _current_depth) for sub_key in key]
                key = ...
            if key is ...:
                obj = (obj.values() if isinstance(obj, dict)
                       else obj if isinstance(obj, (list, tuple, LazyList))
                       else str(obj) if traverse_string else [])
                _current_depth += 1
                depth = max(depth, _current_depth)
                return [_traverse_obj(inner_obj, path[i + 1:], _current_depth) for inner_obj in obj]
            elif callable(key):
                if isinstance(obj, (list, tuple, LazyList)):
                    obj = enumerate(obj)
                elif isinstance(obj, dict):
                    obj = obj.items()
                else:
                    if not traverse_string:
                        return None
                    obj = str(obj)
                _current_depth += 1
                depth = max(depth, _current_depth)
                return [_traverse_obj(v, path[i + 1:], _current_depth) for k, v in obj if key(k)]
            elif isinstance(obj, dict) and not (is_user_input and key == ':'):
                obj = (obj.get(key) if casesense or (key in obj)
                       else next((v for k, v in obj.items() if _lower(k) == key), None))
            else:
                if is_user_input:
                    key = (int_or_none(key) if ':' not in key
                           else slice(*map(int_or_none, key.split(':'))))
                    if key == slice(None):
                        return _traverse_obj(obj, (..., *path[i + 1:]), _current_depth)
                if not isinstance(key, (int, slice)):
                    return None
                if not isinstance(obj, (list, tuple, LazyList)):
                    if not traverse_string:
                        return None
                    obj = str(obj)
                try:
                    obj = obj[key]
                except IndexError:
                    return None
        return obj

    if isinstance(expected_type, type):
        type_test = lambda val: val if isinstance(val, expected_type) else None
    elif expected_type is not None:
        type_test = expected_type
    else:
        type_test = lambda val: val

    for path in path_list:
        depth = 0
        val = _traverse_obj(obj, path)
        if val is not None:
            if depth:
                for _ in range(depth - 1):
                    val = itertools.chain.from_iterable(v for v in val if v is not None)
                val = [v for v in map(type_test, val) if v is not None]
                if val:
                    return val if get_all else val[0]
            else:
                val = type_test(val)
                if val is not None:
                    return val
    return default


def traverse_dict(dictn, keys, casesense=True):
    write_string('DeprecationWarning: yt_dlp.utils.traverse_dict is deprecated '
                 'and may be removed in a future version. Use yt_dlp.utils.traverse_obj instead')
    return traverse_obj(dictn, keys, casesense=casesense, is_user_input=True, traverse_string=True)


def variadic(x, allowed_types=(str, bytes, dict)):
    return x if isinstance(x, collections.abc.Iterable) and not isinstance(x, allowed_types) else (x,)


def bytes_to_scalar(value):
    if isinstance(value, compat_str):
        value = value.decode('utf8')
    result = 0
    for b in value:
        result *= 256
        result += b
    return result


def decode_base(value, digits):
    # This will convert given base-x string to scalar (long or int)
    table = {char: index for index, char in enumerate(digits)}
    result = 0
    base = len(digits)
    for chr in value:
        result *= base
        result += table[chr]
    return result


def scalar_to_bytes(scalar):
    if not scalar:
        return b''
    array = []
    while scalar:
        scalar, idx = divmod(scalar, 256)
        array.insert(0, idx)
    return intlist_to_bytes(array)


def encode_base(scalar, digits):
    # This will convert scalar (long or int) to base-x string
    if not scalar:
        return ''
    base = len(digits)
    result = ''
    while scalar:
        scalar, idx = divmod(scalar, base)
        result = digits[idx] + result
    return result


def char_replace(base, replace, string):
    # character-by-character replacing
    if not string:
        return ''
    assert len(base) == len(replace)
    table = {b: r for b, r in zip(base, replace) if b != r}
    if not table:
        return string
    result = ''
    for i in string:
        result += table.get(i, i)
    return result


def dig_object_type(obj, prefix='', lines=None):
    if lines is None:
        lines = []
    if isinstance(obj, dict):
        for k, v in obj.items():
            dig_object_type(v, prefix + '.' + str(k), lines)
    elif isinstance(obj, tuple(x for x in (list, tuple, map, filter) if isinstance(x, type))):
        for i, v in enumerate(obj):
            dig_object_type(v, prefix + '[' + str(i) + ']', lines)
    else:
        lines.append(prefix + ': ' + str(type(obj)))
    return lines


def to_str(value):
    if isinstance(value, bytes):
        value = value.decode(preferredencoding())
    return value


class PrintJsonEncoder(json.JSONEncoder):
    def default(self, obj):
        if isinstance(obj, bytes):
            try:
                return obj.decode('utf-8')
            except BaseException:
                return None
        else:
            return json.JSONEncoder.default(self, obj)


def time_millis():
    return round(time.time() * 1000)


def time_seconds(**kwargs):
    t = datetime.datetime.now(datetime.timezone(datetime.timedelta(**kwargs)))
    return t.timestamp()


# create a JSON Web Signature (jws) with HS256 algorithm
# the resulting format is in JWS Compact Serialization
# implemented following JWT https://www.rfc-editor.org/rfc/rfc7519.html
# implemented following JWS https://www.rfc-editor.org/rfc/rfc7515.html
def jwt_encode_hs256(payload_data, key, headers={}):
    header_data = {
        'alg': 'HS256',
        'typ': 'JWT',
    }
    if headers:
        header_data.update(headers)
    header_b64 = base64.b64encode(json.dumps(header_data).encode('utf-8'))
    payload_b64 = base64.b64encode(json.dumps(payload_data).encode('utf-8'))
    h = hmac.new(key.encode('utf-8'), header_b64 + b'.' + payload_b64, hashlib.sha256)
    signature_b64 = base64.b64encode(h.digest())
    token = header_b64 + b'.' + payload_b64 + b'.' + signature_b64
    return token


# can be extended in future to verify the signature and parse header and return the algorithm used if it's not HS256
def jwt_decode_hs256(jwt):
    header_b64, payload_b64, signature_b64 = jwt.split('.')
    payload_data = json.loads(base64.urlsafe_b64decode(payload_b64))
    return payload_data


def supports_terminal_sequences(stream):
    if compat_os_name == 'nt':
        from .compat import WINDOWS_VT_MODE  # Must be imported locally
        if not WINDOWS_VT_MODE or get_windows_version() < (10, 0, 10586):
            return False
    elif not os.getenv('TERM'):
        return False
    try:
        return stream.isatty()
    except BaseException:
        return False


_terminal_sequences_re = re.compile('\033\\[[^m]+m')


def remove_terminal_sequences(string):
    return _terminal_sequences_re.sub('', string)


def number_of_digits(number):
    return len('%d' % number)


def join_nonempty(*values, delim='-', from_dict=None):
    if from_dict is not None:
        values = map(from_dict.get, values)
    return delim.join(map(str, filter(None, values)))


def scale_thumbnails_to_max_format_width(formats, thumbnails, url_width_re):
    """
    Find the largest format dimensions in terms of video width and, for each thumbnail:
    * Modify the URL: Match the width with the provided regex and replace with the former width
    * Update dimensions

    This function is useful with video services that scale the provided thumbnails on demand
    """
    _keys = ('width', 'height')
    max_dimensions = max(
        [tuple(format.get(k) or 0 for k in _keys) for format in formats],
        default=(0, 0))
    if not max_dimensions[0]:
        return thumbnails
    return [
        merge_dicts(
            {'url': re.sub(url_width_re, str(max_dimensions[0]), thumbnail['url'])},
            dict(zip(_keys, max_dimensions)), thumbnail)
        for thumbnail in thumbnails
    ]


def parse_http_range(range):
    """ Parse value of "Range" or "Content-Range" HTTP header into tuple. """
    if not range:
        return None, None, None
    crg = re.search(r'bytes[ =](\d+)-(\d+)?(?:/(\d+))?', range)
    if not crg:
        return None, None, None
    return int(crg.group(1)), int_or_none(crg.group(2)), int_or_none(crg.group(3))


class Config:
    own_args = None
    filename = None
    __initialized = False

    def __init__(self, parser, label=None):
        self._parser, self.label = parser, label
        self._loaded_paths, self.configs = set(), []

    def init(self, args=None, filename=None):
        assert not self.__initialized
        directory = ''
        if filename:
            location = os.path.realpath(filename)
            directory = os.path.dirname(location)
            if location in self._loaded_paths:
                return False
            self._loaded_paths.add(location)

        self.__initialized = True
        self.own_args, self.filename = args, filename
        for location in self._parser.parse_args(args)[0].config_locations or []:
            location = os.path.join(directory, expand_path(location))
            if os.path.isdir(location):
                location = os.path.join(location, 'yt-dlp.conf')
            if not os.path.exists(location):
                self._parser.error(f'config location {location} does not exist')
            self.append_config(self.read_file(location), location)
        return True

    def __str__(self):
        label = join_nonempty(
            self.label, 'config', f'"{self.filename}"' if self.filename else '',
            delim=' ')
        return join_nonempty(
            self.own_args is not None and f'{label[0].upper()}{label[1:]}: {self.hide_login_info(self.own_args)}',
            *(f'\n{c}'.replace('\n', '\n| ')[1:] for c in self.configs),
            delim='\n')

    @staticmethod
    def read_file(filename, default=[]):
        try:
            optionf = open(filename)
        except IOError:
            return default  # silently skip if file is not present
        try:
            # FIXME: https://github.com/ytdl-org/youtube-dl/commit/dfe5fa49aed02cf36ba9f743b11b0903554b5e56
            contents = optionf.read()
            if sys.version_info < (3,):
                contents = contents.decode(preferredencoding())
            res = compat_shlex_split(contents, comments=True)
        finally:
            optionf.close()
        return res

    @staticmethod
    def hide_login_info(opts):
        PRIVATE_OPTS = set(['-p', '--password', '-u', '--username', '--video-password', '--ap-password', '--ap-username'])
        eqre = re.compile('^(?P<key>' + ('|'.join(re.escape(po) for po in PRIVATE_OPTS)) + ')=.+$')

        def _scrub_eq(o):
            m = eqre.match(o)
            if m:
                return m.group('key') + '=PRIVATE'
            else:
                return o

        opts = list(map(_scrub_eq, opts))
        for idx, opt in enumerate(opts):
            if opt in PRIVATE_OPTS and idx + 1 < len(opts):
                opts[idx + 1] = 'PRIVATE'
        return opts

    def append_config(self, *args, label=None):
        config = type(self)(self._parser, label)
        config._loaded_paths = self._loaded_paths
        if config.init(*args):
            self.configs.append(config)

    @property
    def all_args(self):
        for config in reversed(self.configs):
            yield from config.all_args
        yield from self.own_args or []

    def parse_args(self):
        return self._parser.parse_args(list(self.all_args))


def get_first_group(match, *groups, default=None):
    for g in groups:
        try:
            m = match.group(g)
            if m:
                return m
        except IndexError:
            continue
    return default


<<<<<<< HEAD
class YoutubeDLExtractorHandler(compat_urllib_request.BaseHandler):
    # Have a common class for ease of removal of handlers
    handler_order = 499
=======
has_websockets = bool(compat_websockets)


def merge_headers(*dicts):
    """Merge dicts of network headers case insensitively, prioritizing the latter ones"""
    return {k.capitalize(): v for k, v in itertools.chain.from_iterable(map(dict.items, dicts))}
>>>>>>> 27231526
<|MERGE_RESOLUTION|>--- conflicted
+++ resolved
@@ -5511,15 +5511,6 @@
     return default
 
 
-<<<<<<< HEAD
-class YoutubeDLExtractorHandler(compat_urllib_request.BaseHandler):
-    # Have a common class for ease of removal of handlers
-    handler_order = 499
-=======
-has_websockets = bool(compat_websockets)
-
-
 def merge_headers(*dicts):
     """Merge dicts of network headers case insensitively, prioritizing the latter ones"""
-    return {k.capitalize(): v for k, v in itertools.chain.from_iterable(map(dict.items, dicts))}
->>>>>>> 27231526
+    return {k.capitalize(): v for k, v in itertools.chain.from_iterable(map(dict.items, dicts))}