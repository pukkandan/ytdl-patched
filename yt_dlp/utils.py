--- conflicted
+++ resolved
@@ -1821,13 +1821,8 @@
     @param strict  Restrict allowed patterns to "YYYYMMDD" and
                    (now|today|yesterday)(-\d+(day|week|month|year)s?)?
     """
-<<<<<<< HEAD
-    if strict and not re.fullmatch(r'\d{8}|(now|today)([+-]\d+(day|week|month|year)s?)?', date_str):
-        raise ValueError(f'Invalid date format {date_str}')
-=======
     if strict and not re.fullmatch(r'\d{8}|(now|today|yesterday)(-\d+(day|week|month|year)s?)?', date_str):
         raise ValueError(f'Invalid date format "{date_str}"')
->>>>>>> 8dcce6a8
     return datetime_from_str(date_str, precision='microsecond', format=format).date()
 
 
