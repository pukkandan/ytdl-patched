#!/usr/bin/env python3
# coding: utf-8

from __future__ import unicode_literals

import base64
import binascii
import calendar
import codecs
import collections
import contextlib
import ctypes
import datetime
import email.utils
import email.header
import errno
import functools
import gzip
import hashlib
import hmac
import importlib.util
import io
import itertools
import json
import locale
import math
import operator
import os
import platform
import random
import re
import socket
import ssl
import subprocess
import sys
import tempfile
import time
import traceback
import xml.etree.ElementTree
import zlib
import mimetypes
try:
    import dateutil.parser
    HAVE_DATEUTIL = True
except (ImportError, SyntaxError):
    # dateutil is optional
    HAVE_DATEUTIL = False

from .compat import (
    compat_HTMLParseError,
    compat_HTMLParser,
    compat_HTTPError,
    compat_basestring,
    compat_brotli,
    compat_chr,
    compat_cookiejar,
    compat_ctypes_WINFUNCTYPE,
    compat_etree_fromstring,
    compat_expanduser,
    compat_html_entities,
    compat_html_entities_html5,
    compat_http_client,
    compat_integer_types,
    compat_numeric_types,
    compat_kwargs,
    compat_os_name,
    compat_parse_qs,
    compat_shlex_split,
    compat_shlex_quote,
    compat_str,
    compat_struct_pack,
    compat_struct_unpack,
    compat_urllib_error,
    compat_urllib_parse,
    compat_urllib_parse_urlencode,
    compat_urllib_parse_urlparse,
    compat_urllib_parse_urlunparse,
    compat_urllib_parse_quote,
    compat_urllib_parse_quote_plus,
    compat_urllib_parse_unquote_plus,
    compat_urllib_request,
    compat_urlparse,
    compat_xpath,
)

from .socks import (
    ProxyType,
    sockssocket,
)
from .chrome_versions import versions as _CHROME_VERSIONS

try:
    import certifi
    has_certifi = True
except ImportError:
    has_certifi = False


def register_socks_protocols():
    # "Register" SOCKS protocols
    # In Python < 2.6.5, urlsplit() suffers from bug https://bugs.python.org/issue7904
    # URLs with protocols not in urlparse.uses_netloc are not handled correctly
    for scheme in ('socks', 'socks4', 'socks4a', 'socks5'):
        if scheme not in compat_urlparse.uses_netloc:
            compat_urlparse.uses_netloc.append(scheme)


# This is not clearly defined otherwise
compiled_regex_type = type(re.compile(''))


def random_user_agent():
    _USER_AGENT_TPL = 'Mozilla/5.0 (Windows NT %s; Win64; x64) AppleWebKit/537.36 (KHTML, like Gecko) Chrome/%s Safari/537.36'
    _WINDOWS_VERSIONS = (
        '6.1',  # 7
        '6.2',  # 8
        '6.3',  # 8.1
        '10.0',
    )
    return _USER_AGENT_TPL % (random.choice(_WINDOWS_VERSIONS), random.choice(_CHROME_VERSIONS))


SUPPORTED_ENCODINGS = [
    'gzip', 'deflate'
]
if compat_brotli:
    SUPPORTED_ENCODINGS.append('br')

std_headers = {
    'User-Agent': random_user_agent(),
    'Accept': 'text/html,application/xhtml+xml,application/xml;q=0.9,*/*;q=0.8',
    'Accept-Language': 'en-us,en;q=0.5',
    'Sec-Fetch-Mode': 'navigate',
}


USER_AGENTS = {
    'Safari': 'Mozilla/5.0 (X11; Linux x86_64; rv:10.0) AppleWebKit/533.20.25 (KHTML, like Gecko) Version/5.0.4 Safari/533.20.27',
}


NO_DEFAULT = object()

ENGLISH_MONTH_NAMES = [
    'January', 'February', 'March', 'April', 'May', 'June',
    'July', 'August', 'September', 'October', 'November', 'December']

MONTH_NAMES = {
    'en': ENGLISH_MONTH_NAMES,
    'fr': [
        'janvier', 'février', 'mars', 'avril', 'mai', 'juin',
        'juillet', 'août', 'septembre', 'octobre', 'novembre', 'décembre'],
}

KNOWN_EXTENSIONS = (
    'mp4', 'm4a', 'm4p', 'm4b', 'm4r', 'm4v', 'aac',
    'flv', 'f4v', 'f4a', 'f4b',
    'webm', 'ogg', 'ogv', 'oga', 'ogx', 'spx', 'opus',
    'mkv', 'mka', 'mk3d',
    'avi', 'divx',
    'mov',
    'asf', 'wmv', 'wma',
    '3gp', '3g2',
    'mp3',
    'flac',
    'ape',
    'wav',
    'f4f', 'f4m', 'm3u8', 'smil')

# needed for sanitizing filenames in restricted mode
ACCENT_CHARS = dict(zip('ÂÃÄÀÁÅÆÇÈÉÊËÌÍÎÏÐÑÒÓÔÕÖŐØŒÙÚÛÜŰÝÞßàáâãäåæçèéêëìíîïðñòóôõöőøœùúûüűýþÿ',
                        itertools.chain('AAAAAA', ['AE'], 'CEEEEIIIIDNOOOOOOO', ['OE'], 'UUUUUY', ['TH', 'ss'],
                                        'aaaaaa', ['ae'], 'ceeeeiiiionooooooo', ['oe'], 'uuuuuy', ['th'], 'y')))

DATE_FORMATS = (
    '%d %B %Y',
    '%d %b %Y',
    '%B %d %Y',
    '%B %dst %Y',
    '%B %dnd %Y',
    '%B %drd %Y',
    '%B %dth %Y',
    '%b %d %Y',
    '%b %dst %Y',
    '%b %dnd %Y',
    '%b %drd %Y',
    '%b %dth %Y',
    '%b %dst %Y %I:%M',
    '%b %dnd %Y %I:%M',
    '%b %drd %Y %I:%M',
    '%b %dth %Y %I:%M',
    '%Y %m %d',
    '%Y-%m-%d',
    '%Y.%m.%d.',
    '%Y/%m/%d',
    '%Y/%m/%d %H:%M',
    '%Y/%m/%d %H:%M:%S',
    '%Y%m%d%H%M',
    '%Y%m%d%H%M%S',
    '%Y%m%d',
    '%Y-%m-%d %H:%M',
    '%Y-%m-%d %H:%M:%S',
    '%Y-%m-%d %H:%M:%S.%f',
    '%Y-%m-%d %H:%M:%S:%f',
    '%d.%m.%Y %H:%M',
    '%d.%m.%Y %H.%M',
    '%Y-%m-%dT%H:%M:%SZ',
    '%Y-%m-%dT%H:%M:%S.%fZ',
    '%Y-%m-%dT%H:%M:%S.%f0Z',
    '%Y-%m-%dT%H:%M:%S',
    '%Y-%m-%dT%H:%M:%S.%f',
    '%Y-%m-%dT%H:%M',
    '%b %d %Y at %H:%M',
    '%b %d %Y at %H:%M:%S',
    '%B %d %Y at %H:%M',
    '%B %d %Y at %H:%M:%S',
    '%H:%M %d-%b-%Y',
)

DATE_FORMATS_DAY_FIRST = list(DATE_FORMATS)
DATE_FORMATS_DAY_FIRST.extend([
    '%d-%m-%Y',
    '%d.%m.%Y',
    '%d.%m.%y',
    '%d/%m/%Y',
    '%d/%m/%y',
    '%d/%m/%Y %H:%M:%S',
])

DATE_FORMATS_MONTH_FIRST = list(DATE_FORMATS)
DATE_FORMATS_MONTH_FIRST.extend([
    '%m-%d-%Y',
    '%m.%d.%Y',
    '%m/%d/%Y',
    '%m/%d/%y',
    '%m/%d/%Y %H:%M:%S',
])

PACKED_CODES_RE = r"}\('(.+)',(\d+),(\d+),'([^']+)'\.split\('\|'\)"
JSON_LD_RE = r'(?is)<script[^>]+type=(["\']?)application/ld\+json\1[^>]*>(?P<json_ld>.+?)</script>'


def preferredencoding():
    """Get preferred encoding.

    Returns the best encoding scheme for the system, based on
    locale.getpreferredencoding() and some further tweaks.
    """
    try:
        pref = locale.getpreferredencoding()
        'TEST'.encode(pref)
    except Exception:
        pref = 'UTF-8'

    return pref


def write_json_file(obj, fn):
    """ Encode obj as JSON and write it to fn, atomically if possible """

    fn = encodeFilename(fn)
    if sys.version_info < (3, 0) and sys.platform != 'win32':
        encoding = get_filesystem_encoding()
        # os.path.basename returns a bytes object, but NamedTemporaryFile
        # will fail if the filename contains non ascii characters unless we
        # use a unicode object
        path_basename = lambda f: os.path.basename(fn).decode(encoding)
        # the same for os.path.dirname
        path_dirname = lambda f: os.path.dirname(fn).decode(encoding)
    else:
        path_basename = os.path.basename
        path_dirname = os.path.dirname

    args = {
        'suffix': '.tmp',
        'prefix': path_basename(fn) + '.',
        'dir': path_dirname(fn),
        'delete': False,
    }

    # In Python 2.x, json.dump expects a bytestream.
    # In Python 3.x, it writes to a character stream
    if sys.version_info < (3, 0):
        args['mode'] = 'wb'
    else:
        args.update({
            'mode': 'w',
            'encoding': 'utf-8',
        })

    tf = tempfile.NamedTemporaryFile(**compat_kwargs(args))

    try:
        with tf:
            json.dump(obj, tf, ensure_ascii=False)
        if sys.platform == 'win32':
            # Need to remove existing file on Windows, else os.rename raises
            # WindowsError or FileExistsError.
            try:
                os.unlink(fn)
            except OSError:
                pass
        try:
            mask = os.umask(0)
            os.umask(mask)
            os.chmod(tf.name, 0o666 & ~mask)
        except OSError:
            pass
        os.rename(tf.name, fn)
    except Exception:
        try:
            os.remove(tf.name)
        except OSError:
            pass
        raise


if sys.version_info >= (2, 7):
    def find_xpath_attr(node, xpath, key, val=None):
        """ Find the xpath xpath[@key=val] """
        assert re.match(r'^[a-zA-Z_-]+$', key)
        expr = xpath + ('[@%s]' % key if val is None else "[@%s='%s']" % (key, val))
        return node.find(expr)
else:
    def find_xpath_attr(node, xpath, key, val=None):
        for f in node.findall(compat_xpath(xpath)):
            if key not in f.attrib:
                continue
            if val is None or f.attrib.get(key) == val:
                return f
        return None

# On python2.6 the xml.etree.ElementTree.Element methods don't support
# the namespace parameter


def xpath_with_ns(path, ns_map):
    components = [c.split(':') for c in path.split('/')]
    replaced = []
    for c in components:
        if len(c) == 1:
            replaced.append(c[0])
        else:
            ns, tag = c
            replaced.append('{%s}%s' % (ns_map[ns], tag))
    return '/'.join(replaced)


def xpath_element(node, xpath, name=None, fatal=False, default=NO_DEFAULT):
    def _find_xpath(xpath):
        return node.find(compat_xpath(xpath))

    if isinstance(xpath, (str, compat_str)):
        n = _find_xpath(xpath)
    else:
        for xp in xpath:
            n = _find_xpath(xp)
            if n is not None:
                break

    if n is None:
        if default is not NO_DEFAULT:
            return default
        elif fatal:
            name = xpath if name is None else name
            raise ExtractorError('Could not find XML element %s' % name)
        else:
            return None
    return n


def xpath_text(node, xpath, name=None, fatal=False, default=NO_DEFAULT):
    n = xpath_element(node, xpath, name, fatal=fatal, default=default)
    if n is None or n == default:
        return n
    if n.text is None:
        if default is not NO_DEFAULT:
            return default
        elif fatal:
            name = xpath if name is None else name
            raise ExtractorError('Could not find XML element\'s text %s' % name)
        else:
            return None
    return n.text


def xpath_attr(node, xpath, key, name=None, fatal=False, default=NO_DEFAULT):
    n = find_xpath_attr(node, xpath, key)
    if n is None:
        if default is not NO_DEFAULT:
            return default
        elif fatal:
            name = '%s[@%s]' % (xpath, key) if name is None else name
            raise ExtractorError('Could not find XML attribute %s' % name)
        else:
            return None
    return n.attrib[key]


def get_element_by_id(id, html):
    """Return the content of the tag with the specified ID in the passed HTML document"""
    return get_element_by_attribute('id', id, html)


def get_element_html_by_id(id, html):
    """Return the html of the tag with the specified ID in the passed HTML document"""
    return get_element_html_by_attribute('id', id, html)


def get_element_by_class(class_name, html):
    """Return the content of the first tag with the specified class in the passed HTML document"""
    retval = get_elements_by_class(class_name, html)
    return retval[0] if retval else None


def get_element_html_by_class(class_name, html):
    """Return the html of the first tag with the specified class in the passed HTML document"""
    retval = get_elements_html_by_class(class_name, html)
    return retval[0] if retval else None


def get_element_by_attribute(attribute, value, html, escape_value=True):
    retval = get_elements_by_attribute(attribute, value, html, escape_value)
    return retval[0] if retval else None


def get_element_html_by_attribute(attribute, value, html, escape_value=True):
    retval = get_elements_html_by_attribute(attribute, value, html, escape_value)
    return retval[0] if retval else None


def get_elements_by_class(class_name, html):
    """Return the content of all tags with the specified class in the passed HTML document as a list"""
    return get_elements_by_attribute(
        'class', r'[^\'"]*\b%s\b[^\'"]*' % re.escape(class_name),
        html, escape_value=False)


def get_elements_html_by_class(class_name, html):
    """Return the html of all tags with the specified class in the passed HTML document as a list"""
    return get_elements_html_by_attribute(
        'class', r'[^\'"]*\b%s\b[^\'"]*' % re.escape(class_name),
        html, escape_value=False)


def get_elements_by_attribute(*args, **kwargs):
    """Return the content of the tag with the specified attribute in the passed HTML document"""
    return [content for content, _ in get_elements_text_and_html_by_attribute(*args, **kwargs)]


def get_elements_html_by_attribute(*args, **kwargs):
    """Return the html of the tag with the specified attribute in the passed HTML document"""
    return [whole for _, whole in get_elements_text_and_html_by_attribute(*args, **kwargs)]


def get_elements_text_and_html_by_attribute(attribute, value, html, escape_value=True):
    """
    Return the text (content) and the html (whole) of the tag with the specified
    attribute in the passed HTML document
    """

    value_quote_optional = '' if re.match(r'''[\s"'`=<>]''', value) else '?'

    value = re.escape(value) if escape_value else value

    partial_element_re = r'''(?x)
        <(?P<tag>[a-zA-Z0-9:._-]+)
         (?:\s(?:[^>"']|"[^"]*"|'[^']*')*)?
         \s%(attribute)s\s*=\s*(?P<_q>['"]%(vqo)s)(?-x:%(value)s)(?P=_q)
        ''' % {'attribute': re.escape(attribute), 'value': value, 'vqo': value_quote_optional}

    for m in re.finditer(partial_element_re, html):
        content, whole = get_element_text_and_html_by_tag(m.group('tag'), html[m.start():])

        yield (
            unescapeHTML(re.sub(r'^(?P<q>["\'])(?P<content>.*)(?P=q)$', r'\g<content>', content, flags=re.DOTALL)),
            whole
        )


class HTMLBreakOnClosingTagParser(compat_HTMLParser):
    """
    HTML parser which raises HTMLBreakOnClosingTagException upon reaching the
    closing tag for the first opening tag it has encountered, and can be used
    as a context manager
    """

    class HTMLBreakOnClosingTagException(Exception):
        pass

    def __init__(self):
        self.tagstack = collections.deque()
        compat_HTMLParser.__init__(self)

    def __enter__(self):
        return self

    def __exit__(self, *_):
        self.close()

    def close(self):
        # handle_endtag does not return upon raising HTMLBreakOnClosingTagException,
        # so data remains buffered; we no longer have any interest in it, thus
        # override this method to discard it
        pass

    def handle_starttag(self, tag, _):
        self.tagstack.append(tag)

    def handle_endtag(self, tag):
        if not self.tagstack:
            raise compat_HTMLParseError('no tags in the stack')
        while self.tagstack:
            inner_tag = self.tagstack.pop()
            if inner_tag == tag:
                break
        else:
            raise compat_HTMLParseError(f'matching opening tag for closing {tag} tag not found')
        if not self.tagstack:
            raise self.HTMLBreakOnClosingTagException()


def get_element_text_and_html_by_tag(tag, html):
    """
    For the first element with the specified tag in the passed HTML document
    return its' content (text) and the whole element (html)
    """
    def find_or_raise(haystack, needle, exc):
        try:
            return haystack.index(needle)
        except ValueError:
            raise exc
    closing_tag = f'</{tag}>'
    whole_start = find_or_raise(
        html, f'<{tag}', compat_HTMLParseError(f'opening {tag} tag not found'))
    content_start = find_or_raise(
        html[whole_start:], '>', compat_HTMLParseError(f'malformed opening {tag} tag'))
    content_start += whole_start + 1
    with HTMLBreakOnClosingTagParser() as parser:
        parser.feed(html[whole_start:content_start])
        if not parser.tagstack or parser.tagstack[0] != tag:
            raise compat_HTMLParseError(f'parser did not match opening {tag} tag')
        offset = content_start
        while offset < len(html):
            next_closing_tag_start = find_or_raise(
                html[offset:], closing_tag,
                compat_HTMLParseError(f'closing {tag} tag not found'))
            next_closing_tag_end = next_closing_tag_start + len(closing_tag)
            try:
                parser.feed(html[offset:offset + next_closing_tag_end])
                offset += next_closing_tag_end
            except HTMLBreakOnClosingTagParser.HTMLBreakOnClosingTagException:
                return html[content_start:offset + next_closing_tag_start], \
                    html[whole_start:offset + next_closing_tag_end]
        raise compat_HTMLParseError('unexpected end of html')


class HTMLAttributeParser(compat_HTMLParser):
    """Trivial HTML parser to gather the attributes for a single element"""

    def __init__(self):
        self.attrs = {}
        compat_HTMLParser.__init__(self)

    def handle_starttag(self, tag, attrs):
        self.attrs = dict(attrs)


class HTMLListAttrsParser(compat_HTMLParser):
    """HTML parser to gather the attributes for the elements of a list"""

    def __init__(self):
        compat_HTMLParser.__init__(self)
        self.items = []
        self._level = 0

    def handle_starttag(self, tag, attrs):
        if tag == 'li' and self._level == 0:
            self.items.append(dict(attrs))
        self._level += 1

    def handle_endtag(self, tag):
        self._level -= 1


def extract_attributes(html_element):
    """Given a string for an HTML element such as
    <el
         a="foo" B="bar" c="&98;az" d=boz
         empty= noval entity="&amp;"
         sq='"' dq="'"
    >
    Decode and return a dictionary of attributes.
    {
        'a': 'foo', 'b': 'bar', c: 'baz', d: 'boz',
        'empty': '', 'noval': None, 'entity': '&',
        'sq': '"', 'dq': '\''
    }.
    NB HTMLParser is stricter in Python 2.6 & 3.2 than in later versions,
    but the cases in the unit test will work for all of 2.6, 2.7, 3.2-3.5.
    """
    parser = HTMLAttributeParser()
    try:
        parser.feed(html_element)
        parser.close()
    # Older Python may throw HTMLParseError in case of malformed HTML
    except compat_HTMLParseError:
        pass
    return parser.attrs


def parse_list(webpage):
    """Given a string for an series of HTML <li> elements,
    return a dictionary of their attributes"""
    parser = HTMLListAttrsParser()
    parser.feed(webpage)
    parser.close()
    return parser.items


def clean_html(html):
    """Clean an HTML snippet into a readable string"""

    if html is None:  # Convenience for sanitizing descriptions etc.
        return html

    html = re.sub(r'\s+', ' ', html)
    html = re.sub(r'(?u)\s?<\s?br\s?/?\s?>\s?', '\n', html)
    html = re.sub(r'(?u)<\s?/\s?p\s?>\s?<\s?p[^>]*>', '\n', html)
    # Strip html tags
    html = re.sub('<.*?>', '', html)
    # Replace html entities
    html = unescapeHTML(html)
    return html.strip()


def sanitize_open(filename, open_mode):
    """Try to open the given filename, and slightly tweak it if this fails.

    Attempts to open the given filename. If this fails, it tries to change
    the filename slightly, step by step, until it's either able to open it
    or it fails and raises a final exception, like the standard open()
    function.

    It returns the tuple (stream, definitive_file_name).
    """
    try:
        if filename == '-':
            if sys.platform == 'win32':
                import msvcrt
                msvcrt.setmode(sys.stdout.fileno(), os.O_BINARY)
            return (sys.stdout.buffer if hasattr(sys.stdout, 'buffer') else sys.stdout, filename)
        stream = locked_file(filename, open_mode, block=False).open()
        return (stream, filename)
    except (IOError, OSError) as err:
        if err.errno in (errno.EACCES,):
            raise

        # In case of error, try to remove win32 forbidden chars
        alt_filename = sanitize_path(filename)
        if alt_filename == filename:
            raise
        else:
            # An exception here should be caught in the caller
            stream = locked_file(filename, open_mode, block=False).open()
            return (stream, alt_filename)


def timeconvert(timestr):
    """Convert RFC 2822 defined time string into system timestamp"""
    timestamp = None
    timetuple = email.utils.parsedate_tz(timestr)
    if timetuple is not None:
        timestamp = email.utils.mktime_tz(timetuple)
    return timestamp


def sanitize_filename(s, restricted=False, is_id=NO_DEFAULT):
    """Sanitizes a string so it could be used as part of a filename.
    @param restricted   Use a stricter subset of allowed characters
    @param is_id        Whether this is an ID that should be kept unchanged if possible.
                        If unset, yt-dlp's new sanitization rules are in effect
    """
    if s == '':
        return ''

    def replace_insane(char):
        if restricted and char in ACCENT_CHARS:
            return ACCENT_CHARS[char]
        elif not restricted and char == '\n':
            return '\0 '
        elif char == '?' or ord(char) < 32 or ord(char) == 127:
            return ''
        elif char == '"':
            return '' if restricted else '\''
        elif char == ':':
            return '\0_\0-' if restricted else '\0 \0-'
        elif char in '\\/|*<>':
            return '\0_'
        if restricted and (char in '!&\'()[]{}$;`^,#' or char.isspace() or ord(char) > 127):
            return '\0_'
        return char

    s = re.sub(r'[0-9]+(?::[0-9]+)+', lambda m: m.group(0).replace(':', '_'), s)  # Handle timestamps
    result = ''.join(map(replace_insane, s))
    if is_id is NO_DEFAULT:
        result = re.sub('(\0.)(?:(?=\\1)..)+', r'\1', result)  # Remove repeated substitute chars
        STRIP_RE = '(?:\0.|[ _-])*'
        result = re.sub(f'^\0.{STRIP_RE}|{STRIP_RE}\0.$', '', result)  # Remove substitute chars from start/end
    result = result.replace('\0', '') or '_'

    if not is_id:
        while '__' in result:
            result = result.replace('__', '_')
        result = result.strip('_')
        # Common case of "Foreign band name - English song title"
        if restricted and result.startswith('-_'):
            result = result[2:]
        if result.startswith('-'):
            result = '_' + result[len('-'):]
        result = result.lstrip('.')
        if not result:
            result = '_'
    return result


def sanitize_path(s, force=False):
    """Sanitizes and normalizes path on Windows"""
    if sys.platform == 'win32':
        force = False
        drive_or_unc, _ = os.path.splitdrive(s)
        if sys.version_info < (2, 7) and not drive_or_unc:
            drive_or_unc, _ = os.path.splitunc(s)
    elif force:
        drive_or_unc = ''
    else:
        return s

    norm_path = os.path.normpath(remove_start(s, drive_or_unc)).split(os.path.sep)
    if drive_or_unc:
        norm_path.pop(0)
    sanitized_path = [
        path_part if path_part in ['.', '..'] else re.sub(r'(?:[/<>:"\|\\?\*]|[\s.]$)', '#', path_part)
        for path_part in norm_path]
    if drive_or_unc:
        sanitized_path.insert(0, drive_or_unc + os.path.sep)
    elif force and s[0] == os.path.sep:
        sanitized_path.insert(0, os.path.sep)
    return os.path.join(*sanitized_path)


def sanitize_url(url):
    # Prepend protocol-less URLs with `http:` scheme in order to mitigate
    # the number of unwanted failures due to missing protocol
    if url.startswith('//'):
        return 'http:%s' % url
    # Fix some common typos seen so far
    COMMON_TYPOS = (
        # https://github.com/ytdl-org/youtube-dl/issues/15649
        (r'^httpss://', r'https://'),
        # https://bx1.be/lives/direct-tv/
        (r'^rmtp([es]?)://', r'rtmp\1://'),
    )
    for mistake, fixup in COMMON_TYPOS:
        if re.match(mistake, url):
            return re.sub(mistake, fixup, url)
    return url


def extract_basic_auth(url):
    parts = compat_urlparse.urlsplit(url)
    if parts.username is None:
        return url, None
    url = compat_urlparse.urlunsplit(parts._replace(netloc=(
        parts.hostname if parts.port is None
        else '%s:%d' % (parts.hostname, parts.port))))
    auth_payload = base64.b64encode(
        ('%s:%s' % (parts.username, parts.password or '')).encode('utf-8'))
    return url, 'Basic ' + auth_payload.decode('utf-8')


def sanitized_Request(url, *args, **kwargs):
    url, auth_header = extract_basic_auth(escape_url(sanitize_url(url)))
    if auth_header is not None:
        headers = args[1] if len(args) >= 2 else kwargs.setdefault('headers', {})
        headers['Authorization'] = auth_header
    return compat_urllib_request.Request(url, *args, **kwargs)


def expand_path(s):
    """Expand shell variables and ~"""
    return os.path.expandvars(compat_expanduser(s))


def orderedSet(iterable):
    """ Remove all duplicates from the input iterable """
    res = []
    for el in iterable:
        if el not in res:
            res.append(el)
    return res


def _htmlentity_transform(entity_with_semicolon):
    """Transforms an HTML entity to a character."""
    entity = entity_with_semicolon[:-1]

    # Known non-numeric HTML entity
    if entity in compat_html_entities.name2codepoint:
        return compat_chr(compat_html_entities.name2codepoint[entity])

    # TODO: HTML5 allows entities without a semicolon. For example,
    # '&Eacuteric' should be decoded as 'Éric'.
    if entity_with_semicolon in compat_html_entities_html5:
        return compat_html_entities_html5[entity_with_semicolon]

    mobj = re.match(r'#(x[0-9a-fA-F]+|[0-9]+)', entity)
    if mobj is not None:
        numstr = mobj.group(1)
        if numstr.startswith('x'):
            base = 16
            numstr = '0%s' % numstr
        else:
            base = 10
        # See https://github.com/ytdl-org/youtube-dl/issues/7518
        try:
            return compat_chr(int(numstr, base))
        except ValueError:
            pass

    # Unknown entity in name, return its literal representation
    return '&%s;' % entity


def unescapeHTML(s):
    if s is None:
        return None
    assert type(s) == compat_str

    return re.sub(
        r'&([^&;]+;)', lambda m: _htmlentity_transform(m.group(1)), s)


def escapeHTML(text):
    return (
        text
        .replace('&', '&amp;')
        .replace('<', '&lt;')
        .replace('>', '&gt;')
        .replace('"', '&quot;')
        .replace("'", '&#39;')
    )


def process_communicate_or_kill(p, *args, **kwargs):
    try:
        return p.communicate(*args, **kwargs)
    except BaseException:  # Including KeyboardInterrupt
        p.kill()
        p.wait()
        raise


class Popen(subprocess.Popen):
    if sys.platform == 'win32':
        _startupinfo = subprocess.STARTUPINFO()
        _startupinfo.dwFlags |= subprocess.STARTF_USESHOWWINDOW
    else:
        _startupinfo = None

    def __init__(self, *args, **kwargs):
        super(Popen, self).__init__(*args, **kwargs, startupinfo=self._startupinfo)
        self.textmode = bool(
            kwargs.get('universal_newlines')
            or kwargs.get('encoding')
            or kwargs.get('errors')
            or kwargs.get('text')
            or isinstance(self.stdout, io.TextIOWrapper)
            or isinstance(self.stderr, io.TextIOWrapper)
            or isinstance(self.stdin, io.TextIOWrapper))

    def communicate_or_kill(self, *args, **kwargs):
        if self.textmode and args and isinstance(args[0], bytes):
            if isinstance(args, tuple):
                args = list(args)
            args[0] = args[0].decode()
        return process_communicate_or_kill(self, *args, **kwargs)


def get_subprocess_encoding():
    if sys.platform == 'win32' and sys.getwindowsversion()[0] >= 5:
        # For subprocess calls, encode with locale encoding
        # Refer to http://stackoverflow.com/a/9951851/35070
        encoding = preferredencoding()
    else:
        encoding = sys.getfilesystemencoding()
    if encoding is None:
        encoding = 'utf-8'
    return encoding


def encodeFilename(s, for_subprocess=False):
    """
    @param s The name of the file
    """

    assert type(s) == compat_str

    # Python 3 has a Unicode API
    if sys.version_info >= (3, 0):
        return s

    # Pass '' directly to use Unicode APIs on Windows 2000 and up
    # (Detecting Windows NT 4 is tricky because 'major >= 4' would
    # match Windows 9x series as well. Besides, NT 4 is obsolete.)
    if not for_subprocess and sys.platform == 'win32' and sys.getwindowsversion()[0] >= 5:
        return s

    # Jython assumes filenames are Unicode strings though reported as Python 2.x compatible
    if sys.platform.startswith('java'):
        return s

    return s.encode(get_subprocess_encoding(), 'ignore')


def decodeFilename(b, for_subprocess=False):

    if sys.version_info >= (3, 0):
        return b

    if not isinstance(b, bytes):
        return b

    return b.decode(get_subprocess_encoding(), 'ignore')


def encodeArgument(s):
    if not isinstance(s, compat_str):
        # Legacy code that uses byte strings
        # Uncomment the following line after fixing all post processors
        # assert False, 'Internal error: %r should be of type %r, is %r' % (s, compat_str, type(s))
        s = s.decode('ascii')
    return encodeFilename(s, True)


def decodeArgument(b):
    return decodeFilename(b, True)


def decodeOption(optval):
    if optval is None:
        return optval
    if isinstance(optval, bytes):
        optval = optval.decode(preferredencoding())

    assert isinstance(optval, compat_str)
    return optval


_timetuple = collections.namedtuple('Time', ('hours', 'minutes', 'seconds', 'milliseconds'))


def timetuple_from_msec(msec):
    secs, msec = divmod(msec, 1000)
    mins, secs = divmod(secs, 60)
    hrs, mins = divmod(mins, 60)
    return _timetuple(hrs, mins, secs, msec)


def formatSeconds(secs, delim=':', msec=False):
    time = timetuple_from_msec(secs * 1000)
    if time.hours:
        ret = '%d%s%02d%s%02d' % (time.hours, delim, time.minutes, delim, time.seconds)
    elif time.minutes:
        ret = '%d%s%02d' % (time.minutes, delim, time.seconds)
    else:
        ret = '%d' % time.seconds
    return '%s.%03d' % (ret, time.milliseconds) if msec else ret


def _ssl_load_windows_store_certs(ssl_context, storename):
    # Code adapted from _load_windows_store_certs in https://github.com/python/cpython/blob/main/Lib/ssl.py
    try:
        certs = [cert for cert, encoding, trust in ssl.enum_certificates(storename)
                 if encoding == 'x509_asn' and (
                     trust is True or ssl.Purpose.SERVER_AUTH.oid in trust)]
    except PermissionError:
        return
    for cert in certs:
        try:
            ssl_context.load_verify_locations(cadata=cert)
        except ssl.SSLError:
            pass


def make_HTTPS_handler(params, **kwargs):
    opts_check_certificate = not params.get('nocheckcertificate')
    opts_modern_tls_cipher = params.get('use_modern_tls_cipher')
    context = ssl.SSLContext(ssl.PROTOCOL_TLS_CLIENT)
    if opts_modern_tls_cipher:
        context.set_ciphers('ECDHE-RSA-AES256-GCM-SHA384:ECDHE-ECDSA-AES256-GCM-SHA384:ECDHE-RSA-AES256-SHA384:ECDHE-ECDSA-AES256-SHA384:ECDHE-RSA-AES128-GCM-SHA256:ECDHE-RSA-AES128-SHA256:AES256-SHA')
    context.check_hostname = opts_check_certificate
    if params.get('legacyserverconnect'):
        context.options |= 4  # SSL_OP_LEGACY_SERVER_CONNECT
    context.verify_mode = ssl.CERT_REQUIRED if opts_check_certificate else ssl.CERT_NONE
    if opts_check_certificate:
        if has_certifi and 'no-certifi' not in params.get('compat_opts', []):
            context.load_verify_locations(cafile=certifi.where())
        else:
            try:
                context.load_default_certs()
                # Work around the issue in load_default_certs when there are bad certificates. See:
                # https://github.com/yt-dlp/yt-dlp/issues/1060,
                # https://bugs.python.org/issue35665, https://bugs.python.org/issue45312
            except ssl.SSLError:
                # enum_certificates is not present in mingw python. See https://github.com/yt-dlp/yt-dlp/issues/1151
                if sys.platform == 'win32' and hasattr(ssl, 'enum_certificates'):
                    # Create a new context to discard any certificates that were already loaded
                    context = ssl.SSLContext(ssl.PROTOCOL_TLS_CLIENT)
                    context.check_hostname, context.verify_mode = True, ssl.CERT_REQUIRED
                    for storename in ('CA', 'ROOT'):
                        _ssl_load_windows_store_certs(context, storename)
                context.set_default_verify_paths()
    return YoutubeDLHTTPSHandler(params, context=context, **kwargs)


def bug_reports_message(before=';'):
<<<<<<< HEAD
    msg = ('please report this issue on  https://github.com/ytdl-patched/ytdl-patched/issues/new/choose , '
=======
    msg = ('please report this issue on  https://github.com/yt-dlp/yt-dlp/issues?q= , '
>>>>>>> a44ca5a4
           'filling out the appropriate issue template. '
           'Confirm you are on the latest version using  yt-dlp -U')

    before = before.rstrip()
    if not before or before.endswith(('.', '!', '?')):
        msg = msg[0].title() + msg[1:]

    return (before + ' ' if before else '') + msg


class YoutubeDLError(Exception):
    """Base exception for YoutubeDL errors."""
    msg = None

    def __init__(self, msg=None):
        if msg is not None:
            self.msg = msg
        elif self.msg is None:
            self.msg = type(self).__name__
        super().__init__(self.msg)


network_exceptions = [compat_urllib_error.URLError, compat_http_client.HTTPException, socket.error]
if hasattr(ssl, 'CertificateError'):
    network_exceptions.append(ssl.CertificateError)
network_exceptions = tuple(network_exceptions)


class ExtractorError(YoutubeDLError):
    """Error during info extraction."""

    def __init__(self, msg, tb=None, expected=False, cause=None, video_id=None, ie=None):
        """ tb, if given, is the original traceback (so that it can be printed out).
        If expected is set, this is a normal error message and most likely not a bug in yt-dlp.
        """
        if sys.exc_info()[0] in network_exceptions:
            expected = True

        self.orig_msg = str(msg)
        self.traceback = tb
        self.expected = expected
        self.cause = cause
        self.video_id = video_id
        self.ie = ie
        self.exc_info = sys.exc_info()  # preserve original exception

        super(ExtractorError, self).__init__(''.join((
            format_field(ie, template='[%s] '),
            format_field(video_id, template='%s: '),
            msg,
            format_field(cause, template=' (caused by %r)'),
            '' if expected else bug_reports_message())))

    def format_traceback(self):
        return join_nonempty(
            self.traceback and ''.join(traceback.format_tb(self.traceback)),
            self.cause and ''.join(traceback.format_exception(None, self.cause, self.cause.__traceback__)[1:]),
            delim='\n') or None


class UnsupportedError(ExtractorError):
    def __init__(self, url):
        super(UnsupportedError, self).__init__(
            'Unsupported URL: %s' % url, expected=True)
        self.url = url


class RegexNotFoundError(ExtractorError):
    """Error when a regex didn't match"""
    pass


class GeoRestrictedError(ExtractorError):
    """Geographic restriction Error exception.

    This exception may be thrown when a video is not available from your
    geographic location due to geographic restrictions imposed by a website.
    """

    def __init__(self, msg, countries=None, **kwargs):
        kwargs['expected'] = True
        super(GeoRestrictedError, self).__init__(msg, **kwargs)
        self.countries = countries


class DownloadError(YoutubeDLError):
    """Download Error exception.

    This exception may be thrown by FileDownloader objects if they are not
    configured to continue on errors. They will contain the appropriate
    error message.
    """

    def __init__(self, msg, exc_info=None):
        """ exc_info, if given, is the original exception that caused the trouble (as returned by sys.exc_info()). """
        super(DownloadError, self).__init__(msg)
        self.exc_info = exc_info


class EntryNotInPlaylist(YoutubeDLError):
    """Entry not in playlist exception.

    This exception will be thrown by YoutubeDL when a requested entry
    is not found in the playlist info_dict
    """
    msg = 'Entry not found in info'


class SameFileError(YoutubeDLError):
    """Same File exception.

    This exception will be thrown by FileDownloader objects if they detect
    multiple files would have to be downloaded to the same file on disk.
    """
    msg = 'Fixed output name but more than one file to download'

    def __init__(self, filename=None):
        if filename is not None:
            self.msg += f': {filename}'
        super().__init__(self.msg)


class ExclusivelyLockedError(YoutubeDLError):
    """Exclusively locked exception.

    This exception will be thrown by FileDownloader objects if they detect
    multiple files would have to be downloaded to the same file on disk.
    """
    pass


class PostProcessingError(YoutubeDLError):
    """Post Processing exception.

    This exception may be raised by PostProcessor's .run() method to
    indicate an error in the postprocessing task.
    """


class DownloadCancelled(YoutubeDLError):
    """ Exception raised when the download queue should be interrupted """
    msg = 'The download was cancelled'


class ExistingVideoReached(DownloadCancelled):
    """ --break-on-existing triggered """
    msg = 'Encountered a video that is already in the archive, stopping due to --break-on-existing'


class RejectedVideoReached(DownloadCancelled):
    """ --break-on-reject triggered """
    msg = 'Encountered a video that did not match filter, stopping due to --break-on-reject'


class MaxDownloadsReached(DownloadCancelled):
    """ --max-downloads limit has been reached. """
    msg = 'Maximum number of downloads reached, stopping due to --max-downloads'


class ReExtractInfo(YoutubeDLError):
    """ Request re-extraction in any reason. """
    msg = 'Re-extraction requested'
    expected = True

    def __init__(self):
        super().__init__(self.msg)


class ThrottledDownload(ReExtractInfo):
    """ Download speed below --throttled-rate. """
    msg = 'The download speed is below throttle limit'
    expected = False


class UnrecoverableHttpError(ReExtractInfo):
    """ Unrecoverable errors defined by each format has been reported by downloader. """
    msg = 'An unrecoverable error has been detected'
    expected = False


class UnavailableVideoError(YoutubeDLError):
    """Unavailable Format exception.

    This exception will be thrown when a video is requested
    in a format that is not available for that video.
    """
    msg = 'Unable to download video'

    def __init__(self, err=None):
        if err is not None:
            self.msg += f': {err}'
        super().__init__(self.msg)


class ContentTooShortError(YoutubeDLError):
    """Content Too Short exception.

    This exception may be raised by FileDownloader objects when a file they
    download is too small for what the server announced first, indicating
    the connection was probably interrupted.
    """

    def __init__(self, downloaded, expected):
        super(ContentTooShortError, self).__init__(
            'Downloaded {0} bytes, expected {1} bytes'.format(downloaded, expected)
        )
        # Both in bytes
        self.downloaded = downloaded
        self.expected = expected


class XAttrMetadataError(YoutubeDLError):
    def __init__(self, code=None, msg='Unknown error'):
        super(XAttrMetadataError, self).__init__(msg)
        self.code = code
        self.msg = msg

        # Parsing code and msg
        if (self.code in (errno.ENOSPC, errno.EDQUOT)
                or 'No space left' in self.msg or 'Disk quota exceeded' in self.msg):
            self.reason = 'NO_SPACE'
        elif self.code == errno.E2BIG or 'Argument list too long' in self.msg:
            self.reason = 'VALUE_TOO_LONG'
        else:
            self.reason = 'NOT_SUPPORTED'


class XAttrUnavailableError(YoutubeDLError):
    pass


class DummyError(YoutubeDLError):
    pass


def _create_http_connection(ydl_handler, http_class, is_https, *args, **kwargs):
    # Working around python 2 bug (see http://bugs.python.org/issue17849) by limiting
    # expected HTTP responses to meet HTTP/1.0 or later (see also
    # https://github.com/ytdl-org/youtube-dl/issues/6727)
    if sys.version_info < (3, 0):
        kwargs['strict'] = True
    hc = http_class(*args, **compat_kwargs(kwargs))
    source_address = ydl_handler._params.get('source_address')

    if source_address is not None:
        # This is to workaround _create_connection() from socket where it will try all
        # address data from getaddrinfo() including IPv6. This filters the result from
        # getaddrinfo() based on the source_address value.
        # This is based on the cpython socket.create_connection() function.
        # https://github.com/python/cpython/blob/master/Lib/socket.py#L691
        def _create_connection(address, timeout=socket._GLOBAL_DEFAULT_TIMEOUT, source_address=None):
            host, port = address
            err = None
            addrs = socket.getaddrinfo(host, port, 0, socket.SOCK_STREAM)
            af = socket.AF_INET if '.' in source_address[0] else socket.AF_INET6
            ip_addrs = [addr for addr in addrs if addr[0] == af]
            if addrs and not ip_addrs:
                ip_version = 'v4' if af == socket.AF_INET else 'v6'
                raise socket.error(
                    "No remote IP%s addresses available for connect, can't use '%s' as source address"
                    % (ip_version, source_address[0]))
            for res in ip_addrs:
                af, socktype, proto, canonname, sa = res
                sock = None
                try:
                    sock = socket.socket(af, socktype, proto)
                    if timeout is not socket._GLOBAL_DEFAULT_TIMEOUT:
                        sock.settimeout(timeout)
                    sock.bind(source_address)
                    sock.connect(sa)
                    err = None  # Explicitly break reference cycle
                    return sock
                except socket.error as _:
                    err = _
                    if sock is not None:
                        sock.close()
            if err is not None:
                raise err
            else:
                raise socket.error('getaddrinfo returns an empty list')
        if hasattr(hc, '_create_connection'):
            hc._create_connection = _create_connection
        sa = (source_address, 0)
        if hasattr(hc, 'source_address'):  # Python 2.7+
            hc.source_address = sa
        else:  # Python 2.6
            def _hc_connect(self, *args, **kwargs):
                sock = _create_connection(
                    (self.host, self.port), self.timeout, sa)
                if is_https:
                    self.sock = ssl.wrap_socket(
                        sock, self.key_file, self.cert_file,
                        ssl_version=ssl.PROTOCOL_TLSv1)
                else:
                    self.sock = sock
            hc.connect = functools.partial(_hc_connect, hc)

    return hc


def handle_youtubedl_headers(headers):
    filtered_headers = headers

    if 'Youtubedl-no-compression' in filtered_headers:
        filtered_headers = dict((k, v) for k, v in filtered_headers.items() if k.lower() != 'accept-encoding')
        del filtered_headers['Youtubedl-no-compression']

    return filtered_headers


class YoutubeDLHandler(compat_urllib_request.HTTPHandler):
    """Handler for HTTP requests and responses.

    This class, when installed with an OpenerDirector, automatically adds
    the standard headers to every HTTP request and handles gzipped and
    deflated responses from web servers. If compression is to be avoided in
    a particular request, the original request in the program code only has
    to include the HTTP header "Youtubedl-no-compression", which will be
    removed before making the real request.

    Part of this code was copied from:

    http://techknack.net/python-urllib2-handlers/

    Andrew Rowls, the author of that code, agreed to release it to the
    public domain.
    """

    def __init__(self, params, *args, **kwargs):
        compat_urllib_request.HTTPHandler.__init__(self, *args, **kwargs)
        self._params = params

    def http_open(self, req):
        conn_class = compat_http_client.HTTPConnection

        socks_proxy = req.headers.get('Ytdl-socks-proxy')
        if socks_proxy:
            conn_class = make_socks_conn_class(conn_class, socks_proxy)
            del req.headers['Ytdl-socks-proxy']

        return self.do_open(functools.partial(
            _create_http_connection, self, conn_class, False),
            req)

    @staticmethod
    def deflate(data):
        if not data:
            return data
        try:
            return zlib.decompress(data, -zlib.MAX_WBITS)
        except zlib.error:
            return zlib.decompress(data)

    @staticmethod
    def brotli(data):
        if not data:
            return data
        return compat_brotli.decompress(data)

    def http_request(self, req):
        # According to RFC 3986, URLs can not contain non-ASCII characters, however this is not
        # always respected by websites, some tend to give out URLs with non percent-encoded
        # non-ASCII characters (see telemb.py, ard.py [#3412])
        # urllib chokes on URLs with non-ASCII characters (see http://bugs.python.org/issue3991)
        # To work around aforementioned issue we will replace request's original URL with
        # percent-encoded one
        # Since redirects are also affected (e.g. http://www.southpark.de/alle-episoden/s18e09)
        # the code of this workaround has been moved here from YoutubeDL.urlopen()
        url = req.get_full_url()
        url_escaped = escape_url(url)

        # Substitute URL if any change after escaping
        if url != url_escaped:
            req = update_Request(req, url=url_escaped)

        for h, v in self._params.get('http_headers', std_headers).items():
            # Capitalize is needed because of Python bug 2275: http://bugs.python.org/issue2275
            # The dict keys are capitalized because of this bug by urllib
            if h.capitalize() not in req.headers:
                req.add_header(h, v)

        if 'Accept-encoding' not in req.headers:
            req.add_header('Accept-encoding', ', '.join(SUPPORTED_ENCODINGS))

        req.headers = handle_youtubedl_headers(req.headers)

        if sys.version_info < (2, 7) and '#' in req.get_full_url():
            # Python 2.6 is brain-dead when it comes to fragments
            req._Request__original = req._Request__original.partition('#')[0]
            req._Request__r_type = req._Request__r_type.partition('#')[0]

        return req

    def http_response(self, req, resp):
        old_resp = resp
        # gzip
        if resp.headers.get('Content-encoding', '') == 'gzip':
            content = resp.read()
            gz = gzip.GzipFile(fileobj=io.BytesIO(content), mode='rb')
            try:
                uncompressed = io.BytesIO(gz.read())
            except IOError as original_ioerror:
                # There may be junk add the end of the file
                # See http://stackoverflow.com/q/4928560/35070 for details
                for i in range(1, 1024):
                    try:
                        gz = gzip.GzipFile(fileobj=io.BytesIO(content[:-i]), mode='rb')
                        uncompressed = io.BytesIO(gz.read())
                    except IOError:
                        continue
                    break
                else:
                    raise original_ioerror
            resp = compat_urllib_request.addinfourl(uncompressed, old_resp.headers, old_resp.url, old_resp.code)
            resp.msg = old_resp.msg
            del resp.headers['Content-encoding']
            old_resp.close()
        # deflate
        if resp.headers.get('Content-encoding', '') == 'deflate':
            with old_resp:
                gz = io.BytesIO(self.deflate(resp.read()))
                resp = compat_urllib_request.addinfourl(gz, old_resp.headers, old_resp.url, old_resp.code)
                resp.msg = old_resp.msg
            del resp.headers['Content-encoding']
        # brotli
        if resp.headers.get('Content-encoding', '') == 'br':
            resp = compat_urllib_request.addinfourl(
                io.BytesIO(self.brotli(resp.read())), old_resp.headers, old_resp.url, old_resp.code)
            resp.msg = old_resp.msg
            del resp.headers['Content-encoding']
        # Percent-encode redirect URL of Location HTTP header to satisfy RFC 3986 (see
        # https://github.com/ytdl-org/youtube-dl/issues/6457).
        if 300 <= resp.code < 400:
            location = resp.headers.get('Location')
            if location:
                # As of RFC 2616 default charset is iso-8859-1 that is respected by python 3
                if sys.version_info >= (3, 0):
                    location = location.encode('iso-8859-1').decode('utf-8')
                else:
                    location = location.decode('utf-8')
                location_escaped = escape_url(location)
                if location != location_escaped:
                    del resp.headers['Location']
                    if sys.version_info < (3, 0):
                        location_escaped = location_escaped.encode('utf-8')
                    resp.headers['Location'] = location_escaped
        return resp

    https_request = http_request
    https_response = http_response


def make_socks_conn_class(base_class, socks_proxy):
    assert issubclass(base_class, (
        compat_http_client.HTTPConnection, compat_http_client.HTTPSConnection))

    url_components = compat_urlparse.urlparse(socks_proxy)
    if url_components.scheme.lower() == 'socks5':
        socks_type = ProxyType.SOCKS5
    elif url_components.scheme.lower() in ('socks', 'socks4'):
        socks_type = ProxyType.SOCKS4
    elif url_components.scheme.lower() == 'socks4a':
        socks_type = ProxyType.SOCKS4A

    def unquote_if_non_empty(s):
        if not s:
            return s
        return compat_urllib_parse_unquote_plus(s)

    proxy_args = (
        socks_type,
        url_components.hostname, url_components.port or 1080,
        True,  # Remote DNS
        unquote_if_non_empty(url_components.username),
        unquote_if_non_empty(url_components.password),
    )

    class SocksConnection(base_class):
        def connect(self):
            self.sock = sockssocket()
            self.sock.setproxy(*proxy_args)
            if type(self.timeout) in (int, float):
                self.sock.settimeout(self.timeout)
            self.sock.connect((self.host, self.port))

            if isinstance(self, compat_http_client.HTTPSConnection):
                if hasattr(self, '_context'):  # Python > 2.6
                    self.sock = self._context.wrap_socket(
                        self.sock, server_hostname=self.host)
                else:
                    self.sock = ssl.wrap_socket(self.sock)

    return SocksConnection


class YoutubeDLHTTPSHandler(compat_urllib_request.HTTPSHandler):
    def __init__(self, params, https_conn_class=None, *args, **kwargs):
        compat_urllib_request.HTTPSHandler.__init__(self, *args, **kwargs)
        self._https_conn_class = https_conn_class or compat_http_client.HTTPSConnection
        self._params = params

    def https_open(self, req):
        kwargs = {}
        conn_class = self._https_conn_class

        if hasattr(self, '_context'):  # python > 2.6
            kwargs['context'] = self._context
        if hasattr(self, '_check_hostname'):  # python 3.x
            kwargs['check_hostname'] = self._check_hostname

        socks_proxy = req.headers.get('Ytdl-socks-proxy')
        if socks_proxy:
            conn_class = make_socks_conn_class(conn_class, socks_proxy)
            del req.headers['Ytdl-socks-proxy']

        return self.do_open(functools.partial(
            _create_http_connection, self, conn_class, True),
            req, **kwargs)


class YoutubeDLCookieJar(compat_cookiejar.MozillaCookieJar):
    """
    See [1] for cookie file format.

    1. https://curl.haxx.se/docs/http-cookies.html
    """
    _HTTPONLY_PREFIX = '#HttpOnly_'
    _ENTRY_LEN = 7
    _HEADER = '''# Netscape HTTP Cookie File
# This file is generated by yt-dlp.  Do not edit.

'''
    _CookieFileEntry = collections.namedtuple(
        'CookieFileEntry',
        ('domain_name', 'include_subdomains', 'path', 'https_only', 'expires_at', 'name', 'value'))

    def save(self, filename=None, ignore_discard=False, ignore_expires=False):
        """
        Save cookies to a file.

        Most of the code is taken from CPython 3.8 and slightly adapted
        to support cookie files with UTF-8 in both python 2 and 3.
        """
        if filename is None:
            if self.filename is not None:
                filename = self.filename
            else:
                raise ValueError(compat_cookiejar.MISSING_FILENAME_TEXT)

        # Store session cookies with `expires` set to 0 instead of an empty
        # string
        for cookie in self:
            if cookie.expires is None:
                cookie.expires = 0

        with io.open(filename, 'w', encoding='utf-8') as f:
            f.write(self._HEADER)
            now = time.time()
            for cookie in self:
                if not ignore_discard and cookie.discard:
                    continue
                if not ignore_expires and cookie.is_expired(now):
                    continue
                if cookie.secure:
                    secure = 'TRUE'
                else:
                    secure = 'FALSE'
                if cookie.domain.startswith('.'):
                    initial_dot = 'TRUE'
                else:
                    initial_dot = 'FALSE'
                if cookie.expires is not None:
                    expires = compat_str(cookie.expires)
                else:
                    expires = ''
                if cookie.value is None:
                    # cookies.txt regards 'Set-Cookie: foo' as a cookie
                    # with no name, whereas http.cookiejar regards it as a
                    # cookie with no value.
                    name = ''
                    value = cookie.name
                else:
                    name = cookie.name
                    value = cookie.value
                f.write(
                    '\t'.join([cookie.domain, initial_dot, cookie.path,
                               secure, expires, name, value]) + '\n')

    def load(self, filename=None, ignore_discard=False, ignore_expires=False):
        """Load cookies from a file."""
        if filename is None:
            if self.filename is not None:
                filename = self.filename
            else:
                raise ValueError(compat_cookiejar.MISSING_FILENAME_TEXT)

        def prepare_line(line):
            if line.startswith(self._HTTPONLY_PREFIX):
                line = line[len(self._HTTPONLY_PREFIX):]
            # comments and empty lines are fine
            if line.startswith('#') or not line.strip():
                return line
            cookie_list = line.split('\t')
            if len(cookie_list) != self._ENTRY_LEN:
                raise compat_cookiejar.LoadError('invalid length %d' % len(cookie_list))
            cookie = self._CookieFileEntry(*cookie_list)
            if cookie.expires_at and not cookie.expires_at.isdigit():
                raise compat_cookiejar.LoadError('invalid expires at %s' % cookie.expires_at)
            return line

        cf = io.StringIO()
        with io.open(filename, encoding='utf-8') as f:
            for line in f:
                try:
                    cf.write(prepare_line(line))
                except compat_cookiejar.LoadError as e:
                    write_string(
                        'WARNING: skipping cookie file entry due to %s: %r\n'
                        % (e, line), sys.stderr)
                    continue
        cf.seek(0)
        self._really_load(cf, filename, ignore_discard, ignore_expires)
        # Session cookies are denoted by either `expires` field set to
        # an empty string or 0. MozillaCookieJar only recognizes the former
        # (see [1]). So we need force the latter to be recognized as session
        # cookies on our own.
        # Session cookies may be important for cookies-based authentication,
        # e.g. usually, when user does not check 'Remember me' check box while
        # logging in on a site, some important cookies are stored as session
        # cookies so that not recognizing them will result in failed login.
        # 1. https://bugs.python.org/issue17164
        for cookie in self:
            # Treat `expires=0` cookies as session cookies
            if cookie.expires == 0:
                cookie.expires = None
                cookie.discard = True


class YoutubeDLCookieProcessor(compat_urllib_request.HTTPCookieProcessor):
    def __init__(self, cookiejar=None):
        compat_urllib_request.HTTPCookieProcessor.__init__(self, cookiejar)

    def http_response(self, request, response):
        # Python 2 will choke on next HTTP request in row if there are non-ASCII
        # characters in Set-Cookie HTTP header of last response (see
        # https://github.com/ytdl-org/youtube-dl/issues/6769).
        # In order to at least prevent crashing we will percent encode Set-Cookie
        # header before HTTPCookieProcessor starts processing it.
        # if sys.version_info < (3, 0) and response.headers:
        #     for set_cookie_header in ('Set-Cookie', 'Set-Cookie2'):
        #         set_cookie = response.headers.get(set_cookie_header)
        #         if set_cookie:
        #             set_cookie_escaped = compat_urllib_parse.quote(set_cookie, b"%/;:@&=+$,!~*'()?#[] ")
        #             if set_cookie != set_cookie_escaped:
        #                 del response.headers[set_cookie_header]
        #                 response.headers[set_cookie_header] = set_cookie_escaped
        return compat_urllib_request.HTTPCookieProcessor.http_response(self, request, response)

    https_request = compat_urllib_request.HTTPCookieProcessor.http_request
    https_response = http_response


class YoutubeDLRedirectHandler(compat_urllib_request.HTTPRedirectHandler):
    """YoutubeDL redirect handler

    The code is based on HTTPRedirectHandler implementation from CPython [1].

    This redirect handler solves two issues:
     - ensures redirect URL is always unicode under python 2
     - introduces support for experimental HTTP response status code
       308 Permanent Redirect [2] used by some sites [3]

    1. https://github.com/python/cpython/blob/master/Lib/urllib/request.py
    2. https://developer.mozilla.org/en-US/docs/Web/HTTP/Status/308
    3. https://github.com/ytdl-org/youtube-dl/issues/28768
    """

    http_error_301 = http_error_303 = http_error_307 = http_error_308 = compat_urllib_request.HTTPRedirectHandler.http_error_302

    def redirect_request(self, req, fp, code, msg, headers, newurl):
        """Return a Request or None in response to a redirect.

        This is called by the http_error_30x methods when a
        redirection response is received.  If a redirection should
        take place, return a new Request to allow http_error_30x to
        perform the redirect.  Otherwise, raise HTTPError if no-one
        else should try to handle this url.  Return None if you can't
        but another Handler might.
        """
        m = req.get_method()
        if (not (code in (301, 302, 303, 307, 308) and m in ("GET", "HEAD")
                 or code in (301, 302, 303) and m == "POST")):
            raise compat_HTTPError(req.full_url, code, msg, headers, fp)
        # Strictly (according to RFC 2616), 301 or 302 in response to
        # a POST MUST NOT cause a redirection without confirmation
        # from the user (of urllib.request, in this case).  In practice,
        # essentially all clients do redirect in this case, so we do
        # the same.

        # On python 2 urlh.geturl() may sometimes return redirect URL
        # as byte string instead of unicode. This workaround allows
        # to force it always return unicode.
        if sys.version_info[0] < 3:
            newurl = compat_str(newurl)

        # Be conciliant with URIs containing a space.  This is mainly
        # redundant with the more complete encoding done in http_error_302(),
        # but it is kept for compatibility with other callers.
        newurl = newurl.replace(' ', '%20')

        CONTENT_HEADERS = ("content-length", "content-type")
        # NB: don't use dict comprehension for python 2.6 compatibility
        newheaders = dict((k, v) for k, v in req.headers.items()
                          if k.lower() not in CONTENT_HEADERS)
        return compat_urllib_request.Request(
            newurl, headers=newheaders, origin_req_host=req.origin_req_host,
            unverifiable=True)


def extract_timezone(date_str):
    m = re.search(
        r'''(?x)
            ^.{8,}?                                              # >=8 char non-TZ prefix, if present
            (?P<tz>Z|                                            # just the UTC Z, or
                (?:(?<=.\b\d{4}|\b\d{2}:\d\d)|                   # preceded by 4 digits or hh:mm or
                   (?<!.\b[a-zA-Z]{3}|[a-zA-Z]{4}|..\b\d\d))     # not preceded by 3 alpha word or >= 4 alpha or 2 digits
                   [ ]?                                          # optional space
                (?P<sign>\+|-)                                   # +/-
                (?P<hours>[0-9]{2}):?(?P<minutes>[0-9]{2})       # hh[:]mm
            $)
        ''', date_str)
    if not m:
        timezone = datetime.timedelta()
    else:
        date_str = date_str[:-len(m.group('tz'))]
        if not m.group('sign'):
            timezone = datetime.timedelta()
        else:
            sign = 1 if m.group('sign') == '+' else -1
            timezone = datetime.timedelta(
                hours=sign * int(m.group('hours')),
                minutes=sign * int(m.group('minutes')))
    return timezone, date_str


def parse_iso8601(date_str, delimiter='T', timezone=None):
    """ Return a UNIX timestamp from the given date """

    if date_str is None:
        return None

    if HAVE_DATEUTIL and timezone is None:
        try:
            return math.floor(dateutil.parser.parse(date_str).timestamp())
        except ValueError:
            pass

    date_str = re.sub(r'\.[0-9]+', '', date_str)

    if timezone is None:
        timezone, date_str = extract_timezone(date_str)

    formats = (
        '%Y-%m-%d{0}%H:%M:%S'.format(delimiter),
        '%Y-%m-%d{0}%H:%M'.format(delimiter), )
    for date_format in formats:
        try:
            dt = datetime.datetime.strptime(date_str, date_format) - timezone
            return calendar.timegm(dt.timetuple())
        except ValueError:
            pass


def date_formats(day_first=True):
    return DATE_FORMATS_DAY_FIRST if day_first else DATE_FORMATS_MONTH_FIRST


def unified_strdate(date_str, day_first=True):
    """Return a string with the date in the format YYYYMMDD"""

    if date_str is None:
        return None
    upload_date = None
    # Replace commas
    date_str = date_str.replace(',', ' ')
    # Remove AM/PM + timezone
    date_str = re.sub(r'(?i)\s*(?:AM|PM)(?:\s+[A-Z]+)?', '', date_str)
    _, date_str = extract_timezone(date_str)

    for expression in date_formats(day_first):
        try:
            upload_date = datetime.datetime.strptime(date_str, expression).strftime('%Y%m%d')
        except ValueError:
            pass
    if upload_date is None:
        timetuple = email.utils.parsedate_tz(date_str)
        if timetuple:
            try:
                upload_date = datetime.datetime(*timetuple[:6]).strftime('%Y%m%d')
            except ValueError:
                pass
    if upload_date is not None:
        return compat_str(upload_date)


def unified_timestamp(date_str, day_first=True):
    if date_str is None:
        return None

    date_str = re.sub(r'[,|]', '', date_str)

    pm_delta = 12 if re.search(r'(?i)PM', date_str) else 0
    timezone, date_str = extract_timezone(date_str)

    # Remove AM/PM + timezone
    date_str = re.sub(r'(?i)\s*(?:AM|PM)(?:\s+[A-Z]+)?', '', date_str)

    # Remove unrecognized timezones from ISO 8601 alike timestamps
    m = re.search(r'\d{1,2}:\d{1,2}(?:\.\d+)?(?P<tz>\s*[A-Z]+)$', date_str)
    if m:
        date_str = date_str[:-len(m.group('tz'))]

    # Python only supports microseconds, so remove nanoseconds
    m = re.search(r'^([0-9]{4,}-[0-9]{1,2}-[0-9]{1,2}T[0-9]{1,2}:[0-9]{1,2}:[0-9]{1,2}\.[0-9]{6})[0-9]+$', date_str)
    if m:
        date_str = m.group(1)

    for expression in date_formats(day_first):
        try:
            dt = datetime.datetime.strptime(date_str, expression) - timezone + datetime.timedelta(hours=pm_delta)
            return calendar.timegm(dt.timetuple())
        except ValueError:
            pass
    timetuple = email.utils.parsedate_tz(date_str)
    if timetuple:
        return calendar.timegm(timetuple) + pm_delta * 3600


def determine_ext(url, default_ext='unknown_video'):
    if url is None or '.' not in url:
        return default_ext
    guess = url.partition('?')[0].rpartition('.')[2]
    if re.match(r'^[A-Za-z0-9]+$', guess):
        return guess
    # Try extract ext from URLs like http://example.com/foo/bar.mp4/?download
    elif guess.rstrip('/') in KNOWN_EXTENSIONS:
        return guess.rstrip('/')
    else:
        return default_ext


def subtitles_filename(filename, sub_lang, sub_format, expected_real_ext=None):
    return replace_extension(filename, sub_lang + '.' + sub_format, expected_real_ext)


def datetime_from_str(date_str, precision='auto', format='%Y%m%d'):
    """
    Return a datetime object from a string in the format YYYYMMDD or
    (now|today|yesterday|date)[+-][0-9](microsecond|second|minute|hour|day|week|month|year)(s)?

    format: string date format used to return datetime object from
    precision: round the time portion of a datetime object.
                auto|microsecond|second|minute|hour|day.
                auto: round to the unit provided in date_str (if applicable).
    """
    auto_precision = False
    if precision == 'auto':
        auto_precision = True
        precision = 'microsecond'
    today = datetime_round(datetime.datetime.utcnow(), precision)
    if date_str in ('now', 'today'):
        return today
    if date_str == 'yesterday':
        return today - datetime.timedelta(days=1)
    match = re.match(
        r'(?P<start>.+)(?P<sign>[+-])(?P<time>\d+)(?P<unit>microsecond|second|minute|hour|day|week|month|year)(s)?',
        date_str)
    if match is not None:
        start_time = datetime_from_str(match.group('start'), precision, format)
        time = int(match.group('time')) * (-1 if match.group('sign') == '-' else 1)
        unit = match.group('unit')
        if unit == 'month' or unit == 'year':
            new_date = datetime_add_months(start_time, time * 12 if unit == 'year' else time)
            unit = 'day'
        else:
            if unit == 'week':
                unit = 'day'
                time *= 7
            delta = datetime.timedelta(**{unit + 's': time})
            new_date = start_time + delta
        if auto_precision:
            return datetime_round(new_date, unit)
        return new_date

    return datetime_round(datetime.datetime.strptime(date_str, format), precision)


def date_from_str(date_str, format='%Y%m%d', strict=False):
    """
    Return a datetime object from a string in the format YYYYMMDD or
    (now|today|yesterday|date)[+-][0-9](microsecond|second|minute|hour|day|week|month|year)(s)?

    If "strict", only (now|today)[+-][0-9](day|week|month|year)(s)? is allowed

    format: string date format used to return datetime object from
    """
    if strict and not re.fullmatch(r'\d{8}|(now|today)[+-]\d+(day|week|month|year)(s)?', date_str):
        raise ValueError(f'Invalid date format {date_str}')
    return datetime_from_str(date_str, precision='microsecond', format=format).date()


def datetime_add_months(dt, months):
    """Increment/Decrement a datetime object by months."""
    month = dt.month + months - 1
    year = dt.year + month // 12
    month = month % 12 + 1
    day = min(dt.day, calendar.monthrange(year, month)[1])
    return dt.replace(year, month, day)


def datetime_round(dt, precision='day'):
    """
    Round a datetime object's time to a specific precision
    """
    if precision == 'microsecond':
        return dt

    unit_seconds = {
        'day': 86400,
        'hour': 3600,
        'minute': 60,
        'second': 1,
    }
    roundto = lambda x, n: ((x + n / 2) // n) * n
    timestamp = calendar.timegm(dt.timetuple())
    return datetime.datetime.utcfromtimestamp(roundto(timestamp, unit_seconds[precision]))


def hyphenate_date(date_str):
    """
    Convert a date in 'YYYYMMDD' format to 'YYYY-MM-DD' format"""
    match = re.match(r'^(\d\d\d\d)(\d\d)(\d\d)$', date_str)
    if match is not None:
        return '-'.join(match.groups())
    else:
        return date_str


class DateRange(object):
    """Represents a time interval between two dates"""

    def __init__(self, start=None, end=None):
        """start and end must be strings in the format accepted by date"""
        if start is not None:
            self.start = date_from_str(start, strict=True)
        else:
            self.start = datetime.datetime.min.date()
        if end is not None:
            self.end = date_from_str(end, strict=True)
        else:
            self.end = datetime.datetime.max.date()
        if self.start > self.end:
            raise ValueError('Date range: "%s" , the start date must be before the end date' % self)

    @classmethod
    def day(cls, day):
        """Returns a range that only contains the given day"""
        return cls(day, day)

    def __contains__(self, date):
        """Check if the date is in the range"""
        if not isinstance(date, datetime.date):
            date = date_from_str(date)
        return self.start <= date <= self.end

    def __str__(self):
        return '%s - %s' % (self.start.isoformat(), self.end.isoformat())


def platform_name():
    """ Returns the platform name as a compat_str """
    res = platform.platform()
    if isinstance(res, bytes):
        res = res.decode(preferredencoding())

    assert isinstance(res, compat_str)
    return res


def get_windows_version():
    ''' Get Windows version. None if it's not running on Windows '''
    if compat_os_name == 'nt':
        return version_tuple(platform.win32_ver()[1])
    else:
        return None


def _windows_write_string(s, out):
    """ Returns True if the string was written using special methods,
    False if it has yet to be written out."""
    # Adapted from http://stackoverflow.com/a/3259271/35070

    import ctypes.wintypes

    WIN_OUTPUT_IDS = {
        1: -11,
        2: -12,
    }

    try:
        fileno = out.fileno()
    except AttributeError:
        # If the output stream doesn't have a fileno, it's virtual
        return False
    except io.UnsupportedOperation:
        # Some strange Windows pseudo files?
        return False
    if fileno not in WIN_OUTPUT_IDS:
        return False

    GetStdHandle = compat_ctypes_WINFUNCTYPE(
        ctypes.wintypes.HANDLE, ctypes.wintypes.DWORD)(
        ('GetStdHandle', ctypes.windll.kernel32))
    h = GetStdHandle(WIN_OUTPUT_IDS[fileno])

    WriteConsoleW = compat_ctypes_WINFUNCTYPE(
        ctypes.wintypes.BOOL, ctypes.wintypes.HANDLE, ctypes.wintypes.LPWSTR,
        ctypes.wintypes.DWORD, ctypes.POINTER(ctypes.wintypes.DWORD),
        ctypes.wintypes.LPVOID)(('WriteConsoleW', ctypes.windll.kernel32))
    written = ctypes.wintypes.DWORD(0)

    GetFileType = compat_ctypes_WINFUNCTYPE(ctypes.wintypes.DWORD, ctypes.wintypes.DWORD)(('GetFileType', ctypes.windll.kernel32))
    FILE_TYPE_CHAR = 0x0002
    FILE_TYPE_REMOTE = 0x8000
    GetConsoleMode = compat_ctypes_WINFUNCTYPE(
        ctypes.wintypes.BOOL, ctypes.wintypes.HANDLE,
        ctypes.POINTER(ctypes.wintypes.DWORD))(
        ('GetConsoleMode', ctypes.windll.kernel32))
    INVALID_HANDLE_VALUE = ctypes.wintypes.DWORD(-1).value

    def not_a_console(handle):
        if handle == INVALID_HANDLE_VALUE or handle is None:
            return True
        return ((GetFileType(handle) & ~FILE_TYPE_REMOTE) != FILE_TYPE_CHAR
                or GetConsoleMode(handle, ctypes.byref(ctypes.wintypes.DWORD())) == 0)

    if not_a_console(h):
        return False

    def next_nonbmp_pos(s):
        try:
            return next(i for i, c in enumerate(s) if ord(c) > 0xffff)
        except StopIteration:
            return len(s)

    while s:
        count = min(next_nonbmp_pos(s), 1024)

        ret = WriteConsoleW(
            h, s, count if count else 2, ctypes.byref(written), None)
        if ret == 0:
            raise OSError('Failed to write string')
        if not count:  # We just wrote a non-BMP character
            assert written.value == 2
            s = s[1:]
        else:
            assert written.value > 0
            s = s[written.value:]
    return True


def write_string(s, out=None, encoding=None):
    if out is None:
        out = sys.stderr
    assert type(s) == compat_str

    if sys.platform == 'win32' and encoding is None and hasattr(out, 'fileno'):
        if _windows_write_string(s, out):
            return

    if ('b' in getattr(out, 'mode', '')
            or sys.version_info[0] < 3):  # Python 2 lies about mode of sys.stderr
        byt = s.encode(encoding or preferredencoding(), 'ignore')
        out.write(byt)
    elif hasattr(out, 'buffer'):
        enc = encoding or getattr(out, 'encoding', None) or preferredencoding()
        byt = s.encode(enc, 'ignore')
        out.buffer.write(byt)
    else:
        out.write(s)
    out.flush()


def bytes_to_intlist(bs):
    if not bs:
        return []
    if isinstance(bs[0], int):  # Python 3
        return list(bs)
    else:
        return [ord(c) for c in bs]


def intlist_to_bytes(xs):
    if not xs:
        return b''
    return compat_struct_pack('%dB' % len(xs), *xs)


# Cross-platform file locking
if sys.platform == 'win32':
    import ctypes.wintypes
    import msvcrt

    class OVERLAPPED(ctypes.Structure):
        _fields_ = [
            ('Internal', ctypes.wintypes.LPVOID),
            ('InternalHigh', ctypes.wintypes.LPVOID),
            ('Offset', ctypes.wintypes.DWORD),
            ('OffsetHigh', ctypes.wintypes.DWORD),
            ('hEvent', ctypes.wintypes.HANDLE),
        ]

    kernel32 = ctypes.windll.kernel32
    LockFileEx = kernel32.LockFileEx
    LockFileEx.argtypes = [
        ctypes.wintypes.HANDLE,     # hFile
        ctypes.wintypes.DWORD,      # dwFlags
        ctypes.wintypes.DWORD,      # dwReserved
        ctypes.wintypes.DWORD,      # nNumberOfBytesToLockLow
        ctypes.wintypes.DWORD,      # nNumberOfBytesToLockHigh
        ctypes.POINTER(OVERLAPPED)  # Overlapped
    ]
    LockFileEx.restype = ctypes.wintypes.BOOL
    UnlockFileEx = kernel32.UnlockFileEx
    UnlockFileEx.argtypes = [
        ctypes.wintypes.HANDLE,     # hFile
        ctypes.wintypes.DWORD,      # dwReserved
        ctypes.wintypes.DWORD,      # nNumberOfBytesToLockLow
        ctypes.wintypes.DWORD,      # nNumberOfBytesToLockHigh
        ctypes.POINTER(OVERLAPPED)  # Overlapped
    ]
    UnlockFileEx.restype = ctypes.wintypes.BOOL
    whole_low = 0xffffffff
    whole_high = 0x7fffffff

    def _lock_file(f, exclusive, block):
        overlapped = OVERLAPPED()
        overlapped.Offset = 0
        overlapped.OffsetHigh = 0
        overlapped.hEvent = 0
        f._lock_file_overlapped_p = ctypes.pointer(overlapped)

        if not LockFileEx(msvcrt.get_osfhandle(f.fileno()),
                          (0x2 if exclusive else 0x0) | (0x0 if block else 0x1),
                          0, whole_low, whole_high, f._lock_file_overlapped_p):
            raise BlockingIOError('Locking file failed: %r' % ctypes.FormatError())

    def _unlock_file(f):
        assert f._lock_file_overlapped_p
        handle = msvcrt.get_osfhandle(f.fileno())
        if not UnlockFileEx(handle, 0, whole_low, whole_high, f._lock_file_overlapped_p):
            raise OSError('Unlocking file failed: %r' % ctypes.FormatError())

else:
    try:
        import fcntl

        def _lock_file(f, exclusive, block):
            try:
                fcntl.flock(f,
                            fcntl.LOCK_SH if not exclusive
                            else fcntl.LOCK_EX if block
                            else fcntl.LOCK_EX | fcntl.LOCK_NB)
            except BlockingIOError:
                raise
            except OSError:  # AOSP does not have flock()
                fcntl.lockf(f,
                            fcntl.LOCK_SH if not exclusive
                            else fcntl.LOCK_EX if block
                            else fcntl.LOCK_EX | fcntl.LOCK_NB)

        def _unlock_file(f):
            try:
                fcntl.flock(f, fcntl.LOCK_UN)
            except OSError:
                fcntl.lockf(f, fcntl.LOCK_UN)

    except ImportError:
        UNSUPPORTED_MSG = 'file locking is not supported on this platform'

        def _lock_file(f, exclusive, block):
            raise IOError(UNSUPPORTED_MSG)

        def _unlock_file(f):
            raise IOError(UNSUPPORTED_MSG)


class locked_file(object):
    _closed = False

    def __init__(self, filename, mode, block=True, encoding=None):
        assert mode in ['r', 'rb', 'a', 'ab', 'w', 'wb']
        self.f = io.open(filename, mode, encoding=encoding)
        self.mode = mode
        self.block = block

    def __enter__(self):
        exclusive = 'r' not in self.mode
        try:
            _lock_file(self.f, exclusive, self.block)
        except IOError:
            self.f.close()
            raise
        return self

    def __exit__(self, etype, value, traceback):
        try:
            if not self._closed:
                _unlock_file(self.f)
        finally:
            self.f.close()
            self._closed = True

    def __iter__(self):
        return iter(self.f)

    def fileno(self):
        return self.f.fileno()

    def write(self, *args):
        return self.f.write(*args)

    def read(self, *args):
        return self.f.read(*args)

    def flush(self):
        self.f.flush()

    def open(self):
        return self.__enter__()

    def close(self, *args):
        self.__exit__(self, *args, value=False, traceback=False)

    @property
    def closed(self):
        return self.f.closed


def get_filesystem_encoding():
    encoding = sys.getfilesystemencoding()
    return encoding if encoding is not None else 'utf-8'


def shell_quote(args):
    quoted_args = []
    encoding = get_filesystem_encoding()
    for a in args:
        if isinstance(a, bytes):
            # We may get a filename encoded with 'encodeFilename'
            a = a.decode(encoding)
        quoted_args.append(compat_shlex_quote(a))
    return ' '.join(quoted_args)


def smuggle_url(url, data):
    """ Pass additional data in a URL for internal use. """

    url, idata = unsmuggle_url(url, {})
    data.update(idata)
    sdata = compat_urllib_parse_urlencode(
        {'__youtubedl_smuggle': json.dumps(data)})
    return url + '#' + sdata


def unsmuggle_url(smug_url, default=None):
    if '#__youtubedl_smuggle' not in smug_url:
        return smug_url, default
    url, _, sdata = smug_url.rpartition('#')
    jsond = compat_parse_qs(sdata)['__youtubedl_smuggle'][0]
    data = json.loads(jsond)
    return url, data


def format_decimal_suffix(num, fmt='%d%s', *, factor=1000):
    """ Formats numbers with decimal sufixes like K, M, etc """
    num, factor = float_or_none(num), float(factor)
    if num is None or num < 0:
        return None
    POSSIBLE_SUFFIXES = 'kMGTPEZY'
    exponent = 0 if num == 0 else min(int(math.log(num, factor)), len(POSSIBLE_SUFFIXES))
    suffix = ['', *POSSIBLE_SUFFIXES][exponent]
    if factor == 1024:
        suffix = {'k': 'Ki', '': ''}.get(suffix, f'{suffix}i')
    converted = num / (factor ** exponent)
    return fmt % (converted, suffix)


def format_bytes(bytes):
    return format_decimal_suffix(bytes, '%.2f%sB', factor=1024) or 'N/A'


def lookup_unit_table(unit_table, s):
    units_re = '|'.join(re.escape(u) for u in unit_table)
    m = re.match(
        r'(?P<num>[0-9]+(?:[,.][0-9]*)?)\s*(?P<unit>%s)\b' % units_re, s)
    if not m:
        return None
    num_str = m.group('num').replace(',', '.')
    mult = unit_table[m.group('unit')]
    return int(float(num_str) * mult)


def parse_filesize(s):
    if s is None:
        return None

    # The lower-case forms are of course incorrect and unofficial,
    # but we support those too
    _UNIT_TABLE = {
        'B': 1,
        'b': 1,
        'bytes': 1,
        'KiB': 1024,
        'KB': 1000,
        'kB': 1024,
        'Kb': 1000,
        'kb': 1000,
        'kilobytes': 1000,
        'kibibytes': 1024,
        'MiB': 1024 ** 2,
        'MB': 1000 ** 2,
        'mB': 1024 ** 2,
        'Mb': 1000 ** 2,
        'mb': 1000 ** 2,
        'megabytes': 1000 ** 2,
        'mebibytes': 1024 ** 2,
        'GiB': 1024 ** 3,
        'GB': 1000 ** 3,
        'gB': 1024 ** 3,
        'Gb': 1000 ** 3,
        'gb': 1000 ** 3,
        'gigabytes': 1000 ** 3,
        'gibibytes': 1024 ** 3,
        'TiB': 1024 ** 4,
        'TB': 1000 ** 4,
        'tB': 1024 ** 4,
        'Tb': 1000 ** 4,
        'tb': 1000 ** 4,
        'terabytes': 1000 ** 4,
        'tebibytes': 1024 ** 4,
        'PiB': 1024 ** 5,
        'PB': 1000 ** 5,
        'pB': 1024 ** 5,
        'Pb': 1000 ** 5,
        'pb': 1000 ** 5,
        'petabytes': 1000 ** 5,
        'pebibytes': 1024 ** 5,
        'EiB': 1024 ** 6,
        'EB': 1000 ** 6,
        'eB': 1024 ** 6,
        'Eb': 1000 ** 6,
        'eb': 1000 ** 6,
        'exabytes': 1000 ** 6,
        'exbibytes': 1024 ** 6,
        'ZiB': 1024 ** 7,
        'ZB': 1000 ** 7,
        'zB': 1024 ** 7,
        'Zb': 1000 ** 7,
        'zb': 1000 ** 7,
        'zettabytes': 1000 ** 7,
        'zebibytes': 1024 ** 7,
        'YiB': 1024 ** 8,
        'YB': 1000 ** 8,
        'yB': 1024 ** 8,
        'Yb': 1000 ** 8,
        'yb': 1000 ** 8,
        'yottabytes': 1000 ** 8,
        'yobibytes': 1024 ** 8,
    }

    return lookup_unit_table(_UNIT_TABLE, s)


def parse_count(s):
    if s is None:
        return None

    s = re.sub(r'^[^\d]+\s', '', s).strip()

    if re.match(r'^[\d,.]+$', s):
        return str_to_int(s)

    _UNIT_TABLE = {
        'k': 1000,
        'K': 1000,
        'm': 1000 ** 2,
        'M': 1000 ** 2,
        'kk': 1000 ** 2,
        'KK': 1000 ** 2,
        'b': 1000 ** 3,
        'B': 1000 ** 3,
    }

    ret = lookup_unit_table(_UNIT_TABLE, s)
    if ret is not None:
        return ret

    mobj = re.match(r'([\d,.]+)(?:$|\s)', s)
    if mobj:
        return str_to_int(mobj.group(1))


def parse_resolution(s, *, lenient=False):
    if s is None:
        return {}

    if lenient:
        mobj = re.search(r'(?P<w>\d+)\s*[xX×,]\s*(?P<h>\d+)', s)
    else:
        mobj = re.search(r'(?<![a-zA-Z0-9])(?P<w>\d+)\s*[xX×,]\s*(?P<h>\d+)(?![a-zA-Z0-9])', s)
    if mobj:
        return {
            'width': int(mobj.group('w')),
            'height': int(mobj.group('h')),
        }

    mobj = re.search(r'(?<![a-zA-Z0-9])(\d+)[pPiI](?![a-zA-Z0-9])', s)
    if mobj:
        return {'height': int(mobj.group(1))}

    mobj = re.search(r'\b([48])[kK]\b', s)
    if mobj:
        return {'height': int(mobj.group(1)) * 540}

    return {}


def parse_bitrate(s):
    if not isinstance(s, compat_str):
        return
    mobj = re.search(r'\b(\d+)\s*kbps', s)
    if mobj:
        return int(mobj.group(1))


def month_by_name(name, lang='en'):
    """ Return the number of a month by (locale-independently) English name """

    month_names = MONTH_NAMES.get(lang, MONTH_NAMES['en'])

    try:
        return month_names.index(name) + 1
    except ValueError:
        return None


def month_by_abbreviation(abbrev):
    """ Return the number of a month by (locale-independently) English
        abbreviations """

    try:
        return [s[:3] for s in ENGLISH_MONTH_NAMES].index(abbrev) + 1
    except ValueError:
        return None


def fix_xml_ampersands(xml_str):
    """Replace all the '&' by '&amp;' in XML"""
    return re.sub(
        r'&(?!amp;|lt;|gt;|apos;|quot;|#x[0-9a-fA-F]{,4};|#[0-9]{,4};)',
        '&amp;',
        xml_str)


def setproctitle(title):
    assert isinstance(title, compat_str)

    # ctypes in Jython is not complete
    # http://bugs.jython.org/issue2148
    if sys.platform.startswith('java'):
        return

    try:
        libc = ctypes.cdll.LoadLibrary('libc.so.6')
    except OSError:
        return
    except TypeError:
        # LoadLibrary in Windows Python 2.7.13 only expects
        # a bytestring, but since unicode_literals turns
        # every string into a unicode string, it fails.
        return
    title_bytes = title.encode('utf-8')
    buf = ctypes.create_string_buffer(len(title_bytes))
    buf.value = title_bytes
    try:
        libc.prctl(15, buf, 0, 0, 0)
    except AttributeError:
        return  # Strange libc, just skip this


def remove_start(s, start):
    return s[len(start):] if s is not None and s.startswith(start) else s


def remove_end(s, end):
    return s[:-len(end)] if s is not None and s.endswith(end) else s


def remove_quotes(s):
    if s is None or len(s) < 2:
        return s
    for quote in ('"', "'", ):
        if s[0] == quote and s[-1] == quote:
            return s[1:-1]
    return s


def get_domain(url):
    if not url:
        return url
    domain = re.match(r'(?:https?:\/\/)?(?:www\.)?(?P<domain>[^\n\/]+\.[^\n\/]+)(?:\/(.*))?', url)
    return domain.group('domain') if domain else None


def url_basename(url):
    if not url:
        return url
    path = compat_urlparse.urlparse(url).path
    return path.strip('/').split('/')[-1]


def base_url(url):
    return re.match(r'https?://[^?#&]+/', url).group()


def urljoin(base, path):
    if isinstance(path, bytes):
        path = path.decode('utf-8')
    if not isinstance(path, compat_str) or not path:
        return None
    if re.match(r'^(?:[a-zA-Z][a-zA-Z0-9+-.]*:)?//', path):
        return path
    if isinstance(base, bytes):
        base = base.decode('utf-8')
    if not isinstance(base, compat_str) or not re.match(
            r'^(?:https?:)?//', base):
        return None
    return compat_urlparse.urljoin(base, path)


class HEADRequest(compat_urllib_request.Request):
    def get_method(self):
        return 'HEAD'


class PUTRequest(compat_urllib_request.Request):
    def get_method(self):
        return 'PUT'


def int_or_none(v, scale=1, default=None, get_attr=None, invscale=1):
    if get_attr and v is not None:
        v = getattr(v, get_attr, None)
    try:
        return int(v) * invscale // scale
    except (ValueError, TypeError, OverflowError):
        return default


def str_or_none(v, default=None):
    return default if v is None else compat_str(v)


def str_to_int(int_str):
    """ A more relaxed version of int_or_none """
    if isinstance(int_str, compat_integer_types):
        return int_str
    elif isinstance(int_str, compat_str):
        int_str = re.sub(r'[,\.\+]', '', int_str)
        return int_or_none(int_str)


def float_or_none(v, scale=1, invscale=1, default=None):
    if v is None:
        return default
    try:
        return float(v) * invscale / scale
    except (ValueError, TypeError):
        return default


def bool_or_none(v, default=None):
    return v if isinstance(v, bool) else default


def strip_or_none(v, default=None):
    return v.strip() if isinstance(v, compat_str) else default


def url_or_none(url):
    if not url or not isinstance(url, compat_str):
        return None
    url = url.strip()
    return url if re.match(r'^(?:(?:https?|rt(?:m(?:pt?[es]?|fp)|sp[su]?)|mms|ftps?):)?//', url) else None


def request_to_url(req):
    if isinstance(req, compat_urllib_request.Request):
        return req.get_full_url()
    else:
        return req


def strftime_or_none(timestamp, date_format, default=None):
    datetime_object = None
    try:
        if isinstance(timestamp, compat_numeric_types):  # unix timestamp
            datetime_object = datetime.datetime.utcfromtimestamp(timestamp)
        elif isinstance(timestamp, compat_str):  # assume YYYYMMDD
            datetime_object = datetime.datetime.strptime(timestamp, '%Y%m%d')
        return datetime_object.strftime(date_format)
    except (ValueError, TypeError, AttributeError):
        return default


def parse_duration(s):
    if not isinstance(s, compat_basestring):
        return None
    s = s.strip()
    if not s:
        return None

    days, hours, mins, secs, ms = [None] * 5
    m = re.match(r'''(?x)
            (?P<before_secs>
                (?:(?:(?P<days>[0-9]+):)?(?P<hours>[0-9]+):)?(?P<mins>[0-9]+):)?
            (?P<secs>(?(before_secs)[0-9]{1,2}|[0-9]+))
            (?P<ms>[.:][0-9]+)?Z?$
        ''', s)
    if m:
        days, hours, mins, secs, ms = m.group('days', 'hours', 'mins', 'secs', 'ms')
    else:
        m = re.match(
            r'''(?ix)(?:P?
                (?:
                    [0-9]+\s*y(?:ears?)?,?\s*
                )?
                (?:
                    [0-9]+\s*m(?:onths?)?,?\s*
                )?
                (?:
                    [0-9]+\s*w(?:eeks?)?,?\s*
                )?
                (?:
                    (?P<days>[0-9]+)\s*d(?:ays?)?,?\s*
                )?
                T)?
                (?:
                    (?P<hours>[0-9]+)\s*h(?:ours?)?,?\s*
                )?
                (?:
                    (?P<mins>[0-9]+)\s*m(?:in(?:ute)?s?)?,?\s*
                )?
                (?:
                    (?P<secs>[0-9]+)(?P<ms>\.[0-9]+)?\s*s(?:ec(?:ond)?s?)?\s*
                )?Z?$''', s)
        if m:
            days, hours, mins, secs, ms = m.groups()
        else:
            m = re.match(r'(?i)(?:(?P<hours>[0-9.]+)\s*(?:hours?)|(?P<mins>[0-9.]+)\s*(?:mins?\.?|minutes?)\s*)Z?$', s)
            if m:
                hours, mins = m.groups()
            else:
                return None

    duration = 0
    if secs:
        duration += float(secs)
    if mins:
        duration += float(mins) * 60
    if hours:
        duration += float(hours) * 60 * 60
    if days:
        duration += float(days) * 24 * 60 * 60
    if ms:
        duration += float(ms.replace(':', '.'))
    return duration


def prepend_extension(filename, ext, expected_real_ext=None):
    name, real_ext = os.path.splitext(filename)
    return (
        '{0}.{1}{2}'.format(name, ext, real_ext)
        if not expected_real_ext or real_ext[1:] == expected_real_ext
        else '{0}.{1}'.format(filename, ext))


def replace_extension(filename, ext, expected_real_ext=None):
    name, real_ext = os.path.splitext(filename)
    return '{0}.{1}'.format(
        name if not expected_real_ext or real_ext[1:] == expected_real_ext else filename,
        ext)


def check_executable(exe, args=[]):
    """ Checks if the given binary is installed somewhere in PATH, and returns its name.
    args can be a list of arguments for a short output (like -version) """
    try:
        Popen([exe] + args, stdout=subprocess.PIPE, stderr=subprocess.PIPE).communicate_or_kill()
    except OSError:
        return False
    return exe


def _get_exe_version_output(exe, args, *, to_screen=None):
    if to_screen:
        to_screen(f'Checking exe version: {shell_quote([exe] + args)}')
    try:
        # STDIN should be redirected too. On UNIX-like systems, ffmpeg triggers
        # SIGTTOU if yt-dlp is run in the background.
        # See https://github.com/ytdl-org/youtube-dl/issues/955#issuecomment-209789656
        out, _ = Popen(
            [encodeArgument(exe)] + args, stdin=subprocess.PIPE,
            stdout=subprocess.PIPE, stderr=subprocess.STDOUT).communicate_or_kill()
    except OSError:
        return False
    if isinstance(out, bytes):  # Python 2.x
        out = out.decode('ascii', 'ignore')
    return out


def detect_exe_version(output, version_re=None, unrecognized='present'):
    assert isinstance(output, compat_str)
    if version_re is None:
        version_re = r'version\s+([-0-9._a-zA-Z]+)'
    m = re.search(version_re, output)
    if m:
        return m.group(1)
    else:
        return unrecognized


def get_exe_version(exe, args=['--version'],
                    version_re=None, unrecognized='present'):
    """ Returns the version of the specified executable,
    or False if the executable is not present """
    out = _get_exe_version_output(exe, args)
    return detect_exe_version(out, version_re, unrecognized) if out else False


class LazyList(collections.abc.Sequence):
    ''' Lazy immutable list from an iterable
    Note that slices of a LazyList are lists and not LazyList'''

    class IndexError(IndexError):
        pass

    def __init__(self, iterable, *, reverse=False, _cache=None):
        self.__iterable = iter(iterable)
        self.__cache = [] if _cache is None else _cache
        self.__reversed = reverse

    def __iter__(self):
        if self.__reversed:
            # We need to consume the entire iterable to iterate in reverse
            yield from self.exhaust()
            return
        yield from self.__cache
        for item in self.__iterable:
            self.__cache.append(item)
            yield item

    def __exhaust(self):
        self.__cache.extend(self.__iterable)
        # Discard the emptied iterable to make it pickle-able
        self.__iterable = []
        return self.__cache

    def exhaust(self):
        ''' Evaluate the entire iterable '''
        return self.__exhaust()[::-1 if self.__reversed else 1]

    @staticmethod
    def __reverse_index(x):
        return None if x is None else -(x + 1)

    def __getitem__(self, idx):
        if isinstance(idx, slice):
            if self.__reversed:
                idx = slice(self.__reverse_index(idx.start), self.__reverse_index(idx.stop), -(idx.step or 1))
            start, stop, step = idx.start, idx.stop, idx.step or 1
        elif isinstance(idx, int):
            if self.__reversed:
                idx = self.__reverse_index(idx)
            start, stop, step = idx, idx, 0
        else:
            raise TypeError('indices must be integers or slices')
        if ((start or 0) < 0 or (stop or 0) < 0
                or (start is None and step < 0)
                or (stop is None and step > 0)):
            # We need to consume the entire iterable to be able to slice from the end
            # Obviously, never use this with infinite iterables
            self.__exhaust()
            try:
                return self.__cache[idx]
            except IndexError as e:
                raise self.IndexError(e) from e
        n = max(start or 0, stop or 0) - len(self.__cache) + 1
        if n > 0:
            self.__cache.extend(itertools.islice(self.__iterable, n))
        try:
            return self.__cache[idx]
        except IndexError as e:
            raise self.IndexError(e) from e

    def __bool__(self):
        try:
            self[-1] if self.__reversed else self[0]
        except self.IndexError:
            return False
        return True

    def __len__(self):
        self.__exhaust()
        return len(self.__cache)

    def __reversed__(self):
        return type(self)(self.__iterable, reverse=not self.__reversed, _cache=self.__cache)

    def __copy__(self):
        return type(self)(self.__iterable, reverse=self.__reversed, _cache=self.__cache)

    def __repr__(self):
        # repr and str should mimic a list. So we exhaust the iterable
        return repr(self.exhaust())

    def __str__(self):
        return repr(self.exhaust())


class PagedList:

    class IndexError(IndexError):
        pass

    def __len__(self):
        # This is only useful for tests
        return len(self.getslice())

    def __init__(self, pagefunc, pagesize, use_cache=True):
        self._pagefunc = pagefunc
        self._pagesize = pagesize
        self._pagecount = float('inf')
        self._use_cache = use_cache
        self._cache = {}

    def getpage(self, pagenum):
        page_results = self._cache.get(pagenum)
        if page_results is None:
            page_results = [] if pagenum > self._pagecount else list(self._pagefunc(pagenum))
        if self._use_cache:
            self._cache[pagenum] = page_results
        return page_results

    def getslice(self, start=0, end=None):
        return list(self._getslice(start, end))

    def _getslice(self, start, end):
        raise NotImplementedError('This method must be implemented by subclasses')

    def __getitem__(self, idx):
        assert self._use_cache, 'Indexing PagedList requires cache'
        if not isinstance(idx, int) or idx < 0:
            raise TypeError('indices must be non-negative integers')
        entries = self.getslice(idx, idx + 1)
        if not entries:
            raise self.IndexError()
        return entries[0]


class OnDemandPagedList(PagedList):
    """Download pages until a page with less than maximum results"""
    def _getslice(self, start, end):
        for pagenum in itertools.count(start // self._pagesize):
            firstid = pagenum * self._pagesize
            nextfirstid = pagenum * self._pagesize + self._pagesize
            if start >= nextfirstid:
                continue

            startv = (
                start % self._pagesize
                if firstid <= start < nextfirstid
                else 0)
            endv = (
                ((end - 1) % self._pagesize) + 1
                if (end is not None and firstid <= end <= nextfirstid)
                else None)

            try:
                page_results = self.getpage(pagenum)
            except Exception:
                self._pagecount = pagenum - 1
                raise
            if startv != 0 or endv is not None:
                page_results = page_results[startv:endv]
            yield from page_results

            # A little optimization - if current page is not "full", ie. does
            # not contain page_size videos then we can assume that this page
            # is the last one - there are no more ids on further pages -
            # i.e. no need to query again.
            if len(page_results) + startv < self._pagesize:
                break

            # If we got the whole page, but the next page is not interesting,
            # break out early as well
            if end == nextfirstid:
                break


class InAdvancePagedList(PagedList):
    """PagedList with total number of pages known in advance"""
    def __init__(self, pagefunc, pagecount, pagesize):
        PagedList.__init__(self, pagefunc, pagesize, True)
        self._pagecount = pagecount

    def _getslice(self, start, end):
        start_page = start // self._pagesize
        end_page = self._pagecount if end is None else min(self._pagecount, end // self._pagesize + 1)
        skip_elems = start - start_page * self._pagesize
        only_more = None if end is None else end - start
        for pagenum in range(start_page, end_page):
            page_results = self.getpage(pagenum)
            if skip_elems:
                page_results = page_results[skip_elems:]
                skip_elems = None
            if only_more is not None:
                if len(page_results) < only_more:
                    only_more -= len(page_results)
                else:
                    yield from page_results[:only_more]
                    break
            yield from page_results


def uppercase_escape(s):
    unicode_escape = codecs.getdecoder('unicode_escape')
    return re.sub(
        r'\\U[0-9a-fA-F]{8}',
        lambda m: unicode_escape(m.group(0))[0],
        s)


def lowercase_escape(s):
    unicode_escape = codecs.getdecoder('unicode_escape')
    return re.sub(
        r'\\u[0-9a-fA-F]{4}',
        lambda m: unicode_escape(m.group(0))[0],
        s)


def escape_rfc3986(s):
    """Escape non-ASCII characters as suggested by RFC 3986"""
    if sys.version_info < (3, 0) and isinstance(s, compat_str):
        s = s.encode('utf-8')
    return compat_urllib_parse.quote(s, b"%/;:@&=+$,!~*'()?#[]")


def escape_url(url):
    """Escape URL as suggested by RFC 3986"""
    url_parsed = compat_urllib_parse_urlparse(url)
    return url_parsed._replace(
        netloc=url_parsed.netloc.encode('idna').decode('ascii'),
        path=escape_rfc3986(url_parsed.path),
        params=escape_rfc3986(url_parsed.params),
        query=escape_rfc3986(url_parsed.query),
        fragment=escape_rfc3986(url_parsed.fragment)
    ).geturl()


def parse_qs(url):
    return compat_parse_qs(compat_urllib_parse_urlparse(url).query)


def read_batch_urls(batch_fd):
    def fixup(url):
        if not isinstance(url, compat_str):
            url = url.decode('utf-8', 'replace')
        BOM_UTF8 = ('\xef\xbb\xbf', '\ufeff')
        for bom in BOM_UTF8:
            if url.startswith(bom):
                url = url[len(bom):]
        url = url.lstrip()
        if not url or url.startswith(('#', ';', ']')):
            return False
        # "#" cannot be stripped out since it is part of the URI
        # However, it can be safely stipped out if follwing a whitespace
        return re.split(r'\s#', url, 1)[0].rstrip()

    with contextlib.closing(batch_fd) as fd:
        return [url for url in map(fixup, fd) if url]


def urlencode_postdata(*args, **kargs):
    return compat_urllib_parse_urlencode(*args, **kargs).encode('ascii')


def update_url_query(url, query):
    if not query:
        return url
    parsed_url = compat_urlparse.urlparse(url)
    qs = compat_parse_qs(parsed_url.query)
    qs.update(query)
    return compat_urlparse.urlunparse(parsed_url._replace(
        query=compat_urllib_parse_urlencode(qs, True)))


def update_Request(req, url=None, data=None, headers={}, query={}):
    req_headers = req.headers.copy()
    req_headers.update(headers)
    req_data = data or req.data
    req_url = update_url_query(url or req.get_full_url(), query)
    req_get_method = req.get_method()
    if req_get_method == 'HEAD':
        req_type = HEADRequest
    elif req_get_method == 'PUT':
        req_type = PUTRequest
    else:
        req_type = compat_urllib_request.Request
    new_req = req_type(
        req_url, data=req_data, headers=req_headers,
        origin_req_host=req.origin_req_host, unverifiable=req.unverifiable)
    if hasattr(req, 'timeout'):
        new_req.timeout = req.timeout
    return new_req


def _multipart_encode_impl(data, boundary):
    content_type = 'multipart/form-data; boundary=%s' % boundary

    out = b''
    for k, v in data.items():
        out += b'--' + boundary.encode('ascii') + b'\r\n'
        if isinstance(k, compat_str):
            k = k.encode('utf-8')
        if isinstance(v, compat_str):
            v = v.encode('utf-8')
        # RFC 2047 requires non-ASCII field names to be encoded, while RFC 7578
        # suggests sending UTF-8 directly. Firefox sends UTF-8, too
        content = b'Content-Disposition: form-data; name="' + k + b'"\r\n\r\n' + v + b'\r\n'
        if boundary.encode('ascii') in content:
            raise ValueError('Boundary overlaps with data')
        out += content

    out += b'--' + boundary.encode('ascii') + b'--\r\n'

    return out, content_type


def multipart_encode(data, boundary=None):
    '''
    Encode a dict to RFC 7578-compliant form-data

    data:
        A dict where keys and values can be either Unicode or bytes-like
        objects.
    boundary:
        If specified a Unicode object, it's used as the boundary. Otherwise
        a random boundary is generated.

    Reference: https://tools.ietf.org/html/rfc7578
    '''
    has_specified_boundary = boundary is not None

    while True:
        if boundary is None:
            boundary = '---------------' + str(random.randrange(0x0fffffff, 0xffffffff))

        try:
            out, content_type = _multipart_encode_impl(data, boundary)
            break
        except ValueError:
            if has_specified_boundary:
                raise
            boundary = None

    return out, content_type


def dict_get(d, key_or_keys, default=None, skip_false_values=True):
    for val in map(d.get, variadic(key_or_keys)):
        if val is not None and (val or not skip_false_values):
            return val
    return default


def try_call(*funcs, expected_type=None, args=[], kwargs={}):
    for f in funcs:
        try:
            val = f(*args, **kwargs)
        except (AttributeError, KeyError, TypeError, IndexError, ZeroDivisionError):
            pass
        else:
            if expected_type is None or isinstance(val, expected_type):
                return val


def try_get(src, getter, expected_type=None):
    return try_call(*variadic(getter), args=(src,), expected_type=expected_type)


def filter_dict(dct, cndn=lambda _, v: v is not None):
    return {k: v for k, v in dct.items() if cndn(k, v)}


def merge_dicts(*dicts):
    merged = {}
    for a_dict in dicts:
        for k, v in a_dict.items():
            if (v is not None and k not in merged
                    or isinstance(v, str) and merged[k] == ''):
                merged[k] = v
    return merged


def encode_compat_str(string, encoding=preferredencoding(), errors='strict'):
    return string if isinstance(string, compat_str) else compat_str(string, encoding, errors)


US_RATINGS = {
    'G': 0,
    'PG': 10,
    'PG-13': 13,
    'R': 16,
    'NC': 18,
}


TV_PARENTAL_GUIDELINES = {
    'TV-Y': 0,
    'TV-Y7': 7,
    'TV-G': 0,
    'TV-PG': 0,
    'TV-14': 14,
    'TV-MA': 17,
}


def parse_age_limit(s):
    if type(s) == int:
        return s if 0 <= s <= 21 else None
    if not isinstance(s, compat_basestring):
        return None
    m = re.match(r'^(?P<age>\d{1,2})\+?$', s)
    if m:
        return int(m.group('age'))
    s = s.upper()
    if s in US_RATINGS:
        return US_RATINGS[s]
    m = re.match(r'^TV[_-]?(%s)$' % '|'.join(k[3:] for k in TV_PARENTAL_GUIDELINES), s)
    if m:
        return TV_PARENTAL_GUIDELINES['TV-' + m.group(1)]
    return None


def strip_jsonp(code):
    return re.sub(
        r'''(?sx)^
            (?:window\.)?(?P<func_name>[a-zA-Z0-9_.$]*)
            (?:\s*&&\s*(?P=func_name))?
            \s*\(\s*(?P<callback_data>.*)\);?
            \s*?(?://[^\n]*)*$''',
        r'\g<callback_data>', code)


def js_to_json(code, vars={}):
    # vars is a dict of var, val pairs to substitute
    COMMENT_RE = r'/\*(?:(?!\*/).)*?\*/|//[^\n]*\n'
    SKIP_RE = r'\s*(?:{comment})?\s*'.format(comment=COMMENT_RE)
    INTEGER_TABLE = (
        (r'(?s)^(0[xX][0-9a-fA-F]+){skip}:?$'.format(skip=SKIP_RE), 16),
        (r'(?s)^(0+[0-7]+){skip}:?$'.format(skip=SKIP_RE), 8),
    )

    def fix_kv(m):
        v = m.group(0)
        if v in ('true', 'false', 'null'):
            return v
        elif v in ('undefined', 'void 0'):
            return 'null'
        elif v.startswith('/*') or v.startswith('//') or v.startswith('!') or v == ',':
            return ""

        if v[0] in ("'", '"'):
            v = re.sub(r'(?s)\\.|"', lambda m: {
                '"': '\\"',
                "\\'": "'",
                '\\\n': '',
                '\\x': '\\u00',
            }.get(m.group(0), m.group(0)), v[1:-1])
        else:
            for regex, base in INTEGER_TABLE:
                im = re.match(regex, v)
                if im:
                    i = int(im.group(1), base)
                    return '"%d":' % i if v.endswith(':') else '%d' % i

            if v in vars:
                return vars[v]

        return '"%s"' % v

    code = re.sub(r'new Date\((".+")\)', r'\g<1>', code)

    return re.sub(r'''(?sx)
        "(?:[^"\\]*(?:\\\\|\\['"nurtbfx/\n]))*[^"\\]*"|
        '(?:[^'\\]*(?:\\\\|\\['"nurtbfx/\n]))*[^'\\]*'|
        {comment}|,(?={skip}[\]}}])|
        void\s0|(?:(?<![0-9])[eE]|[a-df-zA-DF-Z_$])[.a-zA-Z_$0-9]*|
        \b(?:0[xX][0-9a-fA-F]+|0+[0-7]+)(?:{skip}:)?|
        [0-9]+(?={skip}:)|
        !+
        '''.format(comment=COMMENT_RE, skip=SKIP_RE), fix_kv, code)


def qualities(quality_ids):
    """ Get a numeric quality value out of a list of possible values """
    def q(qid):
        try:
            return quality_ids.index(qid)
        except ValueError:
            return -1
    return q


POSTPROCESS_WHEN = {'pre_process', 'after_filter', 'before_dl', 'after_move', 'post_process', 'after_video', 'playlist'}


DEFAULT_OUTTMPL = {
    # reverted to match older version of ytdl-patched behavior.
    # changing this will trigger disastrous bugs in my local scripts
    'default': '%(title)s-%(id)s.%(ext)s',
    'chapter': '%(title)s - %(section_number)03d %(section_title)s [%(id)s].%(ext)s',
}
OUTTMPL_TYPES = {
    'chapter': None,
    'subtitle': None,
    'thumbnail': None,
    'description': 'description',
    'annotation': 'annotations.xml',
    'infojson': 'info.json',
    'link': None,
    'pl_video': None,
    'pl_thumbnail': None,
    'pl_description': 'description',
    'pl_infojson': 'info.json',
}

# As of [1] format syntax is:
#  %[mapping_key][conversion_flags][minimum_width][.precision][length_modifier]type
# 1. https://docs.python.org/2/library/stdtypes.html#string-formatting
STR_FORMAT_RE_TMPL = r'''(?x)
    (?<!%)(?P<prefix>(?:%%)*)
    %
    (?P<has_key>\((?P<key>{0})\))?
    (?P<format>
        (?P<conversion>[#0\-+ ]+)?
        (?P<min_width>\d+)?
        (?P<precision>\.\d+)?
        (?P<len_mod>[hlL])?  # unused in python
        {1}  # conversion type
    )
'''


STR_FORMAT_TYPES = 'diouxXeEfFgGcrs'


def limit_length(s, length):
    """ Add ellipses to overly long strings """
    if s is None:
        return None
    ELLIPSES = '...'
    if len(s) > length:
        return s[:length - len(ELLIPSES)] + ELLIPSES
    return s


def version_tuple(v):
    return tuple(int(e) for e in re.split(r'[-.]', v))


def is_outdated_version(version, limit, assume_new=True):
    if not version:
        return not assume_new
    try:
        return version_tuple(version) < version_tuple(limit)
    except ValueError:
        return not assume_new


def ytdl_is_updateable():
    """ Returns if yt-dlp can be updated with -U """

    from .update import is_non_updateable

    return not is_non_updateable()


def args_to_str(args):
    # Get a short string representation for a subprocess command
    return ' '.join(compat_shlex_quote(a) for a in args)


def error_to_compat_str(err):
    err_str = str(err)
    # On python 2 error byte string must be decoded with proper
    # encoding rather than ascii
    if sys.version_info[0] < 3:
        err_str = err_str.decode(preferredencoding())
    return err_str


def error_to_str(err):
    return f'{type(err).__name__}: {err}'


def mimetype2ext(mt):
    if mt is None:
        return None

    mt, _, params = mt.partition(';')
    mt = mt.strip()

    FULL_MAP = {
        'audio/mp4': 'm4a',
        # Per RFC 3003, audio/mpeg can be .mp1, .mp2 or .mp3. Here use .mp3 as
        # it's the most popular one
        'audio/mpeg': 'mp3',
        'audio/x-wav': 'wav',
        'audio/wav': 'wav',
        'audio/wave': 'wav',
    }

    ext = FULL_MAP.get(mt)
    if ext is not None:
        return ext

    SUBTYPE_MAP = {
        '3gpp': '3gp',
        'smptett+xml': 'tt',
        'ttaf+xml': 'dfxp',
        'ttml+xml': 'ttml',
        'x-flv': 'flv',
        'x-mp4-fragmented': 'mp4',
        'x-ms-sami': 'sami',
        'x-ms-wmv': 'wmv',
        'mpegurl': 'm3u8',
        'x-mpegurl': 'm3u8',
        'vnd.apple.mpegurl': 'm3u8',
        'dash+xml': 'mpd',
        'f4m+xml': 'f4m',
        'hds+xml': 'f4m',
        'vnd.ms-sstr+xml': 'ism',
        'quicktime': 'mov',
        'mp2t': 'ts',
        'x-wav': 'wav',
        'filmstrip+json': 'fs',
        'svg+xml': 'svg',
    }

    _, _, subtype = mt.rpartition('/')
    ext = SUBTYPE_MAP.get(subtype.lower())
    if ext is not None:
        return ext

    SUFFIX_MAP = {
        'json': 'json',
        'xml': 'xml',
        'zip': 'zip',
        'gzip': 'gz',
    }

    _, _, suffix = subtype.partition('+')
    ext = SUFFIX_MAP.get(suffix)
    if ext is not None:
        return ext

    return subtype.replace('+', '.')


def ext2mimetype(ext_or_url):
    if not ext_or_url:
        return None
    if '.' not in ext_or_url:
        ext_or_url = f'file.{ext_or_url}'
    return mimetypes.guess_type(ext_or_url)[0]


def parse_codecs(codecs_str):
    # http://tools.ietf.org/html/rfc6381
    if not codecs_str:
        return {}
    split_codecs = list(filter(None, map(
        str.strip, codecs_str.strip().strip(',').split(','))))
    vcodec, acodec, tcodec, hdr = None, None, None, None
    for full_codec in split_codecs:
        parts = full_codec.split('.')
        codec = parts[0].replace('0', '')
        if codec in ('avc1', 'avc2', 'avc3', 'avc4', 'vp9', 'vp8', 'hev1', 'hev2',
                     'h263', 'h264', 'mp4v', 'hvc1', 'av1', 'theora', 'dvh1', 'dvhe'):
            if not vcodec:
                vcodec = '.'.join(parts[:4]) if codec in ('vp9', 'av1', 'hvc1') else full_codec
                if codec in ('dvh1', 'dvhe'):
                    hdr = 'DV'
                elif codec == 'av1' and len(parts) > 3 and parts[3] == '10':
                    hdr = 'HDR10'
                elif full_codec.replace('0', '').startswith('vp9.2'):
                    hdr = 'HDR10'
        elif codec in ('flac', 'mp4a', 'opus', 'vorbis', 'mp3', 'aac', 'ac-3', 'ec-3', 'eac3', 'dtsc', 'dtse', 'dtsh', 'dtsl'):
            if not acodec:
                acodec = full_codec
        elif codec in ('stpp', 'wvtt',):
            if not tcodec:
                tcodec = full_codec
        else:
            write_string('WARNING: Unknown codec %s\n' % full_codec, sys.stderr)
    if vcodec or acodec or tcodec:
        return {
            'vcodec': vcodec or 'none',
            'acodec': acodec or 'none',
            'dynamic_range': hdr,
            **({'tcodec': tcodec} if tcodec is not None else {}),
        }
    elif len(split_codecs) == 2:
        return {
            'vcodec': split_codecs[0],
            'acodec': split_codecs[1],
        }
    return {}


def urlhandle_detect_ext(url_handle):
    getheader = url_handle.headers.get

    cd = getheader('Content-Disposition')
    if cd:
        m = re.match(r'attachment;\s*filename="(?P<filename>[^"]+)"', cd)
        if m:
            e = determine_ext(m.group('filename'), default_ext=None)
            if e:
                return e

    return mimetype2ext(getheader('Content-Type'))


def encode_data_uri(data, mime_type):
    return 'data:%s;base64,%s' % (mime_type, base64.b64encode(data).decode('ascii'))


def age_restricted(content_limit, age_limit):
    """ Returns True iff the content should be blocked """

    if age_limit is None:  # No limit set
        return False
    if content_limit is None:
        return False  # Content available for everyone
    return age_limit < content_limit


def is_html(first_bytes):
    """ Detect whether a file contains HTML by examining its first bytes. """

    BOMS = [
        (b'\xef\xbb\xbf', 'utf-8'),
        (b'\x00\x00\xfe\xff', 'utf-32-be'),
        (b'\xff\xfe\x00\x00', 'utf-32-le'),
        (b'\xff\xfe', 'utf-16-le'),
        (b'\xfe\xff', 'utf-16-be'),
    ]
    for bom, enc in BOMS:
        if first_bytes.startswith(bom):
            s = first_bytes[len(bom):].decode(enc, 'replace')
            break
    else:
        s = first_bytes.decode('utf-8', 'replace')

    return re.match(r'^\s*<', s)


def determine_protocol(info_dict):
    protocol = info_dict.get('protocol')
    if protocol is not None:
        return protocol

    url = sanitize_url(info_dict['url'])
    if url.startswith('rtmp'):
        return 'rtmp'
    elif url.startswith('mms'):
        return 'mms'
    elif url.startswith('rtsp'):
        return 'rtsp'

    ext = determine_ext(url)
    if ext == 'm3u8':
        return 'm3u8'
    elif ext == 'f4m':
        return 'f4m'

    return compat_urllib_parse_urlparse(url).scheme


def render_table(header_row, data, delim=False, extra_gap=0, hide_empty=False):
    """ Render a list of rows, each as a list of values.
    Text after a \t will be right aligned """
    def width(string):
        return len(remove_terminal_sequences(string).replace('\t', ''))

    def get_max_lens(table):
        return [max(width(str(v)) for v in col) for col in zip(*table)]

    def filter_using_list(row, filterArray):
        return [col for take, col in itertools.zip_longest(filterArray, row, fillvalue=True) if take]

    max_lens = get_max_lens(data) if hide_empty else []
    header_row = filter_using_list(header_row, max_lens)
    data = [filter_using_list(row, max_lens) for row in data]

    table = [header_row] + data
    max_lens = get_max_lens(table)
    extra_gap += 1
    if delim:
        table = [header_row, [delim * (ml + extra_gap) for ml in max_lens]] + data
        table[1][-1] = table[1][-1][:-extra_gap * len(delim)]  # Remove extra_gap from end of delimiter
    for row in table:
        for pos, text in enumerate(map(str, row)):
            if '\t' in text:
                row[pos] = text.replace('\t', ' ' * (max_lens[pos] - width(text))) + ' ' * extra_gap
            else:
                row[pos] = text + ' ' * (max_lens[pos] - width(text) + extra_gap)
    ret = '\n'.join(''.join(row).rstrip() for row in table)
    return ret


def _match_one(filter_part, dct, incomplete):
    # TODO: Generalize code with YoutubeDL._build_format_filter
    STRING_OPERATORS = {
        '*=': operator.contains,
        '^=': lambda attr, value: attr.startswith(value),
        '$=': lambda attr, value: attr.endswith(value),
        '~=': lambda attr, value: re.search(value, attr),
    }
    COMPARISON_OPERATORS = {
        **STRING_OPERATORS,
        '<=': operator.le,  # "<=" must be defined above "<"
        '<': operator.lt,
        '>=': operator.ge,
        '>': operator.gt,
        '=': operator.eq,
    }

    if isinstance(incomplete, bool):
        is_incomplete = lambda _: incomplete
    else:
        is_incomplete = lambda k: k in incomplete

    operator_rex = re.compile(r'''(?x)\s*
        (?P<key>[a-z_]+)
        \s*(?P<negation>!\s*)?(?P<op>%s)(?P<none_inclusive>\s*\?)?\s*
        (?:
            (?P<quote>["\'])(?P<quotedstrval>.+?)(?P=quote)|
            (?P<strval>.+?)
        )
        \s*$
        ''' % '|'.join(map(re.escape, COMPARISON_OPERATORS.keys())))
    m = operator_rex.search(filter_part)
    if m:
        m = m.groupdict()
        unnegated_op = COMPARISON_OPERATORS[m['op']]
        if m['negation']:
            op = lambda attr, value: not unnegated_op(attr, value)
        else:
            op = unnegated_op
        comparison_value = m['quotedstrval'] or m['strval'] or m['intval']
        if m['quote']:
            comparison_value = comparison_value.replace(r'\%s' % m['quote'], m['quote'])
        actual_value = dct.get(m['key'])
        numeric_comparison = None
        if isinstance(actual_value, compat_numeric_types):
            # If the original field is a string and matching comparisonvalue is
            # a number we should respect the origin of the original field
            # and process comparison value as a string (see
            # https://github.com/ytdl-org/youtube-dl/issues/11082)
            try:
                numeric_comparison = int(comparison_value)
            except ValueError:
                numeric_comparison = parse_filesize(comparison_value)
                if numeric_comparison is None:
                    numeric_comparison = parse_filesize(f'{comparison_value}B')
                if numeric_comparison is None:
                    numeric_comparison = parse_duration(comparison_value)
        if numeric_comparison is not None and m['op'] in STRING_OPERATORS:
            raise ValueError('Operator %s only supports string values!' % m['op'])
        if actual_value is None:
            return is_incomplete(m['key']) or m['none_inclusive']
        return op(actual_value, comparison_value if numeric_comparison is None else numeric_comparison)

    UNARY_OPERATORS = {
        '': lambda v: (v is True) if isinstance(v, bool) else (v is not None),
        '!': lambda v: (v is False) if isinstance(v, bool) else (v is None),
    }
    operator_rex = re.compile(r'''(?x)\s*
        (?P<op>%s)\s*(?P<key>[a-z_]+)
        \s*$
        ''' % '|'.join(map(re.escape, UNARY_OPERATORS.keys())))
    m = operator_rex.search(filter_part)
    if m:
        op = UNARY_OPERATORS[m.group('op')]
        actual_value = dct.get(m.group('key'))
        if is_incomplete(m.group('key')) and actual_value is None:
            return True
        return op(actual_value)

    raise ValueError('Invalid filter part %r' % filter_part)


def match_str(filter_str, dct, incomplete=False):
    """ Filter a dictionary with a simple string syntax.
    @returns           Whether the filter passes
    @param incomplete  Set of keys that is expected to be missing from dct.
                       Can be True/False to indicate all/none of the keys may be missing.
                       All conditions on incomplete keys pass if the key is missing
    """
    return all(
        _match_one(filter_part.replace(r'\&', '&'), dct, incomplete)
        for filter_part in re.split(r'(?<!\\)&', filter_str))


def match_filter_func(filters):
    if not filters:
        return None
    filters = variadic(filters)

    def _match_func(info_dict, *args, **kwargs):
        if any(match_str(f, info_dict, *args, **kwargs) for f in filters):
            return None
        else:
            video_title = info_dict.get('title') or info_dict.get('id') or 'video'
            filter_str = ') | ('.join(map(str.strip, filters))
            return f'{video_title} does not pass filter ({filter_str}), skipping ..'
    return _match_func


def parse_dfxp_time_expr(time_expr):
    if not time_expr:
        return

    mobj = re.match(r'^(?P<time_offset>\d+(?:\.\d+)?)s?$', time_expr)
    if mobj:
        return float(mobj.group('time_offset'))

    mobj = re.match(r'^(\d+):(\d\d):(\d\d(?:(?:\.|:)\d+)?)$', time_expr)
    if mobj:
        return 3600 * int(mobj.group(1)) + 60 * int(mobj.group(2)) + float(mobj.group(3).replace(':', '.'))


def srt_subtitles_timecode(seconds):
    return '%02d:%02d:%02d,%03d' % timetuple_from_msec(seconds * 1000)


def ass_subtitles_timecode(seconds):
    time = timetuple_from_msec(seconds * 1000)
    return '%01d:%02d:%02d.%02d' % (*time[:-1], time.milliseconds / 10)


def dfxp2srt(dfxp_data):
    '''
    @param dfxp_data A bytes-like object containing DFXP data
    @returns A unicode object containing converted SRT data
    '''
    LEGACY_NAMESPACES = (
        (b'http://www.w3.org/ns/ttml', [
            b'http://www.w3.org/2004/11/ttaf1',
            b'http://www.w3.org/2006/04/ttaf1',
            b'http://www.w3.org/2006/10/ttaf1',
        ]),
        (b'http://www.w3.org/ns/ttml#styling', [
            b'http://www.w3.org/ns/ttml#style',
        ]),
    )

    SUPPORTED_STYLING = [
        'color',
        'fontFamily',
        'fontSize',
        'fontStyle',
        'fontWeight',
        'textDecoration'
    ]

    _x = functools.partial(xpath_with_ns, ns_map={
        'xml': 'http://www.w3.org/XML/1998/namespace',
        'ttml': 'http://www.w3.org/ns/ttml',
        'tts': 'http://www.w3.org/ns/ttml#styling',
    })

    styles = {}
    default_style = {}

    class TTMLPElementParser(object):
        _out = ''
        _unclosed_elements = []
        _applied_styles = []

        def start(self, tag, attrib):
            if tag in (_x('ttml:br'), 'br'):
                self._out += '\n'
            else:
                unclosed_elements = []
                style = {}
                element_style_id = attrib.get('style')
                if default_style:
                    style.update(default_style)
                if element_style_id:
                    style.update(styles.get(element_style_id, {}))
                for prop in SUPPORTED_STYLING:
                    prop_val = attrib.get(_x('tts:' + prop))
                    if prop_val:
                        style[prop] = prop_val
                if style:
                    font = ''
                    for k, v in sorted(style.items()):
                        if self._applied_styles and self._applied_styles[-1].get(k) == v:
                            continue
                        if k == 'color':
                            font += ' color="%s"' % v
                        elif k == 'fontSize':
                            font += ' size="%s"' % v
                        elif k == 'fontFamily':
                            font += ' face="%s"' % v
                        elif k == 'fontWeight' and v == 'bold':
                            self._out += '<b>'
                            unclosed_elements.append('b')
                        elif k == 'fontStyle' and v == 'italic':
                            self._out += '<i>'
                            unclosed_elements.append('i')
                        elif k == 'textDecoration' and v == 'underline':
                            self._out += '<u>'
                            unclosed_elements.append('u')
                    if font:
                        self._out += '<font' + font + '>'
                        unclosed_elements.append('font')
                    applied_style = {}
                    if self._applied_styles:
                        applied_style.update(self._applied_styles[-1])
                    applied_style.update(style)
                    self._applied_styles.append(applied_style)
                self._unclosed_elements.append(unclosed_elements)

        def end(self, tag):
            if tag not in (_x('ttml:br'), 'br'):
                unclosed_elements = self._unclosed_elements.pop()
                for element in reversed(unclosed_elements):
                    self._out += '</%s>' % element
                if unclosed_elements and self._applied_styles:
                    self._applied_styles.pop()

        def data(self, data):
            self._out += data

        def close(self):
            return self._out.strip()

    def parse_node(node):
        target = TTMLPElementParser()
        parser = xml.etree.ElementTree.XMLParser(target=target)
        parser.feed(xml.etree.ElementTree.tostring(node))
        return parser.close()

    for k, v in LEGACY_NAMESPACES:
        for ns in v:
            dfxp_data = dfxp_data.replace(ns, k)

    dfxp = compat_etree_fromstring(dfxp_data)
    out = []
    paras = dfxp.findall(_x('.//ttml:p')) or dfxp.findall('.//p')

    if not paras:
        raise ValueError('Invalid dfxp/TTML subtitle')

    repeat = False
    while True:
        for style in dfxp.findall(_x('.//ttml:style')):
            style_id = style.get('id') or style.get(_x('xml:id'))
            if not style_id:
                continue
            parent_style_id = style.get('style')
            if parent_style_id:
                if parent_style_id not in styles:
                    repeat = True
                    continue
                styles[style_id] = styles[parent_style_id].copy()
            for prop in SUPPORTED_STYLING:
                prop_val = style.get(_x('tts:' + prop))
                if prop_val:
                    styles.setdefault(style_id, {})[prop] = prop_val
        if repeat:
            repeat = False
        else:
            break

    for p in ('body', 'div'):
        ele = xpath_element(dfxp, [_x('.//ttml:' + p), './/' + p])
        if ele is None:
            continue
        style = styles.get(ele.get('style'))
        if not style:
            continue
        default_style.update(style)

    for para, index in zip(paras, itertools.count(1)):
        begin_time = parse_dfxp_time_expr(para.attrib.get('begin'))
        end_time = parse_dfxp_time_expr(para.attrib.get('end'))
        dur = parse_dfxp_time_expr(para.attrib.get('dur'))
        if begin_time is None:
            continue
        if not end_time:
            if not dur:
                continue
            end_time = begin_time + dur
        out.append('%d\n%s --> %s\n%s\n\n' % (
            index,
            srt_subtitles_timecode(begin_time),
            srt_subtitles_timecode(end_time),
            parse_node(para)))

    return ''.join(out)


def cli_option(params, command_option, param):
    param = params.get(param)
    if param:
        param = compat_str(param)
    return [command_option, param] if param is not None else []


def cli_bool_option(params, command_option, param, true_value='true', false_value='false', separator=None):
    param = params.get(param)
    if param is None:
        return []
    assert isinstance(param, bool)
    if separator:
        return [command_option + separator + (true_value if param else false_value)]
    return [command_option, true_value if param else false_value]


def cli_valueless_option(params, command_option, param, expected_value=True):
    param = params.get(param)
    return [command_option] if param == expected_value else []


def cli_configuration_args(argdict, keys, default=[], use_compat=True):
    if isinstance(argdict, (list, tuple)):  # for backward compatibility
        if use_compat:
            return argdict
        else:
            argdict = None
    if argdict is None:
        return default
    assert isinstance(argdict, dict)

    assert isinstance(keys, (list, tuple))
    for key_list in keys:
        arg_list = list(filter(
            lambda x: x is not None,
            [argdict.get(key.lower()) for key in variadic(key_list)]))
        if arg_list:
            return [arg for args in arg_list for arg in args]
    return default


def _configuration_args(main_key, argdict, exe, keys=None, default=[], use_compat=True):
    main_key, exe = main_key.lower(), exe.lower()
    root_key = exe if main_key == exe else f'{main_key}+{exe}'
    keys = [f'{root_key}{k}' for k in (keys or [''])]
    if root_key in keys:
        if main_key != exe:
            keys.append((main_key, exe))
        keys.append('default')
    else:
        use_compat = False
    return cli_configuration_args(argdict, keys, default, use_compat)


class ISO639Utils(object):
    # See http://www.loc.gov/standards/iso639-2/ISO-639-2_utf-8.txt
    _lang_map = {
        'aa': 'aar',
        'ab': 'abk',
        'ae': 'ave',
        'af': 'afr',
        'ak': 'aka',
        'am': 'amh',
        'an': 'arg',
        'ar': 'ara',
        'as': 'asm',
        'av': 'ava',
        'ay': 'aym',
        'az': 'aze',
        'ba': 'bak',
        'be': 'bel',
        'bg': 'bul',
        'bh': 'bih',
        'bi': 'bis',
        'bm': 'bam',
        'bn': 'ben',
        'bo': 'bod',
        'br': 'bre',
        'bs': 'bos',
        'ca': 'cat',
        'ce': 'che',
        'ch': 'cha',
        'co': 'cos',
        'cr': 'cre',
        'cs': 'ces',
        'cu': 'chu',
        'cv': 'chv',
        'cy': 'cym',
        'da': 'dan',
        'de': 'deu',
        'dv': 'div',
        'dz': 'dzo',
        'ee': 'ewe',
        'el': 'ell',
        'en': 'eng',
        'eo': 'epo',
        'es': 'spa',
        'et': 'est',
        'eu': 'eus',
        'fa': 'fas',
        'ff': 'ful',
        'fi': 'fin',
        'fj': 'fij',
        'fo': 'fao',
        'fr': 'fra',
        'fy': 'fry',
        'ga': 'gle',
        'gd': 'gla',
        'gl': 'glg',
        'gn': 'grn',
        'gu': 'guj',
        'gv': 'glv',
        'ha': 'hau',
        'he': 'heb',
        'iw': 'heb',  # Replaced by he in 1989 revision
        'hi': 'hin',
        'ho': 'hmo',
        'hr': 'hrv',
        'ht': 'hat',
        'hu': 'hun',
        'hy': 'hye',
        'hz': 'her',
        'ia': 'ina',
        'id': 'ind',
        'in': 'ind',  # Replaced by id in 1989 revision
        'ie': 'ile',
        'ig': 'ibo',
        'ii': 'iii',
        'ik': 'ipk',
        'io': 'ido',
        'is': 'isl',
        'it': 'ita',
        'iu': 'iku',
        'ja': 'jpn',
        'jv': 'jav',
        'ka': 'kat',
        'kg': 'kon',
        'ki': 'kik',
        'kj': 'kua',
        'kk': 'kaz',
        'kl': 'kal',
        'km': 'khm',
        'kn': 'kan',
        'ko': 'kor',
        'kr': 'kau',
        'ks': 'kas',
        'ku': 'kur',
        'kv': 'kom',
        'kw': 'cor',
        'ky': 'kir',
        'la': 'lat',
        'lb': 'ltz',
        'lg': 'lug',
        'li': 'lim',
        'ln': 'lin',
        'lo': 'lao',
        'lt': 'lit',
        'lu': 'lub',
        'lv': 'lav',
        'mg': 'mlg',
        'mh': 'mah',
        'mi': 'mri',
        'mk': 'mkd',
        'ml': 'mal',
        'mn': 'mon',
        'mr': 'mar',
        'ms': 'msa',
        'mt': 'mlt',
        'my': 'mya',
        'na': 'nau',
        'nb': 'nob',
        'nd': 'nde',
        'ne': 'nep',
        'ng': 'ndo',
        'nl': 'nld',
        'nn': 'nno',
        'no': 'nor',
        'nr': 'nbl',
        'nv': 'nav',
        'ny': 'nya',
        'oc': 'oci',
        'oj': 'oji',
        'om': 'orm',
        'or': 'ori',
        'os': 'oss',
        'pa': 'pan',
        'pi': 'pli',
        'pl': 'pol',
        'ps': 'pus',
        'pt': 'por',
        'qu': 'que',
        'rm': 'roh',
        'rn': 'run',
        'ro': 'ron',
        'ru': 'rus',
        'rw': 'kin',
        'sa': 'san',
        'sc': 'srd',
        'sd': 'snd',
        'se': 'sme',
        'sg': 'sag',
        'si': 'sin',
        'sk': 'slk',
        'sl': 'slv',
        'sm': 'smo',
        'sn': 'sna',
        'so': 'som',
        'sq': 'sqi',
        'sr': 'srp',
        'ss': 'ssw',
        'st': 'sot',
        'su': 'sun',
        'sv': 'swe',
        'sw': 'swa',
        'ta': 'tam',
        'te': 'tel',
        'tg': 'tgk',
        'th': 'tha',
        'ti': 'tir',
        'tk': 'tuk',
        'tl': 'tgl',
        'tn': 'tsn',
        'to': 'ton',
        'tr': 'tur',
        'ts': 'tso',
        'tt': 'tat',
        'tw': 'twi',
        'ty': 'tah',
        'ug': 'uig',
        'uk': 'ukr',
        'ur': 'urd',
        'uz': 'uzb',
        've': 'ven',
        'vi': 'vie',
        'vo': 'vol',
        'wa': 'wln',
        'wo': 'wol',
        'xh': 'xho',
        'yi': 'yid',
        'ji': 'yid',  # Replaced by yi in 1989 revision
        'yo': 'yor',
        'za': 'zha',
        'zh': 'zho',
        'zu': 'zul',
    }

    @classmethod
    def short2long(cls, code):
        """Convert language code from ISO 639-1 to ISO 639-2/T"""
        return cls._lang_map.get(code[:2])

    @classmethod
    def long2short(cls, code):
        """Convert language code from ISO 639-2/T to ISO 639-1"""
        for short_name, long_name in cls._lang_map.items():
            if long_name == code:
                return short_name


class ISO3166Utils(object):
    # From http://data.okfn.org/data/core/country-list
    _country_map = {
        'AF': 'Afghanistan',
        'AX': 'Åland Islands',
        'AL': 'Albania',
        'DZ': 'Algeria',
        'AS': 'American Samoa',
        'AD': 'Andorra',
        'AO': 'Angola',
        'AI': 'Anguilla',
        'AQ': 'Antarctica',
        'AG': 'Antigua and Barbuda',
        'AR': 'Argentina',
        'AM': 'Armenia',
        'AW': 'Aruba',
        'AU': 'Australia',
        'AT': 'Austria',
        'AZ': 'Azerbaijan',
        'BS': 'Bahamas',
        'BH': 'Bahrain',
        'BD': 'Bangladesh',
        'BB': 'Barbados',
        'BY': 'Belarus',
        'BE': 'Belgium',
        'BZ': 'Belize',
        'BJ': 'Benin',
        'BM': 'Bermuda',
        'BT': 'Bhutan',
        'BO': 'Bolivia, Plurinational State of',
        'BQ': 'Bonaire, Sint Eustatius and Saba',
        'BA': 'Bosnia and Herzegovina',
        'BW': 'Botswana',
        'BV': 'Bouvet Island',
        'BR': 'Brazil',
        'IO': 'British Indian Ocean Territory',
        'BN': 'Brunei Darussalam',
        'BG': 'Bulgaria',
        'BF': 'Burkina Faso',
        'BI': 'Burundi',
        'KH': 'Cambodia',
        'CM': 'Cameroon',
        'CA': 'Canada',
        'CV': 'Cape Verde',
        'KY': 'Cayman Islands',
        'CF': 'Central African Republic',
        'TD': 'Chad',
        'CL': 'Chile',
        'CN': 'China',
        'CX': 'Christmas Island',
        'CC': 'Cocos (Keeling) Islands',
        'CO': 'Colombia',
        'KM': 'Comoros',
        'CG': 'Congo',
        'CD': 'Congo, the Democratic Republic of the',
        'CK': 'Cook Islands',
        'CR': 'Costa Rica',
        'CI': 'Côte d\'Ivoire',
        'HR': 'Croatia',
        'CU': 'Cuba',
        'CW': 'Curaçao',
        'CY': 'Cyprus',
        'CZ': 'Czech Republic',
        'DK': 'Denmark',
        'DJ': 'Djibouti',
        'DM': 'Dominica',
        'DO': 'Dominican Republic',
        'EC': 'Ecuador',
        'EG': 'Egypt',
        'SV': 'El Salvador',
        'GQ': 'Equatorial Guinea',
        'ER': 'Eritrea',
        'EE': 'Estonia',
        'ET': 'Ethiopia',
        'FK': 'Falkland Islands (Malvinas)',
        'FO': 'Faroe Islands',
        'FJ': 'Fiji',
        'FI': 'Finland',
        'FR': 'France',
        'GF': 'French Guiana',
        'PF': 'French Polynesia',
        'TF': 'French Southern Territories',
        'GA': 'Gabon',
        'GM': 'Gambia',
        'GE': 'Georgia',
        'DE': 'Germany',
        'GH': 'Ghana',
        'GI': 'Gibraltar',
        'GR': 'Greece',
        'GL': 'Greenland',
        'GD': 'Grenada',
        'GP': 'Guadeloupe',
        'GU': 'Guam',
        'GT': 'Guatemala',
        'GG': 'Guernsey',
        'GN': 'Guinea',
        'GW': 'Guinea-Bissau',
        'GY': 'Guyana',
        'HT': 'Haiti',
        'HM': 'Heard Island and McDonald Islands',
        'VA': 'Holy See (Vatican City State)',
        'HN': 'Honduras',
        'HK': 'Hong Kong',
        'HU': 'Hungary',
        'IS': 'Iceland',
        'IN': 'India',
        'ID': 'Indonesia',
        'IR': 'Iran, Islamic Republic of',
        'IQ': 'Iraq',
        'IE': 'Ireland',
        'IM': 'Isle of Man',
        'IL': 'Israel',
        'IT': 'Italy',
        'JM': 'Jamaica',
        'JP': 'Japan',
        'JE': 'Jersey',
        'JO': 'Jordan',
        'KZ': 'Kazakhstan',
        'KE': 'Kenya',
        'KI': 'Kiribati',
        'KP': 'Korea, Democratic People\'s Republic of',
        'KR': 'Korea, Republic of',
        'KW': 'Kuwait',
        'KG': 'Kyrgyzstan',
        'LA': 'Lao People\'s Democratic Republic',
        'LV': 'Latvia',
        'LB': 'Lebanon',
        'LS': 'Lesotho',
        'LR': 'Liberia',
        'LY': 'Libya',
        'LI': 'Liechtenstein',
        'LT': 'Lithuania',
        'LU': 'Luxembourg',
        'MO': 'Macao',
        'MK': 'Macedonia, the Former Yugoslav Republic of',
        'MG': 'Madagascar',
        'MW': 'Malawi',
        'MY': 'Malaysia',
        'MV': 'Maldives',
        'ML': 'Mali',
        'MT': 'Malta',
        'MH': 'Marshall Islands',
        'MQ': 'Martinique',
        'MR': 'Mauritania',
        'MU': 'Mauritius',
        'YT': 'Mayotte',
        'MX': 'Mexico',
        'FM': 'Micronesia, Federated States of',
        'MD': 'Moldova, Republic of',
        'MC': 'Monaco',
        'MN': 'Mongolia',
        'ME': 'Montenegro',
        'MS': 'Montserrat',
        'MA': 'Morocco',
        'MZ': 'Mozambique',
        'MM': 'Myanmar',
        'NA': 'Namibia',
        'NR': 'Nauru',
        'NP': 'Nepal',
        'NL': 'Netherlands',
        'NC': 'New Caledonia',
        'NZ': 'New Zealand',
        'NI': 'Nicaragua',
        'NE': 'Niger',
        'NG': 'Nigeria',
        'NU': 'Niue',
        'NF': 'Norfolk Island',
        'MP': 'Northern Mariana Islands',
        'NO': 'Norway',
        'OM': 'Oman',
        'PK': 'Pakistan',
        'PW': 'Palau',
        'PS': 'Palestine, State of',
        'PA': 'Panama',
        'PG': 'Papua New Guinea',
        'PY': 'Paraguay',
        'PE': 'Peru',
        'PH': 'Philippines',
        'PN': 'Pitcairn',
        'PL': 'Poland',
        'PT': 'Portugal',
        'PR': 'Puerto Rico',
        'QA': 'Qatar',
        'RE': 'Réunion',
        'RO': 'Romania',
        'RU': 'Russian Federation',
        'RW': 'Rwanda',
        'BL': 'Saint Barthélemy',
        'SH': 'Saint Helena, Ascension and Tristan da Cunha',
        'KN': 'Saint Kitts and Nevis',
        'LC': 'Saint Lucia',
        'MF': 'Saint Martin (French part)',
        'PM': 'Saint Pierre and Miquelon',
        'VC': 'Saint Vincent and the Grenadines',
        'WS': 'Samoa',
        'SM': 'San Marino',
        'ST': 'Sao Tome and Principe',
        'SA': 'Saudi Arabia',
        'SN': 'Senegal',
        'RS': 'Serbia',
        'SC': 'Seychelles',
        'SL': 'Sierra Leone',
        'SG': 'Singapore',
        'SX': 'Sint Maarten (Dutch part)',
        'SK': 'Slovakia',
        'SI': 'Slovenia',
        'SB': 'Solomon Islands',
        'SO': 'Somalia',
        'ZA': 'South Africa',
        'GS': 'South Georgia and the South Sandwich Islands',
        'SS': 'South Sudan',
        'ES': 'Spain',
        'LK': 'Sri Lanka',
        'SD': 'Sudan',
        'SR': 'Suriname',
        'SJ': 'Svalbard and Jan Mayen',
        'SZ': 'Swaziland',
        'SE': 'Sweden',
        'CH': 'Switzerland',
        'SY': 'Syrian Arab Republic',
        'TW': 'Taiwan, Province of China',
        'TJ': 'Tajikistan',
        'TZ': 'Tanzania, United Republic of',
        'TH': 'Thailand',
        'TL': 'Timor-Leste',
        'TG': 'Togo',
        'TK': 'Tokelau',
        'TO': 'Tonga',
        'TT': 'Trinidad and Tobago',
        'TN': 'Tunisia',
        'TR': 'Turkey',
        'TM': 'Turkmenistan',
        'TC': 'Turks and Caicos Islands',
        'TV': 'Tuvalu',
        'UG': 'Uganda',
        'UA': 'Ukraine',
        'AE': 'United Arab Emirates',
        'GB': 'United Kingdom',
        'US': 'United States',
        'UM': 'United States Minor Outlying Islands',
        'UY': 'Uruguay',
        'UZ': 'Uzbekistan',
        'VU': 'Vanuatu',
        'VE': 'Venezuela, Bolivarian Republic of',
        'VN': 'Viet Nam',
        'VG': 'Virgin Islands, British',
        'VI': 'Virgin Islands, U.S.',
        'WF': 'Wallis and Futuna',
        'EH': 'Western Sahara',
        'YE': 'Yemen',
        'ZM': 'Zambia',
        'ZW': 'Zimbabwe',
    }

    @classmethod
    def short2full(cls, code):
        """Convert an ISO 3166-2 country code to the corresponding full name"""
        return cls._country_map.get(code.upper())


class GeoUtils(object):
    # Major IPv4 address blocks per country
    _country_ip_map = {
        'AD': '46.172.224.0/19',
        'AE': '94.200.0.0/13',
        'AF': '149.54.0.0/17',
        'AG': '209.59.64.0/18',
        'AI': '204.14.248.0/21',
        'AL': '46.99.0.0/16',
        'AM': '46.70.0.0/15',
        'AO': '105.168.0.0/13',
        'AP': '182.50.184.0/21',
        'AQ': '23.154.160.0/24',
        'AR': '181.0.0.0/12',
        'AS': '202.70.112.0/20',
        'AT': '77.116.0.0/14',
        'AU': '1.128.0.0/11',
        'AW': '181.41.0.0/18',
        'AX': '185.217.4.0/22',
        'AZ': '5.197.0.0/16',
        'BA': '31.176.128.0/17',
        'BB': '65.48.128.0/17',
        'BD': '114.130.0.0/16',
        'BE': '57.0.0.0/8',
        'BF': '102.178.0.0/15',
        'BG': '95.42.0.0/15',
        'BH': '37.131.0.0/17',
        'BI': '154.117.192.0/18',
        'BJ': '137.255.0.0/16',
        'BL': '185.212.72.0/23',
        'BM': '196.12.64.0/18',
        'BN': '156.31.0.0/16',
        'BO': '161.56.0.0/16',
        'BQ': '161.0.80.0/20',
        'BR': '191.128.0.0/12',
        'BS': '24.51.64.0/18',
        'BT': '119.2.96.0/19',
        'BW': '168.167.0.0/16',
        'BY': '178.120.0.0/13',
        'BZ': '179.42.192.0/18',
        'CA': '99.224.0.0/11',
        'CD': '41.243.0.0/16',
        'CF': '197.242.176.0/21',
        'CG': '160.113.0.0/16',
        'CH': '85.0.0.0/13',
        'CI': '102.136.0.0/14',
        'CK': '202.65.32.0/19',
        'CL': '152.172.0.0/14',
        'CM': '102.244.0.0/14',
        'CN': '36.128.0.0/10',
        'CO': '181.240.0.0/12',
        'CR': '201.192.0.0/12',
        'CU': '152.206.0.0/15',
        'CV': '165.90.96.0/19',
        'CW': '190.88.128.0/17',
        'CY': '31.153.0.0/16',
        'CZ': '88.100.0.0/14',
        'DE': '53.0.0.0/8',
        'DJ': '197.241.0.0/17',
        'DK': '87.48.0.0/12',
        'DM': '192.243.48.0/20',
        'DO': '152.166.0.0/15',
        'DZ': '41.96.0.0/12',
        'EC': '186.68.0.0/15',
        'EE': '90.190.0.0/15',
        'EG': '156.160.0.0/11',
        'ER': '196.200.96.0/20',
        'ES': '88.0.0.0/11',
        'ET': '196.188.0.0/14',
        'EU': '2.16.0.0/13',
        'FI': '91.152.0.0/13',
        'FJ': '144.120.0.0/16',
        'FK': '80.73.208.0/21',
        'FM': '119.252.112.0/20',
        'FO': '88.85.32.0/19',
        'FR': '90.0.0.0/9',
        'GA': '41.158.0.0/15',
        'GB': '25.0.0.0/8',
        'GD': '74.122.88.0/21',
        'GE': '31.146.0.0/16',
        'GF': '161.22.64.0/18',
        'GG': '62.68.160.0/19',
        'GH': '154.160.0.0/12',
        'GI': '95.164.0.0/16',
        'GL': '88.83.0.0/19',
        'GM': '160.182.0.0/15',
        'GN': '197.149.192.0/18',
        'GP': '104.250.0.0/19',
        'GQ': '105.235.224.0/20',
        'GR': '94.64.0.0/13',
        'GT': '168.234.0.0/16',
        'GU': '168.123.0.0/16',
        'GW': '197.214.80.0/20',
        'GY': '181.41.64.0/18',
        'HK': '113.252.0.0/14',
        'HN': '181.210.0.0/16',
        'HR': '93.136.0.0/13',
        'HT': '148.102.128.0/17',
        'HU': '84.0.0.0/14',
        'ID': '39.192.0.0/10',
        'IE': '87.32.0.0/12',
        'IL': '79.176.0.0/13',
        'IM': '5.62.80.0/20',
        'IN': '117.192.0.0/10',
        'IO': '203.83.48.0/21',
        'IQ': '37.236.0.0/14',
        'IR': '2.176.0.0/12',
        'IS': '82.221.0.0/16',
        'IT': '79.0.0.0/10',
        'JE': '87.244.64.0/18',
        'JM': '72.27.0.0/17',
        'JO': '176.29.0.0/16',
        'JP': '133.0.0.0/8',
        'KE': '105.48.0.0/12',
        'KG': '158.181.128.0/17',
        'KH': '36.37.128.0/17',
        'KI': '103.25.140.0/22',
        'KM': '197.255.224.0/20',
        'KN': '198.167.192.0/19',
        'KP': '175.45.176.0/22',
        'KR': '175.192.0.0/10',
        'KW': '37.36.0.0/14',
        'KY': '64.96.0.0/15',
        'KZ': '2.72.0.0/13',
        'LA': '115.84.64.0/18',
        'LB': '178.135.0.0/16',
        'LC': '24.92.144.0/20',
        'LI': '82.117.0.0/19',
        'LK': '112.134.0.0/15',
        'LR': '102.183.0.0/16',
        'LS': '129.232.0.0/17',
        'LT': '78.56.0.0/13',
        'LU': '188.42.0.0/16',
        'LV': '46.109.0.0/16',
        'LY': '41.252.0.0/14',
        'MA': '105.128.0.0/11',
        'MC': '88.209.64.0/18',
        'MD': '37.246.0.0/16',
        'ME': '178.175.0.0/17',
        'MF': '74.112.232.0/21',
        'MG': '154.126.0.0/17',
        'MH': '117.103.88.0/21',
        'MK': '77.28.0.0/15',
        'ML': '154.118.128.0/18',
        'MM': '37.111.0.0/17',
        'MN': '49.0.128.0/17',
        'MO': '60.246.0.0/16',
        'MP': '202.88.64.0/20',
        'MQ': '109.203.224.0/19',
        'MR': '41.188.64.0/18',
        'MS': '208.90.112.0/22',
        'MT': '46.11.0.0/16',
        'MU': '105.16.0.0/12',
        'MV': '27.114.128.0/18',
        'MW': '102.70.0.0/15',
        'MX': '187.192.0.0/11',
        'MY': '175.136.0.0/13',
        'MZ': '197.218.0.0/15',
        'NA': '41.182.0.0/16',
        'NC': '101.101.0.0/18',
        'NE': '197.214.0.0/18',
        'NF': '203.17.240.0/22',
        'NG': '105.112.0.0/12',
        'NI': '186.76.0.0/15',
        'NL': '145.96.0.0/11',
        'NO': '84.208.0.0/13',
        'NP': '36.252.0.0/15',
        'NR': '203.98.224.0/19',
        'NU': '49.156.48.0/22',
        'NZ': '49.224.0.0/14',
        'OM': '5.36.0.0/15',
        'PA': '186.72.0.0/15',
        'PE': '186.160.0.0/14',
        'PF': '123.50.64.0/18',
        'PG': '124.240.192.0/19',
        'PH': '49.144.0.0/13',
        'PK': '39.32.0.0/11',
        'PL': '83.0.0.0/11',
        'PM': '70.36.0.0/20',
        'PR': '66.50.0.0/16',
        'PS': '188.161.0.0/16',
        'PT': '85.240.0.0/13',
        'PW': '202.124.224.0/20',
        'PY': '181.120.0.0/14',
        'QA': '37.210.0.0/15',
        'RE': '102.35.0.0/16',
        'RO': '79.112.0.0/13',
        'RS': '93.86.0.0/15',
        'RU': '5.136.0.0/13',
        'RW': '41.186.0.0/16',
        'SA': '188.48.0.0/13',
        'SB': '202.1.160.0/19',
        'SC': '154.192.0.0/11',
        'SD': '102.120.0.0/13',
        'SE': '78.64.0.0/12',
        'SG': '8.128.0.0/10',
        'SI': '188.196.0.0/14',
        'SK': '78.98.0.0/15',
        'SL': '102.143.0.0/17',
        'SM': '89.186.32.0/19',
        'SN': '41.82.0.0/15',
        'SO': '154.115.192.0/18',
        'SR': '186.179.128.0/17',
        'SS': '105.235.208.0/21',
        'ST': '197.159.160.0/19',
        'SV': '168.243.0.0/16',
        'SX': '190.102.0.0/20',
        'SY': '5.0.0.0/16',
        'SZ': '41.84.224.0/19',
        'TC': '65.255.48.0/20',
        'TD': '154.68.128.0/19',
        'TG': '196.168.0.0/14',
        'TH': '171.96.0.0/13',
        'TJ': '85.9.128.0/18',
        'TK': '27.96.24.0/21',
        'TL': '180.189.160.0/20',
        'TM': '95.85.96.0/19',
        'TN': '197.0.0.0/11',
        'TO': '175.176.144.0/21',
        'TR': '78.160.0.0/11',
        'TT': '186.44.0.0/15',
        'TV': '202.2.96.0/19',
        'TW': '120.96.0.0/11',
        'TZ': '156.156.0.0/14',
        'UA': '37.52.0.0/14',
        'UG': '102.80.0.0/13',
        'US': '6.0.0.0/8',
        'UY': '167.56.0.0/13',
        'UZ': '84.54.64.0/18',
        'VA': '212.77.0.0/19',
        'VC': '207.191.240.0/21',
        'VE': '186.88.0.0/13',
        'VG': '66.81.192.0/20',
        'VI': '146.226.0.0/16',
        'VN': '14.160.0.0/11',
        'VU': '202.80.32.0/20',
        'WF': '117.20.32.0/21',
        'WS': '202.4.32.0/19',
        'YE': '134.35.0.0/16',
        'YT': '41.242.116.0/22',
        'ZA': '41.0.0.0/11',
        'ZM': '102.144.0.0/13',
        'ZW': '102.177.192.0/18',
    }

    @classmethod
    def random_ipv4(cls, code_or_block):
        if len(code_or_block) == 2:
            block = cls._country_ip_map.get(code_or_block.upper())
            if not block:
                return None
        else:
            block = code_or_block
        addr, preflen = block.split('/')
        addr_min = compat_struct_unpack('!L', socket.inet_aton(addr))[0]
        addr_max = addr_min | (0xffffffff >> int(preflen))
        return compat_str(socket.inet_ntoa(
            compat_struct_pack('!L', random.randint(addr_min, addr_max))))


class PerRequestProxyHandler(compat_urllib_request.ProxyHandler):
    def __init__(self, proxies=None):
        # Set default handlers
        for type in ('http', 'https'):
            setattr(self, '%s_open' % type,
                    lambda r, proxy='__noproxy__', type=type, meth=self.proxy_open:
                        meth(r, proxy, type))
        compat_urllib_request.ProxyHandler.__init__(self, proxies)

    def proxy_open(self, req, proxy, type):
        req_proxy = req.headers.get('Ytdl-request-proxy')
        if req_proxy is not None:
            proxy = req_proxy
            del req.headers['Ytdl-request-proxy']

        if proxy == '__noproxy__':
            return None  # No Proxy
        if compat_urlparse.urlparse(proxy).scheme.lower() in ('socks', 'socks4', 'socks4a', 'socks5'):
            req.add_header('Ytdl-socks-proxy', proxy)
            # yt-dlp's http/https handlers do wrapping the socket with socks
            return None
        return compat_urllib_request.ProxyHandler.proxy_open(
            self, req, proxy, type)


# Both long_to_bytes and bytes_to_long are adapted from PyCrypto, which is
# released into Public Domain
# https://github.com/dlitz/pycrypto/blob/master/lib/Crypto/Util/number.py#L387

def long_to_bytes(n, blocksize=0):
    """long_to_bytes(n:long, blocksize:int) : string
    Convert a long integer to a byte string.

    If optional blocksize is given and greater than zero, pad the front of the
    byte string with binary zeros so that the length is a multiple of
    blocksize.
    """
    # after much testing, this algorithm was deemed to be the fastest
    s = b''
    n = int(n)
    while n > 0:
        s = compat_struct_pack('>I', n & 0xffffffff) + s
        n = n >> 32
    # strip off leading zeros
    for i in range(len(s)):
        if s[i] != b'\000'[0]:
            break
    else:
        # only happens when n == 0
        s = b'\000'
        i = 0
    s = s[i:]
    # add back some pad bytes.  this could be done more efficiently w.r.t. the
    # de-padding being done above, but sigh...
    if blocksize > 0 and len(s) % blocksize:
        s = (blocksize - len(s) % blocksize) * b'\000' + s
    return s


def bytes_to_long(s):
    """bytes_to_long(string) : long
    Convert a byte string to a long integer.

    This is (essentially) the inverse of long_to_bytes().
    """
    acc = 0
    length = len(s)
    if length % 4:
        extra = (4 - length % 4)
        s = b'\000' * extra + s
        length = length + extra
    for i in range(0, length, 4):
        acc = (acc << 32) + compat_struct_unpack('>I', s[i:i + 4])[0]
    return acc


def ohdave_rsa_encrypt(data, exponent, modulus):
    '''
    Implement OHDave's RSA algorithm. See http://www.ohdave.com/rsa/

    Input:
        data: data to encrypt, bytes-like object
        exponent, modulus: parameter e and N of RSA algorithm, both integer
    Output: hex string of encrypted data

    Limitation: supports one block encryption only
    '''

    payload = int(binascii.hexlify(data[::-1]), 16)
    encrypted = pow(payload, exponent, modulus)
    return '%x' % encrypted


def pkcs1pad(data, length):
    """
    Padding input data with PKCS#1 scheme

    @param {int[]} data        input data
    @param {int}   length      target length
    @returns {int[]}           padded data
    """
    if len(data) > length - 11:
        raise ValueError('Input data too long for PKCS#1 padding')

    pseudo_random = [random.randint(0, 254) for _ in range(length - len(data) - 3)]
    return [0, 2] + pseudo_random + [0] + data


def encode_base_n(num, n, table=None):
    FULL_TABLE = '0123456789abcdefghijklmnopqrstuvwxyzABCDEFGHIJKLMNOPQRSTUVWXYZ'
    if not table:
        table = FULL_TABLE[:n]

    if n > len(table):
        raise ValueError('base %d exceeds table length %d' % (n, len(table)))

    if num == 0:
        return table[0]

    ret = ''
    while num:
        ret = table[num % n] + ret
        num = num // n
    return ret


def decode_packed_codes(code):
    mobj = re.search(PACKED_CODES_RE, code)
    obfuscated_code, base, count, symbols = mobj.groups()
    base = int(base)
    count = int(count)
    symbols = symbols.split('|')
    symbol_table = {}

    while count:
        count -= 1
        base_n_count = encode_base_n(count, base)
        symbol_table[base_n_count] = symbols[count] or base_n_count

    return re.sub(
        r'\b(\w+)\b', lambda mobj: symbol_table[mobj.group(0)],
        obfuscated_code)


def caesar(s, alphabet, shift):
    if shift == 0:
        return s
    l = len(alphabet)
    return ''.join(
        alphabet[(alphabet.index(c) + shift) % l] if c in alphabet else c
        for c in s)


def rot47(s):
    return caesar(s, r'''!"#$%&'()*+,-./0123456789:;<=>?@ABCDEFGHIJKLMNOPQRSTUVWXYZ[\]^_`abcdefghijklmnopqrstuvwxyz{|}~''', 47)


def parse_m3u8_attributes(attrib):
    info = {}
    for (key, val) in re.findall(r'(?P<key>[A-Z0-9-]+)=(?P<val>"[^"]+"|[^",]+)(?:,|$)', attrib):
        if val.startswith('"'):
            val = val[1:-1]
        info[key] = val
    return info


def urshift(val, n):
    return val >> n if val >= 0 else (val + 0x100000000) >> n


# Based on png2str() written by @gdkchan and improved by @yokrysty
# Originally posted at https://github.com/ytdl-org/youtube-dl/issues/9706
def decode_png(png_data):
    # Reference: https://www.w3.org/TR/PNG/
    header = png_data[8:]

    if png_data[:8] != b'\x89PNG\x0d\x0a\x1a\x0a' or header[4:8] != b'IHDR':
        raise IOError('Not a valid PNG file.')

    int_map = {1: '>B', 2: '>H', 4: '>I'}
    unpack_integer = lambda x: compat_struct_unpack(int_map[len(x)], x)[0]

    chunks = []

    while header:
        length = unpack_integer(header[:4])
        header = header[4:]

        chunk_type = header[:4]
        header = header[4:]

        chunk_data = header[:length]
        header = header[length:]

        header = header[4:]  # Skip CRC

        chunks.append({
            'type': chunk_type,
            'length': length,
            'data': chunk_data
        })

    ihdr = chunks[0]['data']

    width = unpack_integer(ihdr[:4])
    height = unpack_integer(ihdr[4:8])

    idat = b''

    for chunk in chunks:
        if chunk['type'] == b'IDAT':
            idat += chunk['data']

    if not idat:
        raise IOError('Unable to read PNG data.')

    decompressed_data = bytearray(zlib.decompress(idat))

    stride = width * 3
    pixels = []

    def _get_pixel(idx):
        x = idx % stride
        y = idx // stride
        return pixels[y][x]

    for y in range(height):
        basePos = y * (1 + stride)
        filter_type = decompressed_data[basePos]

        current_row = []

        pixels.append(current_row)

        for x in range(stride):
            color = decompressed_data[1 + basePos + x]
            basex = y * stride + x
            left = 0
            up = 0

            if x > 2:
                left = _get_pixel(basex - 3)
            if y > 0:
                up = _get_pixel(basex - stride)

            if filter_type == 1:  # Sub
                color = (color + left) & 0xff
            elif filter_type == 2:  # Up
                color = (color + up) & 0xff
            elif filter_type == 3:  # Average
                color = (color + ((left + up) >> 1)) & 0xff
            elif filter_type == 4:  # Paeth
                a = left
                b = up
                c = 0

                if x > 2 and y > 0:
                    c = _get_pixel(basex - stride - 3)

                p = a + b - c

                pa = abs(p - a)
                pb = abs(p - b)
                pc = abs(p - c)

                if pa <= pb and pa <= pc:
                    color = (color + a) & 0xff
                elif pb <= pc:
                    color = (color + b) & 0xff
                else:
                    color = (color + c) & 0xff

            current_row.append(color)

    return width, height, pixels


def write_xattr(path, key, value):
    # This mess below finds the best xattr tool for the job
    try:
        # try the pyxattr module...
        import xattr

        if hasattr(xattr, 'set'):  # pyxattr
            # Unicode arguments are not supported in python-pyxattr until
            # version 0.5.0
            # See https://github.com/ytdl-org/youtube-dl/issues/5498
            pyxattr_required_version = '0.5.0'
            if version_tuple(xattr.__version__) < version_tuple(pyxattr_required_version):
                # TODO: fallback to CLI tools
                raise XAttrUnavailableError(
                    'python-pyxattr is detected but is too old. '
                    'yt-dlp requires %s or above while your version is %s. '
                    'Falling back to other xattr implementations' % (
                        pyxattr_required_version, xattr.__version__))

            setxattr = xattr.set
        else:  # xattr
            setxattr = xattr.setxattr

        try:
            setxattr(path, key, value)
        except EnvironmentError as e:
            raise XAttrMetadataError(e.errno, e.strerror)

    except ImportError:
        if compat_os_name == 'nt':
            # Write xattrs to NTFS Alternate Data Streams:
            # http://en.wikipedia.org/wiki/NTFS#Alternate_data_streams_.28ADS.29
            assert ':' not in key
            assert os.path.exists(path)

            ads_fn = path + ':' + key
            try:
                with open(ads_fn, 'wb') as f:
                    f.write(value)
            except EnvironmentError as e:
                raise XAttrMetadataError(e.errno, e.strerror)
        else:
            user_has_setfattr = check_executable('setfattr', ['--version'])
            user_has_xattr = check_executable('xattr', ['-h'])

            if user_has_setfattr or user_has_xattr:

                value = value.decode('utf-8')
                if user_has_setfattr:
                    executable = 'setfattr'
                    opts = ['-n', key, '-v', value]
                elif user_has_xattr:
                    executable = 'xattr'
                    opts = ['-w', key, value]

                cmd = ([encodeFilename(executable, True)]
                       + [encodeArgument(o) for o in opts]
                       + [encodeFilename(path, True)])

                try:
                    p = Popen(
                        cmd, stdout=subprocess.PIPE, stderr=subprocess.PIPE, stdin=subprocess.PIPE)
                except EnvironmentError as e:
                    raise XAttrMetadataError(e.errno, e.strerror)
                stdout, stderr = p.communicate_or_kill()
                stderr = stderr.decode('utf-8', 'replace')
                if p.returncode != 0:
                    raise XAttrMetadataError(p.returncode, stderr)

            else:
                # On Unix, and can't find pyxattr, setfattr, or xattr.
                if sys.platform.startswith('linux'):
                    raise XAttrUnavailableError(
                        "Couldn't find a tool to set the xattrs. "
                        "Install either the python 'pyxattr' or 'xattr' "
                        "modules, or the GNU 'attr' package "
                        "(which contains the 'setfattr' tool).")
                else:
                    raise XAttrUnavailableError(
                        "Couldn't find a tool to set the xattrs. "
                        "Install either the python 'xattr' module, "
                        "or the 'xattr' binary.")


def random_birthday(year_field, month_field, day_field):
    start_date = datetime.date(1950, 1, 1)
    end_date = datetime.date(1995, 12, 31)
    offset = random.randint(0, (end_date - start_date).days)
    random_date = start_date + datetime.timedelta(offset)
    return {
        year_field: str(random_date.year),
        month_field: str(random_date.month),
        day_field: str(random_date.day),
    }


# Templates for internet shortcut files, which are plain text files.
DOT_URL_LINK_TEMPLATE = '''
[InternetShortcut]
URL=%(url)s
'''.lstrip()

DOT_WEBLOC_LINK_TEMPLATE = '''
<?xml version="1.0" encoding="UTF-8"?>
<!DOCTYPE plist PUBLIC "-//Apple//DTD PLIST 1.0//EN" "http://www.apple.com/DTDs/PropertyList-1.0.dtd">
<plist version="1.0">
<dict>
\t<key>URL</key>
\t<string>%(url)s</string>
</dict>
</plist>
'''.lstrip()

DOT_DESKTOP_LINK_TEMPLATE = '''
[Desktop Entry]
Encoding=UTF-8
Name=%(filename)s
Type=Link
URL=%(url)s
Icon=text-html
'''.lstrip()

LINK_TEMPLATES = {
    'url': DOT_URL_LINK_TEMPLATE,
    'desktop': DOT_DESKTOP_LINK_TEMPLATE,
    'webloc': DOT_WEBLOC_LINK_TEMPLATE,
}


def iri_to_uri(iri):
    """
    Converts an IRI (Internationalized Resource Identifier, allowing Unicode characters) to a URI (Uniform Resource Identifier, ASCII-only).

    The function doesn't add an additional layer of escaping; e.g., it doesn't escape `%3C` as `%253C`. Instead, it percent-escapes characters with an underlying UTF-8 encoding *besides* those already escaped, leaving the URI intact.
    """

    iri_parts = compat_urllib_parse_urlparse(iri)

    if '[' in iri_parts.netloc:
        raise ValueError('IPv6 URIs are not, yet, supported.')
        # Querying `.netloc`, when there's only one bracket, also raises a ValueError.

    # The `safe` argument values, that the following code uses, contain the characters that should not be percent-encoded. Everything else but letters, digits and '_.-' will be percent-encoded with an underlying UTF-8 encoding. Everything already percent-encoded will be left as is.

    net_location = ''
    if iri_parts.username:
        net_location += compat_urllib_parse_quote(iri_parts.username, safe=r"!$%&'()*+,~")
        if iri_parts.password is not None:
            net_location += ':' + compat_urllib_parse_quote(iri_parts.password, safe=r"!$%&'()*+,~")
        net_location += '@'

    net_location += iri_parts.hostname.encode('idna').decode('utf-8')  # Punycode for Unicode hostnames.
    # The 'idna' encoding produces ASCII text.
    if iri_parts.port is not None and iri_parts.port != 80:
        net_location += ':' + str(iri_parts.port)

    return compat_urllib_parse_urlunparse(
        (iri_parts.scheme,
            net_location,

            compat_urllib_parse_quote_plus(iri_parts.path, safe=r"!$%&'()*+,/:;=@|~"),

            # Unsure about the `safe` argument, since this is a legacy way of handling parameters.
            compat_urllib_parse_quote_plus(iri_parts.params, safe=r"!$%&'()*+,/:;=@|~"),

            # Not totally sure about the `safe` argument, since the source does not explicitly mention the query URI component.
            compat_urllib_parse_quote_plus(iri_parts.query, safe=r"!$%&'()*+,/:;=?@{|}~"),

            compat_urllib_parse_quote_plus(iri_parts.fragment, safe=r"!#$%&'()*+,/:;=?@{|}~")))

    # Source for `safe` arguments: https://url.spec.whatwg.org/#percent-encoded-bytes.


def to_high_limit_path(path):
    if sys.platform in ['win32', 'cygwin']:
        # Work around MAX_PATH limitation on Windows. The maximum allowed length for the individual path segments may still be quite limited.
        return r'\\?\ '.rstrip() + os.path.abspath(path)

    return path


def format_field(obj, field=None, template='%s', ignore=(None, ''), default='', func=None):
    val = traverse_obj(obj, *variadic(field))
    if val in ignore:
        return default
    return template % (func(val) if func else val)


def clean_podcast_url(url):
    return re.sub(r'''(?x)
        (?:
            (?:
                chtbl\.com/track|
                media\.blubrry\.com| # https://create.blubrry.com/resources/podcast-media-download-statistics/getting-started/
                play\.podtrac\.com
            )/[^/]+|
            (?:dts|www)\.podtrac\.com/(?:pts/)?redirect\.[0-9a-z]{3,4}| # http://analytics.podtrac.com/how-to-measure
            flex\.acast\.com|
            pd(?:
                cn\.co| # https://podcorn.com/analytics-prefix/
                st\.fm # https://podsights.com/docs/
            )/e
        )/''', '', url)


_HEX_TABLE = '0123456789abcdef'


def random_uuidv4():
    return re.sub(r'[xy]', lambda x: _HEX_TABLE[random.randint(0, 15)], 'xxxxxxxx-xxxx-4xxx-yxxx-xxxxxxxxxxxx')


def make_dir(path, to_screen=None):
    try:
        dn = os.path.dirname(path)
        if dn and not os.path.exists(dn):
            os.makedirs(dn)
        return True
    except (OSError, IOError) as err:
        if callable(to_screen) is not None:
            to_screen('unable to create directory ' + error_to_compat_str(err))
        return False


def get_executable_path():
    from zipimport import zipimporter
    if hasattr(sys, 'frozen'):  # Running from PyInstaller
        path = os.path.dirname(sys.executable)
    elif isinstance(globals().get('__loader__'), zipimporter):  # Running from ZIP
        path = os.path.join(os.path.dirname(__file__), '../..')
    else:
        path = os.path.join(os.path.dirname(__file__), '..')
    return os.path.abspath(path)


def load_plugins(name, suffix, namespace):
    classes = {}
    try:
        plugins_spec = importlib.util.spec_from_file_location(
            name, os.path.join(get_executable_path(), 'ytdlp_plugins', name, '__init__.py'))
        plugins = importlib.util.module_from_spec(plugins_spec)
        sys.modules[plugins_spec.name] = plugins
        plugins_spec.loader.exec_module(plugins)
        for name in dir(plugins):
            if name in namespace:
                continue
            if not name.endswith(suffix):
                continue
            klass = getattr(plugins, name)
            classes[name] = namespace[name] = klass
    except FileNotFoundError:
        pass
    return classes


def traverse_obj(
        obj, *path_list, default=None, expected_type=None, get_all=True,
        casesense=True, is_user_input=False, traverse_string=False):
    ''' Traverse nested list/dict/tuple
    @param path_list        A list of paths which are checked one by one.
                            Each path is a list of keys where each key is a string,
                            a function, a tuple of strings/None or "...".
                            When a fuction is given, it takes the key and value as arguments
                            and returns whether the key matches or not. When a tuple is given,
                            all the keys given in the tuple are traversed, and
                            "..." traverses all the keys in the object
                            "None" returns the object without traversal
    @param default          Default value to return
    @param expected_type    Only accept final value of this type (Can also be any callable)
    @param get_all          Return all the values obtained from a path or only the first one
    @param casesense        Whether to consider dictionary keys as case sensitive
    @param is_user_input    Whether the keys are generated from user input. If True,
                            strings are converted to int/slice if necessary
    @param traverse_string  Whether to traverse inside strings. If True, any
                            non-compatible object will also be converted into a string
    # TODO: Write tests
    '''
    if not casesense:
        _lower = lambda k: (k.lower() if isinstance(k, str) else k)
        path_list = (map(_lower, variadic(path)) for path in path_list)

    def _traverse_obj(obj, path, _current_depth=0):
        nonlocal depth
        path = tuple(variadic(path))
        for i, key in enumerate(path):
            if None in (key, obj):
                return obj
            if isinstance(key, (list, tuple)):
                obj = [_traverse_obj(obj, sub_key, _current_depth) for sub_key in key]
                key = ...
            if key is ...:
                obj = (obj.values() if isinstance(obj, dict)
                       else obj if isinstance(obj, (list, tuple, LazyList))
                       else str(obj) if traverse_string else [])
                _current_depth += 1
                depth = max(depth, _current_depth)
                return [_traverse_obj(inner_obj, path[i + 1:], _current_depth) for inner_obj in obj]
            elif callable(key):
                if isinstance(obj, (list, tuple, LazyList)):
                    obj = enumerate(obj)
                elif isinstance(obj, dict):
                    obj = obj.items()
                else:
                    if not traverse_string:
                        return None
                    obj = str(obj)
                _current_depth += 1
                depth = max(depth, _current_depth)
                return [_traverse_obj(v, path[i + 1:], _current_depth) for k, v in obj if try_call(key, args=(k, v))]
            elif isinstance(obj, dict) and not (is_user_input and key == ':'):
                obj = (obj.get(key) if casesense or (key in obj)
                       else next((v for k, v in obj.items() if _lower(k) == key), None))
            else:
                if is_user_input:
                    key = (int_or_none(key) if ':' not in key
                           else slice(*map(int_or_none, key.split(':'))))
                    if key == slice(None):
                        return _traverse_obj(obj, (..., *path[i + 1:]), _current_depth)
                if not isinstance(key, (int, slice)):
                    return None
                if not isinstance(obj, (list, tuple, LazyList)):
                    if not traverse_string:
                        return None
                    obj = str(obj)
                try:
                    obj = obj[key]
                except IndexError:
                    return None
        return obj

    if isinstance(expected_type, type):
        type_test = lambda val: val if isinstance(val, expected_type) else None
    elif expected_type is not None:
        type_test = expected_type
    else:
        type_test = lambda val: val

    for path in path_list:
        depth = 0
        val = _traverse_obj(obj, path)
        if val is not None:
            if depth:
                for _ in range(depth - 1):
                    val = itertools.chain.from_iterable(v for v in val if v is not None)
                val = [v for v in map(type_test, val) if v is not None]
                if val:
                    return val if get_all else val[0]
            else:
                val = type_test(val)
                if val is not None:
                    return val
    return default


def traverse_dict(dictn, keys, casesense=True):
    write_string('DeprecationWarning: yt_dlp.utils.traverse_dict is deprecated '
                 'and may be removed in a future version. Use yt_dlp.utils.traverse_obj instead')
    return traverse_obj(dictn, keys, casesense=casesense, is_user_input=True, traverse_string=True)


def get_first(obj, keys, **kwargs):
    return traverse_obj(obj, (..., *variadic(keys)), **kwargs, get_all=False)


def variadic(x, allowed_types=(str, bytes, dict)):
    return x if isinstance(x, collections.abc.Iterable) and not isinstance(x, allowed_types) else (x,)


def bytes_to_scalar(value):
    if isinstance(value, compat_str):
        value = value.decode('utf8')
    result = 0
    for b in value:
        result *= 256
        result += b
    return result


def decode_base(value, digits):
    # This will convert given base-x string to scalar (long or int)
    table = {char: index for index, char in enumerate(digits)}
    result = 0
    base = len(digits)
    for chr in value:
        result *= base
        result += table[chr]
    return result


def scalar_to_bytes(scalar):
    if not scalar:
        return b''
    array = []
    while scalar:
        scalar, idx = divmod(scalar, 256)
        array.insert(0, idx)
    return intlist_to_bytes(array)


def encode_base(scalar, digits):
    # This will convert scalar (long or int) to base-x string
    if not scalar:
        return ''
    base = len(digits)
    result = ''
    while scalar:
        scalar, idx = divmod(scalar, base)
        result = digits[idx] + result
    return result


def char_replace(base, replace, string):
    # character-by-character replacing
    if not string:
        return ''
    assert len(base) == len(replace)
    table = {b: r for b, r in zip(base, replace) if b != r}
    if not table:
        return string
    result = ''
    for i in string:
        result += table.get(i, i)
    return result


def dig_object_type(obj, prefix='', lines=None):
    if lines is None:
        lines = []
    if isinstance(obj, dict):
        for k, v in obj.items():
            dig_object_type(v, prefix + '.' + str(k), lines)
    elif isinstance(obj, tuple(x for x in (list, tuple, map, filter) if isinstance(x, type))):
        for i, v in enumerate(obj):
            dig_object_type(v, prefix + '[' + str(i) + ']', lines)
    else:
        lines.append(prefix + ': ' + str(type(obj)))
    return lines


def to_str(value):
    if isinstance(value, bytes):
        value = value.decode(preferredencoding())
    return value


class PrintJsonEncoder(json.JSONEncoder):
    def default(self, obj):
        if isinstance(obj, bytes):
            try:
                return obj.decode('utf-8')
            except BaseException:
                return None
        else:
            return json.JSONEncoder.default(self, obj)


def time_millis():
    return round(time.time() * 1000)


def time_seconds(**kwargs):
    t = datetime.datetime.now(datetime.timezone(datetime.timedelta(**kwargs)))
    return t.timestamp()


# create a JSON Web Signature (jws) with HS256 algorithm
# the resulting format is in JWS Compact Serialization
# implemented following JWT https://www.rfc-editor.org/rfc/rfc7519.html
# implemented following JWS https://www.rfc-editor.org/rfc/rfc7515.html
def jwt_encode_hs256(payload_data, key, headers={}):
    header_data = {
        'alg': 'HS256',
        'typ': 'JWT',
    }
    if headers:
        header_data.update(headers)
    header_b64 = base64.b64encode(json.dumps(header_data).encode('utf-8'))
    payload_b64 = base64.b64encode(json.dumps(payload_data).encode('utf-8'))
    h = hmac.new(key.encode('utf-8'), header_b64 + b'.' + payload_b64, hashlib.sha256)
    signature_b64 = base64.b64encode(h.digest())
    token = header_b64 + b'.' + payload_b64 + b'.' + signature_b64
    return token


# can be extended in future to verify the signature and parse header and return the algorithm used if it's not HS256
def jwt_decode_hs256(jwt):
    header_b64, payload_b64, signature_b64 = jwt.split('.')
    payload_data = json.loads(base64.urlsafe_b64decode(payload_b64))
    return payload_data


def supports_terminal_sequences(stream):
    if compat_os_name == 'nt':
        from .compat import WINDOWS_VT_MODE  # Must be imported locally
        if not WINDOWS_VT_MODE or get_windows_version() < (10, 0, 10586):
            return False
    elif not os.getenv('TERM'):
        return False
    try:
        return stream.isatty()
    except BaseException:
        return False


_terminal_sequences_re = re.compile('\033\\[[^m]+m')


def remove_terminal_sequences(string):
    return _terminal_sequences_re.sub('', string)


def number_of_digits(number):
    return len('%d' % number)


def join_nonempty(*values, delim='-', from_dict=None):
    if from_dict is not None:
        values = map(from_dict.get, values)
    return delim.join(map(str, filter(None, values)))


def scale_thumbnails_to_max_format_width(formats, thumbnails, url_width_re):
    """
    Find the largest format dimensions in terms of video width and, for each thumbnail:
    * Modify the URL: Match the width with the provided regex and replace with the former width
    * Update dimensions

    This function is useful with video services that scale the provided thumbnails on demand
    """
    _keys = ('width', 'height')
    max_dimensions = max(
        [tuple(format.get(k) or 0 for k in _keys) for format in formats],
        default=(0, 0))
    if not max_dimensions[0]:
        return thumbnails
    return [
        merge_dicts(
            {'url': re.sub(url_width_re, str(max_dimensions[0]), thumbnail['url'])},
            dict(zip(_keys, max_dimensions)), thumbnail)
        for thumbnail in thumbnails
    ]


def parse_http_range(range):
    """ Parse value of "Range" or "Content-Range" HTTP header into tuple. """
    if not range:
        return None, None, None
    crg = re.search(r'bytes[ =](\d+)-(\d+)?(?:/(\d+))?', range)
    if not crg:
        return None, None, None
    return int(crg.group(1)), int_or_none(crg.group(2)), int_or_none(crg.group(3))


class Config:
    own_args = None
    filename = None
    __initialized = False

    def __init__(self, parser, label=None):
        self._parser, self.label = parser, label
        self._loaded_paths, self.configs = set(), []

    def init(self, args=None, filename=None):
        assert not self.__initialized
        directory = ''
        if filename:
            location = os.path.realpath(filename)
            directory = os.path.dirname(location)
            if location in self._loaded_paths:
                return False
            self._loaded_paths.add(location)

        self.__initialized = True
        self.own_args, self.filename = args, filename
        for location in self._parser.parse_args(args)[0].config_locations or []:
            location = os.path.join(directory, expand_path(location))
            if os.path.isdir(location):
                location = os.path.join(location, 'yt-dlp.conf')
            if not os.path.exists(location):
                self._parser.error(f'config location {location} does not exist')
            self.append_config(self.read_file(location), location)
        return True

    def __str__(self):
        label = join_nonempty(
            self.label, 'config', f'"{self.filename}"' if self.filename else '',
            delim=' ')
        return join_nonempty(
            self.own_args is not None and f'{label[0].upper()}{label[1:]}: {self.hide_login_info(self.own_args)}',
            *(f'\n{c}'.replace('\n', '\n| ')[1:] for c in self.configs),
            delim='\n')

    @staticmethod
    def read_file(filename, default=[]):
        try:
            optionf = open(filename)
        except IOError:
            return default  # silently skip if file is not present
        try:
            # FIXME: https://github.com/ytdl-org/youtube-dl/commit/dfe5fa49aed02cf36ba9f743b11b0903554b5e56
            contents = optionf.read()
            if sys.version_info < (3,):
                contents = contents.decode(preferredencoding())
            res = compat_shlex_split(contents, comments=True)
        finally:
            optionf.close()
        return res

    @staticmethod
    def hide_login_info(opts):
        PRIVATE_OPTS = set(['-p', '--password', '-u', '--username', '--video-password', '--ap-password', '--ap-username'])
        eqre = re.compile('^(?P<key>' + ('|'.join(re.escape(po) for po in PRIVATE_OPTS)) + ')=.+$')

        def _scrub_eq(o):
            m = eqre.match(o)
            if m:
                return m.group('key') + '=PRIVATE'
            else:
                return o

        opts = list(map(_scrub_eq, opts))
        for idx, opt in enumerate(opts):
            if opt in PRIVATE_OPTS and idx + 1 < len(opts):
                opts[idx + 1] = 'PRIVATE'
        return opts

    def append_config(self, *args, label=None):
        config = type(self)(self._parser, label)
        config._loaded_paths = self._loaded_paths
        if config.init(*args):
            self.configs.append(config)

    @property
    def all_args(self):
        for config in reversed(self.configs):
            yield from config.all_args
        yield from self.own_args or []

    def parse_args(self):
        return self._parser.parse_args(list(self.all_args))


def get_first_group(match, *groups, default=None):
    for g in groups:
        try:
            m = match.group(g)
            if m:
                return m
        except IndexError:
            continue
    return default


def merge_headers(*dicts):
    """Merge dicts of http headers case insensitively, prioritizing the latter ones"""
    return {k.title(): v for k, v in itertools.chain.from_iterable(map(dict.items, dicts))}


class classproperty:
    def __init__(self, f):
        self.f = f

    def __get__(self, _, cls):
        return self.f(cls)<|MERGE_RESOLUTION|>--- conflicted
+++ resolved
@@ -1025,11 +1025,7 @@
 
 
 def bug_reports_message(before=';'):
-<<<<<<< HEAD
-    msg = ('please report this issue on  https://github.com/ytdl-patched/ytdl-patched/issues/new/choose , '
-=======
-    msg = ('please report this issue on  https://github.com/yt-dlp/yt-dlp/issues?q= , '
->>>>>>> a44ca5a4
+    msg = ('please report this issue on  https://github.com/ytdl-patched/ytdl-patched/issues?q= , '
            'filling out the appropriate issue template. '
            'Confirm you are on the latest version using  yt-dlp -U')
 
