--- conflicted
+++ resolved
@@ -4746,8 +4746,7 @@
 
 
 def variadic(x, allowed_types=(str, bytes)):
-<<<<<<< HEAD
-    return x if isinstance(x, collections.Iterable) and not isinstance(x, allowed_types) else (x,)
+    return x if isinstance(x, collections.abc.Iterable) and not isinstance(x, allowed_types) else (x,)
 
 
 def bytes_to_scalar(value):
@@ -4837,7 +4836,4 @@
 
 
 def time_millis():
-    return round(time.time() * 1000)
-=======
-    return x if isinstance(x, collections.abc.Iterable) and not isinstance(x, allowed_types) else (x,)
->>>>>>> cb89cfc1
+    return round(time.time() * 1000)