import base64
import binascii
import calendar
import codecs
import collections
import contextlib
import datetime
import email.header
import email.utils
import errno
import gzip
import hashlib
import hmac
import html.entities
import html.parser
import http.client
import http.cookiejar
import importlib.util
import inspect
import io
import itertools
import json
import locale
import math
import mimetypes
import operator
import os
import platform
import random
import re
import shlex
import socket
import ssl
import struct
import subprocess
import sys
import tempfile
import time
import traceback
import types
import unicodedata
import urllib.error
import urllib.parse
import urllib.request
import xml.etree.ElementTree
import zlib
try:
    import dateutil.parser
    HAVE_DATEUTIL = True
except (ImportError, SyntaxError):
    # dateutil is optional
    HAVE_DATEUTIL = False

from .compat import functools  # isort: split
from .compat import (
    compat_etree_fromstring,
    compat_expanduser,
    compat_HTMLParseError,
    compat_os_name,
    compat_shlex_quote,
)

from .dependencies import brotli, certifi, xattr
from .socks import ProxyType, sockssocket
from .chrome_versions import versions as _CHROME_VERSIONS


def register_socks_protocols():
    # "Register" SOCKS protocols
    # In Python < 2.6.5, urlsplit() suffers from bug https://bugs.python.org/issue7904
    # URLs with protocols not in urlparse.uses_netloc are not handled correctly
    for scheme in ('socks', 'socks4', 'socks4a', 'socks5'):
        if scheme not in urllib.parse.uses_netloc:
            urllib.parse.uses_netloc.append(scheme)


# This is not clearly defined otherwise
compiled_regex_type = type(re.compile(''))


def random_user_agent():
    _USER_AGENT_TPL = 'Mozilla/5.0 (Windows NT %s; Win64; x64) AppleWebKit/537.36 (KHTML, like Gecko) Chrome/%s Safari/537.36'
    _WINDOWS_VERSIONS = (
        '6.1',  # 7
        '6.2',  # 8
        '6.3',  # 8.1
        '10.0',
    )
    return _USER_AGENT_TPL % (random.choice(_WINDOWS_VERSIONS), random.choice(_CHROME_VERSIONS))


SUPPORTED_ENCODINGS = [
    'gzip', 'deflate'
]
if brotli:
    SUPPORTED_ENCODINGS.append('br')

std_headers = {
    'User-Agent': random_user_agent(),
    'Accept': 'text/html,application/xhtml+xml,application/xml;q=0.9,*/*;q=0.8',
    'Accept-Language': 'en-us,en;q=0.5',
    'Sec-Fetch-Mode': 'navigate',
}


USER_AGENTS = {
    'Safari': 'Mozilla/5.0 (X11; Linux x86_64; rv:10.0) AppleWebKit/533.20.25 (KHTML, like Gecko) Version/5.0.4 Safari/533.20.27',
}


NO_DEFAULT = object()
IDENTITY = lambda x: x

ENGLISH_MONTH_NAMES = [
    'January', 'February', 'March', 'April', 'May', 'June',
    'July', 'August', 'September', 'October', 'November', 'December']

MONTH_NAMES = {
    'en': ENGLISH_MONTH_NAMES,
    'fr': [
        'janvier', 'février', 'mars', 'avril', 'mai', 'juin',
        'juillet', 'août', 'septembre', 'octobre', 'novembre', 'décembre'],
}

# needed for sanitizing filenames in restricted mode
ACCENT_CHARS = dict(zip('ÂÃÄÀÁÅÆÇÈÉÊËÌÍÎÏÐÑÒÓÔÕÖŐØŒÙÚÛÜŰÝÞßàáâãäåæçèéêëìíîïðñòóôõöőøœùúûüűýþÿ',
                        itertools.chain('AAAAAA', ['AE'], 'CEEEEIIIIDNOOOOOOO', ['OE'], 'UUUUUY', ['TH', 'ss'],
                                        'aaaaaa', ['ae'], 'ceeeeiiiionooooooo', ['oe'], 'uuuuuy', ['th'], 'y')))

DATE_FORMATS = (
    '%d %B %Y',
    '%d %b %Y',
    '%B %d %Y',
    '%B %dst %Y',
    '%B %dnd %Y',
    '%B %drd %Y',
    '%B %dth %Y',
    '%b %d %Y',
    '%b %dst %Y',
    '%b %dnd %Y',
    '%b %drd %Y',
    '%b %dth %Y',
    '%b %dst %Y %I:%M',
    '%b %dnd %Y %I:%M',
    '%b %drd %Y %I:%M',
    '%b %dth %Y %I:%M',
    '%Y %m %d',
    '%Y-%m-%d',
    '%Y.%m.%d.',
    '%Y/%m/%d',
    '%Y/%m/%d %H:%M',
    '%Y/%m/%d %H:%M:%S',
    '%Y%m%d%H%M',
    '%Y%m%d%H%M%S',
    '%Y%m%d',
    '%Y-%m-%d %H:%M',
    '%Y-%m-%d %H:%M:%S',
    '%Y-%m-%d %H:%M:%S.%f',
    '%Y-%m-%d %H:%M:%S:%f',
    '%d.%m.%Y %H:%M',
    '%d.%m.%Y %H.%M',
    '%Y-%m-%dT%H:%M:%SZ',
    '%Y-%m-%dT%H:%M:%S.%fZ',
    '%Y-%m-%dT%H:%M:%S.%f0Z',
    '%Y-%m-%dT%H:%M:%S',
    '%Y-%m-%dT%H:%M:%S.%f',
    '%Y-%m-%dT%H:%M',
    '%b %d %Y at %H:%M',
    '%b %d %Y at %H:%M:%S',
    '%B %d %Y at %H:%M',
    '%B %d %Y at %H:%M:%S',
    '%H:%M %d-%b-%Y',
)

DATE_FORMATS_DAY_FIRST = list(DATE_FORMATS)
DATE_FORMATS_DAY_FIRST.extend([
    '%d-%m-%Y',
    '%d.%m.%Y',
    '%d.%m.%y',
    '%d/%m/%Y',
    '%d/%m/%y',
    '%d/%m/%Y %H:%M:%S',
    '%d-%m-%Y %H:%M',
])

DATE_FORMATS_MONTH_FIRST = list(DATE_FORMATS)
DATE_FORMATS_MONTH_FIRST.extend([
    '%m-%d-%Y',
    '%m.%d.%Y',
    '%m/%d/%Y',
    '%m/%d/%y',
    '%m/%d/%Y %H:%M:%S',
])

PACKED_CODES_RE = r"}\('(.+)',(\d+),(\d+),'([^']+)'\.split\('\|'\)"
JSON_LD_RE = r'(?is)<script[^>]+type=(["\']?)application/ld\+json\1[^>]*>\s*(?P<json_ld>{.+?})\s*</script>'

NUMBER_RE = r'\d+(?:\.\d+)?'


@functools.cache
def preferredencoding():
    """Get preferred encoding.

    Returns the best encoding scheme for the system, based on
    locale.getpreferredencoding() and some further tweaks.
    """
    try:
        pref = locale.getpreferredencoding()
        'TEST'.encode(pref)
    except Exception:
        pref = 'UTF-8'

    return pref


def write_json_file(obj, fn):
    """ Encode obj as JSON and write it to fn, atomically if possible """

    tf = tempfile.NamedTemporaryFile(
        prefix=f'{os.path.basename(fn)}.', dir=os.path.dirname(fn),
        suffix='.tmp', delete=False, mode='w', encoding='utf-8')

    try:
        with tf:
            json.dump(obj, tf, ensure_ascii=False)
        if sys.platform == 'win32':
            # Need to remove existing file on Windows, else os.rename raises
            # WindowsError or FileExistsError.
            with contextlib.suppress(OSError):
                os.unlink(fn)
        with contextlib.suppress(OSError):
            mask = os.umask(0)
            os.umask(mask)
            os.chmod(tf.name, 0o666 & ~mask)
        os.rename(tf.name, fn)
    except Exception:
        with contextlib.suppress(OSError):
            os.remove(tf.name)
        raise


def find_xpath_attr(node, xpath, key, val=None):
    """ Find the xpath xpath[@key=val] """
    assert re.match(r'^[a-zA-Z_-]+$', key)
    expr = xpath + ('[@%s]' % key if val is None else f"[@{key}='{val}']")
    return node.find(expr)

# On python2.6 the xml.etree.ElementTree.Element methods don't support
# the namespace parameter


def xpath_with_ns(path, ns_map):
    components = [c.split(':') for c in path.split('/')]
    replaced = []
    for c in components:
        if len(c) == 1:
            replaced.append(c[0])
        else:
            ns, tag = c
            replaced.append('{%s}%s' % (ns_map[ns], tag))
    return '/'.join(replaced)


def xpath_element(node, xpath, name=None, fatal=False, default=NO_DEFAULT):
    def _find_xpath(xpath):
        return node.find(xpath)

    if isinstance(xpath, str):
        n = _find_xpath(xpath)
    else:
        for xp in xpath:
            n = _find_xpath(xp)
            if n is not None:
                break

    if n is None:
        if default is not NO_DEFAULT:
            return default
        elif fatal:
            name = xpath if name is None else name
            raise ExtractorError('Could not find XML element %s' % name)
        else:
            return None
    return n


def xpath_text(node, xpath, name=None, fatal=False, default=NO_DEFAULT):
    n = xpath_element(node, xpath, name, fatal=fatal, default=default)
    if n is None or n == default:
        return n
    if n.text is None:
        if default is not NO_DEFAULT:
            return default
        elif fatal:
            name = xpath if name is None else name
            raise ExtractorError('Could not find XML element\'s text %s' % name)
        else:
            return None
    return n.text


def xpath_attr(node, xpath, key, name=None, fatal=False, default=NO_DEFAULT):
    n = find_xpath_attr(node, xpath, key)
    if n is None:
        if default is not NO_DEFAULT:
            return default
        elif fatal:
            name = f'{xpath}[@{key}]' if name is None else name
            raise ExtractorError('Could not find XML attribute %s' % name)
        else:
            return None
    return n.attrib[key]


def get_element_by_id(id, html, **kwargs):
    """Return the content of the tag with the specified ID in the passed HTML document"""
    return get_element_by_attribute('id', id, html, **kwargs)


def get_element_html_by_id(id, html, **kwargs):
    """Return the html of the tag with the specified ID in the passed HTML document"""
    return get_element_html_by_attribute('id', id, html, **kwargs)


def get_element_by_class(class_name, html):
    """Return the content of the first tag with the specified class in the passed HTML document"""
    retval = get_elements_by_class(class_name, html)
    return retval[0] if retval else None


def get_element_html_by_class(class_name, html):
    """Return the html of the first tag with the specified class in the passed HTML document"""
    retval = get_elements_html_by_class(class_name, html)
    return retval[0] if retval else None


def get_element_by_attribute(attribute, value, html, **kwargs):
    retval = get_elements_by_attribute(attribute, value, html, **kwargs)
    return retval[0] if retval else None


def get_element_html_by_attribute(attribute, value, html, **kargs):
    retval = get_elements_html_by_attribute(attribute, value, html, **kargs)
    return retval[0] if retval else None


def get_elements_by_class(class_name, html, **kargs):
    """Return the content of all tags with the specified class in the passed HTML document as a list"""
    return get_elements_by_attribute(
        'class', r'[^\'"]*(?<=[\'"\s])%s(?=[\'"\s])[^\'"]*' % re.escape(class_name),
        html, escape_value=False)


def get_elements_html_by_class(class_name, html):
    """Return the html of all tags with the specified class in the passed HTML document as a list"""
    return get_elements_html_by_attribute(
        'class', r'[^\'"]*(?<=[\'"\s])%s(?=[\'"\s])[^\'"]*' % re.escape(class_name),
        html, escape_value=False)


def get_elements_by_attribute(*args, **kwargs):
    """Return the content of the tag with the specified attribute in the passed HTML document"""
    return [content for content, _ in get_elements_text_and_html_by_attribute(*args, **kwargs)]


def get_elements_html_by_attribute(*args, **kwargs):
    """Return the html of the tag with the specified attribute in the passed HTML document"""
    return [whole for _, whole in get_elements_text_and_html_by_attribute(*args, **kwargs)]


def get_elements_text_and_html_by_attribute(attribute, value, html, escape_value=True):
    """
    Return the text (content) and the html (whole) of the tag with the specified
    attribute in the passed HTML document
    """

    quote = '' if re.match(r'''[\s"'`=<>]''', value) else '?'

    value = re.escape(value) if escape_value else value

    partial_element_re = rf'''(?x)
        <(?P<tag>[a-zA-Z0-9:._-]+)
         (?:\s(?:[^>"']|"[^"]*"|'[^']*')*)?
         \s{re.escape(attribute)}\s*=\s*(?P<_q>['"]{quote})(?-x:{value})(?P=_q)
        '''

    for m in re.finditer(partial_element_re, html):
        content, whole = get_element_text_and_html_by_tag(m.group('tag'), html[m.start():])

        yield (
            unescapeHTML(re.sub(r'^(?P<q>["\'])(?P<content>.*)(?P=q)$', r'\g<content>', content, flags=re.DOTALL)),
            whole
        )


class HTMLBreakOnClosingTagParser(html.parser.HTMLParser):
    """
    HTML parser which raises HTMLBreakOnClosingTagException upon reaching the
    closing tag for the first opening tag it has encountered, and can be used
    as a context manager
    """

    class HTMLBreakOnClosingTagException(Exception):
        pass

    def __init__(self):
        self.tagstack = collections.deque()
        html.parser.HTMLParser.__init__(self)

    def __enter__(self):
        return self

    def __exit__(self, *_):
        self.close()

    def close(self):
        # handle_endtag does not return upon raising HTMLBreakOnClosingTagException,
        # so data remains buffered; we no longer have any interest in it, thus
        # override this method to discard it
        pass

    def handle_starttag(self, tag, _):
        self.tagstack.append(tag)

    def handle_endtag(self, tag):
        if not self.tagstack:
            raise compat_HTMLParseError('no tags in the stack')
        while self.tagstack:
            inner_tag = self.tagstack.pop()
            if inner_tag == tag:
                break
        else:
            raise compat_HTMLParseError(f'matching opening tag for closing {tag} tag not found')
        if not self.tagstack:
            raise self.HTMLBreakOnClosingTagException()


def get_element_text_and_html_by_tag(tag, html):
    """
    For the first element with the specified tag in the passed HTML document
    return its' content (text) and the whole element (html)
    """
    def find_or_raise(haystack, needle, exc):
        try:
            return haystack.index(needle)
        except ValueError:
            raise exc
    closing_tag = f'</{tag}>'
    whole_start = find_or_raise(
        html, f'<{tag}', compat_HTMLParseError(f'opening {tag} tag not found'))
    content_start = find_or_raise(
        html[whole_start:], '>', compat_HTMLParseError(f'malformed opening {tag} tag'))
    content_start += whole_start + 1
    with HTMLBreakOnClosingTagParser() as parser:
        parser.feed(html[whole_start:content_start])
        if not parser.tagstack or parser.tagstack[0] != tag:
            raise compat_HTMLParseError(f'parser did not match opening {tag} tag')
        offset = content_start
        while offset < len(html):
            next_closing_tag_start = find_or_raise(
                html[offset:], closing_tag,
                compat_HTMLParseError(f'closing {tag} tag not found'))
            next_closing_tag_end = next_closing_tag_start + len(closing_tag)
            try:
                parser.feed(html[offset:offset + next_closing_tag_end])
                offset += next_closing_tag_end
            except HTMLBreakOnClosingTagParser.HTMLBreakOnClosingTagException:
                return html[content_start:offset + next_closing_tag_start], \
                    html[whole_start:offset + next_closing_tag_end]
        raise compat_HTMLParseError('unexpected end of html')


class HTMLAttributeParser(html.parser.HTMLParser):
    """Trivial HTML parser to gather the attributes for a single element"""

    def __init__(self):
        self.attrs = {}
        html.parser.HTMLParser.__init__(self)

    def handle_starttag(self, tag, attrs):
        self.attrs = dict(attrs)


class HTMLListAttrsParser(html.parser.HTMLParser):
    """HTML parser to gather the attributes for the elements of a list"""

    def __init__(self):
        html.parser.HTMLParser.__init__(self)
        self.items = []
        self._level = 0

    def handle_starttag(self, tag, attrs):
        if tag == 'li' and self._level == 0:
            self.items.append(dict(attrs))
        self._level += 1

    def handle_endtag(self, tag):
        self._level -= 1


def extract_attributes(html_element):
    """Given a string for an HTML element such as
    <el
         a="foo" B="bar" c="&98;az" d=boz
         empty= noval entity="&amp;"
         sq='"' dq="'"
    >
    Decode and return a dictionary of attributes.
    {
        'a': 'foo', 'b': 'bar', c: 'baz', d: 'boz',
        'empty': '', 'noval': None, 'entity': '&',
        'sq': '"', 'dq': '\''
    }.
    """
    parser = HTMLAttributeParser()
    with contextlib.suppress(compat_HTMLParseError):
        parser.feed(html_element)
        parser.close()
    return parser.attrs


def parse_list(webpage):
    """Given a string for an series of HTML <li> elements,
    return a dictionary of their attributes"""
    parser = HTMLListAttrsParser()
    parser.feed(webpage)
    parser.close()
    return parser.items


def clean_html(html):
    """Clean an HTML snippet into a readable string"""

    if html is None:  # Convenience for sanitizing descriptions etc.
        return html

    html = re.sub(r'\s+', ' ', html)
    html = re.sub(r'(?u)\s?<\s?br\s?/?\s?>\s?', '\n', html)
    html = re.sub(r'(?u)<\s?/\s?p\s?>\s?<\s?p[^>]*>', '\n', html)
    # Strip html tags
    html = re.sub('<.*?>', '', html)
    # Replace html entities
    html = unescapeHTML(html)
    return html.strip()


class LenientJSONDecoder(json.JSONDecoder):
    def __init__(self, *args, transform_source=None, ignore_extra=False, **kwargs):
        self.transform_source, self.ignore_extra = transform_source, ignore_extra
        super().__init__(*args, **kwargs)

    def decode(self, s):
        if self.transform_source:
            s = self.transform_source(s)
        if self.ignore_extra:
            return self.raw_decode(s.lstrip())[0]
        return super().decode(s)


def sanitize_open(filename, open_mode):
    """Try to open the given filename, and slightly tweak it if this fails.

    Attempts to open the given filename. If this fails, it tries to change
    the filename slightly, step by step, until it's either able to open it
    or it fails and raises a final exception, like the standard open()
    function.

    It returns the tuple (stream, definitive_file_name).
    """
    if filename == '-':
        if sys.platform == 'win32':
            import msvcrt

            # stdout may be any IO stream. Eg, when using contextlib.redirect_stdout
            with contextlib.suppress(io.UnsupportedOperation):
                msvcrt.setmode(sys.stdout.fileno(), os.O_BINARY)
        return (sys.stdout.buffer if hasattr(sys.stdout, 'buffer') else sys.stdout, filename)

    for attempt in range(2):
        try:
            try:
                if sys.platform == 'win32':
                    # FIXME: An exclusive lock also locks the file from being read.
                    # Since windows locks are mandatory, don't lock the file on windows (for now).
                    # Ref: https://github.com/yt-dlp/yt-dlp/issues/3124
                    raise LockingUnsupportedError()
                stream = locked_file(filename, open_mode, block=False).__enter__()
            except OSError:
                stream = open(filename, open_mode)
            return stream, filename
        except OSError as err:
            if attempt or err.errno in (errno.EACCES,):
                raise
            old_filename, filename = filename, sanitize_path(filename)
            if old_filename == filename:
                raise


def timeconvert(timestr):
    """Convert RFC 2822 defined time string into system timestamp"""
    timestamp = None
    timetuple = email.utils.parsedate_tz(timestr)
    if timetuple is not None:
        timestamp = email.utils.mktime_tz(timetuple)
    return timestamp


def sanitize_filename(s, restricted=False, is_id=NO_DEFAULT):
    """Sanitizes a string so it could be used as part of a filename.
    @param restricted   Use a stricter subset of allowed characters
    @param is_id        Whether this is an ID that should be kept unchanged if possible.
                        If unset, yt-dlp's new sanitization rules are in effect
    """
    if s == '':
        return ''

    def replace_insane(char):
        if restricted and char in ACCENT_CHARS:
            return ACCENT_CHARS[char]
        elif not restricted and char == '\n':
            return '\0 '
        elif is_id is NO_DEFAULT and not restricted and char in '"*:<>?|/\\':
            # Replace with their full-width unicode counterparts
            return {'/': '\u29F8', '\\': '\u29f9'}.get(char, chr(ord(char) + 0xfee0))
        elif char == '?' or ord(char) < 32 or ord(char) == 127:
            return ''
        elif char == '"':
            return '' if restricted else '\''
        elif char == ':':
            return '\0_\0-' if restricted else '\0 \0-'
        elif char in '\\/|*<>':
            return '\0_'
        if restricted and (char in '!&\'()[]{}$;`^,#' or char.isspace() or ord(char) > 127):
            return '\0_'
        return char

    if restricted and is_id is NO_DEFAULT:
        s = unicodedata.normalize('NFKC', s)
    s = re.sub(r'[0-9]+(?::[0-9]+)+', lambda m: m.group(0).replace(':', '_'), s)  # Handle timestamps
    result = ''.join(map(replace_insane, s))
    if is_id is NO_DEFAULT:
        result = re.sub(r'(\0.)(?:(?=\1)..)+', r'\1', result)  # Remove repeated substitute chars
        STRIP_RE = r'(?:\0.|[ _-])*'
        result = re.sub(f'^\0.{STRIP_RE}|{STRIP_RE}\0.$', '', result)  # Remove substitute chars from start/end
    result = result.replace('\0', '') or '_'

    if not is_id:
        while '__' in result:
            result = result.replace('__', '_')
        result = result.strip('_')
        # Common case of "Foreign band name - English song title"
        if restricted and result.startswith('-_'):
            result = result[2:]
        if result.startswith('-'):
            result = '_' + result[len('-'):]
        result = result.lstrip('.')
        if not result:
            result = '_'
    return result


def sanitize_path(s, force=False):
    """Sanitizes and normalizes path on Windows"""
    if sys.platform == 'win32':
        force = False
        drive_or_unc, _ = os.path.splitdrive(s)
    elif force:
        drive_or_unc = ''
    else:
        return s

    norm_path = os.path.normpath(remove_start(s, drive_or_unc)).split(os.path.sep)
    if drive_or_unc:
        norm_path.pop(0)
    sanitized_path = [
        path_part if path_part in ['.', '..'] else re.sub(r'(?:[/<>:"\|\\?\*]|[\s.]$)', '#', path_part)
        for path_part in norm_path]
    if drive_or_unc:
        sanitized_path.insert(0, drive_or_unc + os.path.sep)
    elif force and s and s[0] == os.path.sep:
        sanitized_path.insert(0, os.path.sep)
    return os.path.join(*sanitized_path)


def sanitize_url(url, *, scheme='http'):
    # Prepend protocol-less URLs with `http:` scheme in order to mitigate
    # the number of unwanted failures due to missing protocol
    if url is None:
        return
    elif url.startswith('//'):
        return f'{scheme}:{url}'
    # Fix some common typos seen so far
    COMMON_TYPOS = (
        # https://github.com/ytdl-org/youtube-dl/issues/15649
        (r'^httpss://', r'https://'),
        # https://bx1.be/lives/direct-tv/
        (r'^rmtp([es]?)://', r'rtmp\1://'),
    )
    for mistake, fixup in COMMON_TYPOS:
        if re.match(mistake, url):
            return re.sub(mistake, fixup, url)
    return url


def extract_basic_auth(url):
    parts = urllib.parse.urlsplit(url)
    if parts.username is None:
        return url, None
    url = urllib.parse.urlunsplit(parts._replace(netloc=(
        parts.hostname if parts.port is None
        else '%s:%d' % (parts.hostname, parts.port))))
    auth_payload = base64.b64encode(
        ('%s:%s' % (parts.username, parts.password or '')).encode())
    return url, f'Basic {auth_payload.decode()}'


def sanitized_Request(url, *args, **kwargs):
    url, auth_header = extract_basic_auth(escape_url(sanitize_url(url)))
    if auth_header is not None:
        headers = args[1] if len(args) >= 2 else kwargs.setdefault('headers', {})
        headers['Authorization'] = auth_header
    return urllib.request.Request(url, *args, **kwargs)


def expand_path(s):
    """Expand shell variables and ~"""
    return os.path.expandvars(compat_expanduser(s))


def orderedSet(iterable, *, lazy=False):
    """Remove all duplicates from the input iterable"""
    def _iter():
        seen = []  # Do not use set since the items can be unhashable
        for x in iterable:
            if x not in seen:
                seen.append(x)
                yield x

    return _iter() if lazy else list(_iter())


def _htmlentity_transform(entity_with_semicolon):
    """Transforms an HTML entity to a character."""
    entity = entity_with_semicolon[:-1]

    # Known non-numeric HTML entity
    if entity in html.entities.name2codepoint:
        return chr(html.entities.name2codepoint[entity])

    # TODO: HTML5 allows entities without a semicolon. For example,
    # '&Eacuteric' should be decoded as 'Éric'.
    if entity_with_semicolon in html.entities.html5:
        return html.entities.html5[entity_with_semicolon]

    mobj = re.match(r'#(x[0-9a-fA-F]+|[0-9]+)', entity)
    if mobj is not None:
        numstr = mobj.group(1)
        if numstr.startswith('x'):
            base = 16
            numstr = '0%s' % numstr
        else:
            base = 10
        # See https://github.com/ytdl-org/youtube-dl/issues/7518
        with contextlib.suppress(ValueError):
            return chr(int(numstr, base))

    # Unknown entity in name, return its literal representation
    return '&%s;' % entity


def unescapeHTML(s):
    if s is None:
        return None
    assert isinstance(s, str)

    return re.sub(
        r'&([^&;]+;)', lambda m: _htmlentity_transform(m.group(1)), s)


def escapeHTML(text):
    return (
        text
        .replace('&', '&amp;')
        .replace('<', '&lt;')
        .replace('>', '&gt;')
        .replace('"', '&quot;')
        .replace("'", '&#39;')
    )


def process_communicate_or_kill(p, *args, **kwargs):
    write_string('DeprecationWarning: yt_dlp.utils.process_communicate_or_kill is deprecated '
                 'and may be removed in a future version. Use yt_dlp.utils.Popen.communicate_or_kill instead')
    return Popen.communicate_or_kill(p, *args, **kwargs)


class Popen(subprocess.Popen):
    if sys.platform == 'win32':
        _startupinfo = subprocess.STARTUPINFO()
        _startupinfo.dwFlags |= subprocess.STARTF_USESHOWWINDOW
    else:
        _startupinfo = None

    def __init__(self, *args, text=False, **kwargs):
        if text is True:
            kwargs['universal_newlines'] = True  # For 3.6 compatibility
            kwargs.setdefault('encoding', 'utf-8')
            kwargs.setdefault('errors', 'replace')
        super().__init__(*args, **kwargs, startupinfo=self._startupinfo)
        self.textmode = bool(
            kwargs.get('universal_newlines')
            or kwargs.get('encoding')
            or kwargs.get('errors')
            or kwargs.get('text')
            or isinstance(self.stdout, io.TextIOWrapper)
            or isinstance(self.stderr, io.TextIOWrapper)
            or isinstance(self.stdin, io.TextIOWrapper))

    def communicate_or_kill(self, *args, **kwargs):
        if self.textmode and args and isinstance(args[0], bytes):
            if isinstance(args, tuple):
                args = list(args)
            args[0] = args[0].decode()
        try:
            return self.communicate(*args, **kwargs)
        except BaseException:  # Including KeyboardInterrupt
            self.kill(timeout=None)
            raise

    def kill(self, *, timeout=0):
        super().kill()
        if timeout != 0:
            self.wait(timeout=timeout)

    @classmethod
    def run(cls, *args, **kwargs):
        with cls(*args, **kwargs) as proc:
            stdout, stderr = proc.communicate_or_kill()
            return stdout or '', stderr or '', proc.returncode


def get_subprocess_encoding():
    if sys.platform == 'win32' and sys.getwindowsversion()[0] >= 5:
        # For subprocess calls, encode with locale encoding
        # Refer to http://stackoverflow.com/a/9951851/35070
        encoding = preferredencoding()
    else:
        encoding = sys.getfilesystemencoding()
    if encoding is None:
        encoding = 'utf-8'
    return encoding


def encodeFilename(s, for_subprocess=False):
    assert isinstance(s, str)
    return s


def decodeFilename(b, for_subprocess=False):
    return b


def encodeArgument(s):
    # Legacy code that uses byte strings
    # Uncomment the following line after fixing all post processors
    # assert isinstance(s, str), 'Internal error: %r should be of type %r, is %r' % (s, str, type(s))
    return s if isinstance(s, str) else s.decode('ascii')


def decodeArgument(b):
    return b


def decodeOption(optval):
    if optval is None:
        return optval
    if isinstance(optval, bytes):
        optval = optval.decode(preferredencoding())

    assert isinstance(optval, str)
    return optval


_timetuple = collections.namedtuple('Time', ('hours', 'minutes', 'seconds', 'milliseconds'))


def timetuple_from_msec(msec):
    secs, msec = divmod(msec, 1000)
    mins, secs = divmod(secs, 60)
    hrs, mins = divmod(mins, 60)
    return _timetuple(hrs, mins, secs, msec)


def formatSeconds(secs, delim=':', msec=False):
    time = timetuple_from_msec(secs * 1000)
    if time.hours:
        ret = '%d%s%02d%s%02d' % (time.hours, delim, time.minutes, delim, time.seconds)
    elif time.minutes:
        ret = '%d%s%02d' % (time.minutes, delim, time.seconds)
    else:
        ret = '%d' % time.seconds
    return '%s.%03d' % (ret, time.milliseconds) if msec else ret


def _ssl_load_windows_store_certs(ssl_context, storename):
    # Code adapted from _load_windows_store_certs in https://github.com/python/cpython/blob/main/Lib/ssl.py
    try:
        certs = [cert for cert, encoding, trust in ssl.enum_certificates(storename)
                 if encoding == 'x509_asn' and (
                     trust is True or ssl.Purpose.SERVER_AUTH.oid in trust)]
    except PermissionError:
        return
    for cert in certs:
        with contextlib.suppress(ssl.SSLError):
            ssl_context.load_verify_locations(cadata=cert)


def make_HTTPS_handler(params, **kwargs):
    opts_check_certificate = not params.get('nocheckcertificate')
    opts_modern_tls_cipher = params.get('use_modern_tls_cipher')
    context = ssl.SSLContext(ssl.PROTOCOL_TLS_CLIENT)
    if opts_modern_tls_cipher:
        context.set_ciphers('ECDHE-RSA-AES256-GCM-SHA384:ECDHE-ECDSA-AES256-GCM-SHA384:ECDHE-RSA-AES256-SHA384:ECDHE-ECDSA-AES256-SHA384:ECDHE-RSA-AES128-GCM-SHA256:ECDHE-RSA-AES128-SHA256:AES256-SHA')
    context.check_hostname = opts_check_certificate
    if params.get('legacyserverconnect'):
        context.options |= 4  # SSL_OP_LEGACY_SERVER_CONNECT
        # Allow use of weaker ciphers in Python 3.10+. See https://bugs.python.org/issue43998
        context.set_ciphers('DEFAULT')

    context.verify_mode = ssl.CERT_REQUIRED if opts_check_certificate else ssl.CERT_NONE
    if opts_check_certificate:
        if has_certifi and 'no-certifi' not in params.get('compat_opts', []):
            context.load_verify_locations(cafile=certifi.where())
        else:
            try:
                context.load_default_certs()
                # Work around the issue in load_default_certs when there are bad certificates. See:
                # https://github.com/yt-dlp/yt-dlp/issues/1060,
                # https://bugs.python.org/issue35665, https://bugs.python.org/issue45312
            except ssl.SSLError:
                # enum_certificates is not present in mingw python. See https://github.com/yt-dlp/yt-dlp/issues/1151
                if sys.platform == 'win32' and hasattr(ssl, 'enum_certificates'):
                    for storename in ('CA', 'ROOT'):
                        _ssl_load_windows_store_certs(context, storename)
                context.set_default_verify_paths()

    client_certfile = params.get('client_certificate')
    if client_certfile:
        try:
            context.load_cert_chain(
                client_certfile, keyfile=params.get('client_certificate_key'),
                password=params.get('client_certificate_password'))
        except ssl.SSLError:
            raise YoutubeDLError('Unable to load client certificate')

    # Some servers may reject requests if ALPN extension is not sent. See:
    # https://github.com/python/cpython/issues/85140
    # https://github.com/yt-dlp/yt-dlp/issues/3878
    with contextlib.suppress(NotImplementedError):
        context.set_alpn_protocols(['http/1.1'])

    return YoutubeDLHTTPSHandler(params, context=context, **kwargs)


def bug_reports_message(before=';'):
    from .update import REPOSITORY

    msg = (f'please report this issue on  https://github.com/{REPOSITORY}/issues?q= , '
           'filling out the appropriate issue template. Confirm you are on the latest version using  yt-dlp -U')

    before = before.rstrip()
    if not before or before.endswith(('.', '!', '?')):
        msg = msg[0].title() + msg[1:]

    return (before + ' ' if before else '') + msg


class YoutubeDLError(Exception):
    """Base exception for YoutubeDL errors."""
    msg = None

    def __init__(self, msg=None):
        if msg is not None:
            self.msg = msg
        elif self.msg is None:
            self.msg = type(self).__name__
        super().__init__(self.msg)


network_exceptions = [urllib.error.URLError, http.client.HTTPException, socket.error]
if hasattr(ssl, 'CertificateError'):
    network_exceptions.append(ssl.CertificateError)
network_exceptions = tuple(network_exceptions)


class ExtractorError(YoutubeDLError):
    """Error during info extraction."""

    def __init__(self, msg, tb=None, expected=False, cause=None, video_id=None, ie=None):
        """ tb, if given, is the original traceback (so that it can be printed out).
        If expected is set, this is a normal error message and most likely not a bug in yt-dlp.
        """
        if sys.exc_info()[0] in network_exceptions:
            expected = True

        self.orig_msg = str(msg)
        self.traceback = tb
        self.expected = expected
        self.cause = cause
        self.video_id = video_id
        self.ie = ie
        self.exc_info = sys.exc_info()  # preserve original exception
        if isinstance(self.exc_info[1], ExtractorError):
            self.exc_info = self.exc_info[1].exc_info

        super().__init__(''.join((
            format_field(ie, None, '[%s] '),
            format_field(video_id, None, '%s: '),
            msg,
            format_field(cause, None, ' (caused by %r)'),
            '' if expected else bug_reports_message())))

    def format_traceback(self):
        return join_nonempty(
            self.traceback and ''.join(traceback.format_tb(self.traceback)),
            self.cause and ''.join(traceback.format_exception(None, self.cause, self.cause.__traceback__)[1:]),
            delim='\n') or None


class UnsupportedError(ExtractorError):
    def __init__(self, url):
        super().__init__(
            'Unsupported URL: %s' % url, expected=True)
        self.url = url


class RegexNotFoundError(ExtractorError):
    """Error when a regex didn't match"""
    pass


class GeoRestrictedError(ExtractorError):
    """Geographic restriction Error exception.

    This exception may be thrown when a video is not available from your
    geographic location due to geographic restrictions imposed by a website.
    """

    def __init__(self, msg, countries=None, **kwargs):
        kwargs['expected'] = True
        super().__init__(msg, **kwargs)
        self.countries = countries


class UserNotLive(ExtractorError):
    """Error when a channel/user is not live"""

    def __init__(self, msg=None, **kwargs):
        kwargs['expected'] = True
        super().__init__(msg or 'The channel is not currently live', **kwargs)


class DownloadError(YoutubeDLError):
    """Download Error exception.

    This exception may be thrown by FileDownloader objects if they are not
    configured to continue on errors. They will contain the appropriate
    error message.
    """

    def __init__(self, msg, exc_info=None):
        """ exc_info, if given, is the original exception that caused the trouble (as returned by sys.exc_info()). """
        super().__init__(msg)
        self.exc_info = exc_info


class EntryNotInPlaylist(YoutubeDLError):
    """Entry not in playlist exception.

    This exception will be thrown by YoutubeDL when a requested entry
    is not found in the playlist info_dict
    """
    msg = 'Entry not found in info'


class SameFileError(YoutubeDLError):
    """Same File exception.

    This exception will be thrown by FileDownloader objects if they detect
    multiple files would have to be downloaded to the same file on disk.
    """
    msg = 'Fixed output name but more than one file to download'

    def __init__(self, filename=None):
        if filename is not None:
            self.msg += f': {filename}'
        super().__init__(self.msg)


class ExclusivelyLockedError(YoutubeDLError):
    """Exclusively locked exception.

    This exception will be thrown by FileDownloader objects if they detect
    multiple files would have to be downloaded to the same file on disk.
    """
    pass


class PostProcessingError(YoutubeDLError):
    """Post Processing exception.

    This exception may be raised by PostProcessor's .run() method to
    indicate an error in the postprocessing task.
    """


class DownloadCancelled(YoutubeDLError):
    """ Exception raised when the download queue should be interrupted """
    msg = 'The download was cancelled'


class ExistingVideoReached(DownloadCancelled):
    """ --break-on-existing triggered """
    msg = 'Encountered a video that is already in the archive, stopping due to --break-on-existing'


class RejectedVideoReached(DownloadCancelled):
    """ --break-on-reject triggered """
    msg = 'Encountered a video that did not match filter, stopping due to --break-on-reject'


class MaxDownloadsReached(DownloadCancelled):
    """ --max-downloads limit has been reached. """
    msg = 'Maximum number of downloads reached, stopping due to --max-downloads'


class ReExtractInfo(YoutubeDLError):
    """ Request re-extraction in any reason. """
    msg = 'Re-extraction requested'
    expected = True

    def __init__(self):
        super().__init__(self.msg)


class ThrottledDownload(ReExtractInfo):
    """ Download speed below --throttled-rate. """
    msg = 'The download speed is below throttle limit'
    expected = False


class UnrecoverableHttpError(ReExtractInfo):
    """ Unrecoverable errors defined by each format has been reported by downloader. """
    msg = 'An unrecoverable error has been detected'
    expected = False


class UnavailableVideoError(YoutubeDLError):
    """Unavailable Format exception.

    This exception will be thrown when a video is requested
    in a format that is not available for that video.
    """
    msg = 'Unable to download video'

    def __init__(self, err=None):
        if err is not None:
            self.msg += f': {err}'
        super().__init__(self.msg)


class ContentTooShortError(YoutubeDLError):
    """Content Too Short exception.

    This exception may be raised by FileDownloader objects when a file they
    download is too small for what the server announced first, indicating
    the connection was probably interrupted.
    """

    def __init__(self, downloaded, expected):
        super().__init__(f'Downloaded {downloaded} bytes, expected {expected} bytes')
        # Both in bytes
        self.downloaded = downloaded
        self.expected = expected


class XAttrMetadataError(YoutubeDLError):
    def __init__(self, code=None, msg='Unknown error'):
        super().__init__(msg)
        self.code = code
        self.msg = msg

        # Parsing code and msg
        if (self.code in (errno.ENOSPC, errno.EDQUOT)
                or 'No space left' in self.msg or 'Disk quota exceeded' in self.msg):
            self.reason = 'NO_SPACE'
        elif self.code == errno.E2BIG or 'Argument list too long' in self.msg:
            self.reason = 'VALUE_TOO_LONG'
        else:
            self.reason = 'NOT_SUPPORTED'


class XAttrUnavailableError(YoutubeDLError):
    pass


class DummyError(YoutubeDLError):
    pass


def _create_http_connection(ydl_handler, http_class, is_https, *args, **kwargs):
    hc = http_class(*args, **kwargs)
    source_address = ydl_handler._params.get('source_address')

    if source_address is not None:
        # This is to workaround _create_connection() from socket where it will try all
        # address data from getaddrinfo() including IPv6. This filters the result from
        # getaddrinfo() based on the source_address value.
        # This is based on the cpython socket.create_connection() function.
        # https://github.com/python/cpython/blob/master/Lib/socket.py#L691
        def _create_connection(address, timeout=socket._GLOBAL_DEFAULT_TIMEOUT, source_address=None):
            host, port = address
            err = None
            addrs = socket.getaddrinfo(host, port, 0, socket.SOCK_STREAM)
            af = socket.AF_INET if '.' in source_address[0] else socket.AF_INET6
            ip_addrs = [addr for addr in addrs if addr[0] == af]
            if addrs and not ip_addrs:
                ip_version = 'v4' if af == socket.AF_INET else 'v6'
                raise OSError(
                    "No remote IP%s addresses available for connect, can't use '%s' as source address"
                    % (ip_version, source_address[0]))
            for res in ip_addrs:
                af, socktype, proto, canonname, sa = res
                sock = None
                try:
                    sock = socket.socket(af, socktype, proto)
                    if timeout is not socket._GLOBAL_DEFAULT_TIMEOUT:
                        sock.settimeout(timeout)
                    sock.bind(source_address)
                    sock.connect(sa)
                    err = None  # Explicitly break reference cycle
                    return sock
                except OSError as _:
                    err = _
                    if sock is not None:
                        sock.close()
            if err is not None:
                raise err
            else:
                raise OSError('getaddrinfo returns an empty list')
        if hasattr(hc, '_create_connection'):
            hc._create_connection = _create_connection
        hc.source_address = (source_address, 0)

    return hc


def handle_youtubedl_headers(headers):
    filtered_headers = headers

    if 'Youtubedl-no-compression' in filtered_headers:
        filtered_headers = {k: v for k, v in filtered_headers.items() if k.lower() != 'accept-encoding'}
        del filtered_headers['Youtubedl-no-compression']

    return filtered_headers


class YoutubeDLHandler(urllib.request.HTTPHandler):
    """Handler for HTTP requests and responses.

    This class, when installed with an OpenerDirector, automatically adds
    the standard headers to every HTTP request and handles gzipped and
    deflated responses from web servers. If compression is to be avoided in
    a particular request, the original request in the program code only has
    to include the HTTP header "Youtubedl-no-compression", which will be
    removed before making the real request.

    Part of this code was copied from:

    http://techknack.net/python-urllib2-handlers/

    Andrew Rowls, the author of that code, agreed to release it to the
    public domain.
    """

    def __init__(self, params, *args, **kwargs):
        urllib.request.HTTPHandler.__init__(self, *args, **kwargs)
        self._params = params

    def http_open(self, req):
        conn_class = http.client.HTTPConnection

        socks_proxy = req.headers.get('Ytdl-socks-proxy')
        if socks_proxy:
            conn_class = make_socks_conn_class(conn_class, socks_proxy)
            del req.headers['Ytdl-socks-proxy']

        return self.do_open(functools.partial(
            _create_http_connection, self, conn_class, False),
            req)

    @staticmethod
    def deflate(data):
        if not data:
            return data
        try:
            return zlib.decompress(data, -zlib.MAX_WBITS)
        except zlib.error:
            return zlib.decompress(data)

    @staticmethod
    def brotli(data):
        if not data:
            return data
        return brotli.decompress(data)

    def http_request(self, req):
        # According to RFC 3986, URLs can not contain non-ASCII characters, however this is not
        # always respected by websites, some tend to give out URLs with non percent-encoded
        # non-ASCII characters (see telemb.py, ard.py [#3412])
        # urllib chokes on URLs with non-ASCII characters (see http://bugs.python.org/issue3991)
        # To work around aforementioned issue we will replace request's original URL with
        # percent-encoded one
        # Since redirects are also affected (e.g. http://www.southpark.de/alle-episoden/s18e09)
        # the code of this workaround has been moved here from YoutubeDL.urlopen()
        url = req.get_full_url()
        url_escaped = escape_url(url)

        # Substitute URL if any change after escaping
        if url != url_escaped:
            req = update_Request(req, url=url_escaped)

        for h, v in self._params.get('http_headers', std_headers).items():
            # Capitalize is needed because of Python bug 2275: http://bugs.python.org/issue2275
            # The dict keys are capitalized because of this bug by urllib
            if h.capitalize() not in req.headers:
                req.add_header(h, v)

        if 'Accept-encoding' not in req.headers:
            req.add_header('Accept-encoding', ', '.join(SUPPORTED_ENCODINGS))

        req.headers = handle_youtubedl_headers(req.headers)

        return super().do_request_(req)

    def http_response(self, req, resp):
        old_resp = resp
        # gzip
        if resp.headers.get('Content-encoding', '') == 'gzip':
            content = resp.read()
            gz = gzip.GzipFile(fileobj=io.BytesIO(content), mode='rb')
            try:
                uncompressed = io.BytesIO(gz.read())
            except OSError as original_ioerror:
                # There may be junk add the end of the file
                # See http://stackoverflow.com/q/4928560/35070 for details
                for i in range(1, 1024):
                    try:
                        gz = gzip.GzipFile(fileobj=io.BytesIO(content[:-i]), mode='rb')
                        uncompressed = io.BytesIO(gz.read())
                    except OSError:
                        continue
                    break
                else:
                    raise original_ioerror
            resp = urllib.request.addinfourl(uncompressed, old_resp.headers, old_resp.url, old_resp.code)
            resp.msg = old_resp.msg
            del resp.headers['Content-encoding']
            old_resp.close()
        # deflate
        if resp.headers.get('Content-encoding', '') == 'deflate':
            with old_resp:
                gz = io.BytesIO(self.deflate(resp.read()))
                resp = urllib.request.addinfourl(gz, old_resp.headers, old_resp.url, old_resp.code)
                resp.msg = old_resp.msg
            del resp.headers['Content-encoding']
        # brotli
        if resp.headers.get('Content-encoding', '') == 'br':
            resp = urllib.request.addinfourl(
                io.BytesIO(self.brotli(resp.read())), old_resp.headers, old_resp.url, old_resp.code)
            resp.msg = old_resp.msg
            del resp.headers['Content-encoding']
        # Percent-encode redirect URL of Location HTTP header to satisfy RFC 3986 (see
        # https://github.com/ytdl-org/youtube-dl/issues/6457).
        if 300 <= resp.code < 400:
            location = resp.headers.get('Location')
            if location:
                # As of RFC 2616 default charset is iso-8859-1 that is respected by python 3
                location = location.encode('iso-8859-1').decode()
                location_escaped = escape_url(location)
                if location != location_escaped:
                    del resp.headers['Location']
                    resp.headers['Location'] = location_escaped
        return resp

    https_request = http_request
    https_response = http_response


def make_socks_conn_class(base_class, socks_proxy):
    assert issubclass(base_class, (
        http.client.HTTPConnection, http.client.HTTPSConnection))

    url_components = urllib.parse.urlparse(socks_proxy)
    if url_components.scheme.lower() == 'socks5':
        socks_type = ProxyType.SOCKS5
    elif url_components.scheme.lower() in ('socks', 'socks4'):
        socks_type = ProxyType.SOCKS4
    elif url_components.scheme.lower() == 'socks4a':
        socks_type = ProxyType.SOCKS4A

    def unquote_if_non_empty(s):
        if not s:
            return s
        return urllib.parse.unquote_plus(s)

    proxy_args = (
        socks_type,
        url_components.hostname, url_components.port or 1080,
        True,  # Remote DNS
        unquote_if_non_empty(url_components.username),
        unquote_if_non_empty(url_components.password),
    )

    class SocksConnection(base_class):
        def connect(self):
            self.sock = sockssocket()
            self.sock.setproxy(*proxy_args)
            if isinstance(self.timeout, (int, float)):
                self.sock.settimeout(self.timeout)
            self.sock.connect((self.host, self.port))

            if isinstance(self, http.client.HTTPSConnection):
                if hasattr(self, '_context'):  # Python > 2.6
                    self.sock = self._context.wrap_socket(
                        self.sock, server_hostname=self.host)
                else:
                    self.sock = ssl.wrap_socket(self.sock)

    return SocksConnection


class YoutubeDLHTTPSHandler(urllib.request.HTTPSHandler):
    def __init__(self, params, https_conn_class=None, *args, **kwargs):
        urllib.request.HTTPSHandler.__init__(self, *args, **kwargs)
        self._https_conn_class = https_conn_class or http.client.HTTPSConnection
        self._params = params

    def https_open(self, req):
        kwargs = {}
        conn_class = self._https_conn_class

        if hasattr(self, '_context'):  # python > 2.6
            kwargs['context'] = self._context
        if hasattr(self, '_check_hostname'):  # python 3.x
            kwargs['check_hostname'] = self._check_hostname

        socks_proxy = req.headers.get('Ytdl-socks-proxy')
        if socks_proxy:
            conn_class = make_socks_conn_class(conn_class, socks_proxy)
            del req.headers['Ytdl-socks-proxy']

        try:
            return self.do_open(
                functools.partial(_create_http_connection, self, conn_class, True), req, **kwargs)
        except urllib.error.URLError as e:
            if (isinstance(e.reason, ssl.SSLError)
                    and getattr(e.reason, 'reason', None) == 'SSLV3_ALERT_HANDSHAKE_FAILURE'):
                raise YoutubeDLError('SSLV3_ALERT_HANDSHAKE_FAILURE: Try using --legacy-server-connect')
            raise


class YoutubeDLCookieJar(http.cookiejar.MozillaCookieJar):
    """
    See [1] for cookie file format.

    1. https://curl.haxx.se/docs/http-cookies.html
    """
    _HTTPONLY_PREFIX = '#HttpOnly_'
    _ENTRY_LEN = 7
    _HEADER = '''# Netscape HTTP Cookie File
# This file is generated by yt-dlp.  Do not edit.

'''
    _CookieFileEntry = collections.namedtuple(
        'CookieFileEntry',
        ('domain_name', 'include_subdomains', 'path', 'https_only', 'expires_at', 'name', 'value'))

    def __init__(self, filename=None, *args, **kwargs):
        super().__init__(None, *args, **kwargs)
        if self.is_path(filename):
            filename = os.fspath(filename)
        self.filename = filename

    @staticmethod
    def _true_or_false(cndn):
        return 'TRUE' if cndn else 'FALSE'

    @staticmethod
    def is_path(file):
        return isinstance(file, (str, bytes, os.PathLike))

    @contextlib.contextmanager
    def open(self, file, *, write=False):
        if self.is_path(file):
            with open(file, 'w' if write else 'r', encoding='utf-8') as f:
                yield f
        else:
            if write:
                file.truncate(0)
            yield file

    def _really_save(self, f, ignore_discard=False, ignore_expires=False):
        now = time.time()
        for cookie in self:
            if (not ignore_discard and cookie.discard
                    or not ignore_expires and cookie.is_expired(now)):
                continue
            name, value = cookie.name, cookie.value
            if value is None:
                # cookies.txt regards 'Set-Cookie: foo' as a cookie
                # with no name, whereas http.cookiejar regards it as a
                # cookie with no value.
                name, value = '', name
            f.write('%s\n' % '\t'.join((
                cookie.domain,
                self._true_or_false(cookie.domain.startswith('.')),
                cookie.path,
                self._true_or_false(cookie.secure),
                str_or_none(cookie.expires, default=''),
                name, value
            )))

    def save(self, filename=None, *args, **kwargs):
        """
        Save cookies to a file.
        Code is taken from CPython 3.6
        https://github.com/python/cpython/blob/8d999cbf4adea053be6dbb612b9844635c4dfb8e/Lib/http/cookiejar.py#L2091-L2117 """

        if filename is None:
            if self.filename is not None:
                filename = self.filename
            else:
                raise ValueError(http.cookiejar.MISSING_FILENAME_TEXT)

        # Store session cookies with `expires` set to 0 instead of an empty string
        for cookie in self:
            if cookie.expires is None:
                cookie.expires = 0

        with self.open(filename, write=True) as f:
            f.write(self._HEADER)
            self._really_save(f, *args, **kwargs)

    def load(self, filename=None, ignore_discard=False, ignore_expires=False):
        """Load cookies from a file."""
        if filename is None:
            if self.filename is not None:
                filename = self.filename
            else:
                raise ValueError(http.cookiejar.MISSING_FILENAME_TEXT)

        def prepare_line(line):
            if line.startswith(self._HTTPONLY_PREFIX):
                line = line[len(self._HTTPONLY_PREFIX):]
            # comments and empty lines are fine
            if line.startswith('#') or not line.strip():
                return line
            cookie_list = line.split('\t')
            if len(cookie_list) != self._ENTRY_LEN:
                raise http.cookiejar.LoadError('invalid length %d' % len(cookie_list))
            cookie = self._CookieFileEntry(*cookie_list)
            if cookie.expires_at and not cookie.expires_at.isdigit():
                raise http.cookiejar.LoadError('invalid expires at %s' % cookie.expires_at)
            return line

        cf = io.StringIO()
        with self.open(filename) as f:
            for line in f:
                try:
                    cf.write(prepare_line(line))
                except http.cookiejar.LoadError as e:
                    if f'{line.strip()} '[0] in '[{"':
                        raise http.cookiejar.LoadError(
                            'Cookies file must be Netscape formatted, not JSON. See  '
                            'https://github.com/ytdl-org/youtube-dl#how-do-i-pass-cookies-to-youtube-dl')
                    write_string(f'WARNING: skipping cookie file entry due to {e}: {line!r}\n')
                    continue
        cf.seek(0)
        self._really_load(cf, filename, ignore_discard, ignore_expires)
        # Session cookies are denoted by either `expires` field set to
        # an empty string or 0. MozillaCookieJar only recognizes the former
        # (see [1]). So we need force the latter to be recognized as session
        # cookies on our own.
        # Session cookies may be important for cookies-based authentication,
        # e.g. usually, when user does not check 'Remember me' check box while
        # logging in on a site, some important cookies are stored as session
        # cookies so that not recognizing them will result in failed login.
        # 1. https://bugs.python.org/issue17164
        for cookie in self:
            # Treat `expires=0` cookies as session cookies
            if cookie.expires == 0:
                cookie.expires = None
                cookie.discard = True


class YoutubeDLCookieProcessor(urllib.request.HTTPCookieProcessor):
    def __init__(self, cookiejar=None):
        urllib.request.HTTPCookieProcessor.__init__(self, cookiejar)

    def http_response(self, request, response):
        return urllib.request.HTTPCookieProcessor.http_response(self, request, response)

    https_request = urllib.request.HTTPCookieProcessor.http_request
    https_response = http_response


class YoutubeDLRedirectHandler(urllib.request.HTTPRedirectHandler):
    """YoutubeDL redirect handler

    The code is based on HTTPRedirectHandler implementation from CPython [1].

    This redirect handler solves two issues:
     - ensures redirect URL is always unicode under python 2
     - introduces support for experimental HTTP response status code
       308 Permanent Redirect [2] used by some sites [3]

    1. https://github.com/python/cpython/blob/master/Lib/urllib/request.py
    2. https://developer.mozilla.org/en-US/docs/Web/HTTP/Status/308
    3. https://github.com/ytdl-org/youtube-dl/issues/28768
    """

    http_error_301 = http_error_303 = http_error_307 = http_error_308 = urllib.request.HTTPRedirectHandler.http_error_302

    def redirect_request(self, req, fp, code, msg, headers, newurl):
        """Return a Request or None in response to a redirect.

        This is called by the http_error_30x methods when a
        redirection response is received.  If a redirection should
        take place, return a new Request to allow http_error_30x to
        perform the redirect.  Otherwise, raise HTTPError if no-one
        else should try to handle this url.  Return None if you can't
        but another Handler might.
        """
        m = req.get_method()
        if (not (code in (301, 302, 303, 307, 308) and m in ("GET", "HEAD")
                 or code in (301, 302, 303) and m == "POST")):
            raise urllib.error.HTTPError(req.full_url, code, msg, headers, fp)
        # Strictly (according to RFC 2616), 301 or 302 in response to
        # a POST MUST NOT cause a redirection without confirmation
        # from the user (of urllib.request, in this case).  In practice,
        # essentially all clients do redirect in this case, so we do
        # the same.

        # Be conciliant with URIs containing a space.  This is mainly
        # redundant with the more complete encoding done in http_error_302(),
        # but it is kept for compatibility with other callers.
        newurl = newurl.replace(' ', '%20')

        CONTENT_HEADERS = ("content-length", "content-type")
        # NB: don't use dict comprehension for python 2.6 compatibility
        newheaders = {k: v for k, v in req.headers.items() if k.lower() not in CONTENT_HEADERS}

        # A 303 must either use GET or HEAD for subsequent request
        # https://datatracker.ietf.org/doc/html/rfc7231#section-6.4.4
        if code == 303 and m != 'HEAD':
            m = 'GET'
        # 301 and 302 redirects are commonly turned into a GET from a POST
        # for subsequent requests by browsers, so we'll do the same.
        # https://datatracker.ietf.org/doc/html/rfc7231#section-6.4.2
        # https://datatracker.ietf.org/doc/html/rfc7231#section-6.4.3
        if code in (301, 302) and m == 'POST':
            m = 'GET'

        return urllib.request.Request(
            newurl, headers=newheaders, origin_req_host=req.origin_req_host,
            unverifiable=True, method=m)


def extract_timezone(date_str):
    m = re.search(
        r'''(?x)
            ^.{8,}?                                              # >=8 char non-TZ prefix, if present
            (?P<tz>Z|                                            # just the UTC Z, or
                (?:(?<=.\b\d{4}|\b\d{2}:\d\d)|                   # preceded by 4 digits or hh:mm or
                   (?<!.\b[a-zA-Z]{3}|[a-zA-Z]{4}|..\b\d\d))     # not preceded by 3 alpha word or >= 4 alpha or 2 digits
                   [ ]?                                          # optional space
                (?P<sign>\+|-)                                   # +/-
                (?P<hours>[0-9]{2}):?(?P<minutes>[0-9]{2})       # hh[:]mm
            $)
        ''', date_str)
    if not m:
        timezone = datetime.timedelta()
    else:
        date_str = date_str[:-len(m.group('tz'))]
        if not m.group('sign'):
            timezone = datetime.timedelta()
        else:
            sign = 1 if m.group('sign') == '+' else -1
            timezone = datetime.timedelta(
                hours=sign * int(m.group('hours')),
                minutes=sign * int(m.group('minutes')))
    return timezone, date_str


def parse_iso8601(date_str, delimiter='T', timezone=None):
    """ Return a UNIX timestamp from the given date """

    if date_str is None:
        return None

    if HAVE_DATEUTIL and timezone is None:
        try:
            return math.floor(dateutil.parser.parse(date_str).timestamp())
        except ValueError:
            pass

    date_str = re.sub(r'\.[0-9]+', '', date_str)

    if timezone is None:
        timezone, date_str = extract_timezone(date_str)

    formats = (
        '%Y-%m-%d{0}%H:%M:%S'.format(delimiter),
        '%Y-%m-%d{0}%H:%M'.format(delimiter), )
    with contextlib.suppress(ValueError):
        for date_format in formats:
            date_format = f'%Y-%m-%d{delimiter}%H:%M:%S'
            dt = datetime.datetime.strptime(date_str, date_format) - timezone
            return calendar.timegm(dt.timetuple())


def date_formats(day_first=True):
    return DATE_FORMATS_DAY_FIRST if day_first else DATE_FORMATS_MONTH_FIRST


def unified_strdate(date_str, day_first=True):
    """Return a string with the date in the format YYYYMMDD"""

    if date_str is None:
        return None
    upload_date = None
    # Replace commas
    date_str = date_str.replace(',', ' ')
    # Remove AM/PM + timezone
    date_str = re.sub(r'(?i)\s*(?:AM|PM)(?:\s+[A-Z]+)?', '', date_str)
    _, date_str = extract_timezone(date_str)

    for expression in date_formats(day_first):
        with contextlib.suppress(ValueError):
            upload_date = datetime.datetime.strptime(date_str, expression).strftime('%Y%m%d')
    if upload_date is None:
        timetuple = email.utils.parsedate_tz(date_str)
        if timetuple:
            with contextlib.suppress(ValueError):
                upload_date = datetime.datetime(*timetuple[:6]).strftime('%Y%m%d')
    if upload_date is not None:
        return str(upload_date)


def unified_timestamp(date_str, day_first=True):
    if date_str is None:
        return None

    date_str = re.sub(r'[,|]', '', date_str)

    pm_delta = 12 if re.search(r'(?i)PM', date_str) else 0
    timezone, date_str = extract_timezone(date_str)

    # Remove AM/PM + timezone
    date_str = re.sub(r'(?i)\s*(?:AM|PM)(?:\s+[A-Z]+)?', '', date_str)

    # Remove unrecognized timezones from ISO 8601 alike timestamps
    m = re.search(r'\d{1,2}:\d{1,2}(?:\.\d+)?(?P<tz>\s*[A-Z]+)$', date_str)
    if m:
        date_str = date_str[:-len(m.group('tz'))]

    # Python only supports microseconds, so remove nanoseconds
    m = re.search(r'^([0-9]{4,}-[0-9]{1,2}-[0-9]{1,2}T[0-9]{1,2}:[0-9]{1,2}:[0-9]{1,2}\.[0-9]{6})[0-9]+$', date_str)
    if m:
        date_str = m.group(1)

    for expression in date_formats(day_first):
        with contextlib.suppress(ValueError):
            dt = datetime.datetime.strptime(date_str, expression) - timezone + datetime.timedelta(hours=pm_delta)
            return calendar.timegm(dt.timetuple())
    timetuple = email.utils.parsedate_tz(date_str)
    if timetuple:
        return calendar.timegm(timetuple) + pm_delta * 3600


def determine_ext(url, default_ext='unknown_video'):
    if url is None or '.' not in url:
        return default_ext
    guess = url.partition('?')[0].rpartition('.')[2]
    if re.match(r'^[A-Za-z0-9]+$', guess):
        return guess
    # Try extract ext from URLs like http://example.com/foo/bar.mp4/?download
    elif guess.rstrip('/') in KNOWN_EXTENSIONS:
        return guess.rstrip('/')
    else:
        return default_ext


def subtitles_filename(filename, sub_lang, sub_format, expected_real_ext=None):
    return replace_extension(filename, sub_lang + '.' + sub_format, expected_real_ext)


def datetime_from_str(date_str, precision='auto', format='%Y%m%d'):
    R"""
    Return a datetime object from a string.
    Supported format:
        (now|today|yesterday|DATE)([+-]\d+(microsecond|second|minute|hour|day|week|month|year)s?)?

    @param format       strftime format of DATE
    @param precision    Round the datetime object: auto|microsecond|second|minute|hour|day
                        auto: round to the unit provided in date_str (if applicable).
    """
    auto_precision = False
    if precision == 'auto':
        auto_precision = True
        precision = 'microsecond'
    today = datetime_round(datetime.datetime.utcnow(), precision)
    if date_str in ('now', 'today'):
        return today
    if date_str == 'yesterday':
        return today - datetime.timedelta(days=1)
    match = re.match(
        r'(?P<start>.+)(?P<sign>[+-])(?P<time>\d+)(?P<unit>microsecond|second|minute|hour|day|week|month|year)s?',
        date_str)
    if match is not None:
        start_time = datetime_from_str(match.group('start'), precision, format)
        time = int(match.group('time')) * (-1 if match.group('sign') == '-' else 1)
        unit = match.group('unit')
        if unit == 'month' or unit == 'year':
            new_date = datetime_add_months(start_time, time * 12 if unit == 'year' else time)
            unit = 'day'
        else:
            if unit == 'week':
                unit = 'day'
                time *= 7
            delta = datetime.timedelta(**{unit + 's': time})
            new_date = start_time + delta
        if auto_precision:
            return datetime_round(new_date, unit)
        return new_date

    return datetime_round(datetime.datetime.strptime(date_str, format), precision)


def date_from_str(date_str, format='%Y%m%d', strict=False):
    R"""
    Return a date object from a string using datetime_from_str

    @param strict  Restrict allowed patterns to "YYYYMMDD" and
                   (now|today|yesterday)(-\d+(day|week|month|year)s?)?
    """
    if strict and not re.fullmatch(r'\d{8}|(now|today|yesterday)(-\d+(day|week|month|year)s?)?', date_str):
        raise ValueError(f'Invalid date format "{date_str}"')
    return datetime_from_str(date_str, precision='microsecond', format=format).date()


def datetime_add_months(dt, months):
    """Increment/Decrement a datetime object by months."""
    month = dt.month + months - 1
    year = dt.year + month // 12
    month = month % 12 + 1
    day = min(dt.day, calendar.monthrange(year, month)[1])
    return dt.replace(year, month, day)


def datetime_round(dt, precision='day'):
    """
    Round a datetime object's time to a specific precision
    """
    if precision == 'microsecond':
        return dt

    unit_seconds = {
        'day': 86400,
        'hour': 3600,
        'minute': 60,
        'second': 1,
    }
    roundto = lambda x, n: ((x + n / 2) // n) * n
    timestamp = calendar.timegm(dt.timetuple())
    return datetime.datetime.utcfromtimestamp(roundto(timestamp, unit_seconds[precision]))


def hyphenate_date(date_str):
    """
    Convert a date in 'YYYYMMDD' format to 'YYYY-MM-DD' format"""
    match = re.match(r'^(\d\d\d\d)(\d\d)(\d\d)$', date_str)
    if match is not None:
        return '-'.join(match.groups())
    else:
        return date_str


class DateRange:
    """Represents a time interval between two dates"""

    def __init__(self, start=None, end=None):
        """start and end must be strings in the format accepted by date"""
        if start is not None:
            self.start = date_from_str(start, strict=True)
        else:
            self.start = datetime.datetime.min.date()
        if end is not None:
            self.end = date_from_str(end, strict=True)
        else:
            self.end = datetime.datetime.max.date()
        if self.start > self.end:
            raise ValueError('Date range: "%s" , the start date must be before the end date' % self)

    @classmethod
    def day(cls, day):
        """Returns a range that only contains the given day"""
        return cls(day, day)

    def __contains__(self, date):
        """Check if the date is in the range"""
        if not isinstance(date, datetime.date):
            date = date_from_str(date)
        return self.start <= date <= self.end

    def __str__(self):
        return f'{self.start.isoformat()} - {self.end.isoformat()}'

    def __repr__(self) -> str:
        return 'DateRange({!r}, {!r})'.format(self.start, self.end)

    def __eq__(self, other):
        return (isinstance(other, DateRange)
                and self.start == other.start and self.end == other.end)


def platform_name():
    """ Returns the platform name as a str """
    write_string('DeprecationWarning: yt_dlp.utils.platform_name is deprecated, use platform.platform instead')
    return platform.platform()


@functools.cache
def system_identifier():
    python_implementation = platform.python_implementation()
    if python_implementation == 'PyPy' and hasattr(sys, 'pypy_version_info'):
        python_implementation += ' version %d.%d.%d' % sys.pypy_version_info[:3]

    return 'Python %s (%s %s) - %s %s' % (
        platform.python_version(),
        python_implementation,
        platform.architecture()[0],
        platform.platform(),
        format_field(join_nonempty(*platform.libc_ver(), delim=' '), None, '(%s)'),
    )


@functools.cache
def get_windows_version():
    ''' Get Windows version. returns () if it's not running on Windows '''
    if compat_os_name == 'nt':
        return version_tuple(platform.win32_ver()[1])
    else:
        return ()


def write_string(s, out=None, encoding=None):
    assert isinstance(s, str)
    out = out or sys.stderr

    if compat_os_name == 'nt' and supports_terminal_sequences(out):
        s = re.sub(r'([\r\n]+)', r' \1', s)

    enc, buffer = None, out
    if 'b' in getattr(out, 'mode', ''):
        enc = encoding or preferredencoding()
    elif hasattr(out, 'buffer'):
        buffer = out.buffer
        enc = encoding or getattr(out, 'encoding', None) or preferredencoding()

    buffer.write(s.encode(enc, 'ignore') if enc else s)
    out.flush()


def bytes_to_intlist(bs):
    if not bs:
        return []
    if isinstance(bs[0], int):  # Python 3
        return list(bs)
    else:
        return [ord(c) for c in bs]


def intlist_to_bytes(xs):
    if not xs:
        return b''
    return struct.pack('%dB' % len(xs), *xs)


class LockingUnsupportedError(OSError):
    msg = 'File locking is not supported'

    def __init__(self):
        super().__init__(self.msg)


# Cross-platform file locking
if sys.platform == 'win32':
    import ctypes
    import ctypes.wintypes
    import msvcrt

    class OVERLAPPED(ctypes.Structure):
        _fields_ = [
            ('Internal', ctypes.wintypes.LPVOID),
            ('InternalHigh', ctypes.wintypes.LPVOID),
            ('Offset', ctypes.wintypes.DWORD),
            ('OffsetHigh', ctypes.wintypes.DWORD),
            ('hEvent', ctypes.wintypes.HANDLE),
        ]

    kernel32 = ctypes.windll.kernel32
    LockFileEx = kernel32.LockFileEx
    LockFileEx.argtypes = [
        ctypes.wintypes.HANDLE,     # hFile
        ctypes.wintypes.DWORD,      # dwFlags
        ctypes.wintypes.DWORD,      # dwReserved
        ctypes.wintypes.DWORD,      # nNumberOfBytesToLockLow
        ctypes.wintypes.DWORD,      # nNumberOfBytesToLockHigh
        ctypes.POINTER(OVERLAPPED)  # Overlapped
    ]
    LockFileEx.restype = ctypes.wintypes.BOOL
    UnlockFileEx = kernel32.UnlockFileEx
    UnlockFileEx.argtypes = [
        ctypes.wintypes.HANDLE,     # hFile
        ctypes.wintypes.DWORD,      # dwReserved
        ctypes.wintypes.DWORD,      # nNumberOfBytesToLockLow
        ctypes.wintypes.DWORD,      # nNumberOfBytesToLockHigh
        ctypes.POINTER(OVERLAPPED)  # Overlapped
    ]
    UnlockFileEx.restype = ctypes.wintypes.BOOL
    whole_low = 0xffffffff
    whole_high = 0x7fffffff

    def _lock_file(f, exclusive, block):
        overlapped = OVERLAPPED()
        overlapped.Offset = 0
        overlapped.OffsetHigh = 0
        overlapped.hEvent = 0
        f._lock_file_overlapped_p = ctypes.pointer(overlapped)

        if not LockFileEx(msvcrt.get_osfhandle(f.fileno()),
                          (0x2 if exclusive else 0x0) | (0x0 if block else 0x1),
                          0, whole_low, whole_high, f._lock_file_overlapped_p):
            # NB: No argument form of "ctypes.FormatError" does not work on PyPy
            raise BlockingIOError(f'Locking file failed: {ctypes.FormatError(ctypes.GetLastError())!r}')

    def _unlock_file(f):
        assert f._lock_file_overlapped_p
        handle = msvcrt.get_osfhandle(f.fileno())
        if not UnlockFileEx(handle, 0, whole_low, whole_high, f._lock_file_overlapped_p):
            raise OSError('Unlocking file failed: %r' % ctypes.FormatError())

else:
    try:
        import fcntl

        def _lock_file(f, exclusive, block):
            flags = fcntl.LOCK_EX if exclusive else fcntl.LOCK_SH
            if not block:
                flags |= fcntl.LOCK_NB
            try:
                fcntl.flock(f, flags)
            except BlockingIOError:
                raise
            except OSError:  # AOSP does not have flock()
                fcntl.lockf(f, flags)

        def _unlock_file(f):
            try:
                fcntl.flock(f, fcntl.LOCK_UN)
            except OSError:
                fcntl.lockf(f, fcntl.LOCK_UN)

    except ImportError:

        def _lock_file(f, exclusive, block):
            raise LockingUnsupportedError()

        def _unlock_file(f):
            raise LockingUnsupportedError()


class locked_file:
    locked = False

    def __init__(self, filename, mode, block=True, encoding=None):
        if mode not in {'r', 'rb', 'a', 'ab', 'w', 'wb'}:
            raise NotImplementedError(mode)
        self.mode, self.block = mode, block

        writable = any(f in mode for f in 'wax+')
        readable = any(f in mode for f in 'r+')
        flags = functools.reduce(operator.ior, (
            getattr(os, 'O_CLOEXEC', 0),  # UNIX only
            getattr(os, 'O_BINARY', 0),  # Windows only
            getattr(os, 'O_NOINHERIT', 0),  # Windows only
            os.O_CREAT if writable else 0,  # O_TRUNC only after locking
            os.O_APPEND if 'a' in mode else 0,
            os.O_EXCL if 'x' in mode else 0,
            os.O_RDONLY if not writable else os.O_RDWR if readable else os.O_WRONLY,
        ))

        self.f = os.fdopen(os.open(filename, flags, 0o666), mode, encoding=encoding)

    def __enter__(self):
        exclusive = 'r' not in self.mode
        try:
            _lock_file(self.f, exclusive, self.block)
            self.locked = True
        except OSError:
            self.f.close()
            raise
        if 'w' in self.mode:
            try:
                self.f.truncate()
            except OSError as e:
                if e.errno not in (
                    errno.ESPIPE,  # Illegal seek - expected for FIFO
                    errno.EINVAL,  # Invalid argument - expected for /dev/null
                ):
                    raise
        return self

    def unlock(self):
        if not self.locked:
            return
        try:
            _unlock_file(self.f)
        finally:
            self.locked = False

    def __exit__(self, *_):
        try:
            self.unlock()
        finally:
            self.f.close()

    open = __enter__
    close = __exit__

    def __getattr__(self, attr):
        return getattr(self.f, attr)

    def __iter__(self):
        return iter(self.f)

    @property
    def closed(self):
        return self.f.closed


@functools.cache
def get_filesystem_encoding():
    encoding = sys.getfilesystemencoding()
    return encoding if encoding is not None else 'utf-8'


def shell_quote(args):
    quoted_args = []
    encoding = get_filesystem_encoding()
    for a in args:
        if isinstance(a, bytes):
            # We may get a filename encoded with 'encodeFilename'
            a = a.decode(encoding)
        quoted_args.append(compat_shlex_quote(a))
    return ' '.join(quoted_args)


def smuggle_url(url, data):
    """ Pass additional data in a URL for internal use. """

    url, idata = unsmuggle_url(url, {})
    data.update(idata)
    sdata = urllib.parse.urlencode(
        {'__youtubedl_smuggle': json.dumps(data)})
    return url + '#' + sdata


def unsmuggle_url(smug_url, default=None):
    if '#__youtubedl_smuggle' not in smug_url:
        return smug_url, default
    url, _, sdata = smug_url.rpartition('#')
    jsond = urllib.parse.parse_qs(sdata)['__youtubedl_smuggle'][0]
    data = json.loads(jsond)
    return url, data


def format_decimal_suffix(num, fmt='%d%s', *, factor=1000):
    """ Formats numbers with decimal sufixes like K, M, etc """
    num, factor = float_or_none(num), float(factor)
    if num is None or num < 0:
        return None
    POSSIBLE_SUFFIXES = 'kMGTPEZY'
    exponent = 0 if num == 0 else min(int(math.log(num, factor)), len(POSSIBLE_SUFFIXES))
    suffix = ['', *POSSIBLE_SUFFIXES][exponent]
    if factor == 1024:
        suffix = {'k': 'Ki', '': ''}.get(suffix, f'{suffix}i')
    converted = num / (factor ** exponent)
    return fmt % (converted, suffix)


def format_bytes(bytes):
    return format_decimal_suffix(bytes, '%.2f%sB', factor=1024) or 'N/A'


def lookup_unit_table(unit_table, s):
    units_re = '|'.join(re.escape(u) for u in unit_table)
    m = re.match(
        r'(?P<num>[0-9]+(?:[,.][0-9]*)?)\s*(?P<unit>%s)\b' % units_re, s)
    if not m:
        return None
    num_str = m.group('num').replace(',', '.')
    mult = unit_table[m.group('unit')]
    return int(float(num_str) * mult)


def parse_filesize(s):
    if s is None:
        return None

    # The lower-case forms are of course incorrect and unofficial,
    # but we support those too
    _UNIT_TABLE = {
        'B': 1,
        'b': 1,
        'bytes': 1,
        'KiB': 1024,
        'KB': 1000,
        'kB': 1024,
        'Kb': 1000,
        'kb': 1000,
        'kilobytes': 1000,
        'kibibytes': 1024,
        'MiB': 1024 ** 2,
        'MB': 1000 ** 2,
        'mB': 1024 ** 2,
        'Mb': 1000 ** 2,
        'mb': 1000 ** 2,
        'megabytes': 1000 ** 2,
        'mebibytes': 1024 ** 2,
        'GiB': 1024 ** 3,
        'GB': 1000 ** 3,
        'gB': 1024 ** 3,
        'Gb': 1000 ** 3,
        'gb': 1000 ** 3,
        'gigabytes': 1000 ** 3,
        'gibibytes': 1024 ** 3,
        'TiB': 1024 ** 4,
        'TB': 1000 ** 4,
        'tB': 1024 ** 4,
        'Tb': 1000 ** 4,
        'tb': 1000 ** 4,
        'terabytes': 1000 ** 4,
        'tebibytes': 1024 ** 4,
        'PiB': 1024 ** 5,
        'PB': 1000 ** 5,
        'pB': 1024 ** 5,
        'Pb': 1000 ** 5,
        'pb': 1000 ** 5,
        'petabytes': 1000 ** 5,
        'pebibytes': 1024 ** 5,
        'EiB': 1024 ** 6,
        'EB': 1000 ** 6,
        'eB': 1024 ** 6,
        'Eb': 1000 ** 6,
        'eb': 1000 ** 6,
        'exabytes': 1000 ** 6,
        'exbibytes': 1024 ** 6,
        'ZiB': 1024 ** 7,
        'ZB': 1000 ** 7,
        'zB': 1024 ** 7,
        'Zb': 1000 ** 7,
        'zb': 1000 ** 7,
        'zettabytes': 1000 ** 7,
        'zebibytes': 1024 ** 7,
        'YiB': 1024 ** 8,
        'YB': 1000 ** 8,
        'yB': 1024 ** 8,
        'Yb': 1000 ** 8,
        'yb': 1000 ** 8,
        'yottabytes': 1000 ** 8,
        'yobibytes': 1024 ** 8,
    }

    return lookup_unit_table(_UNIT_TABLE, s)


def parse_count(s):
    if s is None:
        return None

    s = re.sub(r'^[^\d]+\s', '', s).strip()

    if re.match(r'^[\d,.]+$', s):
        return str_to_int(s)

    _UNIT_TABLE = {
        'k': 1000,
        'K': 1000,
        'm': 1000 ** 2,
        'M': 1000 ** 2,
        'kk': 1000 ** 2,
        'KK': 1000 ** 2,
        'b': 1000 ** 3,
        'B': 1000 ** 3,
    }

    ret = lookup_unit_table(_UNIT_TABLE, s)
    if ret is not None:
        return ret

    mobj = re.match(r'([\d,.]+)(?:$|\s)', s)
    if mobj:
        return str_to_int(mobj.group(1))


def parse_resolution(s, *, lenient=False):
    if s is None:
        return {}

    if lenient:
        mobj = re.search(r'(?P<w>\d+)\s*[xX×,]\s*(?P<h>\d+)', s)
    else:
        mobj = re.search(r'(?<![a-zA-Z0-9])(?P<w>\d+)\s*[xX×,]\s*(?P<h>\d+)(?![a-zA-Z0-9])', s)
    if mobj:
        return {
            'width': int(mobj.group('w')),
            'height': int(mobj.group('h')),
        }

    mobj = re.search(r'(?<![a-zA-Z0-9])(\d+)[pPiI](?![a-zA-Z0-9])', s)
    if mobj:
        return {'height': int(mobj.group(1))}

    mobj = re.search(r'\b([48])[kK]\b', s)
    if mobj:
        return {'height': int(mobj.group(1)) * 540}

    return {}


def parse_bitrate(s):
    if not isinstance(s, str):
        return
    mobj = re.search(r'\b(\d+)\s*kbps', s)
    if mobj:
        return int(mobj.group(1))


def month_by_name(name, lang='en'):
    """ Return the number of a month by (locale-independently) English name """

    month_names = MONTH_NAMES.get(lang, MONTH_NAMES['en'])

    try:
        return month_names.index(name) + 1
    except ValueError:
        return None


def month_by_abbreviation(abbrev):
    """ Return the number of a month by (locale-independently) English
        abbreviations """

    try:
        return [s[:3] for s in ENGLISH_MONTH_NAMES].index(abbrev) + 1
    except ValueError:
        return None


def fix_xml_ampersands(xml_str):
    """Replace all the '&' by '&amp;' in XML"""
    return re.sub(
        r'&(?!amp;|lt;|gt;|apos;|quot;|#x[0-9a-fA-F]{,4};|#[0-9]{,4};)',
        '&amp;',
        xml_str)


def setproctitle(title):
    assert isinstance(title, str)

    # Workaround for https://github.com/yt-dlp/yt-dlp/issues/4541
    try:
        import ctypes
    except ImportError:
        return

    try:
        libc = ctypes.cdll.LoadLibrary('libc.so.6')
    except OSError:
        return
    except TypeError:
        # LoadLibrary in Windows Python 2.7.13 only expects
        # a bytestring, but since unicode_literals turns
        # every string into a unicode string, it fails.
        return
    title_bytes = title.encode()
    buf = ctypes.create_string_buffer(len(title_bytes))
    buf.value = title_bytes
    try:
        libc.prctl(15, buf, 0, 0, 0)
    except AttributeError:
        return  # Strange libc, just skip this


def remove_start(s, start):
    return s[len(start):] if s is not None and s.startswith(start) else s


def remove_end(s, end):
    return s[:-len(end)] if s is not None and s.endswith(end) else s


def remove_quotes(s):
    if s is None or len(s) < 2:
        return s
    for quote in ('"', "'", ):
        if s[0] == quote and s[-1] == quote:
            return s[1:-1]
    return s


def get_domain(url):
    """
    This implementation is inconsistent, but is kept for compatibility.
    Use this only for "webpage_url_domain"
    """
    return remove_start(urllib.parse.urlparse(url).netloc, 'www.') or None


def url_basename(url):
    path = urllib.parse.urlparse(url).path
    return path.strip('/').split('/')[-1]


def base_url(url):
    return re.match(r'https?://[^?#&]+/', url).group()


def urljoin(base, path):
    if isinstance(path, bytes):
        path = path.decode()
    if not isinstance(path, str) or not path:
        return None
    if re.match(r'^(?:[a-zA-Z][a-zA-Z0-9+-.]*:)?//', path):
        return path
    if isinstance(base, bytes):
        base = base.decode()
    if not isinstance(base, str) or not re.match(
            r'^(?:https?:)?//', base):
        return None
    return urllib.parse.urljoin(base, path)


class HEADRequest(urllib.request.Request):
    def get_method(self):
        return 'HEAD'


class PUTRequest(urllib.request.Request):
    def get_method(self):
        return 'PUT'


def int_or_none(v, scale=1, default=None, get_attr=None, invscale=1):
    if get_attr and v is not None:
        v = getattr(v, get_attr, None)
    try:
        return int(v) * invscale // scale
    except (ValueError, TypeError, OverflowError):
        return default


def str_or_none(v, default=None):
    return default if v is None else str(v)


def str_to_int(int_str):
    """ A more relaxed version of int_or_none """
    if isinstance(int_str, int):
        return int_str
    elif isinstance(int_str, str):
        int_str = re.sub(r'[,\.\+]', '', int_str)
        return int_or_none(int_str)


def float_or_none(v, scale=1, invscale=1, default=None):
    if v is None:
        return default
    try:
        return float(v) * invscale / scale
    except (ValueError, TypeError):
        return default


def bool_or_none(v, default=None):
    return v if isinstance(v, bool) else default


def strip_or_none(v, default=None):
    return v.strip() if isinstance(v, str) else default


def url_or_none(url):
    if not url or not isinstance(url, str):
        return None
    url = url.strip()
    return url if re.match(r'^(?:(?:https?|rt(?:m(?:pt?[es]?|fp)|sp[su]?)|mms|ftps?):)?//', url) else None


def request_to_url(req):
    if isinstance(req, urllib.request.Request):
        return req.get_full_url()
    else:
        return req


def strftime_or_none(timestamp, date_format, default=None):
    datetime_object = None
    try:
        if isinstance(timestamp, (int, float)):  # unix timestamp
            datetime_object = datetime.datetime.utcfromtimestamp(timestamp)
        elif isinstance(timestamp, str):  # assume YYYYMMDD
            datetime_object = datetime.datetime.strptime(timestamp, '%Y%m%d')
        return datetime_object.strftime(date_format)
    except (ValueError, TypeError, AttributeError):
        return default


def parse_duration(s):
    if not isinstance(s, str):
        return None
    s = s.strip()
    if not s:
        return None

    days, hours, mins, secs, ms = [None] * 5
    m = re.match(r'''(?x)
            (?P<before_secs>
                (?:(?:(?P<days>[0-9]+):)?(?P<hours>[0-9]+):)?(?P<mins>[0-9]+):)?
            (?P<secs>(?(before_secs)[0-9]{1,2}|[0-9]+))
            (?P<ms>[.:][0-9]+)?Z?$
        ''', s)
    if m:
        days, hours, mins, secs, ms = m.group('days', 'hours', 'mins', 'secs', 'ms')
    else:
        m = re.match(
            r'''(?ix)(?:P?
                (?:
                    [0-9]+\s*y(?:ears?)?,?\s*
                )?
                (?:
                    [0-9]+\s*m(?:onths?)?,?\s*
                )?
                (?:
                    [0-9]+\s*w(?:eeks?)?,?\s*
                )?
                (?:
                    (?P<days>[0-9]+)\s*d(?:ays?)?,?\s*
                )?
                T)?
                (?:
                    (?P<hours>[0-9]+)\s*h(?:ours?)?,?\s*
                )?
                (?:
                    (?P<mins>[0-9]+)\s*m(?:in(?:ute)?s?)?,?\s*
                )?
                (?:
                    (?P<secs>[0-9]+)(?P<ms>\.[0-9]+)?\s*s(?:ec(?:ond)?s?)?\s*
                )?Z?$''', s)
        if m:
            days, hours, mins, secs, ms = m.groups()
        else:
            m = re.match(r'(?i)(?:(?P<hours>[0-9.]+)\s*(?:hours?)|(?P<mins>[0-9.]+)\s*(?:mins?\.?|minutes?)\s*)Z?$', s)
            if m:
                hours, mins = m.groups()
            else:
                return None

    if ms:
        ms = ms.replace(':', '.')
    return sum(float(part or 0) * mult for part, mult in (
        (days, 86400), (hours, 3600), (mins, 60), (secs, 1), (ms, 1)))


def prepend_extension(filename, ext, expected_real_ext=None):
    name, real_ext = os.path.splitext(filename)
    return (
        f'{name}.{ext}{real_ext}'
        if not expected_real_ext or real_ext[1:] == expected_real_ext
        else f'{filename}.{ext}')


def replace_extension(filename, ext, expected_real_ext=None):
    name, real_ext = os.path.splitext(filename)
    return '{}.{}'.format(
        name if not expected_real_ext or real_ext[1:] == expected_real_ext else filename,
        ext)


def check_executable(exe, args=[]):
    """ Checks if the given binary is installed somewhere in PATH, and returns its name.
    args can be a list of arguments for a short output (like -version) """
    try:
        Popen.run([exe] + args, stdout=subprocess.PIPE, stderr=subprocess.PIPE)
    except OSError:
        return False
    return exe


def _get_exe_version_output(exe, args, *, to_screen=None):
    if to_screen:
        to_screen(f'Checking exe version: {shell_quote([exe] + args)}')
    try:
        # STDIN should be redirected too. On UNIX-like systems, ffmpeg triggers
        # SIGTTOU if yt-dlp is run in the background.
        # See https://github.com/ytdl-org/youtube-dl/issues/955#issuecomment-209789656
        stdout, _, _ = Popen.run([encodeArgument(exe)] + args, text=True,
                                 stdin=subprocess.PIPE, stdout=subprocess.PIPE, stderr=subprocess.STDOUT)
    except OSError:
        return False
    return stdout


def detect_exe_version(output, version_re=None, unrecognized='present'):
    assert isinstance(output, str)
    if version_re is None:
        version_re = r'version\s+([-0-9._a-zA-Z]+)'
    m = re.search(version_re, output)
    if m:
        return m.group(1)
    else:
        return unrecognized


def get_exe_version(exe, args=['--version'],
                    version_re=None, unrecognized='present'):
    """ Returns the version of the specified executable,
    or False if the executable is not present """
    out = _get_exe_version_output(exe, args)
    return detect_exe_version(out, version_re, unrecognized) if out else False


def frange(start=0, stop=None, step=1):
    """Float range"""
    if stop is None:
        start, stop = 0, start
    sign = [-1, 1][step > 0] if step else 0
    while sign * start < sign * stop:
        yield start
        start += step


class LazyList(collections.abc.Sequence):
    """Lazy immutable list from an iterable
    Note that slices of a LazyList are lists and not LazyList"""

    class IndexError(IndexError):
        pass

    def __init__(self, iterable, *, reverse=False, _cache=None):
        self._iterable = iter(iterable)
        self._cache = [] if _cache is None else _cache
        self._reversed = reverse

    def __iter__(self):
        if self._reversed:
            # We need to consume the entire iterable to iterate in reverse
            yield from self.exhaust()
            return
        yield from self._cache
        for item in self._iterable:
            self._cache.append(item)
            yield item

    def _exhaust(self):
        self._cache.extend(self._iterable)
        self._iterable = []  # Discard the emptied iterable to make it pickle-able
        return self._cache

    def exhaust(self):
        """Evaluate the entire iterable"""
        return self._exhaust()[::-1 if self._reversed else 1]

    @staticmethod
    def _reverse_index(x):
        return None if x is None else ~x

    def __getitem__(self, idx):
        if isinstance(idx, slice):
            if self._reversed:
                idx = slice(self._reverse_index(idx.start), self._reverse_index(idx.stop), -(idx.step or 1))
            start, stop, step = idx.start, idx.stop, idx.step or 1
        elif isinstance(idx, int):
            if self._reversed:
                idx = self._reverse_index(idx)
            start, stop, step = idx, idx, 0
        else:
            raise TypeError('indices must be integers or slices')
        if ((start or 0) < 0 or (stop or 0) < 0
                or (start is None and step < 0)
                or (stop is None and step > 0)):
            # We need to consume the entire iterable to be able to slice from the end
            # Obviously, never use this with infinite iterables
            self._exhaust()
            try:
                return self._cache[idx]
            except IndexError as e:
                raise self.IndexError(e) from e
        n = max(start or 0, stop or 0) - len(self._cache) + 1
        if n > 0:
            self._cache.extend(itertools.islice(self._iterable, n))
        try:
            return self._cache[idx]
        except IndexError as e:
            raise self.IndexError(e) from e

    def __bool__(self):
        try:
            self[-1] if self._reversed else self[0]
        except self.IndexError:
            return False
        return True

    def __len__(self):
        self._exhaust()
        return len(self._cache)

    def __reversed__(self):
        return type(self)(self._iterable, reverse=not self._reversed, _cache=self._cache)

    def __copy__(self):
        return type(self)(self._iterable, reverse=self._reversed, _cache=self._cache)

    def __repr__(self):
        # repr and str should mimic a list. So we exhaust the iterable
        return repr(self.exhaust())

    def __str__(self):
        return repr(self.exhaust())


class PagedList:

    class IndexError(IndexError):
        pass

    def __len__(self):
        # This is only useful for tests
        return len(self.getslice())

    def __init__(self, pagefunc, pagesize, use_cache=True):
        self._pagefunc = pagefunc
        self._pagesize = pagesize
        self._pagecount = float('inf')
        self._use_cache = use_cache
        self._cache = {}

    def getpage(self, pagenum):
        page_results = self._cache.get(pagenum)
        if page_results is None:
            page_results = [] if pagenum > self._pagecount else list(self._pagefunc(pagenum))
        if self._use_cache:
            self._cache[pagenum] = page_results
        return page_results

    def getslice(self, start=0, end=None):
        return list(self._getslice(start, end))

    def _getslice(self, start, end):
        raise NotImplementedError('This method must be implemented by subclasses')

    def __getitem__(self, idx):
        assert self._use_cache, 'Indexing PagedList requires cache'
        if not isinstance(idx, int) or idx < 0:
            raise TypeError('indices must be non-negative integers')
        entries = self.getslice(idx, idx + 1)
        if not entries:
            raise self.IndexError()
        return entries[0]


class OnDemandPagedList(PagedList):
    """Download pages until a page with less than maximum results"""

    def _getslice(self, start, end):
        for pagenum in itertools.count(start // self._pagesize):
            firstid = pagenum * self._pagesize
            nextfirstid = pagenum * self._pagesize + self._pagesize
            if start >= nextfirstid:
                continue

            startv = (
                start % self._pagesize
                if firstid <= start < nextfirstid
                else 0)
            endv = (
                ((end - 1) % self._pagesize) + 1
                if (end is not None and firstid <= end <= nextfirstid)
                else None)

            try:
                page_results = self.getpage(pagenum)
            except Exception:
                self._pagecount = pagenum - 1
                raise
            if startv != 0 or endv is not None:
                page_results = page_results[startv:endv]
            yield from page_results

            # A little optimization - if current page is not "full", ie. does
            # not contain page_size videos then we can assume that this page
            # is the last one - there are no more ids on further pages -
            # i.e. no need to query again.
            if len(page_results) + startv < self._pagesize:
                break

            # If we got the whole page, but the next page is not interesting,
            # break out early as well
            if end == nextfirstid:
                break


class InAdvancePagedList(PagedList):
    """PagedList with total number of pages known in advance"""

    def __init__(self, pagefunc, pagecount, pagesize):
        PagedList.__init__(self, pagefunc, pagesize, True)
        self._pagecount = pagecount

    def _getslice(self, start, end):
        start_page = start // self._pagesize
        end_page = self._pagecount if end is None else min(self._pagecount, end // self._pagesize + 1)
        skip_elems = start - start_page * self._pagesize
        only_more = None if end is None else end - start
        for pagenum in range(start_page, end_page):
            page_results = self.getpage(pagenum)
            if skip_elems:
                page_results = page_results[skip_elems:]
                skip_elems = None
            if only_more is not None:
                if len(page_results) < only_more:
                    only_more -= len(page_results)
                else:
                    yield from page_results[:only_more]
                    break
            yield from page_results


class PlaylistEntries:
    MissingEntry = object()
    is_exhausted = False

    def __init__(self, ydl, info_dict):
        self.ydl = ydl

        # _entries must be assigned now since infodict can change during iteration
        entries = info_dict.get('entries')
        if entries is None:
            raise EntryNotInPlaylist('There are no entries')
        elif isinstance(entries, list):
            self.is_exhausted = True

        requested_entries = info_dict.get('requested_entries')
        self.is_incomplete = bool(requested_entries)
        if self.is_incomplete:
            assert self.is_exhausted
            self._entries = [self.MissingEntry] * max(requested_entries)
            for i, entry in zip(requested_entries, entries):
                self._entries[i - 1] = entry
        elif isinstance(entries, (list, PagedList, LazyList)):
            self._entries = entries
        else:
            self._entries = LazyList(entries)

    PLAYLIST_ITEMS_RE = re.compile(r'''(?x)
        (?P<start>[+-]?\d+)?
        (?P<range>[:-]
            (?P<end>[+-]?\d+|inf(?:inite)?)?
            (?::(?P<step>[+-]?\d+))?
        )?''')

    @classmethod
    def parse_playlist_items(cls, string):
        for segment in string.split(','):
            if not segment:
                raise ValueError('There is two or more consecutive commas')
            mobj = cls.PLAYLIST_ITEMS_RE.fullmatch(segment)
            if not mobj:
                raise ValueError(f'{segment!r} is not a valid specification')
            start, end, step, has_range = mobj.group('start', 'end', 'step', 'range')
            if int_or_none(step) == 0:
                raise ValueError(f'Step in {segment!r} cannot be zero')
            yield slice(int_or_none(start), float_or_none(end), int_or_none(step)) if has_range else int(start)

    def get_requested_items(self):
        playlist_items = self.ydl.params.get('playlist_items')
        playlist_start = self.ydl.params.get('playliststart', 1)
        playlist_end = self.ydl.params.get('playlistend')
        # For backwards compatibility, interpret -1 as whole list
        if playlist_end in (-1, None):
            playlist_end = ''
        if not playlist_items:
            playlist_items = f'{playlist_start}:{playlist_end}'
        elif playlist_start != 1 or playlist_end:
            self.ydl.report_warning('Ignoring playliststart and playlistend because playlistitems was given', only_once=True)

        for index in self.parse_playlist_items(playlist_items):
            for i, entry in self[index]:
                yield i, entry
                if not entry:
                    continue
                try:
                    # TODO: Add auto-generated fields
                    self.ydl._match_entry(entry, incomplete=True, silent=True)
                except (ExistingVideoReached, RejectedVideoReached):
                    return

    def get_full_count(self):
        if self.is_exhausted and not self.is_incomplete:
            return len(self)
        elif isinstance(self._entries, InAdvancePagedList):
            if self._entries._pagesize == 1:
                return self._entries._pagecount

    @functools.cached_property
    def _getter(self):
        if isinstance(self._entries, list):
            def get_entry(i):
                try:
                    entry = self._entries[i]
                except IndexError:
                    entry = self.MissingEntry
                    if not self.is_incomplete:
                        raise self.IndexError()
                if entry is self.MissingEntry:
                    raise EntryNotInPlaylist(f'Entry {i} cannot be found')
                return entry
        else:
            def get_entry(i):
                try:
                    return type(self.ydl)._handle_extraction_exceptions(lambda _, i: self._entries[i])(self.ydl, i)
                except (LazyList.IndexError, PagedList.IndexError):
                    raise self.IndexError()
        return get_entry

    def __getitem__(self, idx):
        if isinstance(idx, int):
            idx = slice(idx, idx)

        # NB: PlaylistEntries[1:10] => (0, 1, ... 9)
        step = 1 if idx.step is None else idx.step
        if idx.start is None:
            start = 0 if step > 0 else len(self) - 1
        else:
            start = idx.start - 1 if idx.start >= 0 else len(self) + idx.start

        # NB: Do not call len(self) when idx == [:]
        if idx.stop is None:
            stop = 0 if step < 0 else float('inf')
        else:
            stop = idx.stop - 1 if idx.stop >= 0 else len(self) + idx.stop
        stop += [-1, 1][step > 0]

        for i in frange(start, stop, step):
            if i < 0:
                continue
            try:
                entry = self._getter(i)
            except self.IndexError:
                self.is_exhausted = True
                if step > 0:
                    break
                continue
            yield i + 1, entry

    def __len__(self):
        return len(tuple(self[:]))

    class IndexError(IndexError):
        pass


def uppercase_escape(s):
    unicode_escape = codecs.getdecoder('unicode_escape')
    return re.sub(
        r'\\U[0-9a-fA-F]{8}',
        lambda m: unicode_escape(m.group(0))[0],
        s)


def lowercase_escape(s):
    unicode_escape = codecs.getdecoder('unicode_escape')
    return re.sub(
        r'\\u[0-9a-fA-F]{4}',
        lambda m: unicode_escape(m.group(0))[0],
        s)


def escape_rfc3986(s):
    """Escape non-ASCII characters as suggested by RFC 3986"""
    return urllib.parse.quote(s, b"%/;:@&=+$,!~*'()?#[]")


def escape_url(url):
    """Escape URL as suggested by RFC 3986"""
    url_parsed = urllib.parse.urlparse(url)
    return url_parsed._replace(
        netloc=url_parsed.netloc.encode('idna').decode('ascii'),
        path=escape_rfc3986(url_parsed.path),
        params=escape_rfc3986(url_parsed.params),
        query=escape_rfc3986(url_parsed.query),
        fragment=escape_rfc3986(url_parsed.fragment)
    ).geturl()


def parse_qs(url):
    return urllib.parse.parse_qs(urllib.parse.urlparse(url).query)


def read_batch_urls(batch_fd):
    def fixup(url):
        if not isinstance(url, str):
            url = url.decode('utf-8', 'replace')
        BOM_UTF8 = ('\xef\xbb\xbf', '\ufeff')
        for bom in BOM_UTF8:
            if url.startswith(bom):
                url = url[len(bom):]
        url = url.lstrip()
        if not url or url.startswith(('#', ';', ']')):
            return False
        # "#" cannot be stripped out since it is part of the URI
        # However, it can be safely stripped out if following a whitespace
        return re.split(r'\s#', url, 1)[0].rstrip()

    with contextlib.closing(batch_fd) as fd:
        return [url for url in map(fixup, fd) if url]


def urlencode_postdata(*args, **kargs):
    return urllib.parse.urlencode(*args, **kargs).encode('ascii')


def update_url_query(url, query):
    if not query:
        return url
    parsed_url = urllib.parse.urlparse(url)
    qs = urllib.parse.parse_qs(parsed_url.query)
    qs.update(query)
    return urllib.parse.urlunparse(parsed_url._replace(
        query=urllib.parse.urlencode(qs, True)))


def update_Request(req, url=None, data=None, headers=None, query=None):
    req_headers = req.headers.copy()
    req_headers.update(headers or {})
    req_data = data or req.data
    req_url = update_url_query(url or req.get_full_url(), query)
    req_get_method = req.get_method()
    if req_get_method == 'HEAD':
        req_type = HEADRequest
    elif req_get_method == 'PUT':
        req_type = PUTRequest
    else:
        req_type = urllib.request.Request
    new_req = req_type(
        req_url, data=req_data, headers=req_headers,
        origin_req_host=req.origin_req_host, unverifiable=req.unverifiable)
    if hasattr(req, 'timeout'):
        new_req.timeout = req.timeout
    return new_req


def _multipart_encode_impl(data, boundary):
    content_type = 'multipart/form-data; boundary=%s' % boundary

    out = b''
    for k, v in data.items():
        out += b'--' + boundary.encode('ascii') + b'\r\n'
        if isinstance(k, str):
            k = k.encode()
        if isinstance(v, str):
            v = v.encode()
        # RFC 2047 requires non-ASCII field names to be encoded, while RFC 7578
        # suggests sending UTF-8 directly. Firefox sends UTF-8, too
        content = b'Content-Disposition: form-data; name="' + k + b'"\r\n\r\n' + v + b'\r\n'
        if boundary.encode('ascii') in content:
            raise ValueError('Boundary overlaps with data')
        out += content

    out += b'--' + boundary.encode('ascii') + b'--\r\n'

    return out, content_type


def multipart_encode(data, boundary=None):
    '''
    Encode a dict to RFC 7578-compliant form-data

    data:
        A dict where keys and values can be either Unicode or bytes-like
        objects.
    boundary:
        If specified a Unicode object, it's used as the boundary. Otherwise
        a random boundary is generated.

    Reference: https://tools.ietf.org/html/rfc7578
    '''
    has_specified_boundary = boundary is not None

    while True:
        if boundary is None:
            boundary = '---------------' + str(random.randrange(0x0fffffff, 0xffffffff))

        try:
            out, content_type = _multipart_encode_impl(data, boundary)
            break
        except ValueError:
            if has_specified_boundary:
                raise
            boundary = None

    return out, content_type


def dict_get(d, key_or_keys, default=None, skip_false_values=True):
    for val in map(d.get, variadic(key_or_keys)):
        if val is not None and (val or not skip_false_values):
            return val
    return default


def try_call(*funcs, expected_type=None, args=[], kwargs={}):
    for f in funcs:
        try:
            val = f(*args, **kwargs)
        except (AttributeError, KeyError, TypeError, IndexError, ZeroDivisionError):
            pass
        else:
            if expected_type is None or isinstance(val, expected_type):
                return val


def try_get(src, getter, expected_type=None):
    return try_call(*variadic(getter), args=(src,), expected_type=expected_type)


def filter_dict(dct, cndn=lambda _, v: v is not None):
    return {k: v for k, v in dct.items() if cndn(k, v)}


def merge_dicts(*dicts):
    merged = {}
    for a_dict in dicts:
        for k, v in a_dict.items():
            if (v is not None and k not in merged
                    or isinstance(v, str) and merged[k] == ''):
                merged[k] = v
    return merged


def encode_compat_str(string, encoding=preferredencoding(), errors='strict'):
    return string if isinstance(string, str) else str(string, encoding, errors)


US_RATINGS = {
    'G': 0,
    'PG': 10,
    'PG-13': 13,
    'R': 16,
    'NC': 18,
}


TV_PARENTAL_GUIDELINES = {
    'TV-Y': 0,
    'TV-Y7': 7,
    'TV-G': 0,
    'TV-PG': 0,
    'TV-14': 14,
    'TV-MA': 17,
}


def parse_age_limit(s):
    # isinstance(False, int) is True. So type() must be used instead
    if type(s) is int:  # noqa: E721
        return s if 0 <= s <= 21 else None
    elif not isinstance(s, str):
        return None
    m = re.match(r'^(?P<age>\d{1,2})\+?$', s)
    if m:
        return int(m.group('age'))
    s = s.upper()
    if s in US_RATINGS:
        return US_RATINGS[s]
    m = re.match(r'^TV[_-]?(%s)$' % '|'.join(k[3:] for k in TV_PARENTAL_GUIDELINES), s)
    if m:
        return TV_PARENTAL_GUIDELINES['TV-' + m.group(1)]
    return None


def strip_jsonp(code):
    return re.sub(
        r'''(?sx)^
            (?:window\.)?(?P<func_name>[a-zA-Z0-9_.$]*)
            (?:\s*&&\s*(?P=func_name))?
            \s*\(\s*(?P<callback_data>.*)\);?
            \s*?(?://[^\n]*)*$''',
        r'\g<callback_data>', code)


def js_to_json(code, vars={}):
    # vars is a dict of var, val pairs to substitute
    COMMENT_RE = r'/\*(?:(?!\*/).)*?\*/|//[^\n]*\n'
    SKIP_RE = fr'\s*(?:{COMMENT_RE})?\s*'
    INTEGER_TABLE = (
        (fr'(?s)^(0[xX][0-9a-fA-F]+){SKIP_RE}:?$', 16),
        (fr'(?s)^(0+[0-7]+){SKIP_RE}:?$', 8),
    )

    def fix_kv(m):
        v = m.group(0)
        if v in ('true', 'false', 'null'):
            return v
        elif v in ('undefined', 'void 0'):
            return 'null'
        elif v.startswith('/*') or v.startswith('//') or v.startswith('!') or v == ',':
            return ""

        if v[0] in ("'", '"'):
            v = re.sub(r'(?s)\\.|"', lambda m: {
                '"': '\\"',
                "\\'": "'",
                '\\\n': '',
                '\\x': '\\u00',
            }.get(m.group(0), m.group(0)), v[1:-1])
        else:
            for regex, base in INTEGER_TABLE:
                im = re.match(regex, v)
                if im:
                    i = int(im.group(1), base)
                    return '"%d":' % i if v.endswith(':') else '%d' % i

            if v in vars:
                return vars[v]

        return '"%s"' % v

    def create_map(mobj):
        return json.dumps(dict(json.loads(js_to_json(mobj.group(1) or '[]', vars=vars))))

    code = re.sub(r'new Date\((".+")\)', r'\g<1>', code)
    code = re.sub(r'new Map\((\[.*?\])?\)', create_map, code)

    return re.sub(r'''(?sx)
        "(?:[^"\\]*(?:\\\\|\\['"nurtbfx/\n]))*[^"\\]*"|
        '(?:[^'\\]*(?:\\\\|\\['"nurtbfx/\n]))*[^'\\]*'|
        {comment}|,(?={skip}[\]}}])|
        void\s0|(?:(?<![0-9])[eE]|[a-df-zA-DF-Z_$])[.a-zA-Z_$0-9]*|
        \b(?:0[xX][0-9a-fA-F]+|0+[0-7]+)(?:{skip}:)?|
        [0-9]+(?={skip}:)|
        !+
        '''.format(comment=COMMENT_RE, skip=SKIP_RE), fix_kv, code)


def qualities(quality_ids):
    """ Get a numeric quality value out of a list of possible values """
    def q(qid):
        try:
            return quality_ids.index(qid)
        except ValueError:
            return -1
    return q


POSTPROCESS_WHEN = ('pre_process', 'after_filter', 'before_dl', 'post_process', 'after_move', 'after_video', 'playlist')


DEFAULT_OUTTMPL = {
    'default': '%(title)s [%(id)s].%(ext)s',
    'chapter': '%(title)s - %(section_number)03d %(section_title)s [%(id)s].%(ext)s',
}
OUTTMPL_TYPES = {
    'chapter': None,
    'subtitle': None,
    'thumbnail': None,
    'description': 'description',
    'annotation': 'annotations.xml',
    'infojson': 'info.json',
    'link': None,
    'pl_video': None,
    'pl_thumbnail': None,
    'pl_description': 'description',
    'pl_infojson': 'info.json',
}

# As of [1] format syntax is:
#  %[mapping_key][conversion_flags][minimum_width][.precision][length_modifier]type
# 1. https://docs.python.org/2/library/stdtypes.html#string-formatting
STR_FORMAT_RE_TMPL = r'''(?x)
    (?<!%)(?P<prefix>(?:%%)*)
    %
    (?P<has_key>\((?P<key>{0})\))?
    (?P<format>
        (?P<conversion>[#0\-+ ]+)?
        (?P<min_width>\d+)?
        (?P<precision>\.\d+)?
        (?P<len_mod>[hlL])?  # unused in python
        {1}  # conversion type
    )
'''


STR_FORMAT_TYPES = 'diouxXeEfFgGcrs'


def limit_length(s, length):
    """ Add ellipses to overly long strings """
    if s is None:
        return None
    ELLIPSES = '...'
    if len(s) > length:
        return s[:length - len(ELLIPSES)] + ELLIPSES
    return s


def version_tuple(v):
    return tuple(int(e) for e in re.split(r'[-.]', v))


def is_outdated_version(version, limit, assume_new=True):
    if not version:
        return not assume_new
    try:
        return version_tuple(version) < version_tuple(limit)
    except ValueError:
        return not assume_new


def ytdl_is_updateable():
    """ Returns if yt-dlp can be updated with -U """

    from .update import is_non_updateable

    return not is_non_updateable()


def args_to_str(args):
    # Get a short string representation for a subprocess command
    return ' '.join(compat_shlex_quote(a) for a in args)


def error_to_compat_str(err):
    return str(err)


def error_to_str(err):
    return f'{type(err).__name__}: {err}'


def mimetype2ext(mt):
    if mt is None:
        return None

    mt, _, params = mt.partition(';')
    mt = mt.strip()

    FULL_MAP = {
        'audio/mp4': 'm4a',
        # Per RFC 3003, audio/mpeg can be .mp1, .mp2 or .mp3. Here use .mp3 as
        # it's the most popular one
        'audio/mpeg': 'mp3',
        'audio/x-wav': 'wav',
        'audio/wav': 'wav',
        'audio/wave': 'wav',
    }

    ext = FULL_MAP.get(mt)
    if ext is not None:
        return ext

    SUBTYPE_MAP = {
        '3gpp': '3gp',
        'smptett+xml': 'tt',
        'ttaf+xml': 'dfxp',
        'ttml+xml': 'ttml',
        'x-flv': 'flv',
        'x-mp4-fragmented': 'mp4',
        'x-ms-sami': 'sami',
        'x-ms-wmv': 'wmv',
        'mpegurl': 'm3u8',
        'x-mpegurl': 'm3u8',
        'vnd.apple.mpegurl': 'm3u8',
        'dash+xml': 'mpd',
        'f4m+xml': 'f4m',
        'hds+xml': 'f4m',
        'vnd.ms-sstr+xml': 'ism',
        'quicktime': 'mov',
        'mp2t': 'ts',
        'x-wav': 'wav',
        'filmstrip+json': 'fs',
        'svg+xml': 'svg',
    }

    _, _, subtype = mt.rpartition('/')
    ext = SUBTYPE_MAP.get(subtype.lower())
    if ext is not None:
        return ext

    SUFFIX_MAP = {
        'json': 'json',
        'xml': 'xml',
        'zip': 'zip',
        'gzip': 'gz',
    }

    _, _, suffix = subtype.partition('+')
    ext = SUFFIX_MAP.get(suffix)
    if ext is not None:
        return ext

    return subtype.replace('+', '.')


def ext2mimetype(ext_or_url):
    if not ext_or_url:
        return None
    if '.' not in ext_or_url:
        ext_or_url = f'file.{ext_or_url}'
    return mimetypes.guess_type(ext_or_url)[0]


def parse_codecs(codecs_str):
    # http://tools.ietf.org/html/rfc6381
    if not codecs_str:
        return {}
    split_codecs = list(filter(None, map(
        str.strip, codecs_str.strip().strip(',').split(','))))
    vcodec, acodec, scodec, hdr = None, None, None, None
    for full_codec in split_codecs:
        parts = re.sub(r'0+(?=\d)', '', full_codec).split('.')
        if parts[0] in ('avc1', 'avc2', 'avc3', 'avc4', 'vp9', 'vp8', 'hev1', 'hev2',
                        'h263', 'h264', 'mp4v', 'hvc1', 'av1', 'theora', 'dvh1', 'dvhe'):
            if vcodec:
                continue
            vcodec = full_codec
            if parts[0] in ('dvh1', 'dvhe'):
                hdr = 'DV'
            elif parts[0] == 'av1' and traverse_obj(parts, 3) == '10':
                hdr = 'HDR10'
            elif parts[:2] == ['vp9', '2']:
                hdr = 'HDR10'
        elif parts[0] in ('flac', 'mp4a', 'opus', 'vorbis', 'mp3', 'aac',
                          'ac-3', 'ec-3', 'eac3', 'dtsc', 'dtse', 'dtsh', 'dtsl'):
            acodec = acodec or full_codec
        elif parts[0] in ('stpp', 'wvtt'):
            scodec = scodec or full_codec
        else:
            write_string(f'WARNING: Unknown codec {full_codec}\n')
    if vcodec or acodec or scodec:
        return {
            'vcodec': vcodec or 'none',
            'acodec': acodec or 'none',
            'dynamic_range': hdr,
            **({'scodec': scodec} if scodec is not None else {}),
        }
    elif len(split_codecs) == 2:
        return {
            'vcodec': split_codecs[0],
            'acodec': split_codecs[1],
        }
    return {}


def get_compatible_ext(*, vcodecs, acodecs, vexts, aexts, preferences=None):
    assert len(vcodecs) == len(vexts) and len(acodecs) == len(aexts)

    allow_mkv = not preferences or 'mkv' in preferences

    if allow_mkv and max(len(acodecs), len(vcodecs)) > 1:
        return 'mkv'  # TODO: any other format allows this?

    # TODO: All codecs supported by parse_codecs isn't handled here
    COMPATIBLE_CODECS = {
        'mp4': {
            'av1', 'hevc', 'avc1', 'mp4a',  # fourcc (m3u8, mpd)
            'h264', 'aacl',  # Set in ISM
        },
        'webm': {
            'av1', 'vp9', 'vp8', 'opus', 'vrbs',
            'vp9x', 'vp8x',  # in the webm spec
        },
    }

    sanitize_codec = functools.partial(try_get, getter=lambda x: x.split('.')[0].replace('0', ''))
    vcodec, acodec = sanitize_codec(vcodecs[0]), sanitize_codec(acodecs[0])

    for ext in preferences or COMPATIBLE_CODECS.keys():
        codec_set = COMPATIBLE_CODECS.get(ext, set())
        if ext == 'mkv' or codec_set.issuperset((vcodec, acodec)):
            return ext

    COMPATIBLE_EXTS = (
        {'mp3', 'mp4', 'm4a', 'm4p', 'm4b', 'm4r', 'm4v', 'ismv', 'isma', 'mov'},
        {'webm'},
    )
    for ext in preferences or vexts:
        current_exts = {ext, *vexts, *aexts}
        if ext == 'mkv' or current_exts == {ext} or any(
                ext_sets.issuperset(current_exts) for ext_sets in COMPATIBLE_EXTS):
            return ext
    return 'mkv' if allow_mkv else preferences[-1]


def urlhandle_detect_ext(url_handle):
    getheader = url_handle.headers.get

    cd = getheader('Content-Disposition')
    if cd:
        m = re.match(r'attachment;\s*filename="(?P<filename>[^"]+)"', cd)
        if m:
            e = determine_ext(m.group('filename'), default_ext=None)
            if e:
                return e

    return mimetype2ext(getheader('Content-Type'))


def encode_data_uri(data, mime_type):
    return 'data:%s;base64,%s' % (mime_type, base64.b64encode(data).decode('ascii'))


def age_restricted(content_limit, age_limit):
    """ Returns True iff the content should be blocked """

    if age_limit is None:  # No limit set
        return False
    if content_limit is None:
        return False  # Content available for everyone
    return age_limit < content_limit


# List of known byte-order-marks (BOM)
BOMS = [
    (b'\xef\xbb\xbf', 'utf-8'),
    (b'\x00\x00\xfe\xff', 'utf-32-be'),
    (b'\xff\xfe\x00\x00', 'utf-32-le'),
    (b'\xff\xfe', 'utf-16-le'),
    (b'\xfe\xff', 'utf-16-be'),
]


def is_html(first_bytes):
    """ Detect whether a file contains HTML by examining its first bytes. """

    encoding = 'utf-8'
    for bom, enc in BOMS:
        while first_bytes.startswith(bom):
            encoding, first_bytes = enc, first_bytes[len(bom):]

    return re.match(r'^\s*<', first_bytes.decode(encoding, 'replace'))


def determine_protocol(info_dict):
    protocol = info_dict.get('protocol')
    if protocol is not None:
        return protocol

    url = sanitize_url(info_dict['url'])
    if url.startswith('rtmp'):
        return 'rtmp'
    elif url.startswith('mms'):
        return 'mms'
    elif url.startswith('rtsp'):
        return 'rtsp'

    ext = determine_ext(url)
    if ext == 'm3u8':
        return 'm3u8'
    elif ext == 'f4m':
        return 'f4m'

    return urllib.parse.urlparse(url).scheme


def render_table(header_row, data, delim=False, extra_gap=0, hide_empty=False):
    """ Render a list of rows, each as a list of values.
    Text after a \t will be right aligned """
    def width(string):
        return len(remove_terminal_sequences(string).replace('\t', ''))

    def get_max_lens(table):
        return [max(width(str(v)) for v in col) for col in zip(*table)]

    def filter_using_list(row, filterArray):
        return [col for take, col in itertools.zip_longest(filterArray, row, fillvalue=True) if take]

    max_lens = get_max_lens(data) if hide_empty else []
    header_row = filter_using_list(header_row, max_lens)
    data = [filter_using_list(row, max_lens) for row in data]

    table = [header_row] + data
    max_lens = get_max_lens(table)
    extra_gap += 1
    if delim:
        table = [header_row, [delim * (ml + extra_gap) for ml in max_lens]] + data
        table[1][-1] = table[1][-1][:-extra_gap * len(delim)]  # Remove extra_gap from end of delimiter
    for row in table:
        for pos, text in enumerate(map(str, row)):
            if '\t' in text:
                row[pos] = text.replace('\t', ' ' * (max_lens[pos] - width(text))) + ' ' * extra_gap
            else:
                row[pos] = text + ' ' * (max_lens[pos] - width(text) + extra_gap)
    ret = '\n'.join(''.join(row).rstrip() for row in table)
    return ret


def _match_one(filter_part, dct, incomplete):
    # TODO: Generalize code with YoutubeDL._build_format_filter
    STRING_OPERATORS = {
        '*=': operator.contains,
        '^=': lambda attr, value: attr.startswith(value),
        '$=': lambda attr, value: attr.endswith(value),
        '~=': lambda attr, value: re.search(value, attr),
    }
    COMPARISON_OPERATORS = {
        **STRING_OPERATORS,
        '<=': operator.le,  # "<=" must be defined above "<"
        '<': operator.lt,
        '>=': operator.ge,
        '>': operator.gt,
        '=': operator.eq,
    }

    if isinstance(incomplete, bool):
        is_incomplete = lambda _: incomplete
    else:
        is_incomplete = lambda k: k in incomplete

    operator_rex = re.compile(r'''(?x)
        (?P<key>[a-z_]+)
        \s*(?P<negation>!\s*)?(?P<op>%s)(?P<none_inclusive>\s*\?)?\s*
        (?:
            (?P<quote>["\'])(?P<quotedstrval>.+?)(?P=quote)|
            (?P<strval>.+?)
        )
        ''' % '|'.join(map(re.escape, COMPARISON_OPERATORS.keys())))
    m = operator_rex.fullmatch(filter_part.strip())
    if m:
        m = m.groupdict()
        unnegated_op = COMPARISON_OPERATORS[m['op']]
        if m['negation']:
            op = lambda attr, value: not unnegated_op(attr, value)
        else:
            op = unnegated_op
        comparison_value = m['quotedstrval'] or m['strval'] or m['intval']
        if m['quote']:
            comparison_value = comparison_value.replace(r'\%s' % m['quote'], m['quote'])
        actual_value = dct.get(m['key'])
        numeric_comparison = None
        if isinstance(actual_value, (int, float)):
            # If the original field is a string and matching comparisonvalue is
            # a number we should respect the origin of the original field
            # and process comparison value as a string (see
            # https://github.com/ytdl-org/youtube-dl/issues/11082)
            try:
                numeric_comparison = int(comparison_value)
            except ValueError:
                numeric_comparison = parse_filesize(comparison_value)
                if numeric_comparison is None:
                    numeric_comparison = parse_filesize(f'{comparison_value}B')
                if numeric_comparison is None:
                    numeric_comparison = parse_duration(comparison_value)
        if numeric_comparison is not None and m['op'] in STRING_OPERATORS:
            raise ValueError('Operator %s only supports string values!' % m['op'])
        if actual_value is None:
            return is_incomplete(m['key']) or m['none_inclusive']
        return op(actual_value, comparison_value if numeric_comparison is None else numeric_comparison)

    UNARY_OPERATORS = {
        '': lambda v: (v is True) if isinstance(v, bool) else (v is not None),
        '!': lambda v: (v is False) if isinstance(v, bool) else (v is None),
    }
    operator_rex = re.compile(r'''(?x)
        (?P<op>%s)\s*(?P<key>[a-z_]+)
        ''' % '|'.join(map(re.escape, UNARY_OPERATORS.keys())))
    m = operator_rex.fullmatch(filter_part.strip())
    if m:
        op = UNARY_OPERATORS[m.group('op')]
        actual_value = dct.get(m.group('key'))
        if is_incomplete(m.group('key')) and actual_value is None:
            return True
        return op(actual_value)

    raise ValueError('Invalid filter part %r' % filter_part)


def match_str(filter_str, dct, incomplete=False):
    """ Filter a dictionary with a simple string syntax.
    @returns           Whether the filter passes
    @param incomplete  Set of keys that is expected to be missing from dct.
                       Can be True/False to indicate all/none of the keys may be missing.
                       All conditions on incomplete keys pass if the key is missing
    """
    return all(
        _match_one(filter_part.replace(r'\&', '&'), dct, incomplete)
        for filter_part in re.split(r'(?<!\\)&', filter_str))


def match_filter_func(filters, all_match=False):
    if not filters:
        return None
    filters = set(variadic(filters))
    accumlator, mfstrj = (all, ') & (') if all_match else (any, ') | (')

    interactive = '-' in filters
    if interactive:
        filters.remove('-')

    def _match_func(info_dict, incomplete=False):
        if not filters or accumlator(match_str(f, info_dict, incomplete) for f in filters):
            return NO_DEFAULT if interactive and not incomplete else None
        else:
            video_title = info_dict.get('title') or info_dict.get('id') or 'entry'
            filter_str = mfstrj.join(map(str.strip, filters))
            return f'{video_title} does not pass filter ({filter_str}), skipping ..'
    return _match_func


class download_range_func:
    def __init__(self, chapters, ranges):
        self.chapters, self.ranges = chapters, ranges

    def __call__(self, info_dict, ydl):
        warning = ('There are no chapters matching the regex' if info_dict.get('chapters')
                   else 'Cannot match chapters since chapter information is unavailable')
        for regex in self.chapters or []:
            for i, chapter in enumerate(info_dict.get('chapters') or []):
                if re.search(regex, chapter['title']):
                    warning = None
                    yield {**chapter, 'index': i}
        if self.chapters and warning:
            ydl.to_screen(f'[info] {info_dict["id"]}: {warning}')

        yield from ({'start_time': start, 'end_time': end} for start, end in self.ranges or [])

    def __repr__(self) -> str:
        return f'download_range_func({repr(self.chapters)}, {repr(self.ranges)})'

    def __eq__(self, other):
        return (isinstance(other, download_range_func)
                and self.chapters == other.chapters and self.ranges == other.ranges)


def parse_dfxp_time_expr(time_expr):
    if not time_expr:
        return

    mobj = re.match(rf'^(?P<time_offset>{NUMBER_RE})s?$', time_expr)
    if mobj:
        return float(mobj.group('time_offset'))

    mobj = re.match(r'^(\d+):(\d\d):(\d\d(?:(?:\.|:)\d+)?)$', time_expr)
    if mobj:
        return 3600 * int(mobj.group(1)) + 60 * int(mobj.group(2)) + float(mobj.group(3).replace(':', '.'))


def srt_subtitles_timecode(seconds):
    return '%02d:%02d:%02d,%03d' % timetuple_from_msec(seconds * 1000)


def ass_subtitles_timecode(seconds):
    time = timetuple_from_msec(seconds * 1000)
    return '%01d:%02d:%02d.%02d' % (*time[:-1], time.milliseconds / 10)


def dfxp2srt(dfxp_data):
    '''
    @param dfxp_data A bytes-like object containing DFXP data
    @returns A unicode object containing converted SRT data
    '''
    LEGACY_NAMESPACES = (
        (b'http://www.w3.org/ns/ttml', [
            b'http://www.w3.org/2004/11/ttaf1',
            b'http://www.w3.org/2006/04/ttaf1',
            b'http://www.w3.org/2006/10/ttaf1',
        ]),
        (b'http://www.w3.org/ns/ttml#styling', [
            b'http://www.w3.org/ns/ttml#style',
        ]),
    )

    SUPPORTED_STYLING = [
        'color',
        'fontFamily',
        'fontSize',
        'fontStyle',
        'fontWeight',
        'textDecoration'
    ]

    _x = functools.partial(xpath_with_ns, ns_map={
        'xml': 'http://www.w3.org/XML/1998/namespace',
        'ttml': 'http://www.w3.org/ns/ttml',
        'tts': 'http://www.w3.org/ns/ttml#styling',
    })

    styles = {}
    default_style = {}

    class TTMLPElementParser:
        _out = ''
        _unclosed_elements = []
        _applied_styles = []

        def start(self, tag, attrib):
            if tag in (_x('ttml:br'), 'br'):
                self._out += '\n'
            else:
                unclosed_elements = []
                style = {}
                element_style_id = attrib.get('style')
                if default_style:
                    style.update(default_style)
                if element_style_id:
                    style.update(styles.get(element_style_id, {}))
                for prop in SUPPORTED_STYLING:
                    prop_val = attrib.get(_x('tts:' + prop))
                    if prop_val:
                        style[prop] = prop_val
                if style:
                    font = ''
                    for k, v in sorted(style.items()):
                        if self._applied_styles and self._applied_styles[-1].get(k) == v:
                            continue
                        if k == 'color':
                            font += ' color="%s"' % v
                        elif k == 'fontSize':
                            font += ' size="%s"' % v
                        elif k == 'fontFamily':
                            font += ' face="%s"' % v
                        elif k == 'fontWeight' and v == 'bold':
                            self._out += '<b>'
                            unclosed_elements.append('b')
                        elif k == 'fontStyle' and v == 'italic':
                            self._out += '<i>'
                            unclosed_elements.append('i')
                        elif k == 'textDecoration' and v == 'underline':
                            self._out += '<u>'
                            unclosed_elements.append('u')
                    if font:
                        self._out += '<font' + font + '>'
                        unclosed_elements.append('font')
                    applied_style = {}
                    if self._applied_styles:
                        applied_style.update(self._applied_styles[-1])
                    applied_style.update(style)
                    self._applied_styles.append(applied_style)
                self._unclosed_elements.append(unclosed_elements)

        def end(self, tag):
            if tag not in (_x('ttml:br'), 'br'):
                unclosed_elements = self._unclosed_elements.pop()
                for element in reversed(unclosed_elements):
                    self._out += '</%s>' % element
                if unclosed_elements and self._applied_styles:
                    self._applied_styles.pop()

        def data(self, data):
            self._out += data

        def close(self):
            return self._out.strip()

    def parse_node(node):
        target = TTMLPElementParser()
        parser = xml.etree.ElementTree.XMLParser(target=target)
        parser.feed(xml.etree.ElementTree.tostring(node))
        return parser.close()

    for k, v in LEGACY_NAMESPACES:
        for ns in v:
            dfxp_data = dfxp_data.replace(ns, k)

    dfxp = compat_etree_fromstring(dfxp_data)
    out = []
    paras = dfxp.findall(_x('.//ttml:p')) or dfxp.findall('.//p')

    if not paras:
        raise ValueError('Invalid dfxp/TTML subtitle')

    repeat = False
    while True:
        for style in dfxp.findall(_x('.//ttml:style')):
            style_id = style.get('id') or style.get(_x('xml:id'))
            if not style_id:
                continue
            parent_style_id = style.get('style')
            if parent_style_id:
                if parent_style_id not in styles:
                    repeat = True
                    continue
                styles[style_id] = styles[parent_style_id].copy()
            for prop in SUPPORTED_STYLING:
                prop_val = style.get(_x('tts:' + prop))
                if prop_val:
                    styles.setdefault(style_id, {})[prop] = prop_val
        if repeat:
            repeat = False
        else:
            break

    for p in ('body', 'div'):
        ele = xpath_element(dfxp, [_x('.//ttml:' + p), './/' + p])
        if ele is None:
            continue
        style = styles.get(ele.get('style'))
        if not style:
            continue
        default_style.update(style)

    for para, index in zip(paras, itertools.count(1)):
        begin_time = parse_dfxp_time_expr(para.attrib.get('begin'))
        end_time = parse_dfxp_time_expr(para.attrib.get('end'))
        dur = parse_dfxp_time_expr(para.attrib.get('dur'))
        if begin_time is None:
            continue
        if not end_time:
            if not dur:
                continue
            end_time = begin_time + dur
        out.append('%d\n%s --> %s\n%s\n\n' % (
            index,
            srt_subtitles_timecode(begin_time),
            srt_subtitles_timecode(end_time),
            parse_node(para)))

    return ''.join(out)


def cli_option(params, command_option, param, separator=None):
    param = params.get(param)
    return ([] if param is None
            else [command_option, str(param)] if separator is None
            else [f'{command_option}{separator}{param}'])


def cli_bool_option(params, command_option, param, true_value='true', false_value='false', separator=None):
    param = params.get(param)
    assert param in (True, False, None)
    return cli_option({True: true_value, False: false_value}, command_option, param, separator)


def cli_valueless_option(params, command_option, param, expected_value=True):
    return [command_option] if params.get(param) == expected_value else []


def cli_configuration_args(argdict, keys, default=[], use_compat=True):
    if isinstance(argdict, (list, tuple)):  # for backward compatibility
        if use_compat:
            return argdict
        else:
            argdict = None
    if argdict is None:
        return default
    assert isinstance(argdict, dict)

    assert isinstance(keys, (list, tuple))
    for key_list in keys:
        arg_list = list(filter(
            lambda x: x is not None,
            [argdict.get(key.lower()) for key in variadic(key_list)]))
        if arg_list:
            return [arg for args in arg_list for arg in args]
    return default


def _configuration_args(main_key, argdict, exe, keys=None, default=[], use_compat=True):
    main_key, exe = main_key.lower(), exe.lower()
    root_key = exe if main_key == exe else f'{main_key}+{exe}'
    keys = [f'{root_key}{k}' for k in (keys or [''])]
    if root_key in keys:
        if main_key != exe:
            keys.append((main_key, exe))
        keys.append('default')
    else:
        use_compat = False
    return cli_configuration_args(argdict, keys, default, use_compat)


class ISO639Utils:
    # See http://www.loc.gov/standards/iso639-2/ISO-639-2_utf-8.txt
    _lang_map = {
        'aa': 'aar',
        'ab': 'abk',
        'ae': 'ave',
        'af': 'afr',
        'ak': 'aka',
        'am': 'amh',
        'an': 'arg',
        'ar': 'ara',
        'as': 'asm',
        'av': 'ava',
        'ay': 'aym',
        'az': 'aze',
        'ba': 'bak',
        'be': 'bel',
        'bg': 'bul',
        'bh': 'bih',
        'bi': 'bis',
        'bm': 'bam',
        'bn': 'ben',
        'bo': 'bod',
        'br': 'bre',
        'bs': 'bos',
        'ca': 'cat',
        'ce': 'che',
        'ch': 'cha',
        'co': 'cos',
        'cr': 'cre',
        'cs': 'ces',
        'cu': 'chu',
        'cv': 'chv',
        'cy': 'cym',
        'da': 'dan',
        'de': 'deu',
        'dv': 'div',
        'dz': 'dzo',
        'ee': 'ewe',
        'el': 'ell',
        'en': 'eng',
        'eo': 'epo',
        'es': 'spa',
        'et': 'est',
        'eu': 'eus',
        'fa': 'fas',
        'ff': 'ful',
        'fi': 'fin',
        'fj': 'fij',
        'fo': 'fao',
        'fr': 'fra',
        'fy': 'fry',
        'ga': 'gle',
        'gd': 'gla',
        'gl': 'glg',
        'gn': 'grn',
        'gu': 'guj',
        'gv': 'glv',
        'ha': 'hau',
        'he': 'heb',
        'iw': 'heb',  # Replaced by he in 1989 revision
        'hi': 'hin',
        'ho': 'hmo',
        'hr': 'hrv',
        'ht': 'hat',
        'hu': 'hun',
        'hy': 'hye',
        'hz': 'her',
        'ia': 'ina',
        'id': 'ind',
        'in': 'ind',  # Replaced by id in 1989 revision
        'ie': 'ile',
        'ig': 'ibo',
        'ii': 'iii',
        'ik': 'ipk',
        'io': 'ido',
        'is': 'isl',
        'it': 'ita',
        'iu': 'iku',
        'ja': 'jpn',
        'jv': 'jav',
        'ka': 'kat',
        'kg': 'kon',
        'ki': 'kik',
        'kj': 'kua',
        'kk': 'kaz',
        'kl': 'kal',
        'km': 'khm',
        'kn': 'kan',
        'ko': 'kor',
        'kr': 'kau',
        'ks': 'kas',
        'ku': 'kur',
        'kv': 'kom',
        'kw': 'cor',
        'ky': 'kir',
        'la': 'lat',
        'lb': 'ltz',
        'lg': 'lug',
        'li': 'lim',
        'ln': 'lin',
        'lo': 'lao',
        'lt': 'lit',
        'lu': 'lub',
        'lv': 'lav',
        'mg': 'mlg',
        'mh': 'mah',
        'mi': 'mri',
        'mk': 'mkd',
        'ml': 'mal',
        'mn': 'mon',
        'mr': 'mar',
        'ms': 'msa',
        'mt': 'mlt',
        'my': 'mya',
        'na': 'nau',
        'nb': 'nob',
        'nd': 'nde',
        'ne': 'nep',
        'ng': 'ndo',
        'nl': 'nld',
        'nn': 'nno',
        'no': 'nor',
        'nr': 'nbl',
        'nv': 'nav',
        'ny': 'nya',
        'oc': 'oci',
        'oj': 'oji',
        'om': 'orm',
        'or': 'ori',
        'os': 'oss',
        'pa': 'pan',
        'pi': 'pli',
        'pl': 'pol',
        'ps': 'pus',
        'pt': 'por',
        'qu': 'que',
        'rm': 'roh',
        'rn': 'run',
        'ro': 'ron',
        'ru': 'rus',
        'rw': 'kin',
        'sa': 'san',
        'sc': 'srd',
        'sd': 'snd',
        'se': 'sme',
        'sg': 'sag',
        'si': 'sin',
        'sk': 'slk',
        'sl': 'slv',
        'sm': 'smo',
        'sn': 'sna',
        'so': 'som',
        'sq': 'sqi',
        'sr': 'srp',
        'ss': 'ssw',
        'st': 'sot',
        'su': 'sun',
        'sv': 'swe',
        'sw': 'swa',
        'ta': 'tam',
        'te': 'tel',
        'tg': 'tgk',
        'th': 'tha',
        'ti': 'tir',
        'tk': 'tuk',
        'tl': 'tgl',
        'tn': 'tsn',
        'to': 'ton',
        'tr': 'tur',
        'ts': 'tso',
        'tt': 'tat',
        'tw': 'twi',
        'ty': 'tah',
        'ug': 'uig',
        'uk': 'ukr',
        'ur': 'urd',
        'uz': 'uzb',
        've': 'ven',
        'vi': 'vie',
        'vo': 'vol',
        'wa': 'wln',
        'wo': 'wol',
        'xh': 'xho',
        'yi': 'yid',
        'ji': 'yid',  # Replaced by yi in 1989 revision
        'yo': 'yor',
        'za': 'zha',
        'zh': 'zho',
        'zu': 'zul',
    }

    @classmethod
    def short2long(cls, code):
        """Convert language code from ISO 639-1 to ISO 639-2/T"""
        return cls._lang_map.get(code[:2])

    @classmethod
    def long2short(cls, code):
        """Convert language code from ISO 639-2/T to ISO 639-1"""
        for short_name, long_name in cls._lang_map.items():
            if long_name == code:
                return short_name


class ISO3166Utils:
    # From http://data.okfn.org/data/core/country-list
    _country_map = {
        'AF': 'Afghanistan',
        'AX': 'Åland Islands',
        'AL': 'Albania',
        'DZ': 'Algeria',
        'AS': 'American Samoa',
        'AD': 'Andorra',
        'AO': 'Angola',
        'AI': 'Anguilla',
        'AQ': 'Antarctica',
        'AG': 'Antigua and Barbuda',
        'AR': 'Argentina',
        'AM': 'Armenia',
        'AW': 'Aruba',
        'AU': 'Australia',
        'AT': 'Austria',
        'AZ': 'Azerbaijan',
        'BS': 'Bahamas',
        'BH': 'Bahrain',
        'BD': 'Bangladesh',
        'BB': 'Barbados',
        'BY': 'Belarus',
        'BE': 'Belgium',
        'BZ': 'Belize',
        'BJ': 'Benin',
        'BM': 'Bermuda',
        'BT': 'Bhutan',
        'BO': 'Bolivia, Plurinational State of',
        'BQ': 'Bonaire, Sint Eustatius and Saba',
        'BA': 'Bosnia and Herzegovina',
        'BW': 'Botswana',
        'BV': 'Bouvet Island',
        'BR': 'Brazil',
        'IO': 'British Indian Ocean Territory',
        'BN': 'Brunei Darussalam',
        'BG': 'Bulgaria',
        'BF': 'Burkina Faso',
        'BI': 'Burundi',
        'KH': 'Cambodia',
        'CM': 'Cameroon',
        'CA': 'Canada',
        'CV': 'Cape Verde',
        'KY': 'Cayman Islands',
        'CF': 'Central African Republic',
        'TD': 'Chad',
        'CL': 'Chile',
        'CN': 'China',
        'CX': 'Christmas Island',
        'CC': 'Cocos (Keeling) Islands',
        'CO': 'Colombia',
        'KM': 'Comoros',
        'CG': 'Congo',
        'CD': 'Congo, the Democratic Republic of the',
        'CK': 'Cook Islands',
        'CR': 'Costa Rica',
        'CI': 'Côte d\'Ivoire',
        'HR': 'Croatia',
        'CU': 'Cuba',
        'CW': 'Curaçao',
        'CY': 'Cyprus',
        'CZ': 'Czech Republic',
        'DK': 'Denmark',
        'DJ': 'Djibouti',
        'DM': 'Dominica',
        'DO': 'Dominican Republic',
        'EC': 'Ecuador',
        'EG': 'Egypt',
        'SV': 'El Salvador',
        'GQ': 'Equatorial Guinea',
        'ER': 'Eritrea',
        'EE': 'Estonia',
        'ET': 'Ethiopia',
        'FK': 'Falkland Islands (Malvinas)',
        'FO': 'Faroe Islands',
        'FJ': 'Fiji',
        'FI': 'Finland',
        'FR': 'France',
        'GF': 'French Guiana',
        'PF': 'French Polynesia',
        'TF': 'French Southern Territories',
        'GA': 'Gabon',
        'GM': 'Gambia',
        'GE': 'Georgia',
        'DE': 'Germany',
        'GH': 'Ghana',
        'GI': 'Gibraltar',
        'GR': 'Greece',
        'GL': 'Greenland',
        'GD': 'Grenada',
        'GP': 'Guadeloupe',
        'GU': 'Guam',
        'GT': 'Guatemala',
        'GG': 'Guernsey',
        'GN': 'Guinea',
        'GW': 'Guinea-Bissau',
        'GY': 'Guyana',
        'HT': 'Haiti',
        'HM': 'Heard Island and McDonald Islands',
        'VA': 'Holy See (Vatican City State)',
        'HN': 'Honduras',
        'HK': 'Hong Kong',
        'HU': 'Hungary',
        'IS': 'Iceland',
        'IN': 'India',
        'ID': 'Indonesia',
        'IR': 'Iran, Islamic Republic of',
        'IQ': 'Iraq',
        'IE': 'Ireland',
        'IM': 'Isle of Man',
        'IL': 'Israel',
        'IT': 'Italy',
        'JM': 'Jamaica',
        'JP': 'Japan',
        'JE': 'Jersey',
        'JO': 'Jordan',
        'KZ': 'Kazakhstan',
        'KE': 'Kenya',
        'KI': 'Kiribati',
        'KP': 'Korea, Democratic People\'s Republic of',
        'KR': 'Korea, Republic of',
        'KW': 'Kuwait',
        'KG': 'Kyrgyzstan',
        'LA': 'Lao People\'s Democratic Republic',
        'LV': 'Latvia',
        'LB': 'Lebanon',
        'LS': 'Lesotho',
        'LR': 'Liberia',
        'LY': 'Libya',
        'LI': 'Liechtenstein',
        'LT': 'Lithuania',
        'LU': 'Luxembourg',
        'MO': 'Macao',
        'MK': 'Macedonia, the Former Yugoslav Republic of',
        'MG': 'Madagascar',
        'MW': 'Malawi',
        'MY': 'Malaysia',
        'MV': 'Maldives',
        'ML': 'Mali',
        'MT': 'Malta',
        'MH': 'Marshall Islands',
        'MQ': 'Martinique',
        'MR': 'Mauritania',
        'MU': 'Mauritius',
        'YT': 'Mayotte',
        'MX': 'Mexico',
        'FM': 'Micronesia, Federated States of',
        'MD': 'Moldova, Republic of',
        'MC': 'Monaco',
        'MN': 'Mongolia',
        'ME': 'Montenegro',
        'MS': 'Montserrat',
        'MA': 'Morocco',
        'MZ': 'Mozambique',
        'MM': 'Myanmar',
        'NA': 'Namibia',
        'NR': 'Nauru',
        'NP': 'Nepal',
        'NL': 'Netherlands',
        'NC': 'New Caledonia',
        'NZ': 'New Zealand',
        'NI': 'Nicaragua',
        'NE': 'Niger',
        'NG': 'Nigeria',
        'NU': 'Niue',
        'NF': 'Norfolk Island',
        'MP': 'Northern Mariana Islands',
        'NO': 'Norway',
        'OM': 'Oman',
        'PK': 'Pakistan',
        'PW': 'Palau',
        'PS': 'Palestine, State of',
        'PA': 'Panama',
        'PG': 'Papua New Guinea',
        'PY': 'Paraguay',
        'PE': 'Peru',
        'PH': 'Philippines',
        'PN': 'Pitcairn',
        'PL': 'Poland',
        'PT': 'Portugal',
        'PR': 'Puerto Rico',
        'QA': 'Qatar',
        'RE': 'Réunion',
        'RO': 'Romania',
        'RU': 'Russian Federation',
        'RW': 'Rwanda',
        'BL': 'Saint Barthélemy',
        'SH': 'Saint Helena, Ascension and Tristan da Cunha',
        'KN': 'Saint Kitts and Nevis',
        'LC': 'Saint Lucia',
        'MF': 'Saint Martin (French part)',
        'PM': 'Saint Pierre and Miquelon',
        'VC': 'Saint Vincent and the Grenadines',
        'WS': 'Samoa',
        'SM': 'San Marino',
        'ST': 'Sao Tome and Principe',
        'SA': 'Saudi Arabia',
        'SN': 'Senegal',
        'RS': 'Serbia',
        'SC': 'Seychelles',
        'SL': 'Sierra Leone',
        'SG': 'Singapore',
        'SX': 'Sint Maarten (Dutch part)',
        'SK': 'Slovakia',
        'SI': 'Slovenia',
        'SB': 'Solomon Islands',
        'SO': 'Somalia',
        'ZA': 'South Africa',
        'GS': 'South Georgia and the South Sandwich Islands',
        'SS': 'South Sudan',
        'ES': 'Spain',
        'LK': 'Sri Lanka',
        'SD': 'Sudan',
        'SR': 'Suriname',
        'SJ': 'Svalbard and Jan Mayen',
        'SZ': 'Swaziland',
        'SE': 'Sweden',
        'CH': 'Switzerland',
        'SY': 'Syrian Arab Republic',
        'TW': 'Taiwan, Province of China',
        'TJ': 'Tajikistan',
        'TZ': 'Tanzania, United Republic of',
        'TH': 'Thailand',
        'TL': 'Timor-Leste',
        'TG': 'Togo',
        'TK': 'Tokelau',
        'TO': 'Tonga',
        'TT': 'Trinidad and Tobago',
        'TN': 'Tunisia',
        'TR': 'Turkey',
        'TM': 'Turkmenistan',
        'TC': 'Turks and Caicos Islands',
        'TV': 'Tuvalu',
        'UG': 'Uganda',
        'UA': 'Ukraine',
        'AE': 'United Arab Emirates',
        'GB': 'United Kingdom',
        'US': 'United States',
        'UM': 'United States Minor Outlying Islands',
        'UY': 'Uruguay',
        'UZ': 'Uzbekistan',
        'VU': 'Vanuatu',
        'VE': 'Venezuela, Bolivarian Republic of',
        'VN': 'Viet Nam',
        'VG': 'Virgin Islands, British',
        'VI': 'Virgin Islands, U.S.',
        'WF': 'Wallis and Futuna',
        'EH': 'Western Sahara',
        'YE': 'Yemen',
        'ZM': 'Zambia',
        'ZW': 'Zimbabwe',
        # Not ISO 3166 codes, but used for IP blocks
        'AP': 'Asia/Pacific Region',
        'EU': 'Europe',
    }

    @classmethod
    def short2full(cls, code):
        """Convert an ISO 3166-2 country code to the corresponding full name"""
        return cls._country_map.get(code.upper())


class GeoUtils:
    # Major IPv4 address blocks per country
    _country_ip_map = {
        'AD': '46.172.224.0/19',
        'AE': '94.200.0.0/13',
        'AF': '149.54.0.0/17',
        'AG': '209.59.64.0/18',
        'AI': '204.14.248.0/21',
        'AL': '46.99.0.0/16',
        'AM': '46.70.0.0/15',
        'AO': '105.168.0.0/13',
        'AP': '182.50.184.0/21',
        'AQ': '23.154.160.0/24',
        'AR': '181.0.0.0/12',
        'AS': '202.70.112.0/20',
        'AT': '77.116.0.0/14',
        'AU': '1.128.0.0/11',
        'AW': '181.41.0.0/18',
        'AX': '185.217.4.0/22',
        'AZ': '5.197.0.0/16',
        'BA': '31.176.128.0/17',
        'BB': '65.48.128.0/17',
        'BD': '114.130.0.0/16',
        'BE': '57.0.0.0/8',
        'BF': '102.178.0.0/15',
        'BG': '95.42.0.0/15',
        'BH': '37.131.0.0/17',
        'BI': '154.117.192.0/18',
        'BJ': '137.255.0.0/16',
        'BL': '185.212.72.0/23',
        'BM': '196.12.64.0/18',
        'BN': '156.31.0.0/16',
        'BO': '161.56.0.0/16',
        'BQ': '161.0.80.0/20',
        'BR': '191.128.0.0/12',
        'BS': '24.51.64.0/18',
        'BT': '119.2.96.0/19',
        'BW': '168.167.0.0/16',
        'BY': '178.120.0.0/13',
        'BZ': '179.42.192.0/18',
        'CA': '99.224.0.0/11',
        'CD': '41.243.0.0/16',
        'CF': '197.242.176.0/21',
        'CG': '160.113.0.0/16',
        'CH': '85.0.0.0/13',
        'CI': '102.136.0.0/14',
        'CK': '202.65.32.0/19',
        'CL': '152.172.0.0/14',
        'CM': '102.244.0.0/14',
        'CN': '36.128.0.0/10',
        'CO': '181.240.0.0/12',
        'CR': '201.192.0.0/12',
        'CU': '152.206.0.0/15',
        'CV': '165.90.96.0/19',
        'CW': '190.88.128.0/17',
        'CY': '31.153.0.0/16',
        'CZ': '88.100.0.0/14',
        'DE': '53.0.0.0/8',
        'DJ': '197.241.0.0/17',
        'DK': '87.48.0.0/12',
        'DM': '192.243.48.0/20',
        'DO': '152.166.0.0/15',
        'DZ': '41.96.0.0/12',
        'EC': '186.68.0.0/15',
        'EE': '90.190.0.0/15',
        'EG': '156.160.0.0/11',
        'ER': '196.200.96.0/20',
        'ES': '88.0.0.0/11',
        'ET': '196.188.0.0/14',
        'EU': '2.16.0.0/13',
        'FI': '91.152.0.0/13',
        'FJ': '144.120.0.0/16',
        'FK': '80.73.208.0/21',
        'FM': '119.252.112.0/20',
        'FO': '88.85.32.0/19',
        'FR': '90.0.0.0/9',
        'GA': '41.158.0.0/15',
        'GB': '25.0.0.0/8',
        'GD': '74.122.88.0/21',
        'GE': '31.146.0.0/16',
        'GF': '161.22.64.0/18',
        'GG': '62.68.160.0/19',
        'GH': '154.160.0.0/12',
        'GI': '95.164.0.0/16',
        'GL': '88.83.0.0/19',
        'GM': '160.182.0.0/15',
        'GN': '197.149.192.0/18',
        'GP': '104.250.0.0/19',
        'GQ': '105.235.224.0/20',
        'GR': '94.64.0.0/13',
        'GT': '168.234.0.0/16',
        'GU': '168.123.0.0/16',
        'GW': '197.214.80.0/20',
        'GY': '181.41.64.0/18',
        'HK': '113.252.0.0/14',
        'HN': '181.210.0.0/16',
        'HR': '93.136.0.0/13',
        'HT': '148.102.128.0/17',
        'HU': '84.0.0.0/14',
        'ID': '39.192.0.0/10',
        'IE': '87.32.0.0/12',
        'IL': '79.176.0.0/13',
        'IM': '5.62.80.0/20',
        'IN': '117.192.0.0/10',
        'IO': '203.83.48.0/21',
        'IQ': '37.236.0.0/14',
        'IR': '2.176.0.0/12',
        'IS': '82.221.0.0/16',
        'IT': '79.0.0.0/10',
        'JE': '87.244.64.0/18',
        'JM': '72.27.0.0/17',
        'JO': '176.29.0.0/16',
        'JP': '133.0.0.0/8',
        'KE': '105.48.0.0/12',
        'KG': '158.181.128.0/17',
        'KH': '36.37.128.0/17',
        'KI': '103.25.140.0/22',
        'KM': '197.255.224.0/20',
        'KN': '198.167.192.0/19',
        'KP': '175.45.176.0/22',
        'KR': '175.192.0.0/10',
        'KW': '37.36.0.0/14',
        'KY': '64.96.0.0/15',
        'KZ': '2.72.0.0/13',
        'LA': '115.84.64.0/18',
        'LB': '178.135.0.0/16',
        'LC': '24.92.144.0/20',
        'LI': '82.117.0.0/19',
        'LK': '112.134.0.0/15',
        'LR': '102.183.0.0/16',
        'LS': '129.232.0.0/17',
        'LT': '78.56.0.0/13',
        'LU': '188.42.0.0/16',
        'LV': '46.109.0.0/16',
        'LY': '41.252.0.0/14',
        'MA': '105.128.0.0/11',
        'MC': '88.209.64.0/18',
        'MD': '37.246.0.0/16',
        'ME': '178.175.0.0/17',
        'MF': '74.112.232.0/21',
        'MG': '154.126.0.0/17',
        'MH': '117.103.88.0/21',
        'MK': '77.28.0.0/15',
        'ML': '154.118.128.0/18',
        'MM': '37.111.0.0/17',
        'MN': '49.0.128.0/17',
        'MO': '60.246.0.0/16',
        'MP': '202.88.64.0/20',
        'MQ': '109.203.224.0/19',
        'MR': '41.188.64.0/18',
        'MS': '208.90.112.0/22',
        'MT': '46.11.0.0/16',
        'MU': '105.16.0.0/12',
        'MV': '27.114.128.0/18',
        'MW': '102.70.0.0/15',
        'MX': '187.192.0.0/11',
        'MY': '175.136.0.0/13',
        'MZ': '197.218.0.0/15',
        'NA': '41.182.0.0/16',
        'NC': '101.101.0.0/18',
        'NE': '197.214.0.0/18',
        'NF': '203.17.240.0/22',
        'NG': '105.112.0.0/12',
        'NI': '186.76.0.0/15',
        'NL': '145.96.0.0/11',
        'NO': '84.208.0.0/13',
        'NP': '36.252.0.0/15',
        'NR': '203.98.224.0/19',
        'NU': '49.156.48.0/22',
        'NZ': '49.224.0.0/14',
        'OM': '5.36.0.0/15',
        'PA': '186.72.0.0/15',
        'PE': '186.160.0.0/14',
        'PF': '123.50.64.0/18',
        'PG': '124.240.192.0/19',
        'PH': '49.144.0.0/13',
        'PK': '39.32.0.0/11',
        'PL': '83.0.0.0/11',
        'PM': '70.36.0.0/20',
        'PR': '66.50.0.0/16',
        'PS': '188.161.0.0/16',
        'PT': '85.240.0.0/13',
        'PW': '202.124.224.0/20',
        'PY': '181.120.0.0/14',
        'QA': '37.210.0.0/15',
        'RE': '102.35.0.0/16',
        'RO': '79.112.0.0/13',
        'RS': '93.86.0.0/15',
        'RU': '5.136.0.0/13',
        'RW': '41.186.0.0/16',
        'SA': '188.48.0.0/13',
        'SB': '202.1.160.0/19',
        'SC': '154.192.0.0/11',
        'SD': '102.120.0.0/13',
        'SE': '78.64.0.0/12',
        'SG': '8.128.0.0/10',
        'SI': '188.196.0.0/14',
        'SK': '78.98.0.0/15',
        'SL': '102.143.0.0/17',
        'SM': '89.186.32.0/19',
        'SN': '41.82.0.0/15',
        'SO': '154.115.192.0/18',
        'SR': '186.179.128.0/17',
        'SS': '105.235.208.0/21',
        'ST': '197.159.160.0/19',
        'SV': '168.243.0.0/16',
        'SX': '190.102.0.0/20',
        'SY': '5.0.0.0/16',
        'SZ': '41.84.224.0/19',
        'TC': '65.255.48.0/20',
        'TD': '154.68.128.0/19',
        'TG': '196.168.0.0/14',
        'TH': '171.96.0.0/13',
        'TJ': '85.9.128.0/18',
        'TK': '27.96.24.0/21',
        'TL': '180.189.160.0/20',
        'TM': '95.85.96.0/19',
        'TN': '197.0.0.0/11',
        'TO': '175.176.144.0/21',
        'TR': '78.160.0.0/11',
        'TT': '186.44.0.0/15',
        'TV': '202.2.96.0/19',
        'TW': '120.96.0.0/11',
        'TZ': '156.156.0.0/14',
        'UA': '37.52.0.0/14',
        'UG': '102.80.0.0/13',
        'US': '6.0.0.0/8',
        'UY': '167.56.0.0/13',
        'UZ': '84.54.64.0/18',
        'VA': '212.77.0.0/19',
        'VC': '207.191.240.0/21',
        'VE': '186.88.0.0/13',
        'VG': '66.81.192.0/20',
        'VI': '146.226.0.0/16',
        'VN': '14.160.0.0/11',
        'VU': '202.80.32.0/20',
        'WF': '117.20.32.0/21',
        'WS': '202.4.32.0/19',
        'YE': '134.35.0.0/16',
        'YT': '41.242.116.0/22',
        'ZA': '41.0.0.0/11',
        'ZM': '102.144.0.0/13',
        'ZW': '102.177.192.0/18',
    }

    @classmethod
    def random_ipv4(cls, code_or_block):
        if len(code_or_block) == 2:
            block = cls._country_ip_map.get(code_or_block.upper())
            if not block:
                return None
        else:
            block = code_or_block
        addr, preflen = block.split('/')
        addr_min = struct.unpack('!L', socket.inet_aton(addr))[0]
        addr_max = addr_min | (0xffffffff >> int(preflen))
        return str(socket.inet_ntoa(
            struct.pack('!L', random.randint(addr_min, addr_max))))


class PerRequestProxyHandler(urllib.request.ProxyHandler):
    def __init__(self, proxies=None):
        # Set default handlers
        for type in ('http', 'https'):
            setattr(self, '%s_open' % type,
                    lambda r, proxy='__noproxy__', type=type, meth=self.proxy_open:
                        meth(r, proxy, type))
        urllib.request.ProxyHandler.__init__(self, proxies)

    def proxy_open(self, req, proxy, type):
        req_proxy = req.headers.get('Ytdl-request-proxy')
        if req_proxy is not None:
            proxy = req_proxy
            del req.headers['Ytdl-request-proxy']

        if proxy == '__noproxy__':
            return None  # No Proxy
        if urllib.parse.urlparse(proxy).scheme.lower() in ('socks', 'socks4', 'socks4a', 'socks5'):
            req.add_header('Ytdl-socks-proxy', proxy)
            # yt-dlp's http/https handlers do wrapping the socket with socks
            return None
        return urllib.request.ProxyHandler.proxy_open(
            self, req, proxy, type)


# Both long_to_bytes and bytes_to_long are adapted from PyCrypto, which is
# released into Public Domain
# https://github.com/dlitz/pycrypto/blob/master/lib/Crypto/Util/number.py#L387

def long_to_bytes(n, blocksize=0):
    """long_to_bytes(n:long, blocksize:int) : string
    Convert a long integer to a byte string.

    If optional blocksize is given and greater than zero, pad the front of the
    byte string with binary zeros so that the length is a multiple of
    blocksize.
    """
    # after much testing, this algorithm was deemed to be the fastest
    s = b''
    n = int(n)
    while n > 0:
        s = struct.pack('>I', n & 0xffffffff) + s
        n = n >> 32
    # strip off leading zeros
    for i in range(len(s)):
        if s[i] != b'\000'[0]:
            break
    else:
        # only happens when n == 0
        s = b'\000'
        i = 0
    s = s[i:]
    # add back some pad bytes.  this could be done more efficiently w.r.t. the
    # de-padding being done above, but sigh...
    if blocksize > 0 and len(s) % blocksize:
        s = (blocksize - len(s) % blocksize) * b'\000' + s
    return s


def bytes_to_long(s):
    """bytes_to_long(string) : long
    Convert a byte string to a long integer.

    This is (essentially) the inverse of long_to_bytes().
    """
    acc = 0
    length = len(s)
    if length % 4:
        extra = (4 - length % 4)
        s = b'\000' * extra + s
        length = length + extra
    for i in range(0, length, 4):
        acc = (acc << 32) + struct.unpack('>I', s[i:i + 4])[0]
    return acc


def ohdave_rsa_encrypt(data, exponent, modulus):
    '''
    Implement OHDave's RSA algorithm. See http://www.ohdave.com/rsa/

    Input:
        data: data to encrypt, bytes-like object
        exponent, modulus: parameter e and N of RSA algorithm, both integer
    Output: hex string of encrypted data

    Limitation: supports one block encryption only
    '''

    payload = int(binascii.hexlify(data[::-1]), 16)
    encrypted = pow(payload, exponent, modulus)
    return '%x' % encrypted


def pkcs1pad(data, length):
    """
    Padding input data with PKCS#1 scheme

    @param {int[]} data        input data
    @param {int}   length      target length
    @returns {int[]}           padded data
    """
    if len(data) > length - 11:
        raise ValueError('Input data too long for PKCS#1 padding')

    pseudo_random = [random.randint(0, 254) for _ in range(length - len(data) - 3)]
    return [0, 2] + pseudo_random + [0] + data


def _base_n_table(n, table):
    if not table and not n:
        raise ValueError('Either table or n must be specified')
    table = (table or '0123456789abcdefghijklmnopqrstuvwxyzABCDEFGHIJKLMNOPQRSTUVWXYZ')[:n]

    if n and n != len(table):
        raise ValueError(f'base {n} exceeds table length {len(table)}')
    return table


def encode_base_n(num, n=None, table=None):
    """Convert given int to a base-n string"""
    table = _base_n_table(n, table)
    if not num:
        return table[0]

    result, base = '', len(table)
    while num:
        result = table[num % base] + result
        num = num // base
    return result


def decode_base_n(string, n=None, table=None):
    """Convert given base-n string to int"""
    table = {char: index for index, char in enumerate(_base_n_table(n, table))}
    result, base = 0, len(table)
    for char in string:
        result = result * base + table[char]
    return result


def decode_base(value, digits):
    write_string('DeprecationWarning: yt_dlp.utils.decode_base is deprecated '
                 'and may be removed in a future version. Use yt_dlp.decode_base_n instead')
    return decode_base_n(value, table=digits)


def decode_packed_codes(code):
    mobj = re.search(PACKED_CODES_RE, code)
    obfuscated_code, base, count, symbols = mobj.groups()
    base = int(base)
    count = int(count)
    symbols = symbols.split('|')
    symbol_table = {}

    while count:
        count -= 1
        base_n_count = encode_base_n(count, base)
        symbol_table[base_n_count] = symbols[count] or base_n_count

    return re.sub(
        r'\b(\w+)\b', lambda mobj: symbol_table[mobj.group(0)],
        obfuscated_code)


def caesar(s, alphabet, shift):
    if shift == 0:
        return s
    l = len(alphabet)
    return ''.join(
        alphabet[(alphabet.index(c) + shift) % l] if c in alphabet else c
        for c in s)


def rot47(s):
    return caesar(s, r'''!"#$%&'()*+,-./0123456789:;<=>?@ABCDEFGHIJKLMNOPQRSTUVWXYZ[\]^_`abcdefghijklmnopqrstuvwxyz{|}~''', 47)


def parse_m3u8_attributes(attrib):
    info = {}
    for (key, val) in re.findall(r'(?P<key>[A-Z0-9-]+)=(?P<val>"[^"]+"|[^",]+)(?:,|$)', attrib):
        if val.startswith('"'):
            val = val[1:-1]
        info[key] = val
    return info


def urshift(val, n):
    return val >> n if val >= 0 else (val + 0x100000000) >> n


# Based on png2str() written by @gdkchan and improved by @yokrysty
# Originally posted at https://github.com/ytdl-org/youtube-dl/issues/9706
def decode_png(png_data):
    # Reference: https://www.w3.org/TR/PNG/
    header = png_data[8:]

    if png_data[:8] != b'\x89PNG\x0d\x0a\x1a\x0a' or header[4:8] != b'IHDR':
        raise OSError('Not a valid PNG file.')

    int_map = {1: '>B', 2: '>H', 4: '>I'}
    unpack_integer = lambda x: struct.unpack(int_map[len(x)], x)[0]

    chunks = []

    while header:
        length = unpack_integer(header[:4])
        header = header[4:]

        chunk_type = header[:4]
        header = header[4:]

        chunk_data = header[:length]
        header = header[length:]

        header = header[4:]  # Skip CRC

        chunks.append({
            'type': chunk_type,
            'length': length,
            'data': chunk_data
        })

    ihdr = chunks[0]['data']

    width = unpack_integer(ihdr[:4])
    height = unpack_integer(ihdr[4:8])

    idat = b''

    for chunk in chunks:
        if chunk['type'] == b'IDAT':
            idat += chunk['data']

    if not idat:
        raise OSError('Unable to read PNG data.')

    decompressed_data = bytearray(zlib.decompress(idat))

    stride = width * 3
    pixels = []

    def _get_pixel(idx):
        x = idx % stride
        y = idx // stride
        return pixels[y][x]

    for y in range(height):
        basePos = y * (1 + stride)
        filter_type = decompressed_data[basePos]

        current_row = []

        pixels.append(current_row)

        for x in range(stride):
            color = decompressed_data[1 + basePos + x]
            basex = y * stride + x
            left = 0
            up = 0

            if x > 2:
                left = _get_pixel(basex - 3)
            if y > 0:
                up = _get_pixel(basex - stride)

            if filter_type == 1:  # Sub
                color = (color + left) & 0xff
            elif filter_type == 2:  # Up
                color = (color + up) & 0xff
            elif filter_type == 3:  # Average
                color = (color + ((left + up) >> 1)) & 0xff
            elif filter_type == 4:  # Paeth
                a = left
                b = up
                c = 0

                if x > 2 and y > 0:
                    c = _get_pixel(basex - stride - 3)

                p = a + b - c

                pa = abs(p - a)
                pb = abs(p - b)
                pc = abs(p - c)

                if pa <= pb and pa <= pc:
                    color = (color + a) & 0xff
                elif pb <= pc:
                    color = (color + b) & 0xff
                else:
                    color = (color + c) & 0xff

            current_row.append(color)

    return width, height, pixels


def write_xattr(path, key, value):
    # Windows: Write xattrs to NTFS Alternate Data Streams:
    # http://en.wikipedia.org/wiki/NTFS#Alternate_data_streams_.28ADS.29
    if compat_os_name == 'nt':
        assert ':' not in key
        assert os.path.exists(path)

        try:
            with open(f'{path}:{key}', 'wb') as f:
                f.write(value)
        except OSError as e:
            raise XAttrMetadataError(e.errno, e.strerror)
        return

    # UNIX Method 1. Use xattrs/pyxattrs modules

    setxattr = None
    if getattr(xattr, '_yt_dlp__identifier', None) == 'pyxattr':
        # Unicode arguments are not supported in pyxattr until version 0.5.0
        # See https://github.com/ytdl-org/youtube-dl/issues/5498
        if version_tuple(xattr.__version__) >= (0, 5, 0):
            setxattr = xattr.set
    elif xattr:
        setxattr = xattr.setxattr

    if setxattr:
        try:
            setxattr(path, key, value)
        except OSError as e:
            raise XAttrMetadataError(e.errno, e.strerror)
        return

    # UNIX Method 2. Use setfattr/xattr executables
    exe = ('setfattr' if check_executable('setfattr', ['--version'])
           else 'xattr' if check_executable('xattr', ['-h']) else None)
    if not exe:
        raise XAttrUnavailableError(
            'Couldn\'t find a tool to set the xattrs. Install either the python "xattr" or "pyxattr" modules or the '
            + ('"xattr" binary' if sys.platform != 'linux' else 'GNU "attr" package (which contains the "setfattr" tool)'))

    value = value.decode()
    try:
        _, stderr, returncode = Popen.run(
            [exe, '-w', key, value, path] if exe == 'xattr' else [exe, '-n', key, '-v', value, path],
            text=True, stdout=subprocess.PIPE, stderr=subprocess.PIPE, stdin=subprocess.PIPE)
    except OSError as e:
        raise XAttrMetadataError(e.errno, e.strerror)
    if returncode:
        raise XAttrMetadataError(returncode, stderr)


def random_birthday(year_field, month_field, day_field):
    start_date = datetime.date(1950, 1, 1)
    end_date = datetime.date(1995, 12, 31)
    offset = random.randint(0, (end_date - start_date).days)
    random_date = start_date + datetime.timedelta(offset)
    return {
        year_field: str(random_date.year),
        month_field: str(random_date.month),
        day_field: str(random_date.day),
    }


def find_available_port(iface='') -> int:
    try:
        with socket.socket() as sock:
            sock.bind((iface, 0))
            return sock.getsockname()[1]
    except OSError:
        return None


# Templates for internet shortcut files, which are plain text files.
DOT_URL_LINK_TEMPLATE = '''\
[InternetShortcut]
URL=%(url)s
'''

DOT_WEBLOC_LINK_TEMPLATE = '''\
<?xml version="1.0" encoding="UTF-8"?>
<!DOCTYPE plist PUBLIC "-//Apple//DTD PLIST 1.0//EN" "http://www.apple.com/DTDs/PropertyList-1.0.dtd">
<plist version="1.0">
<dict>
\t<key>URL</key>
\t<string>%(url)s</string>
</dict>
</plist>
'''

DOT_DESKTOP_LINK_TEMPLATE = '''\
[Desktop Entry]
Encoding=UTF-8
Name=%(filename)s
Type=Link
URL=%(url)s
Icon=text-html
'''

LINK_TEMPLATES = {
    'url': DOT_URL_LINK_TEMPLATE,
    'desktop': DOT_DESKTOP_LINK_TEMPLATE,
    'webloc': DOT_WEBLOC_LINK_TEMPLATE,
}


def iri_to_uri(iri):
    """
    Converts an IRI (Internationalized Resource Identifier, allowing Unicode characters) to a URI (Uniform Resource Identifier, ASCII-only).

    The function doesn't add an additional layer of escaping; e.g., it doesn't escape `%3C` as `%253C`. Instead, it percent-escapes characters with an underlying UTF-8 encoding *besides* those already escaped, leaving the URI intact.
    """

    iri_parts = urllib.parse.urlparse(iri)

    if '[' in iri_parts.netloc:
        raise ValueError('IPv6 URIs are not, yet, supported.')
        # Querying `.netloc`, when there's only one bracket, also raises a ValueError.

    # The `safe` argument values, that the following code uses, contain the characters that should not be percent-encoded. Everything else but letters, digits and '_.-' will be percent-encoded with an underlying UTF-8 encoding. Everything already percent-encoded will be left as is.

    net_location = ''
    if iri_parts.username:
        net_location += urllib.parse.quote(iri_parts.username, safe=r"!$%&'()*+,~")
        if iri_parts.password is not None:
            net_location += ':' + urllib.parse.quote(iri_parts.password, safe=r"!$%&'()*+,~")
        net_location += '@'

    net_location += iri_parts.hostname.encode('idna').decode()  # Punycode for Unicode hostnames.
    # The 'idna' encoding produces ASCII text.
    if iri_parts.port is not None and iri_parts.port != 80:
        net_location += ':' + str(iri_parts.port)

    return urllib.parse.urlunparse(
        (iri_parts.scheme,
            net_location,

            urllib.parse.quote_plus(iri_parts.path, safe=r"!$%&'()*+,/:;=@|~"),

            # Unsure about the `safe` argument, since this is a legacy way of handling parameters.
            urllib.parse.quote_plus(iri_parts.params, safe=r"!$%&'()*+,/:;=@|~"),

            # Not totally sure about the `safe` argument, since the source does not explicitly mention the query URI component.
            urllib.parse.quote_plus(iri_parts.query, safe=r"!$%&'()*+,/:;=?@{|}~"),

            urllib.parse.quote_plus(iri_parts.fragment, safe=r"!#$%&'()*+,/:;=?@{|}~")))

    # Source for `safe` arguments: https://url.spec.whatwg.org/#percent-encoded-bytes.


def to_high_limit_path(path):
    if sys.platform in ['win32', 'cygwin']:
        # Work around MAX_PATH limitation on Windows. The maximum allowed length for the individual path segments may still be quite limited.
        return '\\\\?\\' + os.path.abspath(path)

    return path


def format_field(obj, field=None, template='%s', ignore=NO_DEFAULT, default='', func=IDENTITY):
    val = traverse_obj(obj, *variadic(field))
    if (not val and val != 0) if ignore is NO_DEFAULT else val in variadic(ignore):
        return default
    return template % func(val)


def clean_podcast_url(url):
    return re.sub(r'''(?x)
        (?:
            (?:
                chtbl\.com/track|
                media\.blubrry\.com| # https://create.blubrry.com/resources/podcast-media-download-statistics/getting-started/
                play\.podtrac\.com
            )/[^/]+|
            (?:dts|www)\.podtrac\.com/(?:pts/)?redirect\.[0-9a-z]{3,4}| # http://analytics.podtrac.com/how-to-measure
            flex\.acast\.com|
            pd(?:
                cn\.co| # https://podcorn.com/analytics-prefix/
                st\.fm # https://podsights.com/docs/
            )/e
        )/''', '', url)


_HEX_TABLE = '0123456789abcdef'


def random_uuidv4():
    return re.sub(r'[xy]', lambda x: _HEX_TABLE[random.randint(0, 15)], 'xxxxxxxx-xxxx-4xxx-yxxx-xxxxxxxxxxxx')


def make_dir(path, to_screen=None):
    try:
        dn = os.path.dirname(path)
        if dn and not os.path.exists(dn):
            os.makedirs(dn)
        return True
    except OSError as err:
        if callable(to_screen) is not None:
            to_screen('unable to create directory ' + error_to_compat_str(err))
        return False


def get_executable_path():
    from .update import _get_variant_and_executable_path

    return os.path.dirname(os.path.abspath(_get_variant_and_executable_path()[1]))


def load_plugins(name, suffix, namespace):
    classes = {}
    with contextlib.suppress(FileNotFoundError):
        plugins_spec = importlib.util.spec_from_file_location(
            name, os.path.join(get_executable_path(), 'ytdlp_plugins', name, '__init__.py'))
        plugins = importlib.util.module_from_spec(plugins_spec)
        sys.modules[plugins_spec.name] = plugins
        plugins_spec.loader.exec_module(plugins)
        for name in dir(plugins):
            if name in namespace:
                continue
            if not name.endswith(suffix):
                continue
            klass = getattr(plugins, name)
            classes[name] = namespace[name] = klass
    return classes


def traverse_obj(
        obj, *path_list, default=None, expected_type=None, get_all=True,
        casesense=True, is_user_input=False, traverse_string=False):
    ''' Traverse nested list/dict/tuple
    @param path_list        A list of paths which are checked one by one.
                            Each path is a list of keys where each key is a:
                              - None:     Do nothing
                              - string:   A dictionary key
                              - int:      An index into a list
                              - tuple:    A list of keys all of which will be traversed
                              - Ellipsis: Fetch all values in the object
                              - Function: Takes the key and value as arguments
                                          and returns whether the key matches or not
    @param default          Default value to return
    @param expected_type    Only accept final value of this type (Can also be any callable)
    @param get_all          Return all the values obtained from a path or only the first one
    @param casesense        Whether to consider dictionary keys as case sensitive
    @param is_user_input    Whether the keys are generated from user input. If True,
                            strings are converted to int/slice if necessary
    @param traverse_string  Whether to traverse inside strings. If True, any
                            non-compatible object will also be converted into a string
    # TODO: Write tests
    '''
    if not casesense:
        _lower = lambda k: (k.lower() if isinstance(k, str) else k)
        path_list = (map(_lower, variadic(path)) for path in path_list)

    def _traverse_obj(obj, path, _current_depth=0):
        nonlocal depth
        path = tuple(variadic(path))
        for i, key in enumerate(path):
            if None in (key, obj):
                return obj
            if isinstance(key, (list, tuple)):
                obj = [_traverse_obj(obj, sub_key, _current_depth) for sub_key in key]
                key = ...
            if key is ...:
                obj = (obj.values() if isinstance(obj, dict)
                       else obj if isinstance(obj, (list, tuple, LazyList))
                       else str(obj) if traverse_string else [])
                _current_depth += 1
                depth = max(depth, _current_depth)
                return [_traverse_obj(inner_obj, path[i + 1:], _current_depth) for inner_obj in obj]
            elif callable(key):
                if isinstance(obj, (list, tuple, LazyList)):
                    obj = enumerate(obj)
                elif isinstance(obj, dict):
                    obj = obj.items()
                else:
                    if not traverse_string:
                        return None
                    obj = str(obj)
                _current_depth += 1
                depth = max(depth, _current_depth)
                return [_traverse_obj(v, path[i + 1:], _current_depth) for k, v in obj if try_call(key, args=(k, v))]
            elif isinstance(obj, dict) and not (is_user_input and key == ':'):
                obj = (obj.get(key) if casesense or (key in obj)
                       else next((v for k, v in obj.items() if _lower(k) == key), None))
            else:
                if is_user_input:
                    key = (int_or_none(key) if ':' not in key
                           else slice(*map(int_or_none, key.split(':'))))
                    if key == slice(None):
                        return _traverse_obj(obj, (..., *path[i + 1:]), _current_depth)
                if not isinstance(key, (int, slice)):
                    return None
                if not isinstance(obj, (list, tuple, LazyList)):
                    if not traverse_string:
                        return None
                    obj = str(obj)
                try:
                    obj = obj[key]
                except IndexError:
                    return None
        return obj

    if isinstance(expected_type, type):
        type_test = lambda val: val if isinstance(val, expected_type) else None
    else:
        type_test = expected_type or IDENTITY

    for path in path_list:
        depth = 0
        val = _traverse_obj(obj, path)
        if val is not None:
            if depth:
                for _ in range(depth - 1):
                    val = itertools.chain.from_iterable(v for v in val if v is not None)
                val = [v for v in map(type_test, val) if v is not None]
                if val:
                    return val if get_all else val[0]
            else:
                val = type_test(val)
                if val is not None:
                    return val
    return default


def traverse_dict(dictn, keys, casesense=True):
    write_string('DeprecationWarning: yt_dlp.utils.traverse_dict is deprecated '
                 'and may be removed in a future version. Use yt_dlp.utils.traverse_obj instead')
    return traverse_obj(dictn, keys, casesense=casesense, is_user_input=True, traverse_string=True)


def get_first(obj, keys, **kwargs):
    return traverse_obj(obj, (..., *variadic(keys)), **kwargs, get_all=False)


def variadic(x, allowed_types=(str, bytes, dict)):
    return x if isinstance(x, collections.abc.Iterable) and not isinstance(x, allowed_types) else (x,)


def bytes_to_scalar(value):
    if isinstance(value, str):
        value = value.decode('utf8')
    result = 0
    for b in value:
        result *= 256
        result += b
    return result


def scalar_to_bytes(scalar):
    if not scalar:
        return b''
    array = []
    while scalar:
        scalar, idx = divmod(scalar, 256)
        array.insert(0, idx)
    return intlist_to_bytes(array)


def encode_base(scalar, digits):
    # This will convert scalar (long or int) to base-x string
    if not scalar:
        return ''
    base = len(digits)
    result = ''
    while scalar:
        scalar, idx = divmod(scalar, base)
        result = digits[idx] + result
    return result


def char_replace(base, replace, string):
    # character-by-character replacing
    if not string:
        return ''
    assert len(base) == len(replace)
    table = {b: r for b, r in zip(base, replace) if b != r}
    if not table:
        return string
    result = ''
    for i in string:
        result += table.get(i, i)
    return result


def dig_object_type(obj, prefix='', lines=None):
    if lines is None:
        lines = []
    if isinstance(obj, dict):
        for k, v in obj.items():
            dig_object_type(v, prefix + '.' + str(k), lines)
    elif isinstance(obj, tuple(x for x in (list, tuple, map, filter) if isinstance(x, type))):
        for i, v in enumerate(obj):
            dig_object_type(v, prefix + '[' + str(i) + ']', lines)
    else:
        lines.append(prefix + ': ' + str(type(obj)))
    return lines


def to_str(value):
    if isinstance(value, bytes):
        value = value.decode(preferredencoding())
    return value


class PrintJsonEncoder(json.JSONEncoder):
    def default(self, obj):
        if isinstance(obj, bytes):
            try:
                return obj.decode('utf-8')
            except BaseException:
                return None
        else:
            return json.JSONEncoder.default(self, obj)


def time_millis():
    return round(time.time() * 1000)


def time_seconds(**kwargs):
    t = datetime.datetime.now(datetime.timezone(datetime.timedelta(**kwargs)))
    return t.timestamp()


# create a JSON Web Signature (jws) with HS256 algorithm
# the resulting format is in JWS Compact Serialization
# implemented following JWT https://www.rfc-editor.org/rfc/rfc7519.html
# implemented following JWS https://www.rfc-editor.org/rfc/rfc7515.html
def jwt_encode_hs256(payload_data, key, headers={}):
    header_data = {
        'alg': 'HS256',
        'typ': 'JWT',
    }
    if headers:
        header_data.update(headers)
    header_b64 = base64.b64encode(json.dumps(header_data).encode())
    payload_b64 = base64.b64encode(json.dumps(payload_data).encode())
    h = hmac.new(key.encode(), header_b64 + b'.' + payload_b64, hashlib.sha256)
    signature_b64 = base64.b64encode(h.digest())
    token = header_b64 + b'.' + payload_b64 + b'.' + signature_b64
    return token


# can be extended in future to verify the signature and parse header and return the algorithm used if it's not HS256
def jwt_decode_hs256(jwt):
    header_b64, payload_b64, signature_b64 = jwt.split('.')
    payload_data = json.loads(base64.urlsafe_b64decode(payload_b64))
    return payload_data


WINDOWS_VT_MODE = False if compat_os_name == 'nt' else None


@functools.cache
def supports_terminal_sequences(stream):
    if compat_os_name == 'nt':
        if not WINDOWS_VT_MODE:
            return False
    elif not os.getenv('TERM'):
        return False
    try:
        return stream.isatty()
    except BaseException:
        return False


def windows_enable_vt_mode():  # TODO: Do this the proper way https://bugs.python.org/issue30075
    if get_windows_version() < (10, 0, 10586):
        return
    global WINDOWS_VT_MODE
    try:
        Popen.run('', shell=True)
    except Exception:
        return

    WINDOWS_VT_MODE = True
    supports_terminal_sequences.cache_clear()


_terminal_sequences_re = re.compile('\033\\[[^m]+m')


def remove_terminal_sequences(string):
    return _terminal_sequences_re.sub('', string)


def number_of_digits(number):
    return len('%d' % number)


def join_nonempty(*values, delim='-', from_dict=None):
    if from_dict is not None:
        values = (traverse_obj(from_dict, variadic(v)) for v in values)
    return delim.join(map(str, filter(None, values)))


def scale_thumbnails_to_max_format_width(formats, thumbnails, url_width_re):
    """
    Find the largest format dimensions in terms of video width and, for each thumbnail:
    * Modify the URL: Match the width with the provided regex and replace with the former width
    * Update dimensions

    This function is useful with video services that scale the provided thumbnails on demand
    """
    _keys = ('width', 'height')
    max_dimensions = max(
        (tuple(format.get(k) or 0 for k in _keys) for format in formats),
        default=(0, 0))
    if not max_dimensions[0]:
        return thumbnails
    return [
        merge_dicts(
            {'url': re.sub(url_width_re, str(max_dimensions[0]), thumbnail['url'])},
            dict(zip(_keys, max_dimensions)), thumbnail)
        for thumbnail in thumbnails
    ]


def parse_http_range(range):
    """ Parse value of "Range" or "Content-Range" HTTP header into tuple. """
    if not range:
        return None, None, None
    crg = re.search(r'bytes[ =](\d+)-(\d+)?(?:/(\d+))?', range)
    if not crg:
        return None, None, None
    return int(crg.group(1)), int_or_none(crg.group(2)), int_or_none(crg.group(3))


def read_stdin(what):
    eof = 'Ctrl+Z' if compat_os_name == 'nt' else 'Ctrl+D'
    write_string(f'Reading {what} from STDIN - EOF ({eof}) to end:\n')
    return sys.stdin


def determine_file_encoding(data):
    """
    Detect the text encoding used
    @returns (encoding, bytes to skip)
    """

    # BOM marks are given priority over declarations
    for bom, enc in BOMS:
        if data.startswith(bom):
            return enc, len(bom)

    # Strip off all null bytes to match even when UTF-16 or UTF-32 is used.
    # We ignore the endianness to get a good enough match
    data = data.replace(b'\0', b'')
    mobj = re.match(rb'(?m)^#\s*coding\s*:\s*(\S+)\s*$', data)
    return mobj.group(1).decode() if mobj else None, 0


class Config:
    own_args = None
    parsed_args = None
    filename = None
    __initialized = False

    def __init__(self, parser, label=None):
        self.parser, self.label = parser, label
        self._loaded_paths, self.configs = set(), []

    def init(self, args=None, filename=None):
        assert not self.__initialized
        self.own_args, self.filename = args, filename
        return self.load_configs()

    def load_configs(self):
        directory = ''
        if self.filename:
            location = os.path.realpath(self.filename)
            directory = os.path.dirname(location)
            if location in self._loaded_paths:
                return False
            self._loaded_paths.add(location)

        self.__initialized = True
        opts, _ = self.parser.parse_known_args(self.own_args)
        self.parsed_args = self.own_args
        for location in opts.config_locations or []:
            if location == '-':
                self.append_config(shlex.split(read_stdin('options'), comments=True), label='stdin')
                continue
            location = os.path.join(directory, expand_path(location))
            if os.path.isdir(location):
                location = os.path.join(location, 'yt-dlp.conf')
            if not os.path.exists(location):
                self.parser.error(f'config location {location} does not exist')
            self.append_config(self.read_file(location), location)
        return True

    def __str__(self):
        label = join_nonempty(
            self.label, 'config', f'"{self.filename}"' if self.filename else '',
            delim=' ')
        return join_nonempty(
            self.own_args is not None and f'{label[0].upper()}{label[1:]}: {self.hide_login_info(self.own_args)}',
            *(f'\n{c}'.replace('\n', '\n| ')[1:] for c in self.configs),
            delim='\n')

    @staticmethod
    def read_file(filename, default=[]):
        try:
            optionf = open(filename, 'rb')
        except OSError:
            return default  # silently skip if file is not present
        try:
            enc, skip = determine_file_encoding(optionf.read(512))
            optionf.seek(skip, io.SEEK_SET)
        except OSError:
            enc = None  # silently skip read errors
        try:
            # FIXME: https://github.com/ytdl-org/youtube-dl/commit/dfe5fa49aed02cf36ba9f743b11b0903554b5e56
            contents = optionf.read().decode(enc or preferredencoding())
            res = shlex.split(contents, comments=True)
        except Exception as err:
            raise ValueError(f'Unable to parse "{filename}": {err}')
        finally:
            optionf.close()
        return res

    @staticmethod
    def hide_login_info(opts):
        PRIVATE_OPTS = {'-p', '--password', '-u', '--username', '--video-password', '--ap-password', '--ap-username'}
        eqre = re.compile('^(?P<key>' + ('|'.join(re.escape(po) for po in PRIVATE_OPTS)) + ')=.+$')

        def _scrub_eq(o):
            m = eqre.match(o)
            if m:
                return m.group('key') + '=PRIVATE'
            else:
                return o

        opts = list(map(_scrub_eq, opts))
        for idx, opt in enumerate(opts):
            if opt in PRIVATE_OPTS and idx + 1 < len(opts):
                opts[idx + 1] = 'PRIVATE'
        return opts

    def append_config(self, *args, label=None):
        config = type(self)(self.parser, label)
        config._loaded_paths = self._loaded_paths
        if config.init(*args):
            self.configs.append(config)

    @property
    def all_args(self):
        for config in reversed(self.configs):
            yield from config.all_args
        yield from self.parsed_args or []

    def parse_known_args(self, **kwargs):
        return self.parser.parse_known_args(self.all_args, **kwargs)

    def parse_args(self):
        return self.parser.parse_args(self.all_args)


def get_first_group(match, *groups, default=None):
    for g in groups:
        try:
            m = match.group(g)
            if m:
                return m
        except IndexError:
            continue
    return default


def merge_headers(*dicts):
    """Merge dicts of http headers case insensitively, prioritizing the latter ones"""
    return {k.title(): v for k, v in itertools.chain.from_iterable(map(dict.items, dicts))}


def cached_method(f):
    """Cache a method"""
    signature = inspect.signature(f)

    @functools.wraps(f)
    def wrapper(self, *args, **kwargs):
        bound_args = signature.bind(self, *args, **kwargs)
        bound_args.apply_defaults()
        key = tuple(bound_args.arguments.values())

        if not hasattr(self, '__cached_method__cache'):
            self.__cached_method__cache = {}
        cache = self.__cached_method__cache.setdefault(f.__name__, {})
        if key not in cache:
            cache[key] = f(self, *args, **kwargs)
        return cache[key]
    return wrapper


class classproperty:
    """property access for class methods"""

    def __init__(self, func):
        functools.update_wrapper(self, func)
        self.func = func

    def __get__(self, _, cls):
        return self.func(cls)


def get_argcount(func):
    return try_get(func, lambda x: x.__code__.co_argcount, int)


class Namespace(types.SimpleNamespace):
    """Immutable namespace"""

    def __iter__(self):
        return iter(self.__dict__.values())

    @property
    def items_(self):
        return self.__dict__.items()


MEDIA_EXTENSIONS = Namespace(
    common_video=('avi', 'flv', 'mkv', 'mov', 'mp4', 'webm'),
    video=('3g2', '3gp', 'f4v', 'mk3d', 'divx', 'mpg', 'ogv', 'm4v', 'wmv'),
    common_audio=('aiff', 'alac', 'flac', 'm4a', 'mka', 'mp3', 'ogg', 'opus', 'wav'),
    audio=('aac', 'ape', 'asf', 'f4a', 'f4b', 'm4b', 'm4p', 'm4r', 'oga', 'ogx', 'spx', 'vorbis', 'wma'),
    thumbnails=('jpg', 'png', 'webp'),
    storyboards=('mhtml', ),
    subtitles=('srt', 'vtt', 'ass', 'lrc'),
    manifests=('f4f', 'f4m', 'm3u8', 'smil', 'mpd'),
)
MEDIA_EXTENSIONS.video += MEDIA_EXTENSIONS.common_video
MEDIA_EXTENSIONS.audio += MEDIA_EXTENSIONS.common_audio

KNOWN_EXTENSIONS = (*MEDIA_EXTENSIONS.video, *MEDIA_EXTENSIONS.audio, *MEDIA_EXTENSIONS.manifests)


class RetryManager:
    """Usage:
        for retry in RetryManager(...):
            try:
                ...
            except SomeException as err:
                retry.error = err
                continue
    """
    attempt, _error = 0, None

    def __init__(self, _retries, _error_callback, **kwargs):
        self.retries = _retries or 0
        self.error_callback = functools.partial(_error_callback, **kwargs)

    def _should_retry(self):
        return self._error is not NO_DEFAULT and self.attempt <= self.retries

    @property
    def error(self):
        if self._error is NO_DEFAULT:
            return None
        return self._error

    @error.setter
    def error(self, value):
        self._error = value

    def __iter__(self):
        while self._should_retry():
            self.error = NO_DEFAULT
            self.attempt += 1
            yield self
            if self.error:
                self.error_callback(self.error, self.attempt, self.retries)

    @staticmethod
    def report_retry(e, count, retries, *, sleep_func, info, warn, error=None, suffix=None):
        """Utility function for reporting retries"""
        if count > retries:
            if error:
                return error(f'{e}. Giving up after {count - 1} retries') if count > 1 else error(str(e))
            raise e

        if not count:
            return warn(e)
        elif isinstance(e, ExtractorError):
<<<<<<< HEAD
            msg = try_get(e, (lambda x: e.cause.read(), lambda x: e.cause, lambda x: e.orig_msg), str)
            e = remove_end(msg, '.')
=======
            e = remove_end(str(e.cause) or e.orig_msg, '.')
>>>>>>> aeaf905e
        warn(f'{e}. Retrying{format_field(suffix, None, " %s")} ({count}/{retries})...')

        delay = float_or_none(sleep_func(n=count - 1)) if callable(sleep_func) else sleep_func
        if delay:
            info(f'Sleeping {delay:.2f} seconds ...')
            time.sleep(delay)


def make_archive_id(ie, video_id):
    ie_key = ie if isinstance(ie, str) else ie.ie_key()
    return f'{ie_key.lower()} {video_id}'


# Deprecated
has_certifi = bool(certifi)<|MERGE_RESOLUTION|>--- conflicted
+++ resolved
@@ -5807,12 +5807,7 @@
         if not count:
             return warn(e)
         elif isinstance(e, ExtractorError):
-<<<<<<< HEAD
-            msg = try_get(e, (lambda x: e.cause.read(), lambda x: e.cause, lambda x: e.orig_msg), str)
-            e = remove_end(msg, '.')
-=======
             e = remove_end(str(e.cause) or e.orig_msg, '.')
->>>>>>> aeaf905e
         warn(f'{e}. Retrying{format_field(suffix, None, " %s")} ({count}/{retries})...')
 
         delay = float_or_none(sleep_func(n=count - 1)) if callable(sleep_func) else sleep_func
