#!/usr/bin/env python3
# coding: utf-8

from __future__ import unicode_literals

import base64
import binascii
import calendar
import codecs
import collections
import contextlib
import ctypes
import datetime
import email.utils
import email.header
import errno
import functools
import gzip
import imp
import io
import itertools
import json
import locale
import math
import operator
import os
import platform
import random
import re
import socket
import ssl
import subprocess
import sys
import tempfile
import time
import traceback
import xml.etree.ElementTree
import zlib
try:
    import dateutil.parser
    HAVE_DATEUTIL = True
except (ImportError, SyntaxError):
    # dateutil is optional
    HAVE_DATEUTIL = False

from .compat import (
    compat_HTMLParseError,
    compat_HTMLParser,
    compat_HTTPError,
    compat_basestring,
    compat_chr,
    compat_cookiejar,
    compat_ctypes_WINFUNCTYPE,
    compat_etree_fromstring,
    compat_expanduser,
    compat_html_entities,
    compat_html_entities_html5,
    compat_http_client,
    compat_integer_types,
    compat_numeric_types,
    compat_kwargs,
    compat_os_name,
    compat_parse_qs,
    compat_shlex_quote,
    compat_str,
    compat_struct_pack,
    compat_struct_unpack,
    compat_urllib_error,
    compat_urllib_parse,
    compat_urllib_parse_urlencode,
    compat_urllib_parse_urlparse,
    compat_urllib_parse_urlunparse,
    compat_urllib_parse_quote,
    compat_urllib_parse_quote_plus,
    compat_urllib_parse_unquote_plus,
    compat_urllib_request,
    compat_urlparse,
    compat_xpath,
)

from .socks import (
    ProxyType,
    sockssocket,
)
from .chrome_versions import versions as _CHROME_VERSIONS


def register_socks_protocols():
    # "Register" SOCKS protocols
    # In Python < 2.6.5, urlsplit() suffers from bug https://bugs.python.org/issue7904
    # URLs with protocols not in urlparse.uses_netloc are not handled correctly
    for scheme in ('socks', 'socks4', 'socks4a', 'socks5'):
        if scheme not in compat_urlparse.uses_netloc:
            compat_urlparse.uses_netloc.append(scheme)


# This is not clearly defined otherwise
compiled_regex_type = type(re.compile(''))


def random_user_agent():
    _USER_AGENT_TPL = 'Mozilla/5.0 (Windows NT %s; Win64; x64) AppleWebKit/537.36 (KHTML, like Gecko) Chrome/%s Safari/537.36'
    _WINDOWS_VERSIONS = (
        '6.1',  # 7
        '6.2',  # 8
        '6.3',  # 8.1
        '10.0',
    )
    return _USER_AGENT_TPL % (random.choice(_WINDOWS_VERSIONS), random.choice(_CHROME_VERSIONS))


std_headers = {
    'User-Agent': random_user_agent(),
    'Accept-Charset': 'ISO-8859-1,utf-8;q=0.7,*;q=0.7',
    'Accept': 'text/html,application/xhtml+xml,application/xml;q=0.9,*/*;q=0.8',
    'Accept-Encoding': 'gzip, deflate',
    'Accept-Language': 'en-us,en;q=0.5',
}


USER_AGENTS = {
    'Safari': 'Mozilla/5.0 (X11; Linux x86_64; rv:10.0) AppleWebKit/533.20.25 (KHTML, like Gecko) Version/5.0.4 Safari/533.20.27',
}


NO_DEFAULT = object()

ENGLISH_MONTH_NAMES = [
    'January', 'February', 'March', 'April', 'May', 'June',
    'July', 'August', 'September', 'October', 'November', 'December']

MONTH_NAMES = {
    'en': ENGLISH_MONTH_NAMES,
    'fr': [
        'janvier', 'février', 'mars', 'avril', 'mai', 'juin',
        'juillet', 'août', 'septembre', 'octobre', 'novembre', 'décembre'],
}

KNOWN_EXTENSIONS = (
    'mp4', 'm4a', 'm4p', 'm4b', 'm4r', 'm4v', 'aac',
    'flv', 'f4v', 'f4a', 'f4b',
    'webm', 'ogg', 'ogv', 'oga', 'ogx', 'spx', 'opus',
    'mkv', 'mka', 'mk3d',
    'avi', 'divx',
    'mov',
    'asf', 'wmv', 'wma',
    '3gp', '3g2',
    'mp3',
    'flac',
    'ape',
    'wav',
    'f4f', 'f4m', 'm3u8', 'smil')

# needed for sanitizing filenames in restricted mode
ACCENT_CHARS = dict(zip('ÂÃÄÀÁÅÆÇÈÉÊËÌÍÎÏÐÑÒÓÔÕÖŐØŒÙÚÛÜŰÝÞßàáâãäåæçèéêëìíîïðñòóôõöőøœùúûüűýþÿ',
                        itertools.chain('AAAAAA', ['AE'], 'CEEEEIIIIDNOOOOOOO', ['OE'], 'UUUUUY', ['TH', 'ss'],
                                        'aaaaaa', ['ae'], 'ceeeeiiiionooooooo', ['oe'], 'uuuuuy', ['th'], 'y')))

DATE_FORMATS = (
    '%d %B %Y',
    '%d %b %Y',
    '%B %d %Y',
    '%B %dst %Y',
    '%B %dnd %Y',
    '%B %drd %Y',
    '%B %dth %Y',
    '%b %d %Y',
    '%b %dst %Y',
    '%b %dnd %Y',
    '%b %drd %Y',
    '%b %dth %Y',
    '%b %dst %Y %I:%M',
    '%b %dnd %Y %I:%M',
    '%b %drd %Y %I:%M',
    '%b %dth %Y %I:%M',
    '%Y %m %d',
    '%Y-%m-%d',
    '%Y.%m.%d.',
    '%Y/%m/%d',
    '%Y/%m/%d %H:%M',
    '%Y/%m/%d %H:%M:%S',
    '%Y%m%d%H%M',
    '%Y%m%d%H%M%S',
    '%Y-%m-%d %H:%M',
    '%Y-%m-%d %H:%M:%S',
    '%Y-%m-%d %H:%M:%S.%f',
    '%Y-%m-%d %H:%M:%S:%f',
    '%d.%m.%Y %H:%M',
    '%d.%m.%Y %H.%M',
    '%Y-%m-%dT%H:%M:%SZ',
    '%Y-%m-%dT%H:%M:%S.%fZ',
    '%Y-%m-%dT%H:%M:%S.%f0Z',
    '%Y-%m-%dT%H:%M:%S',
    '%Y-%m-%dT%H:%M:%S.%f',
    '%Y-%m-%dT%H:%M',
    '%b %d %Y at %H:%M',
    '%b %d %Y at %H:%M:%S',
    '%B %d %Y at %H:%M',
    '%B %d %Y at %H:%M:%S',
    '%H:%M %d-%b-%Y',
)

DATE_FORMATS_DAY_FIRST = list(DATE_FORMATS)
DATE_FORMATS_DAY_FIRST.extend([
    '%d-%m-%Y',
    '%d.%m.%Y',
    '%d.%m.%y',
    '%d/%m/%Y',
    '%d/%m/%y',
    '%d/%m/%Y %H:%M:%S',
])

DATE_FORMATS_MONTH_FIRST = list(DATE_FORMATS)
DATE_FORMATS_MONTH_FIRST.extend([
    '%m-%d-%Y',
    '%m.%d.%Y',
    '%m/%d/%Y',
    '%m/%d/%y',
    '%m/%d/%Y %H:%M:%S',
])

PACKED_CODES_RE = r"}\('(.+)',(\d+),(\d+),'([^']+)'\.split\('\|'\)"
JSON_LD_RE = r'(?is)<script[^>]+type=(["\']?)application/ld\+json\1[^>]*>(?P<json_ld>.+?)</script>'


def preferredencoding():
    """Get preferred encoding.

    Returns the best encoding scheme for the system, based on
    locale.getpreferredencoding() and some further tweaks.
    """
    try:
        pref = locale.getpreferredencoding()
        'TEST'.encode(pref)
    except Exception:
        pref = 'UTF-8'

    return pref


def write_json_file(obj, fn):
    """ Encode obj as JSON and write it to fn, atomically if possible """

    fn = encodeFilename(fn)
    if sys.version_info < (3, 0) and sys.platform != 'win32':
        encoding = get_filesystem_encoding()
        # os.path.basename returns a bytes object, but NamedTemporaryFile
        # will fail if the filename contains non ascii characters unless we
        # use a unicode object
        path_basename = lambda f: os.path.basename(fn).decode(encoding)
        # the same for os.path.dirname
        path_dirname = lambda f: os.path.dirname(fn).decode(encoding)
    else:
        path_basename = os.path.basename
        path_dirname = os.path.dirname

    args = {
        'suffix': '.tmp',
        'prefix': path_basename(fn) + '.',
        'dir': path_dirname(fn),
        'delete': False,
    }

    # In Python 2.x, json.dump expects a bytestream.
    # In Python 3.x, it writes to a character stream
    if sys.version_info < (3, 0):
        args['mode'] = 'wb'
    else:
        args.update({
            'mode': 'w',
            'encoding': 'utf-8',
        })

    tf = tempfile.NamedTemporaryFile(**compat_kwargs(args))

    try:
        with tf:
            json.dump(obj, tf)
        if sys.platform == 'win32':
            # Need to remove existing file on Windows, else os.rename raises
            # WindowsError or FileExistsError.
            try:
                os.unlink(fn)
            except OSError:
                pass
        try:
            mask = os.umask(0)
            os.umask(mask)
            os.chmod(tf.name, 0o666 & ~mask)
        except OSError:
            pass
        os.rename(tf.name, fn)
    except Exception:
        try:
            os.remove(tf.name)
        except OSError:
            pass
        raise


if sys.version_info >= (2, 7):
    def find_xpath_attr(node, xpath, key, val=None):
        """ Find the xpath xpath[@key=val] """
        assert re.match(r'^[a-zA-Z_-]+$', key)
        expr = xpath + ('[@%s]' % key if val is None else "[@%s='%s']" % (key, val))
        return node.find(expr)
else:
    def find_xpath_attr(node, xpath, key, val=None):
        for f in node.findall(compat_xpath(xpath)):
            if key not in f.attrib:
                continue
            if val is None or f.attrib.get(key) == val:
                return f
        return None

# On python2.6 the xml.etree.ElementTree.Element methods don't support
# the namespace parameter


def xpath_with_ns(path, ns_map):
    components = [c.split(':') for c in path.split('/')]
    replaced = []
    for c in components:
        if len(c) == 1:
            replaced.append(c[0])
        else:
            ns, tag = c
            replaced.append('{%s}%s' % (ns_map[ns], tag))
    return '/'.join(replaced)


def xpath_element(node, xpath, name=None, fatal=False, default=NO_DEFAULT):
    def _find_xpath(xpath):
        return node.find(compat_xpath(xpath))

    if isinstance(xpath, (str, compat_str)):
        n = _find_xpath(xpath)
    else:
        for xp in xpath:
            n = _find_xpath(xp)
            if n is not None:
                break

    if n is None:
        if default is not NO_DEFAULT:
            return default
        elif fatal:
            name = xpath if name is None else name
            raise ExtractorError('Could not find XML element %s' % name)
        else:
            return None
    return n


def xpath_text(node, xpath, name=None, fatal=False, default=NO_DEFAULT):
    n = xpath_element(node, xpath, name, fatal=fatal, default=default)
    if n is None or n == default:
        return n
    if n.text is None:
        if default is not NO_DEFAULT:
            return default
        elif fatal:
            name = xpath if name is None else name
            raise ExtractorError('Could not find XML element\'s text %s' % name)
        else:
            return None
    return n.text


def xpath_attr(node, xpath, key, name=None, fatal=False, default=NO_DEFAULT):
    n = find_xpath_attr(node, xpath, key)
    if n is None:
        if default is not NO_DEFAULT:
            return default
        elif fatal:
            name = '%s[@%s]' % (xpath, key) if name is None else name
            raise ExtractorError('Could not find XML attribute %s' % name)
        else:
            return None
    return n.attrib[key]


def get_element_by_id(id, html):
    """Return the content of the tag with the specified ID in the passed HTML document"""
    return get_element_by_attribute('id', id, html)


def get_element_by_class(class_name, html):
    """Return the content of the first tag with the specified class in the passed HTML document"""
    retval = get_elements_by_class(class_name, html)
    return retval[0] if retval else None


def get_element_by_attribute(attribute, value, html, escape_value=True):
    retval = get_elements_by_attribute(attribute, value, html, escape_value)
    return retval[0] if retval else None


def get_elements_by_class(class_name, html):
    """Return the content of all tags with the specified class in the passed HTML document as a list"""
    return get_elements_by_attribute(
        'class', r'[^\'"]*\b%s\b[^\'"]*' % re.escape(class_name),
        html, escape_value=False)


def get_elements_by_attribute(attribute, value, html, escape_value=True):
    """Return the content of the tag with the specified attribute in the passed HTML document"""

    value = re.escape(value) if escape_value else value

    retlist = []
    for m in re.finditer(r'''(?xs)
        <([a-zA-Z0-9:._-]+)
         (?:\s+[a-zA-Z0-9:._-]+(?:=[a-zA-Z0-9:._-]*|="[^"]*"|='[^']*'|))*?
         \s+%s=['"]?%s['"]?
         (?:\s+[a-zA-Z0-9:._-]+(?:=[a-zA-Z0-9:._-]*|="[^"]*"|='[^']*'|))*?
        \s*>
        (?P<content>.*?)
        </\1>
    ''' % (re.escape(attribute), value), html):
        res = m.group('content')

        if res.startswith('"') or res.startswith("'"):
            res = res[1:-1]

        retlist.append(unescapeHTML(res))

    return retlist


class HTMLAttributeParser(compat_HTMLParser):
    """Trivial HTML parser to gather the attributes for a single element"""

    def __init__(self):
        self.attrs = {}
        compat_HTMLParser.__init__(self)

    def handle_starttag(self, tag, attrs):
        self.attrs = dict(attrs)


def extract_attributes(html_element):
    """Given a string for an HTML element such as
    <el
         a="foo" B="bar" c="&98;az" d=boz
         empty= noval entity="&amp;"
         sq='"' dq="'"
    >
    Decode and return a dictionary of attributes.
    {
        'a': 'foo', 'b': 'bar', c: 'baz', d: 'boz',
        'empty': '', 'noval': None, 'entity': '&',
        'sq': '"', 'dq': '\''
    }.
    NB HTMLParser is stricter in Python 2.6 & 3.2 than in later versions,
    but the cases in the unit test will work for all of 2.6, 2.7, 3.2-3.5.
    """
    parser = HTMLAttributeParser()
    try:
        parser.feed(html_element)
        parser.close()
    # Older Python may throw HTMLParseError in case of malformed HTML
    except compat_HTMLParseError:
        pass
    return parser.attrs


def clean_html(html):
    """Clean an HTML snippet into a readable string"""

    if html is None:  # Convenience for sanitizing descriptions etc.
        return html

    # Newline vs <br />
    html = html.replace('\n', ' ')
    html = re.sub(r'(?u)\s*<\s*br\s*/?\s*>\s*', '\n', html)
    html = re.sub(r'(?u)<\s*/\s*p\s*>\s*<\s*p[^>]*>', '\n', html)
    # Strip html tags
    html = re.sub('<.*?>', '', html)
    # Replace html entities
    html = unescapeHTML(html)
    return html.strip()


def sanitize_open(filename, open_mode):
    """Try to open the given filename, and slightly tweak it if this fails.

    Attempts to open the given filename. If this fails, it tries to change
    the filename slightly, step by step, until it's either able to open it
    or it fails and raises a final exception, like the standard open()
    function.

    It returns the tuple (stream, definitive_file_name).
    """
    try:
        if filename == '-':
            if sys.platform == 'win32':
                import msvcrt
                msvcrt.setmode(sys.stdout.fileno(), os.O_BINARY)
            return (sys.stdout.buffer if hasattr(sys.stdout, 'buffer') else sys.stdout, filename)
        stream = open(encodeFilename(filename), open_mode)
        return (stream, filename)
    except (IOError, OSError) as err:
        if err.errno in (errno.EACCES,):
            raise

        # In case of error, try to remove win32 forbidden chars
        alt_filename = sanitize_path(filename)
        if alt_filename == filename:
            raise
        else:
            # An exception here should be caught in the caller
            stream = open(encodeFilename(alt_filename), open_mode)
            return (stream, alt_filename)


def timeconvert(timestr):
    """Convert RFC 2822 defined time string into system timestamp"""
    timestamp = None
    timetuple = email.utils.parsedate_tz(timestr)
    if timetuple is not None:
        timestamp = email.utils.mktime_tz(timetuple)
    return timestamp


def sanitize_filename(s, restricted=False, is_id=False):
    """Sanitizes a string so it could be used as part of a filename.
    If restricted is set, use a stricter subset of allowed characters.
    Set is_id if this is not an arbitrary string, but an ID that should be kept
    if possible.
    """
    def replace_insane(char):
        if restricted and char in ACCENT_CHARS:
            return ACCENT_CHARS[char]
        if char == '?' or ord(char) < 32 or ord(char) == 127:
            return ''
        elif char == '"':
            return '' if restricted else '\''
        elif char == ':':
            return '_-' if restricted else ' -'
        elif char in '\\/|*<>':
            return '_'
        if restricted and (char in '!&\'()[]{}$;`^,#' or char.isspace()):
            return '_'
        if restricted and ord(char) > 127:
            return '_'
        return char

    if s == '':
        return ''
    # Handle timestamps
    s = re.sub(r'[0-9]+(?::[0-9]+)+', lambda m: m.group(0).replace(':', '_'), s)
    result = ''.join(map(replace_insane, s))
    if not is_id:
        while '__' in result:
            result = result.replace('__', '_')
        result = result.strip('_')
        # Common case of "Foreign band name - English song title"
        if restricted and result.startswith('-_'):
            result = result[2:]
        if result.startswith('-'):
            result = '_' + result[len('-'):]
        result = result.lstrip('.')
        if not result:
            result = '_'
    return result


def sanitize_path(s, force=False):
    """Sanitizes and normalizes path on Windows"""
    if sys.platform == 'win32':
        force = False
        drive_or_unc, _ = os.path.splitdrive(s)
        if sys.version_info < (2, 7) and not drive_or_unc:
            drive_or_unc, _ = os.path.splitunc(s)
    elif force:
        drive_or_unc = ''
    else:
        return s

    norm_path = os.path.normpath(remove_start(s, drive_or_unc)).split(os.path.sep)
    if drive_or_unc:
        norm_path.pop(0)
    sanitized_path = [
        path_part if path_part in ['.', '..'] else re.sub(r'(?:[/<>:"\|\\?\*]|[\s.]$)', '#', path_part)
        for path_part in norm_path]
    if drive_or_unc:
        sanitized_path.insert(0, drive_or_unc + os.path.sep)
    elif force and s[0] == os.path.sep:
        sanitized_path.insert(0, os.path.sep)
    return os.path.join(*sanitized_path)


def sanitize_url(url):
    # Prepend protocol-less URLs with `http:` scheme in order to mitigate
    # the number of unwanted failures due to missing protocol
    if url.startswith('//'):
        return 'http:%s' % url
    # Fix some common typos seen so far
    COMMON_TYPOS = (
        # https://github.com/ytdl-org/youtube-dl/issues/15649
        (r'^httpss://', r'https://'),
        # https://bx1.be/lives/direct-tv/
        (r'^rmtp([es]?)://', r'rtmp\1://'),
    )
    for mistake, fixup in COMMON_TYPOS:
        if re.match(mistake, url):
            return re.sub(mistake, fixup, url)
    return url


def extract_basic_auth(url):
    parts = compat_urlparse.urlsplit(url)
    if parts.username is None:
        return url, None
    url = compat_urlparse.urlunsplit(parts._replace(netloc=(
        parts.hostname if parts.port is None
        else '%s:%d' % (parts.hostname, parts.port))))
    auth_payload = base64.b64encode(
        ('%s:%s' % (parts.username, parts.password or '')).encode('utf-8'))
    return url, 'Basic ' + auth_payload.decode('utf-8')


def sanitized_Request(url, *args, **kwargs):
    url, auth_header = extract_basic_auth(escape_url(sanitize_url(url)))
    if auth_header is not None:
        headers = args[1] if len(args) >= 2 else kwargs.setdefault('headers', {})
        headers['Authorization'] = auth_header
    return compat_urllib_request.Request(url, *args, **kwargs)


def expand_path(s):
    """Expand shell variables and ~"""
    return os.path.expandvars(compat_expanduser(s))


def orderedSet(iterable):
    """ Remove all duplicates from the input iterable """
    res = []
    for el in iterable:
        if el not in res:
            res.append(el)
    return res


def _htmlentity_transform(entity_with_semicolon):
    """Transforms an HTML entity to a character."""
    entity = entity_with_semicolon[:-1]

    # Known non-numeric HTML entity
    if entity in compat_html_entities.name2codepoint:
        return compat_chr(compat_html_entities.name2codepoint[entity])

    # TODO: HTML5 allows entities without a semicolon. For example,
    # '&Eacuteric' should be decoded as 'Éric'.
    if entity_with_semicolon in compat_html_entities_html5:
        return compat_html_entities_html5[entity_with_semicolon]

    mobj = re.match(r'#(x[0-9a-fA-F]+|[0-9]+)', entity)
    if mobj is not None:
        numstr = mobj.group(1)
        if numstr.startswith('x'):
            base = 16
            numstr = '0%s' % numstr
        else:
            base = 10
        # See https://github.com/ytdl-org/youtube-dl/issues/7518
        try:
            return compat_chr(int(numstr, base))
        except ValueError:
            pass

    # Unknown entity in name, return its literal representation
    return '&%s;' % entity


def unescapeHTML(s):
    if s is None:
        return None
    assert type(s) == compat_str

    return re.sub(
        r'&([^&;]+;)', lambda m: _htmlentity_transform(m.group(1)), s)


def escapeHTML(text):
    return (
        text
        .replace('&', '&amp;')
        .replace('<', '&lt;')
        .replace('>', '&gt;')
        .replace('"', '&quot;')
        .replace("'", '&#39;')
    )


def process_communicate_or_kill(p, *args, **kwargs):
    try:
        return p.communicate(*args, **kwargs)
    except BaseException:  # Including KeyboardInterrupt
        p.kill()
        p.wait()
        raise


def get_subprocess_encoding():
    if sys.platform == 'win32' and sys.getwindowsversion()[0] >= 5:
        # For subprocess calls, encode with locale encoding
        # Refer to http://stackoverflow.com/a/9951851/35070
        encoding = preferredencoding()
    else:
        encoding = sys.getfilesystemencoding()
    if encoding is None:
        encoding = 'utf-8'
    return encoding


def encodeFilename(s, for_subprocess=False):
    """
    @param s The name of the file
    """

    assert type(s) == compat_str

    # Python 3 has a Unicode API
    if sys.version_info >= (3, 0):
        return s

    # Pass '' directly to use Unicode APIs on Windows 2000 and up
    # (Detecting Windows NT 4 is tricky because 'major >= 4' would
    # match Windows 9x series as well. Besides, NT 4 is obsolete.)
    if not for_subprocess and sys.platform == 'win32' and sys.getwindowsversion()[0] >= 5:
        return s

    # Jython assumes filenames are Unicode strings though reported as Python 2.x compatible
    if sys.platform.startswith('java'):
        return s

    return s.encode(get_subprocess_encoding(), 'ignore')


def decodeFilename(b, for_subprocess=False):

    if sys.version_info >= (3, 0):
        return b

    if not isinstance(b, bytes):
        return b

    return b.decode(get_subprocess_encoding(), 'ignore')


def encodeArgument(s):
    if not isinstance(s, compat_str):
        # Legacy code that uses byte strings
        # Uncomment the following line after fixing all post processors
        # assert False, 'Internal error: %r should be of type %r, is %r' % (s, compat_str, type(s))
        s = s.decode('ascii')
    return encodeFilename(s, True)


def decodeArgument(b):
    return decodeFilename(b, True)


def decodeOption(optval):
    if optval is None:
        return optval
    if isinstance(optval, bytes):
        optval = optval.decode(preferredencoding())

    assert isinstance(optval, compat_str)
    return optval


def formatSeconds(secs, delim=':', msec=False):
    if secs > 3600:
        ret = '%d%s%02d%s%02d' % (secs // 3600, delim, (secs % 3600) // 60, delim, secs % 60)
    elif secs > 60:
        ret = '%d%s%02d' % (secs // 60, delim, secs % 60)
    else:
        ret = '%d' % secs
    return '%s.%03d' % (ret, secs % 1) if msec else ret


def make_HTTPS_handler(params, **kwargs):
    opts_no_check_certificate = params.get('nocheckcertificate', False)
    if hasattr(ssl, 'create_default_context'):  # Python >= 3.4 or 2.7.9
        context = ssl.create_default_context(ssl.Purpose.SERVER_AUTH)
        if opts_no_check_certificate:
            context.check_hostname = False
            context.verify_mode = ssl.CERT_NONE
        try:
            return YoutubeDLHTTPSHandler(params, context=context, **kwargs)
        except TypeError:
            # Python 2.7.8
            # (create_default_context present but HTTPSHandler has no context=)
            pass

    if sys.version_info < (3, 2):
        return YoutubeDLHTTPSHandler(params, **kwargs)
    else:  # Python < 3.4
        context = ssl.SSLContext(ssl.PROTOCOL_TLSv1)
        context.verify_mode = (ssl.CERT_NONE
                               if opts_no_check_certificate
                               else ssl.CERT_REQUIRED)
        context.set_default_verify_paths()
        return YoutubeDLHTTPSHandler(params, context=context, **kwargs)


def bug_reports_message(before=';'):
    if ytdl_is_updateable():
        update_cmd = 'type  yt-dlp -U  to update'
    else:
        update_cmd = 'see  https://github.com/yt-dlp/yt-dlp  on how to update'
    msg = 'please report this issue on  https://github.com/yt-dlp/yt-dlp .'
    msg += ' Make sure you are using the latest version; %s.' % update_cmd
    msg += ' Be sure to call yt-dlp with the --verbose flag and include its complete output.'

    before = before.rstrip()
    if not before or before.endswith(('.', '!', '?')):
        msg = msg[0].title() + msg[1:]

    return (before + ' ' if before else '') + msg


class YoutubeDLError(Exception):
    """Base exception for YoutubeDL errors."""
    pass


network_exceptions = [compat_urllib_error.URLError, compat_http_client.HTTPException, socket.error]
if hasattr(ssl, 'CertificateError'):
    network_exceptions.append(ssl.CertificateError)
network_exceptions = tuple(network_exceptions)


class ExtractorError(YoutubeDLError):
    """Error during info extraction."""

    def __init__(self, msg, tb=None, expected=False, cause=None, video_id=None, ie=None):
        """ tb, if given, is the original traceback (so that it can be printed out).
        If expected is set, this is a normal error message and most likely not a bug in yt-dlp.
        """
        if sys.exc_info()[0] in network_exceptions:
            expected = True

        self.msg = str(msg)
        self.traceback = tb
        self.expected = expected
        self.cause = cause
        self.video_id = video_id
        self.ie = ie
        self.exc_info = sys.exc_info()  # preserve original exception

        super(ExtractorError, self).__init__(''.join((
            format_field(ie, template='[%s] '),
            format_field(video_id, template='%s: '),
            self.msg,
            format_field(cause, template=' (caused by %r)'),
            '' if expected else bug_reports_message())))

    def format_traceback(self):
        if self.traceback is None:
            return None
        return ''.join(traceback.format_tb(self.traceback))


class UnsupportedError(ExtractorError):
    def __init__(self, url):
        super(UnsupportedError, self).__init__(
            'Unsupported URL: %s' % url, expected=True)
        self.url = url


class RegexNotFoundError(ExtractorError):
    """Error when a regex didn't match"""
    pass


class GeoRestrictedError(ExtractorError):
    """Geographic restriction Error exception.

    This exception may be thrown when a video is not available from your
    geographic location due to geographic restrictions imposed by a website.
    """

    def __init__(self, msg, countries=None):
        super(GeoRestrictedError, self).__init__(msg, expected=True)
        self.msg = msg
        self.countries = countries


class DownloadError(YoutubeDLError):
    """Download Error exception.

    This exception may be thrown by FileDownloader objects if they are not
    configured to continue on errors. They will contain the appropriate
    error message.
    """

    def __init__(self, msg, exc_info=None):
        """ exc_info, if given, is the original exception that caused the trouble (as returned by sys.exc_info()). """
        super(DownloadError, self).__init__(msg)
        self.exc_info = exc_info


class EntryNotInPlaylist(YoutubeDLError):
    """Entry not in playlist exception.

    This exception will be thrown by YoutubeDL when a requested entry
    is not found in the playlist info_dict
    """
    pass


class SameFileError(YoutubeDLError):
    """Same File exception.

    This exception will be thrown by FileDownloader objects if they detect
    multiple files would have to be downloaded to the same file on disk.
    """
    pass


class PostProcessingError(YoutubeDLError):
    """Post Processing exception.

    This exception may be raised by PostProcessor's .run() method to
    indicate an error in the postprocessing task.
    """

    def __init__(self, msg):
        super(PostProcessingError, self).__init__(msg)
        self.msg = msg


class ExistingVideoReached(YoutubeDLError):
    """ --max-downloads limit has been reached. """
    pass


class RejectedVideoReached(YoutubeDLError):
    """ --max-downloads limit has been reached. """
    pass


class ReextractRequested(YoutubeDLError):
    """ Request re-extraction. """
    def __init__(self, msg='Re-extraction requested.') -> None:
        super().__init__(msg)
        self.msg = msg


class ThrottledDownload(ReextractRequested):
    """ Download speed below --throttled-rate. """
    def __init__(self) -> None:
        super().__init__('The download speed is below throttle limit.')


class UnrecoverableHttpError(ReextractRequested):
    """ Unrecoverable errors defined by each format reported. """
    def __init__(self) -> None:
        super().__init__('An unrecoverable error has been detected.')


class MaxDownloadsReached(YoutubeDLError):
    """ --max-downloads limit has been reached. """
    pass


class UnavailableVideoError(YoutubeDLError):
    """Unavailable Format exception.

    This exception will be thrown when a video is requested
    in a format that is not available for that video.
    """
    pass


class ContentTooShortError(YoutubeDLError):
    """Content Too Short exception.

    This exception may be raised by FileDownloader objects when a file they
    download is too small for what the server announced first, indicating
    the connection was probably interrupted.
    """

    def __init__(self, downloaded, expected):
        super(ContentTooShortError, self).__init__(
            'Downloaded {0} bytes, expected {1} bytes'.format(downloaded, expected)
        )
        # Both in bytes
        self.downloaded = downloaded
        self.expected = expected


class XAttrMetadataError(YoutubeDLError):
    def __init__(self, code=None, msg='Unknown error'):
        super(XAttrMetadataError, self).__init__(msg)
        self.code = code
        self.msg = msg

        # Parsing code and msg
        if (self.code in (errno.ENOSPC, errno.EDQUOT)
                or 'No space left' in self.msg or 'Disk quota exceeded' in self.msg):
            self.reason = 'NO_SPACE'
        elif self.code == errno.E2BIG or 'Argument list too long' in self.msg:
            self.reason = 'VALUE_TOO_LONG'
        else:
            self.reason = 'NOT_SUPPORTED'


class XAttrUnavailableError(YoutubeDLError):
    pass


def _create_http_connection(ydl_handler, http_class, is_https, *args, **kwargs):
    # Working around python 2 bug (see http://bugs.python.org/issue17849) by limiting
    # expected HTTP responses to meet HTTP/1.0 or later (see also
    # https://github.com/ytdl-org/youtube-dl/issues/6727)
    if sys.version_info < (3, 0):
        kwargs['strict'] = True
    hc = http_class(*args, **compat_kwargs(kwargs))
    source_address = ydl_handler._params.get('source_address')

    if source_address is not None:
        # This is to workaround _create_connection() from socket where it will try all
        # address data from getaddrinfo() including IPv6. This filters the result from
        # getaddrinfo() based on the source_address value.
        # This is based on the cpython socket.create_connection() function.
        # https://github.com/python/cpython/blob/master/Lib/socket.py#L691
        def _create_connection(address, timeout=socket._GLOBAL_DEFAULT_TIMEOUT, source_address=None):
            host, port = address
            err = None
            addrs = socket.getaddrinfo(host, port, 0, socket.SOCK_STREAM)
            af = socket.AF_INET if '.' in source_address[0] else socket.AF_INET6
            ip_addrs = [addr for addr in addrs if addr[0] == af]
            if addrs and not ip_addrs:
                ip_version = 'v4' if af == socket.AF_INET else 'v6'
                raise socket.error(
                    "No remote IP%s addresses available for connect, can't use '%s' as source address"
                    % (ip_version, source_address[0]))
            for res in ip_addrs:
                af, socktype, proto, canonname, sa = res
                sock = None
                try:
                    sock = socket.socket(af, socktype, proto)
                    if timeout is not socket._GLOBAL_DEFAULT_TIMEOUT:
                        sock.settimeout(timeout)
                    sock.bind(source_address)
                    sock.connect(sa)
                    err = None  # Explicitly break reference cycle
                    return sock
                except socket.error as _:
                    err = _
                    if sock is not None:
                        sock.close()
            if err is not None:
                raise err
            else:
                raise socket.error('getaddrinfo returns an empty list')
        if hasattr(hc, '_create_connection'):
            hc._create_connection = _create_connection
        sa = (source_address, 0)
        if hasattr(hc, 'source_address'):  # Python 2.7+
            hc.source_address = sa
        else:  # Python 2.6
            def _hc_connect(self, *args, **kwargs):
                sock = _create_connection(
                    (self.host, self.port), self.timeout, sa)
                if is_https:
                    self.sock = ssl.wrap_socket(
                        sock, self.key_file, self.cert_file,
                        ssl_version=ssl.PROTOCOL_TLSv1)
                else:
                    self.sock = sock
            hc.connect = functools.partial(_hc_connect, hc)

    return hc


def handle_youtubedl_headers(headers):
    filtered_headers = headers

    if 'Youtubedl-no-compression' in filtered_headers:
        filtered_headers = dict((k, v) for k, v in filtered_headers.items() if k.lower() != 'accept-encoding')
        del filtered_headers['Youtubedl-no-compression']

    return filtered_headers


class YoutubeDLHandler(compat_urllib_request.HTTPHandler):
    """Handler for HTTP requests and responses.

    This class, when installed with an OpenerDirector, automatically adds
    the standard headers to every HTTP request and handles gzipped and
    deflated responses from web servers. If compression is to be avoided in
    a particular request, the original request in the program code only has
    to include the HTTP header "Youtubedl-no-compression", which will be
    removed before making the real request.

    Part of this code was copied from:

    http://techknack.net/python-urllib2-handlers/

    Andrew Rowls, the author of that code, agreed to release it to the
    public domain.
    """

    def __init__(self, params, *args, **kwargs):
        compat_urllib_request.HTTPHandler.__init__(self, *args, **kwargs)
        self._params = params

    def http_open(self, req):
        conn_class = compat_http_client.HTTPConnection

        socks_proxy = req.headers.get('Ytdl-socks-proxy')
        if socks_proxy:
            conn_class = make_socks_conn_class(conn_class, socks_proxy)
            del req.headers['Ytdl-socks-proxy']

        return self.do_open(functools.partial(
            _create_http_connection, self, conn_class, False),
            req)

    @staticmethod
    def deflate(data):
        if not data:
            return data
        try:
            return zlib.decompress(data, -zlib.MAX_WBITS)
        except zlib.error:
            return zlib.decompress(data)

    def http_request(self, req):
        # According to RFC 3986, URLs can not contain non-ASCII characters, however this is not
        # always respected by websites, some tend to give out URLs with non percent-encoded
        # non-ASCII characters (see telemb.py, ard.py [#3412])
        # urllib chokes on URLs with non-ASCII characters (see http://bugs.python.org/issue3991)
        # To work around aforementioned issue we will replace request's original URL with
        # percent-encoded one
        # Since redirects are also affected (e.g. http://www.southpark.de/alle-episoden/s18e09)
        # the code of this workaround has been moved here from YoutubeDL.urlopen()
        url = req.get_full_url()
        url_escaped = escape_url(url)

        # Substitute URL if any change after escaping
        if url != url_escaped:
            req = update_Request(req, url=url_escaped)

        for h, v in std_headers.items():
            # Capitalize is needed because of Python bug 2275: http://bugs.python.org/issue2275
            # The dict keys are capitalized because of this bug by urllib
            if h.capitalize() not in req.headers:
                req.add_header(h, v)

        req.headers = handle_youtubedl_headers(req.headers)

        if sys.version_info < (2, 7) and '#' in req.get_full_url():
            # Python 2.6 is brain-dead when it comes to fragments
            req._Request__original = req._Request__original.partition('#')[0]
            req._Request__r_type = req._Request__r_type.partition('#')[0]

        return req

    def http_response(self, req, resp):
        old_resp = resp
        # gzip
        if resp.headers.get('Content-encoding', '') == 'gzip':
            content = resp.read()
            gz = gzip.GzipFile(fileobj=io.BytesIO(content), mode='rb')
            try:
                uncompressed = io.BytesIO(gz.read())
            except IOError as original_ioerror:
                # There may be junk add the end of the file
                # See http://stackoverflow.com/q/4928560/35070 for details
                for i in range(1, 1024):
                    try:
                        gz = gzip.GzipFile(fileobj=io.BytesIO(content[:-i]), mode='rb')
                        uncompressed = io.BytesIO(gz.read())
                    except IOError:
                        continue
                    break
                else:
                    raise original_ioerror
            resp = compat_urllib_request.addinfourl(uncompressed, old_resp.headers, old_resp.url, old_resp.code)
            resp.msg = old_resp.msg
            del resp.headers['Content-encoding']
        # deflate
        if resp.headers.get('Content-encoding', '') == 'deflate':
            gz = io.BytesIO(self.deflate(resp.read()))
            resp = compat_urllib_request.addinfourl(gz, old_resp.headers, old_resp.url, old_resp.code)
            resp.msg = old_resp.msg
            del resp.headers['Content-encoding']
        # Percent-encode redirect URL of Location HTTP header to satisfy RFC 3986 (see
        # https://github.com/ytdl-org/youtube-dl/issues/6457).
        if 300 <= resp.code < 400:
            location = resp.headers.get('Location')
            if location:
                # As of RFC 2616 default charset is iso-8859-1 that is respected by python 3
                if sys.version_info >= (3, 0):
                    location = location.encode('iso-8859-1').decode('utf-8')
                else:
                    location = location.decode('utf-8')
                location_escaped = escape_url(location)
                if location != location_escaped:
                    del resp.headers['Location']
                    if sys.version_info < (3, 0):
                        location_escaped = location_escaped.encode('utf-8')
                    resp.headers['Location'] = location_escaped
        return resp

    https_request = http_request
    https_response = http_response


def make_socks_conn_class(base_class, socks_proxy):
    assert issubclass(base_class, (
        compat_http_client.HTTPConnection, compat_http_client.HTTPSConnection))

    url_components = compat_urlparse.urlparse(socks_proxy)
    if url_components.scheme.lower() == 'socks5':
        socks_type = ProxyType.SOCKS5
    elif url_components.scheme.lower() in ('socks', 'socks4'):
        socks_type = ProxyType.SOCKS4
    elif url_components.scheme.lower() == 'socks4a':
        socks_type = ProxyType.SOCKS4A

    def unquote_if_non_empty(s):
        if not s:
            return s
        return compat_urllib_parse_unquote_plus(s)

    proxy_args = (
        socks_type,
        url_components.hostname, url_components.port or 1080,
        True,  # Remote DNS
        unquote_if_non_empty(url_components.username),
        unquote_if_non_empty(url_components.password),
    )

    class SocksConnection(base_class):
        def connect(self):
            self.sock = sockssocket()
            self.sock.setproxy(*proxy_args)
            if type(self.timeout) in (int, float):
                self.sock.settimeout(self.timeout)
            self.sock.connect((self.host, self.port))

            if isinstance(self, compat_http_client.HTTPSConnection):
                if hasattr(self, '_context'):  # Python > 2.6
                    self.sock = self._context.wrap_socket(
                        self.sock, server_hostname=self.host)
                else:
                    self.sock = ssl.wrap_socket(self.sock)

    return SocksConnection


class YoutubeDLHTTPSHandler(compat_urllib_request.HTTPSHandler):
    def __init__(self, params, https_conn_class=None, *args, **kwargs):
        compat_urllib_request.HTTPSHandler.__init__(self, *args, **kwargs)
        self._https_conn_class = https_conn_class or compat_http_client.HTTPSConnection
        self._params = params

    def https_open(self, req):
        kwargs = {}
        conn_class = self._https_conn_class

        if hasattr(self, '_context'):  # python > 2.6
            kwargs['context'] = self._context
        if hasattr(self, '_check_hostname'):  # python 3.x
            kwargs['check_hostname'] = self._check_hostname

        socks_proxy = req.headers.get('Ytdl-socks-proxy')
        if socks_proxy:
            conn_class = make_socks_conn_class(conn_class, socks_proxy)
            del req.headers['Ytdl-socks-proxy']

        return self.do_open(functools.partial(
            _create_http_connection, self, conn_class, True),
            req, **kwargs)


class YoutubeDLCookieJar(compat_cookiejar.MozillaCookieJar):
    """
    See [1] for cookie file format.

    1. https://curl.haxx.se/docs/http-cookies.html
    """
    _HTTPONLY_PREFIX = '#HttpOnly_'
    _ENTRY_LEN = 7
    _HEADER = '''# Netscape HTTP Cookie File
# This file is generated by yt-dlp.  Do not edit.

'''
    _CookieFileEntry = collections.namedtuple(
        'CookieFileEntry',
        ('domain_name', 'include_subdomains', 'path', 'https_only', 'expires_at', 'name', 'value'))

    def save(self, filename=None, ignore_discard=False, ignore_expires=False):
        """
        Save cookies to a file.

        Most of the code is taken from CPython 3.8 and slightly adapted
        to support cookie files with UTF-8 in both python 2 and 3.
        """
        if filename is None:
            if self.filename is not None:
                filename = self.filename
            else:
                raise ValueError(compat_cookiejar.MISSING_FILENAME_TEXT)

        # Store session cookies with `expires` set to 0 instead of an empty
        # string
        for cookie in self:
            if cookie.expires is None:
                cookie.expires = 0

        with io.open(filename, 'w', encoding='utf-8') as f:
            f.write(self._HEADER)
            now = time.time()
            for cookie in self:
                if not ignore_discard and cookie.discard:
                    continue
                if not ignore_expires and cookie.is_expired(now):
                    continue
                if cookie.secure:
                    secure = 'TRUE'
                else:
                    secure = 'FALSE'
                if cookie.domain.startswith('.'):
                    initial_dot = 'TRUE'
                else:
                    initial_dot = 'FALSE'
                if cookie.expires is not None:
                    expires = compat_str(cookie.expires)
                else:
                    expires = ''
                if cookie.value is None:
                    # cookies.txt regards 'Set-Cookie: foo' as a cookie
                    # with no name, whereas http.cookiejar regards it as a
                    # cookie with no value.
                    name = ''
                    value = cookie.name
                else:
                    name = cookie.name
                    value = cookie.value
                f.write(
                    '\t'.join([cookie.domain, initial_dot, cookie.path,
                               secure, expires, name, value]) + '\n')

    def load(self, filename=None, ignore_discard=False, ignore_expires=False):
        """Load cookies from a file."""
        if filename is None:
            if self.filename is not None:
                filename = self.filename
            else:
                raise ValueError(compat_cookiejar.MISSING_FILENAME_TEXT)

        def prepare_line(line):
            if line.startswith(self._HTTPONLY_PREFIX):
                line = line[len(self._HTTPONLY_PREFIX):]
            # comments and empty lines are fine
            if line.startswith('#') or not line.strip():
                return line
            cookie_list = line.split('\t')
            if len(cookie_list) != self._ENTRY_LEN:
                raise compat_cookiejar.LoadError('invalid length %d' % len(cookie_list))
            cookie = self._CookieFileEntry(*cookie_list)
            if cookie.expires_at and not cookie.expires_at.isdigit():
                raise compat_cookiejar.LoadError('invalid expires at %s' % cookie.expires_at)
            return line

        cf = io.StringIO()
        with io.open(filename, encoding='utf-8') as f:
            for line in f:
                try:
                    cf.write(prepare_line(line))
                except compat_cookiejar.LoadError as e:
                    write_string(
                        'WARNING: skipping cookie file entry due to %s: %r\n'
                        % (e, line), sys.stderr)
                    continue
        cf.seek(0)
        self._really_load(cf, filename, ignore_discard, ignore_expires)
        # Session cookies are denoted by either `expires` field set to
        # an empty string or 0. MozillaCookieJar only recognizes the former
        # (see [1]). So we need force the latter to be recognized as session
        # cookies on our own.
        # Session cookies may be important for cookies-based authentication,
        # e.g. usually, when user does not check 'Remember me' check box while
        # logging in on a site, some important cookies are stored as session
        # cookies so that not recognizing them will result in failed login.
        # 1. https://bugs.python.org/issue17164
        for cookie in self:
            # Treat `expires=0` cookies as session cookies
            if cookie.expires == 0:
                cookie.expires = None
                cookie.discard = True


class YoutubeDLCookieProcessor(compat_urllib_request.HTTPCookieProcessor):
    def __init__(self, cookiejar=None):
        compat_urllib_request.HTTPCookieProcessor.__init__(self, cookiejar)

    def http_response(self, request, response):
        # Python 2 will choke on next HTTP request in row if there are non-ASCII
        # characters in Set-Cookie HTTP header of last response (see
        # https://github.com/ytdl-org/youtube-dl/issues/6769).
        # In order to at least prevent crashing we will percent encode Set-Cookie
        # header before HTTPCookieProcessor starts processing it.
        # if sys.version_info < (3, 0) and response.headers:
        #     for set_cookie_header in ('Set-Cookie', 'Set-Cookie2'):
        #         set_cookie = response.headers.get(set_cookie_header)
        #         if set_cookie:
        #             set_cookie_escaped = compat_urllib_parse.quote(set_cookie, b"%/;:@&=+$,!~*'()?#[] ")
        #             if set_cookie != set_cookie_escaped:
        #                 del response.headers[set_cookie_header]
        #                 response.headers[set_cookie_header] = set_cookie_escaped
        return compat_urllib_request.HTTPCookieProcessor.http_response(self, request, response)

    https_request = compat_urllib_request.HTTPCookieProcessor.http_request
    https_response = http_response


class YoutubeDLRedirectHandler(compat_urllib_request.HTTPRedirectHandler):
    """YoutubeDL redirect handler

    The code is based on HTTPRedirectHandler implementation from CPython [1].

    This redirect handler solves two issues:
     - ensures redirect URL is always unicode under python 2
     - introduces support for experimental HTTP response status code
       308 Permanent Redirect [2] used by some sites [3]

    1. https://github.com/python/cpython/blob/master/Lib/urllib/request.py
    2. https://developer.mozilla.org/en-US/docs/Web/HTTP/Status/308
    3. https://github.com/ytdl-org/youtube-dl/issues/28768
    """

    http_error_301 = http_error_303 = http_error_307 = http_error_308 = compat_urllib_request.HTTPRedirectHandler.http_error_302

    def redirect_request(self, req, fp, code, msg, headers, newurl):
        """Return a Request or None in response to a redirect.

        This is called by the http_error_30x methods when a
        redirection response is received.  If a redirection should
        take place, return a new Request to allow http_error_30x to
        perform the redirect.  Otherwise, raise HTTPError if no-one
        else should try to handle this url.  Return None if you can't
        but another Handler might.
        """
        m = req.get_method()
        if (not (code in (301, 302, 303, 307, 308) and m in ("GET", "HEAD")
                 or code in (301, 302, 303) and m == "POST")):
            raise compat_HTTPError(req.full_url, code, msg, headers, fp)
        # Strictly (according to RFC 2616), 301 or 302 in response to
        # a POST MUST NOT cause a redirection without confirmation
        # from the user (of urllib.request, in this case).  In practice,
        # essentially all clients do redirect in this case, so we do
        # the same.

        # On python 2 urlh.geturl() may sometimes return redirect URL
        # as byte string instead of unicode. This workaround allows
        # to force it always return unicode.
        if sys.version_info[0] < 3:
            newurl = compat_str(newurl)

        # Be conciliant with URIs containing a space.  This is mainly
        # redundant with the more complete encoding done in http_error_302(),
        # but it is kept for compatibility with other callers.
        newurl = newurl.replace(' ', '%20')

        CONTENT_HEADERS = ("content-length", "content-type")
        # NB: don't use dict comprehension for python 2.6 compatibility
        newheaders = dict((k, v) for k, v in req.headers.items()
                          if k.lower() not in CONTENT_HEADERS)
        return compat_urllib_request.Request(
            newurl, headers=newheaders, origin_req_host=req.origin_req_host,
            unverifiable=True)


def extract_timezone(date_str):
    m = re.search(
        r'''(?x)
            ^.{8,}?                                              # >=8 char non-TZ prefix, if present
            (?P<tz>Z|                                            # just the UTC Z, or
                (?:(?<=.\b\d{4}|\b\d{2}:\d\d)|                   # preceded by 4 digits or hh:mm or
                   (?<!.\b[a-zA-Z]{3}|[a-zA-Z]{4}|..\b\d\d))     # not preceded by 3 alpha word or >= 4 alpha or 2 digits
                   [ ]?                                          # optional space
                (?P<sign>\+|-)                                   # +/-
                (?P<hours>[0-9]{2}):?(?P<minutes>[0-9]{2})       # hh[:]mm
            $)
        ''', date_str)
    if not m:
        timezone = datetime.timedelta()
    else:
        date_str = date_str[:-len(m.group('tz'))]
        if not m.group('sign'):
            timezone = datetime.timedelta()
        else:
            sign = 1 if m.group('sign') == '+' else -1
            timezone = datetime.timedelta(
                hours=sign * int(m.group('hours')),
                minutes=sign * int(m.group('minutes')))
    return timezone, date_str


def parse_iso8601(date_str, delimiter='T', timezone=None):
    """ Return a UNIX timestamp from the given date """

    if date_str is None:
        return None

    if HAVE_DATEUTIL and timezone is None:
        try:
            return math.floor(dateutil.parser.parse(date_str).timestamp())
        except ValueError:
            pass

    date_str = re.sub(r'\.[0-9]+', '', date_str)

    if timezone is None:
        timezone, date_str = extract_timezone(date_str)

    formats = (
        '%Y-%m-%d{0}%H:%M:%S'.format(delimiter),
        '%Y-%m-%d{0}%H:%M'.format(delimiter), )
    for date_format in formats:
        try:
            dt = datetime.datetime.strptime(date_str, date_format) - timezone
            return calendar.timegm(dt.timetuple())
        except ValueError:
            pass


def date_formats(day_first=True):
    return DATE_FORMATS_DAY_FIRST if day_first else DATE_FORMATS_MONTH_FIRST


def unified_strdate(date_str, day_first=True):
    """Return a string with the date in the format YYYYMMDD"""

    if date_str is None:
        return None
    upload_date = None
    # Replace commas
    date_str = date_str.replace(',', ' ')
    # Remove AM/PM + timezone
    date_str = re.sub(r'(?i)\s*(?:AM|PM)(?:\s+[A-Z]+)?', '', date_str)
    _, date_str = extract_timezone(date_str)

    for expression in date_formats(day_first):
        try:
            upload_date = datetime.datetime.strptime(date_str, expression).strftime('%Y%m%d')
        except ValueError:
            pass
    if upload_date is None:
        timetuple = email.utils.parsedate_tz(date_str)
        if timetuple:
            try:
                upload_date = datetime.datetime(*timetuple[:6]).strftime('%Y%m%d')
            except ValueError:
                pass
    if upload_date is not None:
        return compat_str(upload_date)


def unified_timestamp(date_str, day_first=True):
    if date_str is None:
        return None

    date_str = re.sub(r'[,|]', '', date_str)

    pm_delta = 12 if re.search(r'(?i)PM', date_str) else 0
    timezone, date_str = extract_timezone(date_str)

    # Remove AM/PM + timezone
    date_str = re.sub(r'(?i)\s*(?:AM|PM)(?:\s+[A-Z]+)?', '', date_str)

    # Remove unrecognized timezones from ISO 8601 alike timestamps
    m = re.search(r'\d{1,2}:\d{1,2}(?:\.\d+)?(?P<tz>\s*[A-Z]+)$', date_str)
    if m:
        date_str = date_str[:-len(m.group('tz'))]

    # Python only supports microseconds, so remove nanoseconds
    m = re.search(r'^([0-9]{4,}-[0-9]{1,2}-[0-9]{1,2}T[0-9]{1,2}:[0-9]{1,2}:[0-9]{1,2}\.[0-9]{6})[0-9]+$', date_str)
    if m:
        date_str = m.group(1)

    for expression in date_formats(day_first):
        try:
            dt = datetime.datetime.strptime(date_str, expression) - timezone + datetime.timedelta(hours=pm_delta)
            return calendar.timegm(dt.timetuple())
        except ValueError:
            pass
    timetuple = email.utils.parsedate_tz(date_str)
    if timetuple:
        return calendar.timegm(timetuple) + pm_delta * 3600


def determine_ext(url, default_ext='unknown_video'):
    if url is None or '.' not in url:
        return default_ext
    guess = url.partition('?')[0].rpartition('.')[2]
    if re.match(r'^[A-Za-z0-9]+$', guess):
        return guess
    # Try extract ext from URLs like http://example.com/foo/bar.mp4/?download
    elif guess.rstrip('/') in KNOWN_EXTENSIONS:
        return guess.rstrip('/')
    else:
        return default_ext


def subtitles_filename(filename, sub_lang, sub_format, expected_real_ext=None):
    return replace_extension(filename, sub_lang + '.' + sub_format, expected_real_ext)


def datetime_from_str(date_str, precision='auto', format='%Y%m%d'):
    """
    Return a datetime object from a string in the format YYYYMMDD or
    (now|today|date)[+-][0-9](microsecond|second|minute|hour|day|week|month|year)(s)?

    format: string date format used to return datetime object from
    precision: round the time portion of a datetime object.
                auto|microsecond|second|minute|hour|day.
                auto: round to the unit provided in date_str (if applicable).
    """
    auto_precision = False
    if precision == 'auto':
        auto_precision = True
        precision = 'microsecond'
    today = datetime_round(datetime.datetime.now(), precision)
    if date_str in ('now', 'today'):
        return today
    if date_str == 'yesterday':
        return today - datetime.timedelta(days=1)
    match = re.match(
        r'(?P<start>.+)(?P<sign>[+-])(?P<time>\d+)(?P<unit>microsecond|second|minute|hour|day|week|month|year)(s)?',
        date_str)
    if match is not None:
        start_time = datetime_from_str(match.group('start'), precision, format)
        time = int(match.group('time')) * (-1 if match.group('sign') == '-' else 1)
        unit = match.group('unit')
        if unit == 'month' or unit == 'year':
            new_date = datetime_add_months(start_time, time * 12 if unit == 'year' else time)
            unit = 'day'
        else:
            if unit == 'week':
                unit = 'day'
                time *= 7
            delta = datetime.timedelta(**{unit + 's': time})
            new_date = start_time + delta
        if auto_precision:
            return datetime_round(new_date, unit)
        return new_date

    return datetime_round(datetime.datetime.strptime(date_str, format), precision)


def date_from_str(date_str, format='%Y%m%d'):
    """
    Return a datetime object from a string in the format YYYYMMDD or
    (now|today|date)[+-][0-9](microsecond|second|minute|hour|day|week|month|year)(s)?

    format: string date format used to return datetime object from
    """
    return datetime_from_str(date_str, precision='microsecond', format=format).date()


def datetime_add_months(dt, months):
    """Increment/Decrement a datetime object by months."""
    month = dt.month + months - 1
    year = dt.year + month // 12
    month = month % 12 + 1
    day = min(dt.day, calendar.monthrange(year, month)[1])
    return dt.replace(year, month, day)


def datetime_round(dt, precision='day'):
    """
    Round a datetime object's time to a specific precision
    """
    if precision == 'microsecond':
        return dt

    unit_seconds = {
        'day': 86400,
        'hour': 3600,
        'minute': 60,
        'second': 1,
    }
    roundto = lambda x, n: ((x + n / 2) // n) * n
    timestamp = calendar.timegm(dt.timetuple())
    return datetime.datetime.utcfromtimestamp(roundto(timestamp, unit_seconds[precision]))


def hyphenate_date(date_str):
    """
    Convert a date in 'YYYYMMDD' format to 'YYYY-MM-DD' format"""
    match = re.match(r'^(\d\d\d\d)(\d\d)(\d\d)$', date_str)
    if match is not None:
        return '-'.join(match.groups())
    else:
        return date_str


class DateRange(object):
    """Represents a time interval between two dates"""

    def __init__(self, start=None, end=None):
        """start and end must be strings in the format accepted by date"""
        if start is not None:
            self.start = date_from_str(start)
        else:
            self.start = datetime.datetime.min.date()
        if end is not None:
            self.end = date_from_str(end)
        else:
            self.end = datetime.datetime.max.date()
        if self.start > self.end:
            raise ValueError('Date range: "%s" , the start date must be before the end date' % self)

    @classmethod
    def day(cls, day):
        """Returns a range that only contains the given day"""
        return cls(day, day)

    def __contains__(self, date):
        """Check if the date is in the range"""
        if not isinstance(date, datetime.date):
            date = date_from_str(date)
        return self.start <= date <= self.end

    def __str__(self):
        return '%s - %s' % (self.start.isoformat(), self.end.isoformat())


def platform_name():
    """ Returns the platform name as a compat_str """
    res = platform.platform()
    if isinstance(res, bytes):
        res = res.decode(preferredencoding())

    assert isinstance(res, compat_str)
    return res


def _windows_write_string(s, out):
    """ Returns True if the string was written using special methods,
    False if it has yet to be written out."""
    # Adapted from http://stackoverflow.com/a/3259271/35070

    import ctypes
    import ctypes.wintypes

    WIN_OUTPUT_IDS = {
        1: -11,
        2: -12,
    }

    try:
        fileno = out.fileno()
    except AttributeError:
        # If the output stream doesn't have a fileno, it's virtual
        return False
    except io.UnsupportedOperation:
        # Some strange Windows pseudo files?
        return False
    if fileno not in WIN_OUTPUT_IDS:
        return False

    GetStdHandle = compat_ctypes_WINFUNCTYPE(
        ctypes.wintypes.HANDLE, ctypes.wintypes.DWORD)(
        ('GetStdHandle', ctypes.windll.kernel32))
    h = GetStdHandle(WIN_OUTPUT_IDS[fileno])

    WriteConsoleW = compat_ctypes_WINFUNCTYPE(
        ctypes.wintypes.BOOL, ctypes.wintypes.HANDLE, ctypes.wintypes.LPWSTR,
        ctypes.wintypes.DWORD, ctypes.POINTER(ctypes.wintypes.DWORD),
        ctypes.wintypes.LPVOID)(('WriteConsoleW', ctypes.windll.kernel32))
    written = ctypes.wintypes.DWORD(0)

    GetFileType = compat_ctypes_WINFUNCTYPE(ctypes.wintypes.DWORD, ctypes.wintypes.DWORD)(('GetFileType', ctypes.windll.kernel32))
    FILE_TYPE_CHAR = 0x0002
    FILE_TYPE_REMOTE = 0x8000
    GetConsoleMode = compat_ctypes_WINFUNCTYPE(
        ctypes.wintypes.BOOL, ctypes.wintypes.HANDLE,
        ctypes.POINTER(ctypes.wintypes.DWORD))(
        ('GetConsoleMode', ctypes.windll.kernel32))
    INVALID_HANDLE_VALUE = ctypes.wintypes.DWORD(-1).value

    def not_a_console(handle):
        if handle == INVALID_HANDLE_VALUE or handle is None:
            return True
        return ((GetFileType(handle) & ~FILE_TYPE_REMOTE) != FILE_TYPE_CHAR
                or GetConsoleMode(handle, ctypes.byref(ctypes.wintypes.DWORD())) == 0)

    if not_a_console(h):
        return False

    def next_nonbmp_pos(s):
        try:
            return next(i for i, c in enumerate(s) if ord(c) > 0xffff)
        except StopIteration:
            return len(s)

    while s:
        count = min(next_nonbmp_pos(s), 1024)

        ret = WriteConsoleW(
            h, s, count if count else 2, ctypes.byref(written), None)
        if ret == 0:
            raise OSError('Failed to write string')
        if not count:  # We just wrote a non-BMP character
            assert written.value == 2
            s = s[1:]
        else:
            assert written.value > 0
            s = s[written.value:]
    return True


def write_string(s, out=None, encoding=None):
    if out is None:
        out = sys.stderr
    assert type(s) == compat_str

    if sys.platform == 'win32' and encoding is None and hasattr(out, 'fileno'):
        if _windows_write_string(s, out):
            return

    if ('b' in getattr(out, 'mode', '')
            or sys.version_info[0] < 3):  # Python 2 lies about mode of sys.stderr
        byt = s.encode(encoding or preferredencoding(), 'ignore')
        out.write(byt)
    elif hasattr(out, 'buffer'):
        enc = encoding or getattr(out, 'encoding', None) or preferredencoding()
        byt = s.encode(enc, 'ignore')
        out.buffer.write(byt)
    else:
        out.write(s)
    out.flush()


def bytes_to_intlist(bs):
    if not bs:
        return []
    if isinstance(bs[0], int):  # Python 3
        return list(bs)
    else:
        return [ord(c) for c in bs]


def intlist_to_bytes(xs):
    if not xs:
        return b''
    return compat_struct_pack('%dB' % len(xs), *xs)


# Cross-platform file locking
if sys.platform == 'win32':
    import ctypes.wintypes
    import msvcrt

    class OVERLAPPED(ctypes.Structure):
        _fields_ = [
            ('Internal', ctypes.wintypes.LPVOID),
            ('InternalHigh', ctypes.wintypes.LPVOID),
            ('Offset', ctypes.wintypes.DWORD),
            ('OffsetHigh', ctypes.wintypes.DWORD),
            ('hEvent', ctypes.wintypes.HANDLE),
        ]

    kernel32 = ctypes.windll.kernel32
    LockFileEx = kernel32.LockFileEx
    LockFileEx.argtypes = [
        ctypes.wintypes.HANDLE,     # hFile
        ctypes.wintypes.DWORD,      # dwFlags
        ctypes.wintypes.DWORD,      # dwReserved
        ctypes.wintypes.DWORD,      # nNumberOfBytesToLockLow
        ctypes.wintypes.DWORD,      # nNumberOfBytesToLockHigh
        ctypes.POINTER(OVERLAPPED)  # Overlapped
    ]
    LockFileEx.restype = ctypes.wintypes.BOOL
    UnlockFileEx = kernel32.UnlockFileEx
    UnlockFileEx.argtypes = [
        ctypes.wintypes.HANDLE,     # hFile
        ctypes.wintypes.DWORD,      # dwReserved
        ctypes.wintypes.DWORD,      # nNumberOfBytesToLockLow
        ctypes.wintypes.DWORD,      # nNumberOfBytesToLockHigh
        ctypes.POINTER(OVERLAPPED)  # Overlapped
    ]
    UnlockFileEx.restype = ctypes.wintypes.BOOL
    whole_low = 0xffffffff
    whole_high = 0x7fffffff

    def _lock_file(f, exclusive):
        overlapped = OVERLAPPED()
        overlapped.Offset = 0
        overlapped.OffsetHigh = 0
        overlapped.hEvent = 0
        f._lock_file_overlapped_p = ctypes.pointer(overlapped)
        handle = msvcrt.get_osfhandle(f.fileno())
        if not LockFileEx(handle, 0x2 if exclusive else 0x0, 0,
                          whole_low, whole_high, f._lock_file_overlapped_p):
            raise OSError('Locking file failed: %r' % ctypes.FormatError())

    def _unlock_file(f):
        assert f._lock_file_overlapped_p
        handle = msvcrt.get_osfhandle(f.fileno())
        if not UnlockFileEx(handle, 0,
                            whole_low, whole_high, f._lock_file_overlapped_p):
            raise OSError('Unlocking file failed: %r' % ctypes.FormatError())

else:
    # Some platforms, such as Jython, is missing fcntl
    try:
        import fcntl

        def _lock_file(f, exclusive):
            fcntl.flock(f, fcntl.LOCK_EX if exclusive else fcntl.LOCK_SH)

        def _unlock_file(f):
            fcntl.flock(f, fcntl.LOCK_UN)
    except ImportError:
        UNSUPPORTED_MSG = 'file locking is not supported on this platform'

        def _lock_file(f, exclusive):
            raise IOError(UNSUPPORTED_MSG)

        def _unlock_file(f):
            raise IOError(UNSUPPORTED_MSG)


class locked_file(object):
    def __init__(self, filename, mode, encoding=None):
        assert mode in ['r', 'a', 'w']
        self.f = io.open(filename, mode, encoding=encoding)
        self.mode = mode

    def __enter__(self):
        exclusive = self.mode != 'r'
        try:
            _lock_file(self.f, exclusive)
        except IOError:
            self.f.close()
            raise
        return self

    def __exit__(self, etype, value, traceback):
        try:
            _unlock_file(self.f)
        finally:
            self.f.close()

    def __iter__(self):
        return iter(self.f)

    def write(self, *args):
        return self.f.write(*args)

    def read(self, *args):
        return self.f.read(*args)


def get_filesystem_encoding():
    encoding = sys.getfilesystemencoding()
    return encoding if encoding is not None else 'utf-8'


def shell_quote(args):
    quoted_args = []
    encoding = get_filesystem_encoding()
    for a in args:
        if isinstance(a, bytes):
            # We may get a filename encoded with 'encodeFilename'
            a = a.decode(encoding)
        quoted_args.append(compat_shlex_quote(a))
    return ' '.join(quoted_args)


def smuggle_url(url, data):
    """ Pass additional data in a URL for internal use. """

    url, idata = unsmuggle_url(url, {})
    data.update(idata)
    sdata = compat_urllib_parse_urlencode(
        {'__youtubedl_smuggle': json.dumps(data)})
    return url + '#' + sdata


def unsmuggle_url(smug_url, default=None):
    if '#__youtubedl_smuggle' not in smug_url:
        return smug_url, default
    url, _, sdata = smug_url.rpartition('#')
    jsond = compat_parse_qs(sdata)['__youtubedl_smuggle'][0]
    data = json.loads(jsond)
    return url, data


def format_bytes(bytes):
    if bytes is None:
        return 'N/A'
    if type(bytes) is str:
        bytes = float(bytes)
    if bytes == 0.0:
        exponent = 0
    else:
        exponent = int(math.log(bytes, 1024.0))
    suffix = ['B', 'KiB', 'MiB', 'GiB', 'TiB', 'PiB', 'EiB', 'ZiB', 'YiB'][exponent]
    converted = float(bytes) / float(1024 ** exponent)
    return '%.2f%s' % (converted, suffix)


def lookup_unit_table(unit_table, s):
    units_re = '|'.join(re.escape(u) for u in unit_table)
    m = re.match(
        r'(?P<num>[0-9]+(?:[,.][0-9]*)?)\s*(?P<unit>%s)\b' % units_re, s)
    if not m:
        return None
    num_str = m.group('num').replace(',', '.')
    mult = unit_table[m.group('unit')]
    return int(float(num_str) * mult)


def parse_filesize(s):
    if s is None:
        return None

    # The lower-case forms are of course incorrect and unofficial,
    # but we support those too
    _UNIT_TABLE = {
        'B': 1,
        'b': 1,
        'bytes': 1,
        'KiB': 1024,
        'KB': 1000,
        'kB': 1024,
        'Kb': 1000,
        'kb': 1000,
        'kilobytes': 1000,
        'kibibytes': 1024,
        'MiB': 1024 ** 2,
        'MB': 1000 ** 2,
        'mB': 1024 ** 2,
        'Mb': 1000 ** 2,
        'mb': 1000 ** 2,
        'megabytes': 1000 ** 2,
        'mebibytes': 1024 ** 2,
        'GiB': 1024 ** 3,
        'GB': 1000 ** 3,
        'gB': 1024 ** 3,
        'Gb': 1000 ** 3,
        'gb': 1000 ** 3,
        'gigabytes': 1000 ** 3,
        'gibibytes': 1024 ** 3,
        'TiB': 1024 ** 4,
        'TB': 1000 ** 4,
        'tB': 1024 ** 4,
        'Tb': 1000 ** 4,
        'tb': 1000 ** 4,
        'terabytes': 1000 ** 4,
        'tebibytes': 1024 ** 4,
        'PiB': 1024 ** 5,
        'PB': 1000 ** 5,
        'pB': 1024 ** 5,
        'Pb': 1000 ** 5,
        'pb': 1000 ** 5,
        'petabytes': 1000 ** 5,
        'pebibytes': 1024 ** 5,
        'EiB': 1024 ** 6,
        'EB': 1000 ** 6,
        'eB': 1024 ** 6,
        'Eb': 1000 ** 6,
        'eb': 1000 ** 6,
        'exabytes': 1000 ** 6,
        'exbibytes': 1024 ** 6,
        'ZiB': 1024 ** 7,
        'ZB': 1000 ** 7,
        'zB': 1024 ** 7,
        'Zb': 1000 ** 7,
        'zb': 1000 ** 7,
        'zettabytes': 1000 ** 7,
        'zebibytes': 1024 ** 7,
        'YiB': 1024 ** 8,
        'YB': 1000 ** 8,
        'yB': 1024 ** 8,
        'Yb': 1000 ** 8,
        'yb': 1000 ** 8,
        'yottabytes': 1000 ** 8,
        'yobibytes': 1024 ** 8,
    }

    return lookup_unit_table(_UNIT_TABLE, s)


def parse_count(s):
    if s is None:
        return None

    s = s.strip()

    if re.match(r'^[\d,.]+$', s):
        return str_to_int(s)

    _UNIT_TABLE = {
        'k': 1000,
        'K': 1000,
        'm': 1000 ** 2,
        'M': 1000 ** 2,
        'kk': 1000 ** 2,
        'KK': 1000 ** 2,
    }

    return lookup_unit_table(_UNIT_TABLE, s)


def parse_resolution(s):
    if s is None:
        return {}

    mobj = re.search(r'\b(?P<w>\d+)\s*[xX×]\s*(?P<h>\d+)\b', s)
    if mobj:
        return {
            'width': int(mobj.group('w')),
            'height': int(mobj.group('h')),
        }

    mobj = re.search(r'\b(\d+)[pPiI]\b', s)
    if mobj:
        return {'height': int(mobj.group(1))}

    mobj = re.search(r'\b([48])[kK]\b', s)
    if mobj:
        return {'height': int(mobj.group(1)) * 540}

    return {}


def parse_bitrate(s):
    if not isinstance(s, compat_str):
        return
    mobj = re.search(r'\b(\d+)\s*kbps', s)
    if mobj:
        return int(mobj.group(1))


def month_by_name(name, lang='en'):
    """ Return the number of a month by (locale-independently) English name """

    month_names = MONTH_NAMES.get(lang, MONTH_NAMES['en'])

    try:
        return month_names.index(name) + 1
    except ValueError:
        return None


def month_by_abbreviation(abbrev):
    """ Return the number of a month by (locale-independently) English
        abbreviations """

    try:
        return [s[:3] for s in ENGLISH_MONTH_NAMES].index(abbrev) + 1
    except ValueError:
        return None


def fix_xml_ampersands(xml_str):
    """Replace all the '&' by '&amp;' in XML"""
    return re.sub(
        r'&(?!amp;|lt;|gt;|apos;|quot;|#x[0-9a-fA-F]{,4};|#[0-9]{,4};)',
        '&amp;',
        xml_str)


def setproctitle(title):
    assert isinstance(title, compat_str)

    # ctypes in Jython is not complete
    # http://bugs.jython.org/issue2148
    if sys.platform.startswith('java'):
        return

    try:
        libc = ctypes.cdll.LoadLibrary('libc.so.6')
    except OSError:
        return
    except TypeError:
        # LoadLibrary in Windows Python 2.7.13 only expects
        # a bytestring, but since unicode_literals turns
        # every string into a unicode string, it fails.
        return
    title_bytes = title.encode('utf-8')
    buf = ctypes.create_string_buffer(len(title_bytes))
    buf.value = title_bytes
    try:
        libc.prctl(15, buf, 0, 0, 0)
    except AttributeError:
        return  # Strange libc, just skip this


def remove_start(s, start):
    return s[len(start):] if s is not None and s.startswith(start) else s


def remove_end(s, end):
    return s[:-len(end)] if s is not None and s.endswith(end) else s


def remove_quotes(s):
    if s is None or len(s) < 2:
        return s
    for quote in ('"', "'", ):
        if s[0] == quote and s[-1] == quote:
            return s[1:-1]
    return s


def get_domain(url):
    domain = re.match(r'(?:https?:\/\/)?(?:www\.)?(?P<domain>[^\n\/]+\.[^\n\/]+)(?:\/(.*))?', url)
    return domain.group('domain') if domain else None


def url_basename(url):
    if not url:
        return url
    path = compat_urlparse.urlparse(url).path
    return path.strip('/').split('/')[-1]


def base_url(url):
    return re.match(r'https?://[^?#&]+/', url).group()


def urljoin(base, path):
    if isinstance(path, bytes):
        path = path.decode('utf-8')
    if not isinstance(path, compat_str) or not path:
        return None
    if re.match(r'^(?:[a-zA-Z][a-zA-Z0-9+-.]*:)?//', path):
        return path
    if isinstance(base, bytes):
        base = base.decode('utf-8')
    if not isinstance(base, compat_str) or not re.match(
            r'^(?:https?:)?//', base):
        return None
    return compat_urlparse.urljoin(base, path)


class HEADRequest(compat_urllib_request.Request):
    def get_method(self):
        return 'HEAD'


class PUTRequest(compat_urllib_request.Request):
    def get_method(self):
        return 'PUT'


def int_or_none(v, scale=1, default=None, get_attr=None, invscale=1):
    if get_attr:
        if v is not None:
            v = getattr(v, get_attr, None)
    if v == '':
        v = None
    if v is None:
        return default
    try:
        return int(v) * invscale // scale
    except (ValueError, TypeError):
        return default


def str_or_none(v, default=None):
    return default if v is None else compat_str(v)


def str_to_int(int_str):
    """ A more relaxed version of int_or_none """
    if isinstance(int_str, compat_integer_types):
        return int_str
    elif isinstance(int_str, compat_str):
        int_str = re.sub(r'[,\.\+]', '', int_str)
        return int_or_none(int_str)


def float_or_none(v, scale=1, invscale=1, default=None):
    if v is None:
        return default
    try:
        return float(v) * invscale / scale
    except (ValueError, TypeError):
        return default


def bool_or_none(v, default=None):
    return v if isinstance(v, bool) else default


def strip_or_none(v, default=None):
    return v.strip() if isinstance(v, compat_str) else default


def url_or_none(url):
    if not url or not isinstance(url, compat_str):
        return None
    url = url.strip()
    return url if re.match(r'^(?:(?:https?|rt(?:m(?:pt?[es]?|fp)|sp[su]?)|mms|ftps?):)?//', url) else None


def strftime_or_none(timestamp, date_format, default=None):
    datetime_object = None
    try:
        if isinstance(timestamp, compat_numeric_types):  # unix timestamp
            datetime_object = datetime.datetime.utcfromtimestamp(timestamp)
        elif isinstance(timestamp, compat_str):  # assume YYYYMMDD
            datetime_object = datetime.datetime.strptime(timestamp, '%Y%m%d')
        return datetime_object.strftime(date_format)
    except (ValueError, TypeError, AttributeError):
        return default


def parse_duration(s):
    if not isinstance(s, compat_basestring):
        return None

    s = s.strip()

    days, hours, mins, secs, ms = [None] * 5
    m = re.match(r'(?:(?:(?:(?P<days>[0-9]+):)?(?P<hours>[0-9]+):)?(?P<mins>[0-9]+):)?(?P<secs>[0-9]+)(?P<ms>\.[0-9]+)?Z?$', s)
    if m:
        days, hours, mins, secs, ms = m.groups()
    else:
        m = re.match(
            r'''(?ix)(?:P?
                (?:
                    [0-9]+\s*y(?:ears?)?\s*
                )?
                (?:
                    [0-9]+\s*m(?:onths?)?\s*
                )?
                (?:
                    [0-9]+\s*w(?:eeks?)?\s*
                )?
                (?:
                    (?P<days>[0-9]+)\s*d(?:ays?)?\s*
                )?
                T)?
                (?:
                    (?P<hours>[0-9]+)\s*h(?:ours?)?\s*
                )?
                (?:
                    (?P<mins>[0-9]+)\s*m(?:in(?:ute)?s?)?\s*
                )?
                (?:
                    (?P<secs>[0-9]+)(?P<ms>\.[0-9]+)?\s*s(?:ec(?:ond)?s?)?\s*
                )?Z?$''', s)
        if m:
            days, hours, mins, secs, ms = m.groups()
        else:
            m = re.match(r'(?i)(?:(?P<hours>[0-9.]+)\s*(?:hours?)|(?P<mins>[0-9.]+)\s*(?:mins?\.?|minutes?)\s*)Z?$', s)
            if m:
                hours, mins = m.groups()
            else:
                return None

    duration = 0
    if secs:
        duration += float(secs)
    if mins:
        duration += float(mins) * 60
    if hours:
        duration += float(hours) * 60 * 60
    if days:
        duration += float(days) * 24 * 60 * 60
    if ms:
        duration += float(ms)
    return duration


def prepend_extension(filename, ext, expected_real_ext=None):
    name, real_ext = os.path.splitext(filename)
    return (
        '{0}.{1}{2}'.format(name, ext, real_ext)
        if not expected_real_ext or real_ext[1:] == expected_real_ext
        else '{0}.{1}'.format(filename, ext))


def replace_extension(filename, ext, expected_real_ext=None):
    name, real_ext = os.path.splitext(filename)
    return '{0}.{1}'.format(
        name if not expected_real_ext or real_ext[1:] == expected_real_ext else filename,
        ext)


def check_executable(exe, args=[]):
    """ Checks if the given binary is installed somewhere in PATH, and returns its name.
    args can be a list of arguments for a short output (like -version) """
    try:
        process_communicate_or_kill(subprocess.Popen(
            [exe] + args, stdout=subprocess.PIPE, stderr=subprocess.PIPE))
    except OSError:
        return False
    return exe


def get_exe_version(exe, args=['--version'],
                    version_re=None, unrecognized='present'):
    """ Returns the version of the specified executable,
    or False if the executable is not present """
    try:
        # STDIN should be redirected too. On UNIX-like systems, ffmpeg triggers
        # SIGTTOU if yt-dlp is run in the background.
        # See https://github.com/ytdl-org/youtube-dl/issues/955#issuecomment-209789656
        out, _ = process_communicate_or_kill(subprocess.Popen(
            [encodeArgument(exe)] + args,
            stdin=subprocess.PIPE,
            stdout=subprocess.PIPE, stderr=subprocess.STDOUT))
    except OSError:
        return False
    if isinstance(out, bytes):  # Python 2.x
        out = out.decode('ascii', 'ignore')
    return detect_exe_version(out, version_re, unrecognized)


def detect_exe_version(output, version_re=None, unrecognized='present'):
    assert isinstance(output, compat_str)
    if version_re is None:
        version_re = r'version\s+([-0-9._a-zA-Z]+)'
    m = re.search(version_re, output)
    if m:
        return m.group(1)
    else:
        return unrecognized


class LazyList(collections.abc.Sequence):
    ''' Lazy immutable list from an iterable
    Note that slices of a LazyList are lists and not LazyList'''

    class IndexError(IndexError):
        pass

    def __init__(self, iterable):
        self.__iterable = iter(iterable)
        self.__cache = []
        self.__reversed = False

    def __iter__(self):
        if self.__reversed:
            # We need to consume the entire iterable to iterate in reverse
            yield from self.exhaust()
            return
        yield from self.__cache
        for item in self.__iterable:
            self.__cache.append(item)
            yield item

    def __exhaust(self):
        self.__cache.extend(self.__iterable)
        return self.__cache

    def exhaust(self):
        ''' Evaluate the entire iterable '''
        return self.__exhaust()[::-1 if self.__reversed else 1]

    @staticmethod
    def __reverse_index(x):
        return None if x is None else -(x + 1)

    def __getitem__(self, idx):
        if isinstance(idx, slice):
            if self.__reversed:
                idx = slice(self.__reverse_index(idx.start), self.__reverse_index(idx.stop), -(idx.step or 1))
            start, stop, step = idx.start, idx.stop, idx.step or 1
        elif isinstance(idx, int):
            if self.__reversed:
                idx = self.__reverse_index(idx)
            start, stop, step = idx, idx, 0
        else:
            raise TypeError('indices must be integers or slices')
        if ((start or 0) < 0 or (stop or 0) < 0
                or (start is None and step < 0)
                or (stop is None and step > 0)):
            # We need to consume the entire iterable to be able to slice from the end
            # Obviously, never use this with infinite iterables
            self.__exhaust()
            try:
                return self.__cache[idx]
            except IndexError as e:
                raise self.IndexError(e) from e
        n = max(start or 0, stop or 0) - len(self.__cache) + 1
        if n > 0:
            self.__cache.extend(itertools.islice(self.__iterable, n))
        try:
            return self.__cache[idx]
        except IndexError as e:
            raise self.IndexError(e) from e

    def __bool__(self):
        try:
            self[-1] if self.__reversed else self[0]
        except self.IndexError:
            return False
        return True

    def __len__(self):
        self.__exhaust()
        return len(self.__cache)

    def reverse(self):
        self.__reversed = not self.__reversed
        return self

    def __repr__(self):
        # repr and str should mimic a list. So we exhaust the iterable
        return repr(self.exhaust())

    def __str__(self):
        return repr(self.exhaust())


class PagedList:
    def __len__(self):
        # This is only useful for tests
        return len(self.getslice())

    def __init__(self, pagefunc, pagesize, use_cache=True):
        self._pagefunc = pagefunc
        self._pagesize = pagesize
        self._use_cache = use_cache
        self._cache = {}

    def getpage(self, pagenum):
        page_results = self._cache.get(pagenum) or list(self._pagefunc(pagenum))
        if self._use_cache:
            self._cache[pagenum] = page_results
        return page_results

    def getslice(self, start=0, end=None):
        return list(self._getslice(start, end))

    def _getslice(self, start, end):
        raise NotImplementedError('This method must be implemented by subclasses')

    def __getitem__(self, idx):
        # NOTE: cache must be enabled if this is used
        if not isinstance(idx, int) or idx < 0:
            raise TypeError('indices must be non-negative integers')
        entries = self.getslice(idx, idx + 1)
        return entries[0] if entries else None


class OnDemandPagedList(PagedList):
    def _getslice(self, start, end):
        for pagenum in itertools.count(start // self._pagesize):
            firstid = pagenum * self._pagesize
            nextfirstid = pagenum * self._pagesize + self._pagesize
            if start >= nextfirstid:
                continue

            startv = (
                start % self._pagesize
                if firstid <= start < nextfirstid
                else 0)
            endv = (
                ((end - 1) % self._pagesize) + 1
                if (end is not None and firstid <= end <= nextfirstid)
                else None)

            page_results = self.getpage(pagenum)
            if startv != 0 or endv is not None:
                page_results = page_results[startv:endv]
            yield from page_results

            # A little optimization - if current page is not "full", ie. does
            # not contain page_size videos then we can assume that this page
            # is the last one - there are no more ids on further pages -
            # i.e. no need to query again.
            if len(page_results) + startv < self._pagesize:
                break

            # If we got the whole page, but the next page is not interesting,
            # break out early as well
            if end == nextfirstid:
                break


class InAdvancePagedList(PagedList):
    def __init__(self, pagefunc, pagecount, pagesize):
        self._pagecount = pagecount
        PagedList.__init__(self, pagefunc, pagesize, True)

    def _getslice(self, start, end):
        start_page = start // self._pagesize
        end_page = (
            self._pagecount if end is None else (end // self._pagesize + 1))
        skip_elems = start - start_page * self._pagesize
        only_more = None if end is None else end - start
        for pagenum in range(start_page, end_page):
            page_results = self.getpage(pagenum)
            if skip_elems:
                page_results = page_results[skip_elems:]
                skip_elems = None
            if only_more is not None:
                if len(page_results) < only_more:
                    only_more -= len(page_results)
                else:
                    yield from page_results[:only_more]
                    break
            yield from page_results


def uppercase_escape(s):
    unicode_escape = codecs.getdecoder('unicode_escape')
    return re.sub(
        r'\\U[0-9a-fA-F]{8}',
        lambda m: unicode_escape(m.group(0))[0],
        s)


def lowercase_escape(s):
    unicode_escape = codecs.getdecoder('unicode_escape')
    return re.sub(
        r'\\u[0-9a-fA-F]{4}',
        lambda m: unicode_escape(m.group(0))[0],
        s)


def escape_rfc3986(s):
    """Escape non-ASCII characters as suggested by RFC 3986"""
    if sys.version_info < (3, 0) and isinstance(s, compat_str):
        s = s.encode('utf-8')
    return compat_urllib_parse.quote(s, b"%/;:@&=+$,!~*'()?#[]")


def escape_url(url):
    """Escape URL as suggested by RFC 3986"""
    url_parsed = compat_urllib_parse_urlparse(url)
    return url_parsed._replace(
        netloc=url_parsed.netloc.encode('idna').decode('ascii'),
        path=escape_rfc3986(url_parsed.path),
        params=escape_rfc3986(url_parsed.params),
        query=escape_rfc3986(url_parsed.query),
        fragment=escape_rfc3986(url_parsed.fragment)
    ).geturl()


def parse_qs(url):
    return compat_parse_qs(compat_urllib_parse_urlparse(url).query)


def read_batch_urls(batch_fd):
    def fixup(url):
        if not isinstance(url, compat_str):
            url = url.decode('utf-8', 'replace')
        BOM_UTF8 = ('\xef\xbb\xbf', '\ufeff')
        for bom in BOM_UTF8:
            if url.startswith(bom):
                url = url[len(bom):]
        url = url.lstrip()
        if not url or url.startswith(('#', ';', ']')):
            return False
        # "#" cannot be stripped out since it is part of the URI
        # However, it can be safely stipped out if follwing a whitespace
        return re.split(r'\s#', url, 1)[0].rstrip()

    with contextlib.closing(batch_fd) as fd:
        return [url for url in map(fixup, fd) if url]


def urlencode_postdata(*args, **kargs):
    return compat_urllib_parse_urlencode(*args, **kargs).encode('ascii')


def update_url_query(url, query):
    if not query:
        return url
    parsed_url = compat_urlparse.urlparse(url)
    qs = compat_parse_qs(parsed_url.query)
    qs.update(query)
    return compat_urlparse.urlunparse(parsed_url._replace(
        query=compat_urllib_parse_urlencode(qs, True)))


def update_Request(req, url=None, data=None, headers={}, query={}):
    req_headers = req.headers.copy()
    req_headers.update(headers)
    req_data = data or req.data
    req_url = update_url_query(url or req.get_full_url(), query)
    req_get_method = req.get_method()
    if req_get_method == 'HEAD':
        req_type = HEADRequest
    elif req_get_method == 'PUT':
        req_type = PUTRequest
    else:
        req_type = compat_urllib_request.Request
    new_req = req_type(
        req_url, data=req_data, headers=req_headers,
        origin_req_host=req.origin_req_host, unverifiable=req.unverifiable)
    if hasattr(req, 'timeout'):
        new_req.timeout = req.timeout
    return new_req


def _multipart_encode_impl(data, boundary):
    content_type = 'multipart/form-data; boundary=%s' % boundary

    out = b''
    for k, v in data.items():
        out += b'--' + boundary.encode('ascii') + b'\r\n'
        if isinstance(k, compat_str):
            k = k.encode('utf-8')
        if isinstance(v, compat_str):
            v = v.encode('utf-8')
        # RFC 2047 requires non-ASCII field names to be encoded, while RFC 7578
        # suggests sending UTF-8 directly. Firefox sends UTF-8, too
        content = b'Content-Disposition: form-data; name="' + k + b'"\r\n\r\n' + v + b'\r\n'
        if boundary.encode('ascii') in content:
            raise ValueError('Boundary overlaps with data')
        out += content

    out += b'--' + boundary.encode('ascii') + b'--\r\n'

    return out, content_type


def multipart_encode(data, boundary=None):
    '''
    Encode a dict to RFC 7578-compliant form-data

    data:
        A dict where keys and values can be either Unicode or bytes-like
        objects.
    boundary:
        If specified a Unicode object, it's used as the boundary. Otherwise
        a random boundary is generated.

    Reference: https://tools.ietf.org/html/rfc7578
    '''
    has_specified_boundary = boundary is not None

    while True:
        if boundary is None:
            boundary = '---------------' + str(random.randrange(0x0fffffff, 0xffffffff))

        try:
            out, content_type = _multipart_encode_impl(data, boundary)
            break
        except ValueError:
            if has_specified_boundary:
                raise
            boundary = None

    return out, content_type


def dict_get(d, key_or_keys, default=None, skip_false_values=True):
    if isinstance(key_or_keys, (list, tuple)):
        for key in key_or_keys:
            if key not in d or d[key] is None or skip_false_values and not d[key]:
                continue
            return d[key]
        return default
    return d.get(key_or_keys, default)


def try_get(src, getter, expected_type=None):
    for get in variadic(getter):
        try:
            v = get(src)
        except (AttributeError, KeyError, TypeError, IndexError):
            pass
        else:
            if expected_type is None or isinstance(v, expected_type):
                return v


def merge_dicts(*dicts):
    merged = {}
    for a_dict in dicts:
        for k, v in a_dict.items():
            if v is None:
                continue
            if (k not in merged
                    or (isinstance(v, compat_str) and v
                        and isinstance(merged[k], compat_str)
                        and not merged[k])):
                merged[k] = v
    return merged


def encode_compat_str(string, encoding=preferredencoding(), errors='strict'):
    return string if isinstance(string, compat_str) else compat_str(string, encoding, errors)


US_RATINGS = {
    'G': 0,
    'PG': 10,
    'PG-13': 13,
    'R': 16,
    'NC': 18,
}


TV_PARENTAL_GUIDELINES = {
    'TV-Y': 0,
    'TV-Y7': 7,
    'TV-G': 0,
    'TV-PG': 0,
    'TV-14': 14,
    'TV-MA': 17,
}


def parse_age_limit(s):
    if type(s) == int:
        return s if 0 <= s <= 21 else None
    if not isinstance(s, compat_basestring):
        return None
    m = re.match(r'^(?P<age>\d{1,2})\+?$', s)
    if m:
        return int(m.group('age'))
    s = s.upper()
    if s in US_RATINGS:
        return US_RATINGS[s]
    m = re.match(r'^TV[_-]?(%s)$' % '|'.join(k[3:] for k in TV_PARENTAL_GUIDELINES), s)
    if m:
        return TV_PARENTAL_GUIDELINES['TV-' + m.group(1)]
    return None


def strip_jsonp(code):
    return re.sub(
        r'''(?sx)^
            (?:window\.)?(?P<func_name>[a-zA-Z0-9_.$]*)
            (?:\s*&&\s*(?P=func_name))?
            \s*\(\s*(?P<callback_data>.*)\);?
            \s*?(?://[^\n]*)*$''',
        r'\g<callback_data>', code)


def js_to_json(code, vars={}):
    # vars is a dict of var, val pairs to substitute
    COMMENT_RE = r'/\*(?:(?!\*/).)*?\*/|//[^\n]*\n'
    SKIP_RE = r'\s*(?:{comment})?\s*'.format(comment=COMMENT_RE)
    INTEGER_TABLE = (
        (r'(?s)^(0[xX][0-9a-fA-F]+){skip}:?$'.format(skip=SKIP_RE), 16),
        (r'(?s)^(0+[0-7]+){skip}:?$'.format(skip=SKIP_RE), 8),
    )

    def fix_kv(m):
        v = m.group(0)
        if v in ('true', 'false', 'null'):
            return v
        elif v in ('undefined', 'void 0'):
            return 'null'
        elif v.startswith('/*') or v.startswith('//') or v.startswith('!') or v == ',':
            return ""

        if v[0] in ("'", '"'):
            v = re.sub(r'(?s)\\.|"', lambda m: {
                '"': '\\"',
                "\\'": "'",
                '\\\n': '',
                '\\x': '\\u00',
            }.get(m.group(0), m.group(0)), v[1:-1])
        else:
            for regex, base in INTEGER_TABLE:
                im = re.match(regex, v)
                if im:
                    i = int(im.group(1), base)
                    return '"%d":' % i if v.endswith(':') else '%d' % i

            if v in vars:
                return vars[v]

        return '"%s"' % v

    return re.sub(r'''(?sx)
        "(?:[^"\\]*(?:\\\\|\\['"nurtbfx/\n]))*[^"\\]*"|
        '(?:[^'\\]*(?:\\\\|\\['"nurtbfx/\n]))*[^'\\]*'|
        {comment}|,(?={skip}[\]}}])|
        void\s0|(?:(?<![0-9])[eE]|[a-df-zA-DF-Z_$])[.a-zA-Z_$0-9]*|
        \b(?:0[xX][0-9a-fA-F]+|0+[0-7]+)(?:{skip}:)?|
        [0-9]+(?={skip}:)|
        !+
        '''.format(comment=COMMENT_RE, skip=SKIP_RE), fix_kv, code)


def qualities(quality_ids):
    """ Get a numeric quality value out of a list of possible values """
    def q(qid):
        try:
            return quality_ids.index(qid)
        except ValueError:
            return -1
    return q


DEFAULT_OUTTMPL = {
    # reverted to match older version of ytdl-patched behavior.
    # changing this will trigger disastrous bugs in my local scripts
    'default': '%(title)s-%(id)s.%(ext)s',
    'chapter': '%(title)s - %(section_number)03d %(section_title)s [%(id)s].%(ext)s',
}
OUTTMPL_TYPES = {
    'chapter': None,
    'subtitle': None,
    'thumbnail': None,
    'description': 'description',
    'annotation': 'annotations.xml',
    'infojson': 'info.json',
    'pl_thumbnail': None,
    'pl_description': 'description',
    'pl_infojson': 'info.json',
}

# As of [1] format syntax is:
#  %[mapping_key][conversion_flags][minimum_width][.precision][length_modifier]type
# 1. https://docs.python.org/2/library/stdtypes.html#string-formatting
STR_FORMAT_RE_TMPL = r'''(?x)
    (?<!%)(?P<prefix>(?:%%)*)
    %
    (?P<has_key>\((?P<key>{0})\))?  # mapping key
    (?P<format>
        (?:[#0\-+ ]+)?  # conversion flags (optional)
        (?:\d+)?  # minimum field width (optional)
        (?:\.\d+)?  # precision (optional)
        [hlL]?  # length modifier (optional)
        {1}  # conversion type
    )
'''


STR_FORMAT_TYPES = 'diouxXeEfFgGcrs'


def limit_length(s, length):
    """ Add ellipses to overly long strings """
    if s is None:
        return None
    ELLIPSES = '...'
    if len(s) > length:
        return s[:length - len(ELLIPSES)] + ELLIPSES
    return s


def version_tuple(v):
    return tuple(int(e) for e in re.split(r'[-.]', v))


def is_outdated_version(version, limit, assume_new=True):
    if not version:
        return not assume_new
    try:
        return version_tuple(version) < version_tuple(limit)
    except ValueError:
        return not assume_new


def ytdl_is_updateable():
    """ Returns if yt-dlp can be updated with -U """
    return False

    from zipimport import zipimporter

    return isinstance(globals().get('__loader__'), zipimporter) or hasattr(sys, 'frozen')


def args_to_str(args):
    # Get a short string representation for a subprocess command
    return ' '.join(compat_shlex_quote(a) for a in args)


def error_to_compat_str(err):
    err_str = str(err)
    # On python 2 error byte string must be decoded with proper
    # encoding rather than ascii
    if sys.version_info[0] < 3:
        err_str = err_str.decode(preferredencoding())
    return err_str


def mimetype2ext(mt):
    if mt is None:
        return None

    ext = {
        'audio/mp4': 'm4a',
        # Per RFC 3003, audio/mpeg can be .mp1, .mp2 or .mp3. Here use .mp3 as
        # it's the most popular one
        'audio/mpeg': 'mp3',
        'audio/x-wav': 'wav',
    }.get(mt)
    if ext is not None:
        return ext

    _, _, res = mt.rpartition('/')
    res = res.split(';')[0].strip().lower()

    return {
        '3gpp': '3gp',
        'smptett+xml': 'tt',
        'ttaf+xml': 'dfxp',
        'ttml+xml': 'ttml',
        'x-flv': 'flv',
        'x-mp4-fragmented': 'mp4',
        'x-ms-sami': 'sami',
        'x-ms-wmv': 'wmv',
        'mpegurl': 'm3u8',
        'x-mpegurl': 'm3u8',
        'vnd.apple.mpegurl': 'm3u8',
        'dash+xml': 'mpd',
        'f4m+xml': 'f4m',
        'hds+xml': 'f4m',
        'vnd.ms-sstr+xml': 'ism',
        'quicktime': 'mov',
        'mp2t': 'ts',
        'x-wav': 'wav',
    }.get(res, res)


def parse_codecs(codecs_str):
    # http://tools.ietf.org/html/rfc6381
    if not codecs_str:
        return {}
    split_codecs = list(filter(None, map(
        str.strip, codecs_str.strip().strip(',').split(','))))
    vcodec, acodec = None, None
    for full_codec in split_codecs:
        codec = full_codec.split('.')[0]
        if codec in ('avc1', 'avc2', 'avc3', 'avc4', 'vp9', 'vp8', 'hev1', 'hev2', 'h263', 'h264', 'mp4v', 'hvc1', 'av01', 'theora'):
            if not vcodec:
                vcodec = full_codec
        elif codec in ('mp4a', 'opus', 'vorbis', 'mp3', 'aac', 'ac-3', 'ec-3', 'eac3', 'dtsc', 'dtse', 'dtsh', 'dtsl'):
            if not acodec:
                acodec = full_codec
        else:
            write_string('WARNING: Unknown codec %s\n' % full_codec, sys.stderr)
    if not vcodec and not acodec:
        if len(split_codecs) == 2:
            return {
                'vcodec': split_codecs[0],
                'acodec': split_codecs[1],
            }
    else:
        return {
            'vcodec': vcodec or 'none',
            'acodec': acodec or 'none',
        }
    return {}


def urlhandle_detect_ext(url_handle):
    getheader = url_handle.headers.get

    cd = getheader('Content-Disposition')
    if cd:
        m = re.match(r'attachment;\s*filename="(?P<filename>[^"]+)"', cd)
        if m:
            e = determine_ext(m.group('filename'), default_ext=None)
            if e:
                return e

    return mimetype2ext(getheader('Content-Type'))


def encode_data_uri(data, mime_type):
    return 'data:%s;base64,%s' % (mime_type, base64.b64encode(data).decode('ascii'))


def age_restricted(content_limit, age_limit):
    """ Returns True iff the content should be blocked """

    if age_limit is None:  # No limit set
        return False
    if content_limit is None:
        return False  # Content available for everyone
    return age_limit < content_limit


def is_html(first_bytes):
    """ Detect whether a file contains HTML by examining its first bytes. """

    BOMS = [
        (b'\xef\xbb\xbf', 'utf-8'),
        (b'\x00\x00\xfe\xff', 'utf-32-be'),
        (b'\xff\xfe\x00\x00', 'utf-32-le'),
        (b'\xff\xfe', 'utf-16-le'),
        (b'\xfe\xff', 'utf-16-be'),
    ]
    for bom, enc in BOMS:
        if first_bytes.startswith(bom):
            s = first_bytes[len(bom):].decode(enc, 'replace')
            break
    else:
        s = first_bytes.decode('utf-8', 'replace')

    return re.match(r'^\s*<', s)


def determine_protocol(info_dict):
    protocol = info_dict.get('protocol')
    if protocol is not None:
        return protocol

    url = info_dict['url']
    if url.startswith('rtmp'):
        return 'rtmp'
    elif url.startswith('mms'):
        return 'mms'
    elif url.startswith('rtsp'):
        return 'rtsp'

    ext = determine_ext(url)
    if ext == 'm3u8':
        return 'm3u8'
    elif ext == 'f4m':
        return 'f4m'

    return compat_urllib_parse_urlparse(url).scheme


def render_table(header_row, data, delim=False, extraGap=0, hideEmpty=False):
    """ Render a list of rows, each as a list of values """

    def get_max_lens(table):
        return [max(len(compat_str(v)) for v in col) for col in zip(*table)]

    def filter_using_list(row, filterArray):
        return [col for (take, col) in zip(filterArray, row) if take]

    if hideEmpty:
        max_lens = get_max_lens(data)
        header_row = filter_using_list(header_row, max_lens)
        data = [filter_using_list(row, max_lens) for row in data]

    table = [header_row] + data
    max_lens = get_max_lens(table)
    if delim:
        table = [header_row] + [['-' * ml for ml in max_lens]] + data
    format_str = ' '.join('%-' + compat_str(ml + extraGap) + 's' for ml in max_lens[:-1]) + ' %s'
    return '\n'.join(format_str % tuple(row) for row in table)


def _match_one(filter_part, dct, incomplete):
    # TODO: Generalize code with YoutubeDL._build_format_filter
    STRING_OPERATORS = {
        '*=': operator.contains,
        '^=': lambda attr, value: attr.startswith(value),
        '$=': lambda attr, value: attr.endswith(value),
        '~=': lambda attr, value: re.search(value, attr),
    }
    COMPARISON_OPERATORS = {
        **STRING_OPERATORS,
        '<=': operator.le,  # "<=" must be defined above "<"
        '<': operator.lt,
        '>=': operator.ge,
        '>': operator.gt,
        '=': operator.eq,
    }

    operator_rex = re.compile(r'''(?x)\s*
        (?P<key>[a-z_]+)
        \s*(?P<negation>!\s*)?(?P<op>%s)(?P<none_inclusive>\s*\?)?\s*
        (?:
            (?P<intval>[0-9.]+(?:[kKmMgGtTpPeEzZyY]i?[Bb]?)?)|
            (?P<quote>["\'])(?P<quotedstrval>.+?)(?P=quote)|
            (?P<strval>.+?)
        )
        \s*$
        ''' % '|'.join(map(re.escape, COMPARISON_OPERATORS.keys())))
    m = operator_rex.search(filter_part)
    if m:
        unnegated_op = COMPARISON_OPERATORS[m.group('op')]
        if m.group('negation'):
            op = lambda attr, value: not unnegated_op(attr, value)
        else:
            op = unnegated_op
        actual_value = dct.get(m.group('key'))
        if (m.group('quotedstrval') is not None
            or m.group('strval') is not None
            # If the original field is a string and matching comparisonvalue is
            # a number we should respect the origin of the original field
            # and process comparison value as a string (see
            # https://github.com/ytdl-org/youtube-dl/issues/11082).
            or actual_value is not None and m.group('intval') is not None
                and isinstance(actual_value, compat_str)):
            comparison_value = m.group('quotedstrval') or m.group('strval') or m.group('intval')
            quote = m.group('quote')
            if quote is not None:
                comparison_value = comparison_value.replace(r'\%s' % quote, quote)
        else:
            if m.group('op') in STRING_OPERATORS:
                raise ValueError('Operator %s only supports string values!' % m.group('op'))
            try:
                comparison_value = int(m.group('intval'))
            except ValueError:
                comparison_value = parse_filesize(m.group('intval'))
                if comparison_value is None:
                    comparison_value = parse_filesize(m.group('intval') + 'B')
                if comparison_value is None:
                    raise ValueError(
                        'Invalid integer value %r in filter part %r' % (
                            m.group('intval'), filter_part))
        if actual_value is None:
            return incomplete or m.group('none_inclusive')
        return op(actual_value, comparison_value)

    UNARY_OPERATORS = {
        '': lambda v: (v is True) if isinstance(v, bool) else (v is not None),
        '!': lambda v: (v is False) if isinstance(v, bool) else (v is None),
    }
    operator_rex = re.compile(r'''(?x)\s*
        (?P<op>%s)\s*(?P<key>[a-z_]+)
        \s*$
        ''' % '|'.join(map(re.escape, UNARY_OPERATORS.keys())))
    m = operator_rex.search(filter_part)
    if m:
        op = UNARY_OPERATORS[m.group('op')]
        actual_value = dct.get(m.group('key'))
        if incomplete and actual_value is None:
            return True
        return op(actual_value)

    raise ValueError('Invalid filter part %r' % filter_part)


def match_str(filter_str, dct, incomplete=False):
    """ Filter a dictionary with a simple string syntax. Returns True (=passes filter) or false
        When incomplete, all conditions passes on missing fields
    """
    return all(
        _match_one(filter_part.replace(r'\&', '&'), dct, incomplete)
        for filter_part in re.split(r'(?<!\\)&', filter_str))


def match_filter_func(filter_str):
    def _match_func(info_dict, *args, **kwargs):
        if match_str(filter_str, info_dict, *args, **kwargs):
            return None
        else:
            video_title = info_dict.get('title', info_dict.get('id', 'video'))
            return '%s does not pass filter %s, skipping ..' % (video_title, filter_str)
    return _match_func


def parse_dfxp_time_expr(time_expr):
    if not time_expr:
        return

    mobj = re.match(r'^(?P<time_offset>\d+(?:\.\d+)?)s?$', time_expr)
    if mobj:
        return float(mobj.group('time_offset'))

    mobj = re.match(r'^(\d+):(\d\d):(\d\d(?:(?:\.|:)\d+)?)$', time_expr)
    if mobj:
        return 3600 * int(mobj.group(1)) + 60 * int(mobj.group(2)) + float(mobj.group(3).replace(':', '.'))


def srt_subtitles_timecode(seconds):
    return '%02d:%02d:%02d,%03d' % (seconds / 3600, (seconds % 3600) / 60, seconds % 60, (seconds % 1) * 1000)


def dfxp2srt(dfxp_data):
    '''
    @param dfxp_data A bytes-like object containing DFXP data
    @returns A unicode object containing converted SRT data
    '''
    LEGACY_NAMESPACES = (
        (b'http://www.w3.org/ns/ttml', [
            b'http://www.w3.org/2004/11/ttaf1',
            b'http://www.w3.org/2006/04/ttaf1',
            b'http://www.w3.org/2006/10/ttaf1',
        ]),
        (b'http://www.w3.org/ns/ttml#styling', [
            b'http://www.w3.org/ns/ttml#style',
        ]),
    )

    SUPPORTED_STYLING = [
        'color',
        'fontFamily',
        'fontSize',
        'fontStyle',
        'fontWeight',
        'textDecoration'
    ]

    _x = functools.partial(xpath_with_ns, ns_map={
        'xml': 'http://www.w3.org/XML/1998/namespace',
        'ttml': 'http://www.w3.org/ns/ttml',
        'tts': 'http://www.w3.org/ns/ttml#styling',
    })

    styles = {}
    default_style = {}

    class TTMLPElementParser(object):
        _out = ''
        _unclosed_elements = []
        _applied_styles = []

        def start(self, tag, attrib):
            if tag in (_x('ttml:br'), 'br'):
                self._out += '\n'
            else:
                unclosed_elements = []
                style = {}
                element_style_id = attrib.get('style')
                if default_style:
                    style.update(default_style)
                if element_style_id:
                    style.update(styles.get(element_style_id, {}))
                for prop in SUPPORTED_STYLING:
                    prop_val = attrib.get(_x('tts:' + prop))
                    if prop_val:
                        style[prop] = prop_val
                if style:
                    font = ''
                    for k, v in sorted(style.items()):
                        if self._applied_styles and self._applied_styles[-1].get(k) == v:
                            continue
                        if k == 'color':
                            font += ' color="%s"' % v
                        elif k == 'fontSize':
                            font += ' size="%s"' % v
                        elif k == 'fontFamily':
                            font += ' face="%s"' % v
                        elif k == 'fontWeight' and v == 'bold':
                            self._out += '<b>'
                            unclosed_elements.append('b')
                        elif k == 'fontStyle' and v == 'italic':
                            self._out += '<i>'
                            unclosed_elements.append('i')
                        elif k == 'textDecoration' and v == 'underline':
                            self._out += '<u>'
                            unclosed_elements.append('u')
                    if font:
                        self._out += '<font' + font + '>'
                        unclosed_elements.append('font')
                    applied_style = {}
                    if self._applied_styles:
                        applied_style.update(self._applied_styles[-1])
                    applied_style.update(style)
                    self._applied_styles.append(applied_style)
                self._unclosed_elements.append(unclosed_elements)

        def end(self, tag):
            if tag not in (_x('ttml:br'), 'br'):
                unclosed_elements = self._unclosed_elements.pop()
                for element in reversed(unclosed_elements):
                    self._out += '</%s>' % element
                if unclosed_elements and self._applied_styles:
                    self._applied_styles.pop()

        def data(self, data):
            self._out += data

        def close(self):
            return self._out.strip()

    def parse_node(node):
        target = TTMLPElementParser()
        parser = xml.etree.ElementTree.XMLParser(target=target)
        parser.feed(xml.etree.ElementTree.tostring(node))
        return parser.close()

    for k, v in LEGACY_NAMESPACES:
        for ns in v:
            dfxp_data = dfxp_data.replace(ns, k)

    dfxp = compat_etree_fromstring(dfxp_data)
    out = []
    paras = dfxp.findall(_x('.//ttml:p')) or dfxp.findall('.//p')

    if not paras:
        raise ValueError('Invalid dfxp/TTML subtitle')

    repeat = False
    while True:
        for style in dfxp.findall(_x('.//ttml:style')):
            style_id = style.get('id') or style.get(_x('xml:id'))
            if not style_id:
                continue
            parent_style_id = style.get('style')
            if parent_style_id:
                if parent_style_id not in styles:
                    repeat = True
                    continue
                styles[style_id] = styles[parent_style_id].copy()
            for prop in SUPPORTED_STYLING:
                prop_val = style.get(_x('tts:' + prop))
                if prop_val:
                    styles.setdefault(style_id, {})[prop] = prop_val
        if repeat:
            repeat = False
        else:
            break

    for p in ('body', 'div'):
        ele = xpath_element(dfxp, [_x('.//ttml:' + p), './/' + p])
        if ele is None:
            continue
        style = styles.get(ele.get('style'))
        if not style:
            continue
        default_style.update(style)

    for para, index in zip(paras, itertools.count(1)):
        begin_time = parse_dfxp_time_expr(para.attrib.get('begin'))
        end_time = parse_dfxp_time_expr(para.attrib.get('end'))
        dur = parse_dfxp_time_expr(para.attrib.get('dur'))
        if begin_time is None:
            continue
        if not end_time:
            if not dur:
                continue
            end_time = begin_time + dur
        out.append('%d\n%s --> %s\n%s\n\n' % (
            index,
            srt_subtitles_timecode(begin_time),
            srt_subtitles_timecode(end_time),
            parse_node(para)))

    return ''.join(out)


def cli_option(params, command_option, param):
    param = params.get(param)
    if param:
        param = compat_str(param)
    return [command_option, param] if param is not None else []


def cli_bool_option(params, command_option, param, true_value='true', false_value='false', separator=None):
    param = params.get(param)
    if param is None:
        return []
    assert isinstance(param, bool)
    if separator:
        return [command_option + separator + (true_value if param else false_value)]
    return [command_option, true_value if param else false_value]


def cli_valueless_option(params, command_option, param, expected_value=True):
    param = params.get(param)
    return [command_option] if param == expected_value else []


def cli_configuration_args(argdict, keys, default=[], use_compat=True):
    if isinstance(argdict, (list, tuple)):  # for backward compatibility
        if use_compat:
            return argdict
        else:
            argdict = None
    if argdict is None:
        return default
    assert isinstance(argdict, dict)

    assert isinstance(keys, (list, tuple))
    for key_list in keys:
        arg_list = list(filter(
            lambda x: x is not None,
            [argdict.get(key.lower()) for key in variadic(key_list)]))
        if arg_list:
            return [arg for args in arg_list for arg in args]
    return default


def _configuration_args(main_key, argdict, exe, keys=None, default=[], use_compat=True):
    main_key, exe = main_key.lower(), exe.lower()
    root_key = exe if main_key == exe else f'{main_key}+{exe}'
    keys = [f'{root_key}{k}' for k in (keys or [''])]
    if root_key in keys:
        if main_key != exe:
            keys.append((main_key, exe))
        keys.append('default')
    else:
        use_compat = False
    return cli_configuration_args(argdict, keys, default, use_compat)


class ISO639Utils(object):
    # See http://www.loc.gov/standards/iso639-2/ISO-639-2_utf-8.txt
    _lang_map = {
        'aa': 'aar',
        'ab': 'abk',
        'ae': 'ave',
        'af': 'afr',
        'ak': 'aka',
        'am': 'amh',
        'an': 'arg',
        'ar': 'ara',
        'as': 'asm',
        'av': 'ava',
        'ay': 'aym',
        'az': 'aze',
        'ba': 'bak',
        'be': 'bel',
        'bg': 'bul',
        'bh': 'bih',
        'bi': 'bis',
        'bm': 'bam',
        'bn': 'ben',
        'bo': 'bod',
        'br': 'bre',
        'bs': 'bos',
        'ca': 'cat',
        'ce': 'che',
        'ch': 'cha',
        'co': 'cos',
        'cr': 'cre',
        'cs': 'ces',
        'cu': 'chu',
        'cv': 'chv',
        'cy': 'cym',
        'da': 'dan',
        'de': 'deu',
        'dv': 'div',
        'dz': 'dzo',
        'ee': 'ewe',
        'el': 'ell',
        'en': 'eng',
        'eo': 'epo',
        'es': 'spa',
        'et': 'est',
        'eu': 'eus',
        'fa': 'fas',
        'ff': 'ful',
        'fi': 'fin',
        'fj': 'fij',
        'fo': 'fao',
        'fr': 'fra',
        'fy': 'fry',
        'ga': 'gle',
        'gd': 'gla',
        'gl': 'glg',
        'gn': 'grn',
        'gu': 'guj',
        'gv': 'glv',
        'ha': 'hau',
        'he': 'heb',
        'iw': 'heb',  # Replaced by he in 1989 revision
        'hi': 'hin',
        'ho': 'hmo',
        'hr': 'hrv',
        'ht': 'hat',
        'hu': 'hun',
        'hy': 'hye',
        'hz': 'her',
        'ia': 'ina',
        'id': 'ind',
        'in': 'ind',  # Replaced by id in 1989 revision
        'ie': 'ile',
        'ig': 'ibo',
        'ii': 'iii',
        'ik': 'ipk',
        'io': 'ido',
        'is': 'isl',
        'it': 'ita',
        'iu': 'iku',
        'ja': 'jpn',
        'jv': 'jav',
        'ka': 'kat',
        'kg': 'kon',
        'ki': 'kik',
        'kj': 'kua',
        'kk': 'kaz',
        'kl': 'kal',
        'km': 'khm',
        'kn': 'kan',
        'ko': 'kor',
        'kr': 'kau',
        'ks': 'kas',
        'ku': 'kur',
        'kv': 'kom',
        'kw': 'cor',
        'ky': 'kir',
        'la': 'lat',
        'lb': 'ltz',
        'lg': 'lug',
        'li': 'lim',
        'ln': 'lin',
        'lo': 'lao',
        'lt': 'lit',
        'lu': 'lub',
        'lv': 'lav',
        'mg': 'mlg',
        'mh': 'mah',
        'mi': 'mri',
        'mk': 'mkd',
        'ml': 'mal',
        'mn': 'mon',
        'mr': 'mar',
        'ms': 'msa',
        'mt': 'mlt',
        'my': 'mya',
        'na': 'nau',
        'nb': 'nob',
        'nd': 'nde',
        'ne': 'nep',
        'ng': 'ndo',
        'nl': 'nld',
        'nn': 'nno',
        'no': 'nor',
        'nr': 'nbl',
        'nv': 'nav',
        'ny': 'nya',
        'oc': 'oci',
        'oj': 'oji',
        'om': 'orm',
        'or': 'ori',
        'os': 'oss',
        'pa': 'pan',
        'pi': 'pli',
        'pl': 'pol',
        'ps': 'pus',
        'pt': 'por',
        'qu': 'que',
        'rm': 'roh',
        'rn': 'run',
        'ro': 'ron',
        'ru': 'rus',
        'rw': 'kin',
        'sa': 'san',
        'sc': 'srd',
        'sd': 'snd',
        'se': 'sme',
        'sg': 'sag',
        'si': 'sin',
        'sk': 'slk',
        'sl': 'slv',
        'sm': 'smo',
        'sn': 'sna',
        'so': 'som',
        'sq': 'sqi',
        'sr': 'srp',
        'ss': 'ssw',
        'st': 'sot',
        'su': 'sun',
        'sv': 'swe',
        'sw': 'swa',
        'ta': 'tam',
        'te': 'tel',
        'tg': 'tgk',
        'th': 'tha',
        'ti': 'tir',
        'tk': 'tuk',
        'tl': 'tgl',
        'tn': 'tsn',
        'to': 'ton',
        'tr': 'tur',
        'ts': 'tso',
        'tt': 'tat',
        'tw': 'twi',
        'ty': 'tah',
        'ug': 'uig',
        'uk': 'ukr',
        'ur': 'urd',
        'uz': 'uzb',
        've': 'ven',
        'vi': 'vie',
        'vo': 'vol',
        'wa': 'wln',
        'wo': 'wol',
        'xh': 'xho',
        'yi': 'yid',
        'ji': 'yid',  # Replaced by yi in 1989 revision
        'yo': 'yor',
        'za': 'zha',
        'zh': 'zho',
        'zu': 'zul',
    }

    @classmethod
    def short2long(cls, code):
        """Convert language code from ISO 639-1 to ISO 639-2/T"""
        return cls._lang_map.get(code[:2])

    @classmethod
    def long2short(cls, code):
        """Convert language code from ISO 639-2/T to ISO 639-1"""
        for short_name, long_name in cls._lang_map.items():
            if long_name == code:
                return short_name


class ISO3166Utils(object):
    # From http://data.okfn.org/data/core/country-list
    _country_map = {
        'AF': 'Afghanistan',
        'AX': 'Åland Islands',
        'AL': 'Albania',
        'DZ': 'Algeria',
        'AS': 'American Samoa',
        'AD': 'Andorra',
        'AO': 'Angola',
        'AI': 'Anguilla',
        'AQ': 'Antarctica',
        'AG': 'Antigua and Barbuda',
        'AR': 'Argentina',
        'AM': 'Armenia',
        'AW': 'Aruba',
        'AU': 'Australia',
        'AT': 'Austria',
        'AZ': 'Azerbaijan',
        'BS': 'Bahamas',
        'BH': 'Bahrain',
        'BD': 'Bangladesh',
        'BB': 'Barbados',
        'BY': 'Belarus',
        'BE': 'Belgium',
        'BZ': 'Belize',
        'BJ': 'Benin',
        'BM': 'Bermuda',
        'BT': 'Bhutan',
        'BO': 'Bolivia, Plurinational State of',
        'BQ': 'Bonaire, Sint Eustatius and Saba',
        'BA': 'Bosnia and Herzegovina',
        'BW': 'Botswana',
        'BV': 'Bouvet Island',
        'BR': 'Brazil',
        'IO': 'British Indian Ocean Territory',
        'BN': 'Brunei Darussalam',
        'BG': 'Bulgaria',
        'BF': 'Burkina Faso',
        'BI': 'Burundi',
        'KH': 'Cambodia',
        'CM': 'Cameroon',
        'CA': 'Canada',
        'CV': 'Cape Verde',
        'KY': 'Cayman Islands',
        'CF': 'Central African Republic',
        'TD': 'Chad',
        'CL': 'Chile',
        'CN': 'China',
        'CX': 'Christmas Island',
        'CC': 'Cocos (Keeling) Islands',
        'CO': 'Colombia',
        'KM': 'Comoros',
        'CG': 'Congo',
        'CD': 'Congo, the Democratic Republic of the',
        'CK': 'Cook Islands',
        'CR': 'Costa Rica',
        'CI': 'Côte d\'Ivoire',
        'HR': 'Croatia',
        'CU': 'Cuba',
        'CW': 'Curaçao',
        'CY': 'Cyprus',
        'CZ': 'Czech Republic',
        'DK': 'Denmark',
        'DJ': 'Djibouti',
        'DM': 'Dominica',
        'DO': 'Dominican Republic',
        'EC': 'Ecuador',
        'EG': 'Egypt',
        'SV': 'El Salvador',
        'GQ': 'Equatorial Guinea',
        'ER': 'Eritrea',
        'EE': 'Estonia',
        'ET': 'Ethiopia',
        'FK': 'Falkland Islands (Malvinas)',
        'FO': 'Faroe Islands',
        'FJ': 'Fiji',
        'FI': 'Finland',
        'FR': 'France',
        'GF': 'French Guiana',
        'PF': 'French Polynesia',
        'TF': 'French Southern Territories',
        'GA': 'Gabon',
        'GM': 'Gambia',
        'GE': 'Georgia',
        'DE': 'Germany',
        'GH': 'Ghana',
        'GI': 'Gibraltar',
        'GR': 'Greece',
        'GL': 'Greenland',
        'GD': 'Grenada',
        'GP': 'Guadeloupe',
        'GU': 'Guam',
        'GT': 'Guatemala',
        'GG': 'Guernsey',
        'GN': 'Guinea',
        'GW': 'Guinea-Bissau',
        'GY': 'Guyana',
        'HT': 'Haiti',
        'HM': 'Heard Island and McDonald Islands',
        'VA': 'Holy See (Vatican City State)',
        'HN': 'Honduras',
        'HK': 'Hong Kong',
        'HU': 'Hungary',
        'IS': 'Iceland',
        'IN': 'India',
        'ID': 'Indonesia',
        'IR': 'Iran, Islamic Republic of',
        'IQ': 'Iraq',
        'IE': 'Ireland',
        'IM': 'Isle of Man',
        'IL': 'Israel',
        'IT': 'Italy',
        'JM': 'Jamaica',
        'JP': 'Japan',
        'JE': 'Jersey',
        'JO': 'Jordan',
        'KZ': 'Kazakhstan',
        'KE': 'Kenya',
        'KI': 'Kiribati',
        'KP': 'Korea, Democratic People\'s Republic of',
        'KR': 'Korea, Republic of',
        'KW': 'Kuwait',
        'KG': 'Kyrgyzstan',
        'LA': 'Lao People\'s Democratic Republic',
        'LV': 'Latvia',
        'LB': 'Lebanon',
        'LS': 'Lesotho',
        'LR': 'Liberia',
        'LY': 'Libya',
        'LI': 'Liechtenstein',
        'LT': 'Lithuania',
        'LU': 'Luxembourg',
        'MO': 'Macao',
        'MK': 'Macedonia, the Former Yugoslav Republic of',
        'MG': 'Madagascar',
        'MW': 'Malawi',
        'MY': 'Malaysia',
        'MV': 'Maldives',
        'ML': 'Mali',
        'MT': 'Malta',
        'MH': 'Marshall Islands',
        'MQ': 'Martinique',
        'MR': 'Mauritania',
        'MU': 'Mauritius',
        'YT': 'Mayotte',
        'MX': 'Mexico',
        'FM': 'Micronesia, Federated States of',
        'MD': 'Moldova, Republic of',
        'MC': 'Monaco',
        'MN': 'Mongolia',
        'ME': 'Montenegro',
        'MS': 'Montserrat',
        'MA': 'Morocco',
        'MZ': 'Mozambique',
        'MM': 'Myanmar',
        'NA': 'Namibia',
        'NR': 'Nauru',
        'NP': 'Nepal',
        'NL': 'Netherlands',
        'NC': 'New Caledonia',
        'NZ': 'New Zealand',
        'NI': 'Nicaragua',
        'NE': 'Niger',
        'NG': 'Nigeria',
        'NU': 'Niue',
        'NF': 'Norfolk Island',
        'MP': 'Northern Mariana Islands',
        'NO': 'Norway',
        'OM': 'Oman',
        'PK': 'Pakistan',
        'PW': 'Palau',
        'PS': 'Palestine, State of',
        'PA': 'Panama',
        'PG': 'Papua New Guinea',
        'PY': 'Paraguay',
        'PE': 'Peru',
        'PH': 'Philippines',
        'PN': 'Pitcairn',
        'PL': 'Poland',
        'PT': 'Portugal',
        'PR': 'Puerto Rico',
        'QA': 'Qatar',
        'RE': 'Réunion',
        'RO': 'Romania',
        'RU': 'Russian Federation',
        'RW': 'Rwanda',
        'BL': 'Saint Barthélemy',
        'SH': 'Saint Helena, Ascension and Tristan da Cunha',
        'KN': 'Saint Kitts and Nevis',
        'LC': 'Saint Lucia',
        'MF': 'Saint Martin (French part)',
        'PM': 'Saint Pierre and Miquelon',
        'VC': 'Saint Vincent and the Grenadines',
        'WS': 'Samoa',
        'SM': 'San Marino',
        'ST': 'Sao Tome and Principe',
        'SA': 'Saudi Arabia',
        'SN': 'Senegal',
        'RS': 'Serbia',
        'SC': 'Seychelles',
        'SL': 'Sierra Leone',
        'SG': 'Singapore',
        'SX': 'Sint Maarten (Dutch part)',
        'SK': 'Slovakia',
        'SI': 'Slovenia',
        'SB': 'Solomon Islands',
        'SO': 'Somalia',
        'ZA': 'South Africa',
        'GS': 'South Georgia and the South Sandwich Islands',
        'SS': 'South Sudan',
        'ES': 'Spain',
        'LK': 'Sri Lanka',
        'SD': 'Sudan',
        'SR': 'Suriname',
        'SJ': 'Svalbard and Jan Mayen',
        'SZ': 'Swaziland',
        'SE': 'Sweden',
        'CH': 'Switzerland',
        'SY': 'Syrian Arab Republic',
        'TW': 'Taiwan, Province of China',
        'TJ': 'Tajikistan',
        'TZ': 'Tanzania, United Republic of',
        'TH': 'Thailand',
        'TL': 'Timor-Leste',
        'TG': 'Togo',
        'TK': 'Tokelau',
        'TO': 'Tonga',
        'TT': 'Trinidad and Tobago',
        'TN': 'Tunisia',
        'TR': 'Turkey',
        'TM': 'Turkmenistan',
        'TC': 'Turks and Caicos Islands',
        'TV': 'Tuvalu',
        'UG': 'Uganda',
        'UA': 'Ukraine',
        'AE': 'United Arab Emirates',
        'GB': 'United Kingdom',
        'US': 'United States',
        'UM': 'United States Minor Outlying Islands',
        'UY': 'Uruguay',
        'UZ': 'Uzbekistan',
        'VU': 'Vanuatu',
        'VE': 'Venezuela, Bolivarian Republic of',
        'VN': 'Viet Nam',
        'VG': 'Virgin Islands, British',
        'VI': 'Virgin Islands, U.S.',
        'WF': 'Wallis and Futuna',
        'EH': 'Western Sahara',
        'YE': 'Yemen',
        'ZM': 'Zambia',
        'ZW': 'Zimbabwe',
    }

    @classmethod
    def short2full(cls, code):
        """Convert an ISO 3166-2 country code to the corresponding full name"""
        return cls._country_map.get(code.upper())


class GeoUtils(object):
    # Major IPv4 address blocks per country
    _country_ip_map = {
        'AD': '46.172.224.0/19',
        'AE': '94.200.0.0/13',
        'AF': '149.54.0.0/17',
        'AG': '209.59.64.0/18',
        'AI': '204.14.248.0/21',
        'AL': '46.99.0.0/16',
        'AM': '46.70.0.0/15',
        'AO': '105.168.0.0/13',
        'AP': '182.50.184.0/21',
        'AQ': '23.154.160.0/24',
        'AR': '181.0.0.0/12',
        'AS': '202.70.112.0/20',
        'AT': '77.116.0.0/14',
        'AU': '1.128.0.0/11',
        'AW': '181.41.0.0/18',
        'AX': '185.217.4.0/22',
        'AZ': '5.197.0.0/16',
        'BA': '31.176.128.0/17',
        'BB': '65.48.128.0/17',
        'BD': '114.130.0.0/16',
        'BE': '57.0.0.0/8',
        'BF': '102.178.0.0/15',
        'BG': '95.42.0.0/15',
        'BH': '37.131.0.0/17',
        'BI': '154.117.192.0/18',
        'BJ': '137.255.0.0/16',
        'BL': '185.212.72.0/23',
        'BM': '196.12.64.0/18',
        'BN': '156.31.0.0/16',
        'BO': '161.56.0.0/16',
        'BQ': '161.0.80.0/20',
        'BR': '191.128.0.0/12',
        'BS': '24.51.64.0/18',
        'BT': '119.2.96.0/19',
        'BW': '168.167.0.0/16',
        'BY': '178.120.0.0/13',
        'BZ': '179.42.192.0/18',
        'CA': '99.224.0.0/11',
        'CD': '41.243.0.0/16',
        'CF': '197.242.176.0/21',
        'CG': '160.113.0.0/16',
        'CH': '85.0.0.0/13',
        'CI': '102.136.0.0/14',
        'CK': '202.65.32.0/19',
        'CL': '152.172.0.0/14',
        'CM': '102.244.0.0/14',
        'CN': '36.128.0.0/10',
        'CO': '181.240.0.0/12',
        'CR': '201.192.0.0/12',
        'CU': '152.206.0.0/15',
        'CV': '165.90.96.0/19',
        'CW': '190.88.128.0/17',
        'CY': '31.153.0.0/16',
        'CZ': '88.100.0.0/14',
        'DE': '53.0.0.0/8',
        'DJ': '197.241.0.0/17',
        'DK': '87.48.0.0/12',
        'DM': '192.243.48.0/20',
        'DO': '152.166.0.0/15',
        'DZ': '41.96.0.0/12',
        'EC': '186.68.0.0/15',
        'EE': '90.190.0.0/15',
        'EG': '156.160.0.0/11',
        'ER': '196.200.96.0/20',
        'ES': '88.0.0.0/11',
        'ET': '196.188.0.0/14',
        'EU': '2.16.0.0/13',
        'FI': '91.152.0.0/13',
        'FJ': '144.120.0.0/16',
        'FK': '80.73.208.0/21',
        'FM': '119.252.112.0/20',
        'FO': '88.85.32.0/19',
        'FR': '90.0.0.0/9',
        'GA': '41.158.0.0/15',
        'GB': '25.0.0.0/8',
        'GD': '74.122.88.0/21',
        'GE': '31.146.0.0/16',
        'GF': '161.22.64.0/18',
        'GG': '62.68.160.0/19',
        'GH': '154.160.0.0/12',
        'GI': '95.164.0.0/16',
        'GL': '88.83.0.0/19',
        'GM': '160.182.0.0/15',
        'GN': '197.149.192.0/18',
        'GP': '104.250.0.0/19',
        'GQ': '105.235.224.0/20',
        'GR': '94.64.0.0/13',
        'GT': '168.234.0.0/16',
        'GU': '168.123.0.0/16',
        'GW': '197.214.80.0/20',
        'GY': '181.41.64.0/18',
        'HK': '113.252.0.0/14',
        'HN': '181.210.0.0/16',
        'HR': '93.136.0.0/13',
        'HT': '148.102.128.0/17',
        'HU': '84.0.0.0/14',
        'ID': '39.192.0.0/10',
        'IE': '87.32.0.0/12',
        'IL': '79.176.0.0/13',
        'IM': '5.62.80.0/20',
        'IN': '117.192.0.0/10',
        'IO': '203.83.48.0/21',
        'IQ': '37.236.0.0/14',
        'IR': '2.176.0.0/12',
        'IS': '82.221.0.0/16',
        'IT': '79.0.0.0/10',
        'JE': '87.244.64.0/18',
        'JM': '72.27.0.0/17',
        'JO': '176.29.0.0/16',
        'JP': '133.0.0.0/8',
        'KE': '105.48.0.0/12',
        'KG': '158.181.128.0/17',
        'KH': '36.37.128.0/17',
        'KI': '103.25.140.0/22',
        'KM': '197.255.224.0/20',
        'KN': '198.167.192.0/19',
        'KP': '175.45.176.0/22',
        'KR': '175.192.0.0/10',
        'KW': '37.36.0.0/14',
        'KY': '64.96.0.0/15',
        'KZ': '2.72.0.0/13',
        'LA': '115.84.64.0/18',
        'LB': '178.135.0.0/16',
        'LC': '24.92.144.0/20',
        'LI': '82.117.0.0/19',
        'LK': '112.134.0.0/15',
        'LR': '102.183.0.0/16',
        'LS': '129.232.0.0/17',
        'LT': '78.56.0.0/13',
        'LU': '188.42.0.0/16',
        'LV': '46.109.0.0/16',
        'LY': '41.252.0.0/14',
        'MA': '105.128.0.0/11',
        'MC': '88.209.64.0/18',
        'MD': '37.246.0.0/16',
        'ME': '178.175.0.0/17',
        'MF': '74.112.232.0/21',
        'MG': '154.126.0.0/17',
        'MH': '117.103.88.0/21',
        'MK': '77.28.0.0/15',
        'ML': '154.118.128.0/18',
        'MM': '37.111.0.0/17',
        'MN': '49.0.128.0/17',
        'MO': '60.246.0.0/16',
        'MP': '202.88.64.0/20',
        'MQ': '109.203.224.0/19',
        'MR': '41.188.64.0/18',
        'MS': '208.90.112.0/22',
        'MT': '46.11.0.0/16',
        'MU': '105.16.0.0/12',
        'MV': '27.114.128.0/18',
        'MW': '102.70.0.0/15',
        'MX': '187.192.0.0/11',
        'MY': '175.136.0.0/13',
        'MZ': '197.218.0.0/15',
        'NA': '41.182.0.0/16',
        'NC': '101.101.0.0/18',
        'NE': '197.214.0.0/18',
        'NF': '203.17.240.0/22',
        'NG': '105.112.0.0/12',
        'NI': '186.76.0.0/15',
        'NL': '145.96.0.0/11',
        'NO': '84.208.0.0/13',
        'NP': '36.252.0.0/15',
        'NR': '203.98.224.0/19',
        'NU': '49.156.48.0/22',
        'NZ': '49.224.0.0/14',
        'OM': '5.36.0.0/15',
        'PA': '186.72.0.0/15',
        'PE': '186.160.0.0/14',
        'PF': '123.50.64.0/18',
        'PG': '124.240.192.0/19',
        'PH': '49.144.0.0/13',
        'PK': '39.32.0.0/11',
        'PL': '83.0.0.0/11',
        'PM': '70.36.0.0/20',
        'PR': '66.50.0.0/16',
        'PS': '188.161.0.0/16',
        'PT': '85.240.0.0/13',
        'PW': '202.124.224.0/20',
        'PY': '181.120.0.0/14',
        'QA': '37.210.0.0/15',
        'RE': '102.35.0.0/16',
        'RO': '79.112.0.0/13',
        'RS': '93.86.0.0/15',
        'RU': '5.136.0.0/13',
        'RW': '41.186.0.0/16',
        'SA': '188.48.0.0/13',
        'SB': '202.1.160.0/19',
        'SC': '154.192.0.0/11',
        'SD': '102.120.0.0/13',
        'SE': '78.64.0.0/12',
        'SG': '8.128.0.0/10',
        'SI': '188.196.0.0/14',
        'SK': '78.98.0.0/15',
        'SL': '102.143.0.0/17',
        'SM': '89.186.32.0/19',
        'SN': '41.82.0.0/15',
        'SO': '154.115.192.0/18',
        'SR': '186.179.128.0/17',
        'SS': '105.235.208.0/21',
        'ST': '197.159.160.0/19',
        'SV': '168.243.0.0/16',
        'SX': '190.102.0.0/20',
        'SY': '5.0.0.0/16',
        'SZ': '41.84.224.0/19',
        'TC': '65.255.48.0/20',
        'TD': '154.68.128.0/19',
        'TG': '196.168.0.0/14',
        'TH': '171.96.0.0/13',
        'TJ': '85.9.128.0/18',
        'TK': '27.96.24.0/21',
        'TL': '180.189.160.0/20',
        'TM': '95.85.96.0/19',
        'TN': '197.0.0.0/11',
        'TO': '175.176.144.0/21',
        'TR': '78.160.0.0/11',
        'TT': '186.44.0.0/15',
        'TV': '202.2.96.0/19',
        'TW': '120.96.0.0/11',
        'TZ': '156.156.0.0/14',
        'UA': '37.52.0.0/14',
        'UG': '102.80.0.0/13',
        'US': '6.0.0.0/8',
        'UY': '167.56.0.0/13',
        'UZ': '84.54.64.0/18',
        'VA': '212.77.0.0/19',
        'VC': '207.191.240.0/21',
        'VE': '186.88.0.0/13',
        'VG': '66.81.192.0/20',
        'VI': '146.226.0.0/16',
        'VN': '14.160.0.0/11',
        'VU': '202.80.32.0/20',
        'WF': '117.20.32.0/21',
        'WS': '202.4.32.0/19',
        'YE': '134.35.0.0/16',
        'YT': '41.242.116.0/22',
        'ZA': '41.0.0.0/11',
        'ZM': '102.144.0.0/13',
        'ZW': '102.177.192.0/18',
    }

    @classmethod
    def random_ipv4(cls, code_or_block):
        if len(code_or_block) == 2:
            block = cls._country_ip_map.get(code_or_block.upper())
            if not block:
                return None
        else:
            block = code_or_block
        addr, preflen = block.split('/')
        addr_min = compat_struct_unpack('!L', socket.inet_aton(addr))[0]
        addr_max = addr_min | (0xffffffff >> int(preflen))
        return compat_str(socket.inet_ntoa(
            compat_struct_pack('!L', random.randint(addr_min, addr_max))))


class PerRequestProxyHandler(compat_urllib_request.ProxyHandler):
    def __init__(self, proxies=None):
        # Set default handlers
        for type in ('http', 'https'):
            setattr(self, '%s_open' % type,
                    lambda r, proxy='__noproxy__', type=type, meth=self.proxy_open:
                        meth(r, proxy, type))
        compat_urllib_request.ProxyHandler.__init__(self, proxies)

    def proxy_open(self, req, proxy, type):
        req_proxy = req.headers.get('Ytdl-request-proxy')
        if req_proxy is not None:
            proxy = req_proxy
            del req.headers['Ytdl-request-proxy']

        if proxy == '__noproxy__':
            return None  # No Proxy
        if compat_urlparse.urlparse(proxy).scheme.lower() in ('socks', 'socks4', 'socks4a', 'socks5'):
            req.add_header('Ytdl-socks-proxy', proxy)
            # yt-dlp's http/https handlers do wrapping the socket with socks
            return None
        return compat_urllib_request.ProxyHandler.proxy_open(
            self, req, proxy, type)


# Both long_to_bytes and bytes_to_long are adapted from PyCrypto, which is
# released into Public Domain
# https://github.com/dlitz/pycrypto/blob/master/lib/Crypto/Util/number.py#L387

def long_to_bytes(n, blocksize=0):
    """long_to_bytes(n:long, blocksize:int) : string
    Convert a long integer to a byte string.

    If optional blocksize is given and greater than zero, pad the front of the
    byte string with binary zeros so that the length is a multiple of
    blocksize.
    """
    # after much testing, this algorithm was deemed to be the fastest
    s = b''
    n = int(n)
    while n > 0:
        s = compat_struct_pack('>I', n & 0xffffffff) + s
        n = n >> 32
    # strip off leading zeros
    for i in range(len(s)):
        if s[i] != b'\000'[0]:
            break
    else:
        # only happens when n == 0
        s = b'\000'
        i = 0
    s = s[i:]
    # add back some pad bytes.  this could be done more efficiently w.r.t. the
    # de-padding being done above, but sigh...
    if blocksize > 0 and len(s) % blocksize:
        s = (blocksize - len(s) % blocksize) * b'\000' + s
    return s


def bytes_to_long(s):
    """bytes_to_long(string) : long
    Convert a byte string to a long integer.

    This is (essentially) the inverse of long_to_bytes().
    """
    acc = 0
    length = len(s)
    if length % 4:
        extra = (4 - length % 4)
        s = b'\000' * extra + s
        length = length + extra
    for i in range(0, length, 4):
        acc = (acc << 32) + compat_struct_unpack('>I', s[i:i + 4])[0]
    return acc


def ohdave_rsa_encrypt(data, exponent, modulus):
    '''
    Implement OHDave's RSA algorithm. See http://www.ohdave.com/rsa/

    Input:
        data: data to encrypt, bytes-like object
        exponent, modulus: parameter e and N of RSA algorithm, both integer
    Output: hex string of encrypted data

    Limitation: supports one block encryption only
    '''

    payload = int(binascii.hexlify(data[::-1]), 16)
    encrypted = pow(payload, exponent, modulus)
    return '%x' % encrypted


def pkcs1pad(data, length):
    """
    Padding input data with PKCS#1 scheme

    @param {int[]} data        input data
    @param {int}   length      target length
    @returns {int[]}           padded data
    """
    if len(data) > length - 11:
        raise ValueError('Input data too long for PKCS#1 padding')

    pseudo_random = [random.randint(0, 254) for _ in range(length - len(data) - 3)]
    return [0, 2] + pseudo_random + [0] + data


def encode_base_n(num, n, table=None):
    FULL_TABLE = '0123456789abcdefghijklmnopqrstuvwxyzABCDEFGHIJKLMNOPQRSTUVWXYZ'
    if not table:
        table = FULL_TABLE[:n]

    if n > len(table):
        raise ValueError('base %d exceeds table length %d' % (n, len(table)))

    if num == 0:
        return table[0]

    ret = ''
    while num:
        ret = table[num % n] + ret
        num = num // n
    return ret


def decode_packed_codes(code):
    mobj = re.search(PACKED_CODES_RE, code)
    obfuscated_code, base, count, symbols = mobj.groups()
    base = int(base)
    count = int(count)
    symbols = symbols.split('|')
    symbol_table = {}

    while count:
        count -= 1
        base_n_count = encode_base_n(count, base)
        symbol_table[base_n_count] = symbols[count] or base_n_count

    return re.sub(
        r'\b(\w+)\b', lambda mobj: symbol_table[mobj.group(0)],
        obfuscated_code)


def caesar(s, alphabet, shift):
    if shift == 0:
        return s
    l = len(alphabet)
    return ''.join(
        alphabet[(alphabet.index(c) + shift) % l] if c in alphabet else c
        for c in s)


def rot47(s):
    return caesar(s, r'''!"#$%&'()*+,-./0123456789:;<=>?@ABCDEFGHIJKLMNOPQRSTUVWXYZ[\]^_`abcdefghijklmnopqrstuvwxyz{|}~''', 47)


def parse_m3u8_attributes(attrib):
    info = {}
    for (key, val) in re.findall(r'(?P<key>[A-Z0-9-]+)=(?P<val>"[^"]+"|[^",]+)(?:,|$)', attrib):
        if val.startswith('"'):
            val = val[1:-1]
        info[key] = val
    return info


def urshift(val, n):
    return val >> n if val >= 0 else (val + 0x100000000) >> n


# Based on png2str() written by @gdkchan and improved by @yokrysty
# Originally posted at https://github.com/ytdl-org/youtube-dl/issues/9706
def decode_png(png_data):
    # Reference: https://www.w3.org/TR/PNG/
    header = png_data[8:]

    if png_data[:8] != b'\x89PNG\x0d\x0a\x1a\x0a' or header[4:8] != b'IHDR':
        raise IOError('Not a valid PNG file.')

    int_map = {1: '>B', 2: '>H', 4: '>I'}
    unpack_integer = lambda x: compat_struct_unpack(int_map[len(x)], x)[0]

    chunks = []

    while header:
        length = unpack_integer(header[:4])
        header = header[4:]

        chunk_type = header[:4]
        header = header[4:]

        chunk_data = header[:length]
        header = header[length:]

        header = header[4:]  # Skip CRC

        chunks.append({
            'type': chunk_type,
            'length': length,
            'data': chunk_data
        })

    ihdr = chunks[0]['data']

    width = unpack_integer(ihdr[:4])
    height = unpack_integer(ihdr[4:8])

    idat = b''

    for chunk in chunks:
        if chunk['type'] == b'IDAT':
            idat += chunk['data']

    if not idat:
        raise IOError('Unable to read PNG data.')

    decompressed_data = bytearray(zlib.decompress(idat))

    stride = width * 3
    pixels = []

    def _get_pixel(idx):
        x = idx % stride
        y = idx // stride
        return pixels[y][x]

    for y in range(height):
        basePos = y * (1 + stride)
        filter_type = decompressed_data[basePos]

        current_row = []

        pixels.append(current_row)

        for x in range(stride):
            color = decompressed_data[1 + basePos + x]
            basex = y * stride + x
            left = 0
            up = 0

            if x > 2:
                left = _get_pixel(basex - 3)
            if y > 0:
                up = _get_pixel(basex - stride)

            if filter_type == 1:  # Sub
                color = (color + left) & 0xff
            elif filter_type == 2:  # Up
                color = (color + up) & 0xff
            elif filter_type == 3:  # Average
                color = (color + ((left + up) >> 1)) & 0xff
            elif filter_type == 4:  # Paeth
                a = left
                b = up
                c = 0

                if x > 2 and y > 0:
                    c = _get_pixel(basex - stride - 3)

                p = a + b - c

                pa = abs(p - a)
                pb = abs(p - b)
                pc = abs(p - c)

                if pa <= pb and pa <= pc:
                    color = (color + a) & 0xff
                elif pb <= pc:
                    color = (color + b) & 0xff
                else:
                    color = (color + c) & 0xff

            current_row.append(color)

    return width, height, pixels


def write_xattr(path, key, value):
    # This mess below finds the best xattr tool for the job
    try:
        # try the pyxattr module...
        import xattr

        if hasattr(xattr, 'set'):  # pyxattr
            # Unicode arguments are not supported in python-pyxattr until
            # version 0.5.0
            # See https://github.com/ytdl-org/youtube-dl/issues/5498
            pyxattr_required_version = '0.5.0'
            if version_tuple(xattr.__version__) < version_tuple(pyxattr_required_version):
                # TODO: fallback to CLI tools
                raise XAttrUnavailableError(
                    'python-pyxattr is detected but is too old. '
                    'yt-dlp requires %s or above while your version is %s. '
                    'Falling back to other xattr implementations' % (
                        pyxattr_required_version, xattr.__version__))

            setxattr = xattr.set
        else:  # xattr
            setxattr = xattr.setxattr

        try:
            setxattr(path, key, value)
        except EnvironmentError as e:
            raise XAttrMetadataError(e.errno, e.strerror)

    except ImportError:
        if compat_os_name == 'nt':
            # Write xattrs to NTFS Alternate Data Streams:
            # http://en.wikipedia.org/wiki/NTFS#Alternate_data_streams_.28ADS.29
            assert ':' not in key
            assert os.path.exists(path)

            ads_fn = path + ':' + key
            try:
                with open(ads_fn, 'wb') as f:
                    f.write(value)
            except EnvironmentError as e:
                raise XAttrMetadataError(e.errno, e.strerror)
        else:
            user_has_setfattr = check_executable('setfattr', ['--version'])
            user_has_xattr = check_executable('xattr', ['-h'])

            if user_has_setfattr or user_has_xattr:

                value = value.decode('utf-8')
                if user_has_setfattr:
                    executable = 'setfattr'
                    opts = ['-n', key, '-v', value]
                elif user_has_xattr:
                    executable = 'xattr'
                    opts = ['-w', key, value]

                cmd = ([encodeFilename(executable, True)]
                       + [encodeArgument(o) for o in opts]
                       + [encodeFilename(path, True)])

                try:
                    p = subprocess.Popen(
                        cmd, stdout=subprocess.PIPE, stderr=subprocess.PIPE, stdin=subprocess.PIPE)
                except EnvironmentError as e:
                    raise XAttrMetadataError(e.errno, e.strerror)
                stdout, stderr = process_communicate_or_kill(p)
                stderr = stderr.decode('utf-8', 'replace')
                if p.returncode != 0:
                    raise XAttrMetadataError(p.returncode, stderr)

            else:
                # On Unix, and can't find pyxattr, setfattr, or xattr.
                if sys.platform.startswith('linux'):
                    raise XAttrUnavailableError(
                        "Couldn't find a tool to set the xattrs. "
                        "Install either the python 'pyxattr' or 'xattr' "
                        "modules, or the GNU 'attr' package "
                        "(which contains the 'setfattr' tool).")
                else:
                    raise XAttrUnavailableError(
                        "Couldn't find a tool to set the xattrs. "
                        "Install either the python 'xattr' module, "
                        "or the 'xattr' binary.")


def random_birthday(year_field, month_field, day_field):
    start_date = datetime.date(1950, 1, 1)
    end_date = datetime.date(1995, 12, 31)
    offset = random.randint(0, (end_date - start_date).days)
    random_date = start_date + datetime.timedelta(offset)
    return {
        year_field: str(random_date.year),
        month_field: str(random_date.month),
        day_field: str(random_date.day),
    }


# Templates for internet shortcut files, which are plain text files.
DOT_URL_LINK_TEMPLATE = '''
[InternetShortcut]
URL=%(url)s
'''.lstrip()

DOT_WEBLOC_LINK_TEMPLATE = '''
<?xml version="1.0" encoding="UTF-8"?>
<!DOCTYPE plist PUBLIC "-//Apple//DTD PLIST 1.0//EN" "http://www.apple.com/DTDs/PropertyList-1.0.dtd">
<plist version="1.0">
<dict>
\t<key>URL</key>
\t<string>%(url)s</string>
</dict>
</plist>
'''.lstrip()

DOT_DESKTOP_LINK_TEMPLATE = '''
[Desktop Entry]
Encoding=UTF-8
Name=%(filename)s
Type=Link
URL=%(url)s
Icon=text-html
'''.lstrip()


def iri_to_uri(iri):
    """
    Converts an IRI (Internationalized Resource Identifier, allowing Unicode characters) to a URI (Uniform Resource Identifier, ASCII-only).

    The function doesn't add an additional layer of escaping; e.g., it doesn't escape `%3C` as `%253C`. Instead, it percent-escapes characters with an underlying UTF-8 encoding *besides* those already escaped, leaving the URI intact.
    """

    iri_parts = compat_urllib_parse_urlparse(iri)

    if '[' in iri_parts.netloc:
        raise ValueError('IPv6 URIs are not, yet, supported.')
        # Querying `.netloc`, when there's only one bracket, also raises a ValueError.

    # The `safe` argument values, that the following code uses, contain the characters that should not be percent-encoded. Everything else but letters, digits and '_.-' will be percent-encoded with an underlying UTF-8 encoding. Everything already percent-encoded will be left as is.

    net_location = ''
    if iri_parts.username:
        net_location += compat_urllib_parse_quote(iri_parts.username, safe=r"!$%&'()*+,~")
        if iri_parts.password is not None:
            net_location += ':' + compat_urllib_parse_quote(iri_parts.password, safe=r"!$%&'()*+,~")
        net_location += '@'

    net_location += iri_parts.hostname.encode('idna').decode('utf-8')  # Punycode for Unicode hostnames.
    # The 'idna' encoding produces ASCII text.
    if iri_parts.port is not None and iri_parts.port != 80:
        net_location += ':' + str(iri_parts.port)

    return compat_urllib_parse_urlunparse(
        (iri_parts.scheme,
            net_location,

            compat_urllib_parse_quote_plus(iri_parts.path, safe=r"!$%&'()*+,/:;=@|~"),

            # Unsure about the `safe` argument, since this is a legacy way of handling parameters.
            compat_urllib_parse_quote_plus(iri_parts.params, safe=r"!$%&'()*+,/:;=@|~"),

            # Not totally sure about the `safe` argument, since the source does not explicitly mention the query URI component.
            compat_urllib_parse_quote_plus(iri_parts.query, safe=r"!$%&'()*+,/:;=?@{|}~"),

            compat_urllib_parse_quote_plus(iri_parts.fragment, safe=r"!#$%&'()*+,/:;=?@{|}~")))

    # Source for `safe` arguments: https://url.spec.whatwg.org/#percent-encoded-bytes.


def to_high_limit_path(path):
    if sys.platform in ['win32', 'cygwin']:
        # Work around MAX_PATH limitation on Windows. The maximum allowed length for the individual path segments may still be quite limited.
        return r'\\?\ '.rstrip() + os.path.abspath(path)

    return path


def format_field(obj, field=None, template='%s', ignore=(None, ''), default='', func=None):
    if field is None:
        val = obj if obj is not None else default
    else:
        val = obj.get(field, default)
    if func and val not in ignore:
        val = func(val)
    return template % val if val not in ignore else default


def clean_podcast_url(url):
    return re.sub(r'''(?x)
        (?:
            (?:
                chtbl\.com/track|
                media\.blubrry\.com| # https://create.blubrry.com/resources/podcast-media-download-statistics/getting-started/
                play\.podtrac\.com
            )/[^/]+|
            (?:dts|www)\.podtrac\.com/(?:pts/)?redirect\.[0-9a-z]{3,4}| # http://analytics.podtrac.com/how-to-measure
            flex\.acast\.com|
            pd(?:
                cn\.co| # https://podcorn.com/analytics-prefix/
                st\.fm # https://podsights.com/docs/
            )/e
        )/''', '', url)


_HEX_TABLE = '0123456789abcdef'


def random_uuidv4():
    return re.sub(r'[xy]', lambda x: _HEX_TABLE[random.randint(0, 15)], 'xxxxxxxx-xxxx-4xxx-yxxx-xxxxxxxxxxxx')


def make_dir(path, to_screen=None):
    try:
        dn = os.path.dirname(path)
        if dn and not os.path.exists(dn):
            os.makedirs(dn)
        return True
    except (OSError, IOError) as err:
        if callable(to_screen) is not None:
            to_screen('unable to create directory ' + error_to_compat_str(err))
        return False


def get_executable_path():
    from zipimport import zipimporter
    if hasattr(sys, 'frozen'):  # Running from PyInstaller
        path = os.path.dirname(sys.executable)
    elif isinstance(globals().get('__loader__'), zipimporter):  # Running from ZIP
        path = os.path.join(os.path.dirname(__file__), '../..')
    else:
        path = os.path.join(os.path.dirname(__file__), '..')
    return os.path.abspath(path)


def load_plugins(name, suffix, namespace):
    plugin_info = [None]
    classes = []
    try:
        plugin_info = imp.find_module(
            name, [os.path.join(get_executable_path(), 'ytdlp_plugins')])
        plugins = imp.load_module(name, *plugin_info)
        for name in dir(plugins):
            if name in namespace:
                continue
            if not name.endswith(suffix):
                continue
            klass = getattr(plugins, name)
            classes.append(klass)
            namespace[name] = klass
    except ImportError:
        pass
    finally:
        if plugin_info[0] is not None:
            plugin_info[0].close()
    return classes


def traverse_obj(
        obj, *path_list, default=None, expected_type=None, get_all=True,
        casesense=True, is_user_input=False, traverse_string=False):
    ''' Traverse nested list/dict/tuple
    @param path_list        A list of paths which are checked one by one.
                            Each path is a list of keys where each key is a string,
                            a tuple of strings or "...". When a tuple is given,
                            all the keys given in the tuple are traversed, and
                            "..." traverses all the keys in the object
    @param default          Default value to return
    @param expected_type    Only accept final value of this type (Can also be any callable)
    @param get_all          Return all the values obtained from a path or only the first one
    @param casesense        Whether to consider dictionary keys as case sensitive
    @param is_user_input    Whether the keys are generated from user input. If True,
                            strings are converted to int/slice if necessary
    @param traverse_string  Whether to traverse inside strings. If True, any
                            non-compatible object will also be converted into a string
    # TODO: Write tests
    '''
    if not casesense:
        _lower = lambda k: (k.lower() if isinstance(k, str) else k)
        path_list = (map(_lower, variadic(path)) for path in path_list)

    def _traverse_obj(obj, path, _current_depth=0):
        nonlocal depth
        if obj is None:
            return None
        path = tuple(variadic(path))
        for i, key in enumerate(path):
            if isinstance(key, (list, tuple)):
                obj = [_traverse_obj(obj, sub_key, _current_depth) for sub_key in key]
                key = ...
            if key is ...:
                obj = (obj.values() if isinstance(obj, dict)
                       else obj if isinstance(obj, (list, tuple, LazyList))
                       else str(obj) if traverse_string else [])
                _current_depth += 1
                depth = max(depth, _current_depth)
                return [_traverse_obj(inner_obj, path[i + 1:], _current_depth) for inner_obj in obj]
            elif isinstance(obj, dict) and not (is_user_input and key == ':'):
                obj = (obj.get(key) if casesense or (key in obj)
                       else next((v for k, v in obj.items() if _lower(k) == key), None))
            else:
                if is_user_input:
                    key = (int_or_none(key) if ':' not in key
                           else slice(*map(int_or_none, key.split(':'))))
                    if key == slice(None):
                        return _traverse_obj(obj, (..., *path[i + 1:]), _current_depth)
                if not isinstance(key, (int, slice)):
                    return None
                if not isinstance(obj, (list, tuple, LazyList)):
                    if not traverse_string:
                        return None
                    obj = str(obj)
                try:
                    obj = obj[key]
                except IndexError:
                    return None
        return obj

    if isinstance(expected_type, type):
        type_test = lambda val: val if isinstance(val, expected_type) else None
    elif expected_type is not None:
        type_test = expected_type
    else:
        type_test = lambda val: val

    for path in path_list:
        depth = 0
        val = _traverse_obj(obj, path)
        if val is not None:
            if depth:
                for _ in range(depth - 1):
                    val = itertools.chain.from_iterable(v for v in val if v is not None)
                val = [v for v in map(type_test, val) if v is not None]
                if val:
                    return val if get_all else val[0]
            else:
                val = type_test(val)
                if val is not None:
                    return val
    return default


def traverse_dict(dictn, keys, casesense=True):
    ''' For backward compatibility. Do not use '''
    return traverse_obj(dictn, keys, casesense=casesense,
                        is_user_input=True, traverse_string=True)


def variadic(x, allowed_types=(str, bytes)):
    return x if isinstance(x, collections.abc.Iterable) and not isinstance(x, allowed_types) else (x,)


<<<<<<< HEAD
def bytes_to_scalar(value):
    if isinstance(value, compat_str):
        value = value.decode('utf8')
    result = 0
    for b in value:
        result *= 256
        result += b
    return result


def decode_base(value, digits):
    # This will convert given base-x string to scalar (long or int)
    table = {char: index for index, char in enumerate(digits)}
    result = 0
    base = len(digits)
    for chr in value:
        result *= base
        result += table[chr]
    return result


def scalar_to_bytes(scalar):
    if not scalar:
        return b''
    array = []
    while scalar:
        scalar, idx = divmod(scalar, 256)
        array.insert(0, idx)
    return intlist_to_bytes(array)


def encode_base(scalar, digits):
    # This will convert scalar (long or int) to base-x string
    if not scalar:
        return ''
    base = len(digits)
    result = ''
    while scalar:
        scalar, idx = divmod(scalar, base)
        result = digits[idx] + result
    return result


def char_replace(base, replace, string):
    # character-by-character replacing
    if not string:
        return ''
    assert len(base) == len(replace)
    table = {b: r for b, r in zip(base, replace) if b != r}
    if not table:
        return string
    result = ''
    for i in string:
        result += table.get(i, i)
    return result


def dig_object_type(obj, prefix='', lines=None):
    if lines is None:
        lines = []
    if isinstance(obj, dict):
        for k, v in obj.items():
            dig_object_type(v, prefix + '.' + str(k), lines)
    elif isinstance(obj, tuple(x for x in (list, tuple, map, filter) if isinstance(x, type))):
        for i, v in enumerate(obj):
            dig_object_type(v, prefix + '[' + str(i) + ']', lines)
    else:
        lines.append(prefix + ': ' + str(type(obj)))
    return lines


def to_str(value):
    if isinstance(value, bytes):
        value = value.decode(preferredencoding())
    return value


class PrintJsonEncoder(json.JSONEncoder):
    def default(self, obj):
        if isinstance(obj, bytes):
            try:
                return obj.decode('utf-8')
            except BaseException:
                return None
        else:
            return json.JSONEncoder.default(self, obj)


def time_millis():
    return round(time.time() * 1000)
=======
def get_windows_version():
    ''' Get Windows version. None if it's not running on Windows '''
    if compat_os_name == 'nt':
        return version_tuple(platform.win32_ver()[1])
    else:
        return None
>>>>>>> a21e0ab1
<|MERGE_RESOLUTION|>--- conflicted
+++ resolved
@@ -4837,7 +4837,6 @@
     return x if isinstance(x, collections.abc.Iterable) and not isinstance(x, allowed_types) else (x,)
 
 
-<<<<<<< HEAD
 def bytes_to_scalar(value):
     if isinstance(value, compat_str):
         value = value.decode('utf8')
@@ -4928,11 +4927,11 @@
 
 def time_millis():
     return round(time.time() * 1000)
-=======
+
+
 def get_windows_version():
     ''' Get Windows version. None if it's not running on Windows '''
     if compat_os_name == 'nt':
         return version_tuple(platform.win32_ver()[1])
     else:
-        return None
->>>>>>> a21e0ab1
+        return None