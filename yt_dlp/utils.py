import base64
import binascii
import calendar
import codecs
import collections
import contextlib
import ctypes
import datetime
import email.header
import email.utils
import errno
import gzip
import hashlib
import hmac
import html.entities
import html.parser
import http.client
import http.cookiejar
import importlib.util
import inspect
import io
import itertools
import json
import locale
import math
import mimetypes
import operator
import os
import platform
import random
import re
import shlex
import socket
import ssl
import struct
import subprocess
import sys
import tempfile
import time
import traceback
import types
import urllib.error
import urllib.parse
import urllib.request
import xml.etree.ElementTree
import zlib
try:
    import dateutil.parser
    HAVE_DATEUTIL = True
except (ImportError, SyntaxError):
    # dateutil is optional
    HAVE_DATEUTIL = False

from .compat import functools  # isort: split
from .compat import (
    compat_etree_fromstring,
    compat_expanduser,
    compat_HTMLParseError,
    compat_os_name,
    compat_shlex_quote,
)

from .dependencies import brotli, certifi, xattr
from .socks import ProxyType, sockssocket
from .chrome_versions import versions as _CHROME_VERSIONS


def register_socks_protocols():
    # "Register" SOCKS protocols
    # In Python < 2.6.5, urlsplit() suffers from bug https://bugs.python.org/issue7904
    # URLs with protocols not in urlparse.uses_netloc are not handled correctly
    for scheme in ('socks', 'socks4', 'socks4a', 'socks5'):
        if scheme not in urllib.parse.uses_netloc:
            urllib.parse.uses_netloc.append(scheme)


# This is not clearly defined otherwise
compiled_regex_type = type(re.compile(''))


def random_user_agent():
    _USER_AGENT_TPL = 'Mozilla/5.0 (Windows NT %s; Win64; x64) AppleWebKit/537.36 (KHTML, like Gecko) Chrome/%s Safari/537.36'
    _WINDOWS_VERSIONS = (
        '6.1',  # 7
        '6.2',  # 8
        '6.3',  # 8.1
        '10.0',
    )
    return _USER_AGENT_TPL % (random.choice(_WINDOWS_VERSIONS), random.choice(_CHROME_VERSIONS))


SUPPORTED_ENCODINGS = [
    'gzip', 'deflate'
]
if brotli:
    SUPPORTED_ENCODINGS.append('br')

std_headers = {
    'User-Agent': random_user_agent(),
    'Accept': 'text/html,application/xhtml+xml,application/xml;q=0.9,*/*;q=0.8',
    'Accept-Language': 'en-us,en;q=0.5',
    'Sec-Fetch-Mode': 'navigate',
}


USER_AGENTS = {
    'Safari': 'Mozilla/5.0 (X11; Linux x86_64; rv:10.0) AppleWebKit/533.20.25 (KHTML, like Gecko) Version/5.0.4 Safari/533.20.27',
}


NO_DEFAULT = object()
IDENTITY = lambda x: x

ENGLISH_MONTH_NAMES = [
    'January', 'February', 'March', 'April', 'May', 'June',
    'July', 'August', 'September', 'October', 'November', 'December']

MONTH_NAMES = {
    'en': ENGLISH_MONTH_NAMES,
    'fr': [
        'janvier', 'février', 'mars', 'avril', 'mai', 'juin',
        'juillet', 'août', 'septembre', 'octobre', 'novembre', 'décembre'],
}

KNOWN_EXTENSIONS = (
    'mp4', 'm4a', 'm4p', 'm4b', 'm4r', 'm4v', 'aac',
    'flv', 'f4v', 'f4a', 'f4b',
    'webm', 'ogg', 'ogv', 'oga', 'ogx', 'spx', 'opus',
    'mkv', 'mka', 'mk3d',
    'avi', 'divx',
    'mov',
    'asf', 'wmv', 'wma',
    '3gp', '3g2',
    'mp3',
    'flac',
    'ape',
    'wav',
    'f4f', 'f4m', 'm3u8', 'smil')

# needed for sanitizing filenames in restricted mode
ACCENT_CHARS = dict(zip('ÂÃÄÀÁÅÆÇÈÉÊËÌÍÎÏÐÑÒÓÔÕÖŐØŒÙÚÛÜŰÝÞßàáâãäåæçèéêëìíîïðñòóôõöőøœùúûüűýþÿ',
                        itertools.chain('AAAAAA', ['AE'], 'CEEEEIIIIDNOOOOOOO', ['OE'], 'UUUUUY', ['TH', 'ss'],
                                        'aaaaaa', ['ae'], 'ceeeeiiiionooooooo', ['oe'], 'uuuuuy', ['th'], 'y')))

DATE_FORMATS = (
    '%d %B %Y',
    '%d %b %Y',
    '%B %d %Y',
    '%B %dst %Y',
    '%B %dnd %Y',
    '%B %drd %Y',
    '%B %dth %Y',
    '%b %d %Y',
    '%b %dst %Y',
    '%b %dnd %Y',
    '%b %drd %Y',
    '%b %dth %Y',
    '%b %dst %Y %I:%M',
    '%b %dnd %Y %I:%M',
    '%b %drd %Y %I:%M',
    '%b %dth %Y %I:%M',
    '%Y %m %d',
    '%Y-%m-%d',
    '%Y.%m.%d.',
    '%Y/%m/%d',
    '%Y/%m/%d %H:%M',
    '%Y/%m/%d %H:%M:%S',
    '%Y%m%d%H%M',
    '%Y%m%d%H%M%S',
    '%Y%m%d',
    '%Y-%m-%d %H:%M',
    '%Y-%m-%d %H:%M:%S',
    '%Y-%m-%d %H:%M:%S.%f',
    '%Y-%m-%d %H:%M:%S:%f',
    '%d.%m.%Y %H:%M',
    '%d.%m.%Y %H.%M',
    '%Y-%m-%dT%H:%M:%SZ',
    '%Y-%m-%dT%H:%M:%S.%fZ',
    '%Y-%m-%dT%H:%M:%S.%f0Z',
    '%Y-%m-%dT%H:%M:%S',
    '%Y-%m-%dT%H:%M:%S.%f',
    '%Y-%m-%dT%H:%M',
    '%b %d %Y at %H:%M',
    '%b %d %Y at %H:%M:%S',
    '%B %d %Y at %H:%M',
    '%B %d %Y at %H:%M:%S',
    '%H:%M %d-%b-%Y',
)

DATE_FORMATS_DAY_FIRST = list(DATE_FORMATS)
DATE_FORMATS_DAY_FIRST.extend([
    '%d-%m-%Y',
    '%d.%m.%Y',
    '%d.%m.%y',
    '%d/%m/%Y',
    '%d/%m/%y',
    '%d/%m/%Y %H:%M:%S',
])

DATE_FORMATS_MONTH_FIRST = list(DATE_FORMATS)
DATE_FORMATS_MONTH_FIRST.extend([
    '%m-%d-%Y',
    '%m.%d.%Y',
    '%m/%d/%Y',
    '%m/%d/%y',
    '%m/%d/%Y %H:%M:%S',
])

PACKED_CODES_RE = r"}\('(.+)',(\d+),(\d+),'([^']+)'\.split\('\|'\)"
JSON_LD_RE = r'(?is)<script[^>]+type=(["\']?)application/ld\+json\1[^>]*>\s*(?P<json_ld>{.+?})\s*</script>'

NUMBER_RE = r'\d+(?:\.\d+)?'


@functools.cache
def preferredencoding():
    """Get preferred encoding.

    Returns the best encoding scheme for the system, based on
    locale.getpreferredencoding() and some further tweaks.
    """
    try:
        pref = locale.getpreferredencoding()
        'TEST'.encode(pref)
    except Exception:
        pref = 'UTF-8'

    return pref


def write_json_file(obj, fn):
    """ Encode obj as JSON and write it to fn, atomically if possible """

    tf = tempfile.NamedTemporaryFile(
        prefix=f'{os.path.basename(fn)}.', dir=os.path.dirname(fn),
        suffix='.tmp', delete=False, mode='w', encoding='utf-8')

    try:
        with tf:
            json.dump(obj, tf, ensure_ascii=False)
        if sys.platform == 'win32':
            # Need to remove existing file on Windows, else os.rename raises
            # WindowsError or FileExistsError.
            with contextlib.suppress(OSError):
                os.unlink(fn)
        with contextlib.suppress(OSError):
            mask = os.umask(0)
            os.umask(mask)
            os.chmod(tf.name, 0o666 & ~mask)
        os.rename(tf.name, fn)
    except Exception:
        with contextlib.suppress(OSError):
            os.remove(tf.name)
        raise


def find_xpath_attr(node, xpath, key, val=None):
    """ Find the xpath xpath[@key=val] """
    assert re.match(r'^[a-zA-Z_-]+$', key)
    expr = xpath + ('[@%s]' % key if val is None else f"[@{key}='{val}']")
    return node.find(expr)

# On python2.6 the xml.etree.ElementTree.Element methods don't support
# the namespace parameter


def xpath_with_ns(path, ns_map):
    components = [c.split(':') for c in path.split('/')]
    replaced = []
    for c in components:
        if len(c) == 1:
            replaced.append(c[0])
        else:
            ns, tag = c
            replaced.append('{%s}%s' % (ns_map[ns], tag))
    return '/'.join(replaced)


def xpath_element(node, xpath, name=None, fatal=False, default=NO_DEFAULT):
    def _find_xpath(xpath):
        return node.find(xpath)

    if isinstance(xpath, str):
        n = _find_xpath(xpath)
    else:
        for xp in xpath:
            n = _find_xpath(xp)
            if n is not None:
                break

    if n is None:
        if default is not NO_DEFAULT:
            return default
        elif fatal:
            name = xpath if name is None else name
            raise ExtractorError('Could not find XML element %s' % name)
        else:
            return None
    return n


def xpath_text(node, xpath, name=None, fatal=False, default=NO_DEFAULT):
    n = xpath_element(node, xpath, name, fatal=fatal, default=default)
    if n is None or n == default:
        return n
    if n.text is None:
        if default is not NO_DEFAULT:
            return default
        elif fatal:
            name = xpath if name is None else name
            raise ExtractorError('Could not find XML element\'s text %s' % name)
        else:
            return None
    return n.text


def xpath_attr(node, xpath, key, name=None, fatal=False, default=NO_DEFAULT):
    n = find_xpath_attr(node, xpath, key)
    if n is None:
        if default is not NO_DEFAULT:
            return default
        elif fatal:
            name = f'{xpath}[@{key}]' if name is None else name
            raise ExtractorError('Could not find XML attribute %s' % name)
        else:
            return None
    return n.attrib[key]


def get_element_by_id(id, html, **kwargs):
    """Return the content of the tag with the specified ID in the passed HTML document"""
    return get_element_by_attribute('id', id, html, **kwargs)


def get_element_html_by_id(id, html, **kwargs):
    """Return the html of the tag with the specified ID in the passed HTML document"""
    return get_element_html_by_attribute('id', id, html, **kwargs)


def get_element_by_class(class_name, html):
    """Return the content of the first tag with the specified class in the passed HTML document"""
    retval = get_elements_by_class(class_name, html)
    return retval[0] if retval else None


def get_element_html_by_class(class_name, html):
    """Return the html of the first tag with the specified class in the passed HTML document"""
    retval = get_elements_html_by_class(class_name, html)
    return retval[0] if retval else None


def get_element_by_attribute(attribute, value, html, **kwargs):
    retval = get_elements_by_attribute(attribute, value, html, **kwargs)
    return retval[0] if retval else None


def get_element_html_by_attribute(attribute, value, html, **kargs):
    retval = get_elements_html_by_attribute(attribute, value, html, **kargs)
    return retval[0] if retval else None


def get_elements_by_class(class_name, html, **kargs):
    """Return the content of all tags with the specified class in the passed HTML document as a list"""
    return get_elements_by_attribute(
        'class', r'[^\'"]*(?<=[\'"\s])%s(?=[\'"\s])[^\'"]*' % re.escape(class_name),
        html, escape_value=False)


def get_elements_html_by_class(class_name, html):
    """Return the html of all tags with the specified class in the passed HTML document as a list"""
    return get_elements_html_by_attribute(
        'class', r'[^\'"]*(?<=[\'"\s])%s(?=[\'"\s])[^\'"]*' % re.escape(class_name),
        html, escape_value=False)


def get_elements_by_attribute(*args, **kwargs):
    """Return the content of the tag with the specified attribute in the passed HTML document"""
    return [content for content, _ in get_elements_text_and_html_by_attribute(*args, **kwargs)]


def get_elements_html_by_attribute(*args, **kwargs):
    """Return the html of the tag with the specified attribute in the passed HTML document"""
    return [whole for _, whole in get_elements_text_and_html_by_attribute(*args, **kwargs)]


def get_elements_text_and_html_by_attribute(attribute, value, html, escape_value=True):
    """
    Return the text (content) and the html (whole) of the tag with the specified
    attribute in the passed HTML document
    """

    quote = '' if re.match(r'''[\s"'`=<>]''', value) else '?'

    value = re.escape(value) if escape_value else value

    partial_element_re = rf'''(?x)
        <(?P<tag>[a-zA-Z0-9:._-]+)
         (?:\s(?:[^>"']|"[^"]*"|'[^']*')*)?
         \s{re.escape(attribute)}\s*=\s*(?P<_q>['"]{quote})(?-x:{value})(?P=_q)
        '''

    for m in re.finditer(partial_element_re, html):
        content, whole = get_element_text_and_html_by_tag(m.group('tag'), html[m.start():])

        yield (
            unescapeHTML(re.sub(r'^(?P<q>["\'])(?P<content>.*)(?P=q)$', r'\g<content>', content, flags=re.DOTALL)),
            whole
        )


class HTMLBreakOnClosingTagParser(html.parser.HTMLParser):
    """
    HTML parser which raises HTMLBreakOnClosingTagException upon reaching the
    closing tag for the first opening tag it has encountered, and can be used
    as a context manager
    """

    class HTMLBreakOnClosingTagException(Exception):
        pass

    def __init__(self):
        self.tagstack = collections.deque()
        html.parser.HTMLParser.__init__(self)

    def __enter__(self):
        return self

    def __exit__(self, *_):
        self.close()

    def close(self):
        # handle_endtag does not return upon raising HTMLBreakOnClosingTagException,
        # so data remains buffered; we no longer have any interest in it, thus
        # override this method to discard it
        pass

    def handle_starttag(self, tag, _):
        self.tagstack.append(tag)

    def handle_endtag(self, tag):
        if not self.tagstack:
            raise compat_HTMLParseError('no tags in the stack')
        while self.tagstack:
            inner_tag = self.tagstack.pop()
            if inner_tag == tag:
                break
        else:
            raise compat_HTMLParseError(f'matching opening tag for closing {tag} tag not found')
        if not self.tagstack:
            raise self.HTMLBreakOnClosingTagException()


def get_element_text_and_html_by_tag(tag, html):
    """
    For the first element with the specified tag in the passed HTML document
    return its' content (text) and the whole element (html)
    """
    def find_or_raise(haystack, needle, exc):
        try:
            return haystack.index(needle)
        except ValueError:
            raise exc
    closing_tag = f'</{tag}>'
    whole_start = find_or_raise(
        html, f'<{tag}', compat_HTMLParseError(f'opening {tag} tag not found'))
    content_start = find_or_raise(
        html[whole_start:], '>', compat_HTMLParseError(f'malformed opening {tag} tag'))
    content_start += whole_start + 1
    with HTMLBreakOnClosingTagParser() as parser:
        parser.feed(html[whole_start:content_start])
        if not parser.tagstack or parser.tagstack[0] != tag:
            raise compat_HTMLParseError(f'parser did not match opening {tag} tag')
        offset = content_start
        while offset < len(html):
            next_closing_tag_start = find_or_raise(
                html[offset:], closing_tag,
                compat_HTMLParseError(f'closing {tag} tag not found'))
            next_closing_tag_end = next_closing_tag_start + len(closing_tag)
            try:
                parser.feed(html[offset:offset + next_closing_tag_end])
                offset += next_closing_tag_end
            except HTMLBreakOnClosingTagParser.HTMLBreakOnClosingTagException:
                return html[content_start:offset + next_closing_tag_start], \
                    html[whole_start:offset + next_closing_tag_end]
        raise compat_HTMLParseError('unexpected end of html')


class HTMLAttributeParser(html.parser.HTMLParser):
    """Trivial HTML parser to gather the attributes for a single element"""

    def __init__(self):
        self.attrs = {}
        html.parser.HTMLParser.__init__(self)

    def handle_starttag(self, tag, attrs):
        self.attrs = dict(attrs)


class HTMLListAttrsParser(html.parser.HTMLParser):
    """HTML parser to gather the attributes for the elements of a list"""

    def __init__(self):
        html.parser.HTMLParser.__init__(self)
        self.items = []
        self._level = 0

    def handle_starttag(self, tag, attrs):
        if tag == 'li' and self._level == 0:
            self.items.append(dict(attrs))
        self._level += 1

    def handle_endtag(self, tag):
        self._level -= 1


def extract_attributes(html_element):
    """Given a string for an HTML element such as
    <el
         a="foo" B="bar" c="&98;az" d=boz
         empty= noval entity="&amp;"
         sq='"' dq="'"
    >
    Decode and return a dictionary of attributes.
    {
        'a': 'foo', 'b': 'bar', c: 'baz', d: 'boz',
        'empty': '', 'noval': None, 'entity': '&',
        'sq': '"', 'dq': '\''
    }.
    """
    parser = HTMLAttributeParser()
    with contextlib.suppress(compat_HTMLParseError):
        parser.feed(html_element)
        parser.close()
    return parser.attrs


def parse_list(webpage):
    """Given a string for an series of HTML <li> elements,
    return a dictionary of their attributes"""
    parser = HTMLListAttrsParser()
    parser.feed(webpage)
    parser.close()
    return parser.items


def clean_html(html):
    """Clean an HTML snippet into a readable string"""

    if html is None:  # Convenience for sanitizing descriptions etc.
        return html

    html = re.sub(r'\s+', ' ', html)
    html = re.sub(r'(?u)\s?<\s?br\s?/?\s?>\s?', '\n', html)
    html = re.sub(r'(?u)<\s?/\s?p\s?>\s?<\s?p[^>]*>', '\n', html)
    # Strip html tags
    html = re.sub('<.*?>', '', html)
    # Replace html entities
    html = unescapeHTML(html)
    return html.strip()


class LenientJSONDecoder(json.JSONDecoder):
    def __init__(self, *args, transform_source=None, ignore_extra=False, **kwargs):
        self.transform_source, self.ignore_extra = transform_source, ignore_extra
        super().__init__(*args, **kwargs)

    def decode(self, s):
        if self.transform_source:
            s = self.transform_source(s)
        if self.ignore_extra:
            return self.raw_decode(s.lstrip())[0]
        return super().decode(s)


def sanitize_open(filename, open_mode):
    """Try to open the given filename, and slightly tweak it if this fails.

    Attempts to open the given filename. If this fails, it tries to change
    the filename slightly, step by step, until it's either able to open it
    or it fails and raises a final exception, like the standard open()
    function.

    It returns the tuple (stream, definitive_file_name).
    """
    if filename == '-':
        if sys.platform == 'win32':
            import msvcrt
            msvcrt.setmode(sys.stdout.fileno(), os.O_BINARY)
        return (sys.stdout.buffer if hasattr(sys.stdout, 'buffer') else sys.stdout, filename)

    for attempt in range(2):
        try:
            try:
                if sys.platform == 'win32':
                    # FIXME: An exclusive lock also locks the file from being read.
                    # Since windows locks are mandatory, don't lock the file on windows (for now).
                    # Ref: https://github.com/yt-dlp/yt-dlp/issues/3124
                    raise LockingUnsupportedError()
                stream = locked_file(filename, open_mode, block=False).__enter__()
            except OSError:
                stream = open(filename, open_mode)
            return stream, filename
        except OSError as err:
            if attempt or err.errno in (errno.EACCES,):
                raise
            old_filename, filename = filename, sanitize_path(filename)
            if old_filename == filename:
                raise


def timeconvert(timestr):
    """Convert RFC 2822 defined time string into system timestamp"""
    timestamp = None
    timetuple = email.utils.parsedate_tz(timestr)
    if timetuple is not None:
        timestamp = email.utils.mktime_tz(timetuple)
    return timestamp


def sanitize_filename(s, restricted=False, is_id=NO_DEFAULT):
    """Sanitizes a string so it could be used as part of a filename.
    @param restricted   Use a stricter subset of allowed characters
    @param is_id        Whether this is an ID that should be kept unchanged if possible.
                        If unset, yt-dlp's new sanitization rules are in effect
    """
    if s == '':
        return ''

    def replace_insane(char):
        if restricted and char in ACCENT_CHARS:
            return ACCENT_CHARS[char]
        elif not restricted and char == '\n':
            return '\0 '
        elif char == '?' or ord(char) < 32 or ord(char) == 127:
            return ''
        elif char == '"':
            return '' if restricted else '\''
        elif char == ':':
            return '\0_\0-' if restricted else '\0 \0-'
        elif char in '\\/|*<>':
            return '\0_'
        if restricted and (char in '!&\'()[]{}$;`^,#' or char.isspace() or ord(char) > 127):
            return '\0_'
        return char

    s = re.sub(r'[0-9]+(?::[0-9]+)+', lambda m: m.group(0).replace(':', '_'), s)  # Handle timestamps
    result = ''.join(map(replace_insane, s))
    if is_id is NO_DEFAULT:
        result = re.sub(r'(\0.)(?:(?=\1)..)+', r'\1', result)  # Remove repeated substitute chars
        STRIP_RE = r'(?:\0.|[ _-])*'
        result = re.sub(f'^\0.{STRIP_RE}|{STRIP_RE}\0.$', '', result)  # Remove substitute chars from start/end
    result = result.replace('\0', '') or '_'

    if not is_id:
        while '__' in result:
            result = result.replace('__', '_')
        result = result.strip('_')
        # Common case of "Foreign band name - English song title"
        if restricted and result.startswith('-_'):
            result = result[2:]
        if result.startswith('-'):
            result = '_' + result[len('-'):]
        result = result.lstrip('.')
        if not result:
            result = '_'
    return result


def sanitize_path(s, force=False):
    """Sanitizes and normalizes path on Windows"""
    if sys.platform == 'win32':
        force = False
        drive_or_unc, _ = os.path.splitdrive(s)
    elif force:
        drive_or_unc = ''
    else:
        return s

    norm_path = os.path.normpath(remove_start(s, drive_or_unc)).split(os.path.sep)
    if drive_or_unc:
        norm_path.pop(0)
    sanitized_path = [
        path_part if path_part in ['.', '..'] else re.sub(r'(?:[/<>:"\|\\?\*]|[\s.]$)', '#', path_part)
        for path_part in norm_path]
    if drive_or_unc:
        sanitized_path.insert(0, drive_or_unc + os.path.sep)
    elif force and s and s[0] == os.path.sep:
        sanitized_path.insert(0, os.path.sep)
    return os.path.join(*sanitized_path)


def sanitize_url(url):
    # Prepend protocol-less URLs with `http:` scheme in order to mitigate
    # the number of unwanted failures due to missing protocol
    if url is None:
        return
    elif url.startswith('//'):
        return 'http:%s' % url
    # Fix some common typos seen so far
    COMMON_TYPOS = (
        # https://github.com/ytdl-org/youtube-dl/issues/15649
        (r'^httpss://', r'https://'),
        # https://bx1.be/lives/direct-tv/
        (r'^rmtp([es]?)://', r'rtmp\1://'),
    )
    for mistake, fixup in COMMON_TYPOS:
        if re.match(mistake, url):
            return re.sub(mistake, fixup, url)
    return url


def extract_basic_auth(url):
    parts = urllib.parse.urlsplit(url)
    if parts.username is None:
        return url, None
    url = urllib.parse.urlunsplit(parts._replace(netloc=(
        parts.hostname if parts.port is None
        else '%s:%d' % (parts.hostname, parts.port))))
    auth_payload = base64.b64encode(
        ('%s:%s' % (parts.username, parts.password or '')).encode())
    return url, f'Basic {auth_payload.decode()}'


def sanitized_Request(url, *args, **kwargs):
    url, auth_header = extract_basic_auth(escape_url(sanitize_url(url)))
    if auth_header is not None:
        headers = args[1] if len(args) >= 2 else kwargs.setdefault('headers', {})
        headers['Authorization'] = auth_header
    return urllib.request.Request(url, *args, **kwargs)


def expand_path(s):
    """Expand shell variables and ~"""
    return os.path.expandvars(compat_expanduser(s))


def orderedSet(iterable, *, lazy=False):
    """Remove all duplicates from the input iterable"""
    def _iter():
        seen = []  # Do not use set since the items can be unhashable
        for x in iterable:
            if x not in seen:
                seen.append(x)
                yield x

    return _iter() if lazy else list(_iter())


def _htmlentity_transform(entity_with_semicolon):
    """Transforms an HTML entity to a character."""
    entity = entity_with_semicolon[:-1]

    # Known non-numeric HTML entity
    if entity in html.entities.name2codepoint:
        return chr(html.entities.name2codepoint[entity])

    # TODO: HTML5 allows entities without a semicolon. For example,
    # '&Eacuteric' should be decoded as 'Éric'.
    if entity_with_semicolon in html.entities.html5:
        return html.entities.html5[entity_with_semicolon]

    mobj = re.match(r'#(x[0-9a-fA-F]+|[0-9]+)', entity)
    if mobj is not None:
        numstr = mobj.group(1)
        if numstr.startswith('x'):
            base = 16
            numstr = '0%s' % numstr
        else:
            base = 10
        # See https://github.com/ytdl-org/youtube-dl/issues/7518
        with contextlib.suppress(ValueError):
            return chr(int(numstr, base))

    # Unknown entity in name, return its literal representation
    return '&%s;' % entity


def unescapeHTML(s):
    if s is None:
        return None
    assert isinstance(s, str)

    return re.sub(
        r'&([^&;]+;)', lambda m: _htmlentity_transform(m.group(1)), s)


def escapeHTML(text):
    return (
        text
        .replace('&', '&amp;')
        .replace('<', '&lt;')
        .replace('>', '&gt;')
        .replace('"', '&quot;')
        .replace("'", '&#39;')
    )


def process_communicate_or_kill(p, *args, **kwargs):
    write_string('DeprecationWarning: yt_dlp.utils.process_communicate_or_kill is deprecated '
                 'and may be removed in a future version. Use yt_dlp.utils.Popen.communicate_or_kill instead')
    return Popen.communicate_or_kill(p, *args, **kwargs)


class Popen(subprocess.Popen):
    if sys.platform == 'win32':
        _startupinfo = subprocess.STARTUPINFO()
        _startupinfo.dwFlags |= subprocess.STARTF_USESHOWWINDOW
    else:
        _startupinfo = None

    def __init__(self, *args, text=False, **kwargs):
        if text is True:
            kwargs['universal_newlines'] = True  # For 3.6 compatibility
            kwargs.setdefault('encoding', 'utf-8')
            kwargs.setdefault('errors', 'replace')
        super().__init__(*args, **kwargs, startupinfo=self._startupinfo)
        self.textmode = bool(
            kwargs.get('universal_newlines')
            or kwargs.get('encoding')
            or kwargs.get('errors')
            or kwargs.get('text')
            or isinstance(self.stdout, io.TextIOWrapper)
            or isinstance(self.stderr, io.TextIOWrapper)
            or isinstance(self.stdin, io.TextIOWrapper))

    def communicate_or_kill(self, *args, **kwargs):
        if self.textmode and args and isinstance(args[0], bytes):
            if isinstance(args, tuple):
                args = list(args)
            args[0] = args[0].decode()
        try:
            return self.communicate(*args, **kwargs)
        except BaseException:  # Including KeyboardInterrupt
            self.kill(timeout=None)
            raise

    def kill(self, *, timeout=0):
        super().kill()
        if timeout != 0:
            self.wait(timeout=timeout)

    @classmethod
    def run(cls, *args, **kwargs):
        with cls(*args, **kwargs) as proc:
            stdout, stderr = proc.communicate_or_kill()
            return stdout or '', stderr or '', proc.returncode


def get_subprocess_encoding():
    if sys.platform == 'win32' and sys.getwindowsversion()[0] >= 5:
        # For subprocess calls, encode with locale encoding
        # Refer to http://stackoverflow.com/a/9951851/35070
        encoding = preferredencoding()
    else:
        encoding = sys.getfilesystemencoding()
    if encoding is None:
        encoding = 'utf-8'
    return encoding


def encodeFilename(s, for_subprocess=False):
    assert isinstance(s, str)
    return s


def decodeFilename(b, for_subprocess=False):
    return b


def encodeArgument(s):
    # Legacy code that uses byte strings
    # Uncomment the following line after fixing all post processors
    # assert isinstance(s, str), 'Internal error: %r should be of type %r, is %r' % (s, str, type(s))
    return s if isinstance(s, str) else s.decode('ascii')


def decodeArgument(b):
    return b


def decodeOption(optval):
    if optval is None:
        return optval
    if isinstance(optval, bytes):
        optval = optval.decode(preferredencoding())

    assert isinstance(optval, str)
    return optval


_timetuple = collections.namedtuple('Time', ('hours', 'minutes', 'seconds', 'milliseconds'))


def timetuple_from_msec(msec):
    secs, msec = divmod(msec, 1000)
    mins, secs = divmod(secs, 60)
    hrs, mins = divmod(mins, 60)
    return _timetuple(hrs, mins, secs, msec)


def formatSeconds(secs, delim=':', msec=False):
    time = timetuple_from_msec(secs * 1000)
    if time.hours:
        ret = '%d%s%02d%s%02d' % (time.hours, delim, time.minutes, delim, time.seconds)
    elif time.minutes:
        ret = '%d%s%02d' % (time.minutes, delim, time.seconds)
    else:
        ret = '%d' % time.seconds
    return '%s.%03d' % (ret, time.milliseconds) if msec else ret


def _ssl_load_windows_store_certs(ssl_context, storename):
    # Code adapted from _load_windows_store_certs in https://github.com/python/cpython/blob/main/Lib/ssl.py
    try:
        certs = [cert for cert, encoding, trust in ssl.enum_certificates(storename)
                 if encoding == 'x509_asn' and (
                     trust is True or ssl.Purpose.SERVER_AUTH.oid in trust)]
    except PermissionError:
        return
    for cert in certs:
        with contextlib.suppress(ssl.SSLError):
            ssl_context.load_verify_locations(cadata=cert)


def make_HTTPS_handler(params, **kwargs):
    opts_check_certificate = not params.get('nocheckcertificate')
    opts_modern_tls_cipher = params.get('use_modern_tls_cipher')
    context = ssl.SSLContext(ssl.PROTOCOL_TLS_CLIENT)
    if opts_modern_tls_cipher:
        context.set_ciphers('ECDHE-RSA-AES256-GCM-SHA384:ECDHE-ECDSA-AES256-GCM-SHA384:ECDHE-RSA-AES256-SHA384:ECDHE-ECDSA-AES256-SHA384:ECDHE-RSA-AES128-GCM-SHA256:ECDHE-RSA-AES128-SHA256:AES256-SHA')
    context.check_hostname = opts_check_certificate
    if params.get('legacyserverconnect'):
        context.options |= 4  # SSL_OP_LEGACY_SERVER_CONNECT
        # Allow use of weaker ciphers in Python 3.10+. See https://bugs.python.org/issue43998
        context.set_ciphers('DEFAULT')

    context.verify_mode = ssl.CERT_REQUIRED if opts_check_certificate else ssl.CERT_NONE
    if opts_check_certificate:
        if has_certifi and 'no-certifi' not in params.get('compat_opts', []):
            context.load_verify_locations(cafile=certifi.where())
        else:
            try:
                context.load_default_certs()
                # Work around the issue in load_default_certs when there are bad certificates. See:
                # https://github.com/yt-dlp/yt-dlp/issues/1060,
                # https://bugs.python.org/issue35665, https://bugs.python.org/issue45312
            except ssl.SSLError:
                # enum_certificates is not present in mingw python. See https://github.com/yt-dlp/yt-dlp/issues/1151
                if sys.platform == 'win32' and hasattr(ssl, 'enum_certificates'):
                    for storename in ('CA', 'ROOT'):
                        _ssl_load_windows_store_certs(context, storename)
                context.set_default_verify_paths()

    client_certfile = params.get('client_certificate')
    if client_certfile:
        try:
            context.load_cert_chain(
                client_certfile, keyfile=params.get('client_certificate_key'),
                password=params.get('client_certificate_password'))
        except ssl.SSLError:
            raise YoutubeDLError('Unable to load client certificate')

    # Some servers may reject requests if ALPN extension is not sent. See:
    # https://github.com/python/cpython/issues/85140
    # https://github.com/yt-dlp/yt-dlp/issues/3878
    with contextlib.suppress(NotImplementedError):
        context.set_alpn_protocols(['http/1.1'])

    return YoutubeDLHTTPSHandler(params, context=context, **kwargs)


def bug_reports_message(before=';'):
    from .update import REPOSITORY

    msg = (f'please report this issue on  https://github.com/{REPOSITORY}/issues?q= , '
           'filling out the appropriate issue template. Confirm you are on the latest version using  yt-dlp -U')

    before = before.rstrip()
    if not before or before.endswith(('.', '!', '?')):
        msg = msg[0].title() + msg[1:]

    return (before + ' ' if before else '') + msg


class YoutubeDLError(Exception):
    """Base exception for YoutubeDL errors."""
    msg = None

    def __init__(self, msg=None):
        if msg is not None:
            self.msg = msg
        elif self.msg is None:
            self.msg = type(self).__name__
        super().__init__(self.msg)


network_exceptions = [urllib.error.URLError, http.client.HTTPException, socket.error]
if hasattr(ssl, 'CertificateError'):
    network_exceptions.append(ssl.CertificateError)
network_exceptions = tuple(network_exceptions)


class ExtractorError(YoutubeDLError):
    """Error during info extraction."""

    def __init__(self, msg, tb=None, expected=False, cause=None, video_id=None, ie=None):
        """ tb, if given, is the original traceback (so that it can be printed out).
        If expected is set, this is a normal error message and most likely not a bug in yt-dlp.
        """
        if sys.exc_info()[0] in network_exceptions:
            expected = True

        self.orig_msg = str(msg)
        self.traceback = tb
        self.expected = expected
        self.cause = cause
        self.video_id = video_id
        self.ie = ie
        self.exc_info = sys.exc_info()  # preserve original exception
        if isinstance(self.exc_info[1], ExtractorError):
            self.exc_info = self.exc_info[1].exc_info

        super().__init__(''.join((
            format_field(ie, None, '[%s] '),
            format_field(video_id, None, '%s: '),
            msg,
            format_field(cause, None, ' (caused by %r)'),
            '' if expected else bug_reports_message())))

    def format_traceback(self):
        return join_nonempty(
            self.traceback and ''.join(traceback.format_tb(self.traceback)),
            self.cause and ''.join(traceback.format_exception(None, self.cause, self.cause.__traceback__)[1:]),
            delim='\n') or None


class UnsupportedError(ExtractorError):
    def __init__(self, url):
        super().__init__(
            'Unsupported URL: %s' % url, expected=True)
        self.url = url


class RegexNotFoundError(ExtractorError):
    """Error when a regex didn't match"""
    pass


class GeoRestrictedError(ExtractorError):
    """Geographic restriction Error exception.

    This exception may be thrown when a video is not available from your
    geographic location due to geographic restrictions imposed by a website.
    """

    def __init__(self, msg, countries=None, **kwargs):
        kwargs['expected'] = True
        super().__init__(msg, **kwargs)
        self.countries = countries


class DownloadError(YoutubeDLError):
    """Download Error exception.

    This exception may be thrown by FileDownloader objects if they are not
    configured to continue on errors. They will contain the appropriate
    error message.
    """

    def __init__(self, msg, exc_info=None):
        """ exc_info, if given, is the original exception that caused the trouble (as returned by sys.exc_info()). """
        super().__init__(msg)
        self.exc_info = exc_info


class EntryNotInPlaylist(YoutubeDLError):
    """Entry not in playlist exception.

    This exception will be thrown by YoutubeDL when a requested entry
    is not found in the playlist info_dict
    """
    msg = 'Entry not found in info'


class SameFileError(YoutubeDLError):
    """Same File exception.

    This exception will be thrown by FileDownloader objects if they detect
    multiple files would have to be downloaded to the same file on disk.
    """
    msg = 'Fixed output name but more than one file to download'

    def __init__(self, filename=None):
        if filename is not None:
            self.msg += f': {filename}'
        super().__init__(self.msg)


class ExclusivelyLockedError(YoutubeDLError):
    """Exclusively locked exception.

    This exception will be thrown by FileDownloader objects if they detect
    multiple files would have to be downloaded to the same file on disk.
    """
    pass


class PostProcessingError(YoutubeDLError):
    """Post Processing exception.

    This exception may be raised by PostProcessor's .run() method to
    indicate an error in the postprocessing task.
    """


class DownloadCancelled(YoutubeDLError):
    """ Exception raised when the download queue should be interrupted """
    msg = 'The download was cancelled'


class ExistingVideoReached(DownloadCancelled):
    """ --break-on-existing triggered """
    msg = 'Encountered a video that is already in the archive, stopping due to --break-on-existing'


class RejectedVideoReached(DownloadCancelled):
    """ --break-on-reject triggered """
    msg = 'Encountered a video that did not match filter, stopping due to --break-on-reject'


class MaxDownloadsReached(DownloadCancelled):
    """ --max-downloads limit has been reached. """
    msg = 'Maximum number of downloads reached, stopping due to --max-downloads'


class ReExtractInfo(YoutubeDLError):
    """ Request re-extraction in any reason. """
    msg = 'Re-extraction requested'
    expected = True

    def __init__(self):
        super().__init__(self.msg)


class ThrottledDownload(ReExtractInfo):
    """ Download speed below --throttled-rate. """
    msg = 'The download speed is below throttle limit'
    expected = False


class UnrecoverableHttpError(ReExtractInfo):
    """ Unrecoverable errors defined by each format has been reported by downloader. """
    msg = 'An unrecoverable error has been detected'
    expected = False


class UnavailableVideoError(YoutubeDLError):
    """Unavailable Format exception.

    This exception will be thrown when a video is requested
    in a format that is not available for that video.
    """
    msg = 'Unable to download video'

    def __init__(self, err=None):
        if err is not None:
            self.msg += f': {err}'
        super().__init__(self.msg)


class ContentTooShortError(YoutubeDLError):
    """Content Too Short exception.

    This exception may be raised by FileDownloader objects when a file they
    download is too small for what the server announced first, indicating
    the connection was probably interrupted.
    """

    def __init__(self, downloaded, expected):
        super().__init__(f'Downloaded {downloaded} bytes, expected {expected} bytes')
        # Both in bytes
        self.downloaded = downloaded
        self.expected = expected


class XAttrMetadataError(YoutubeDLError):
    def __init__(self, code=None, msg='Unknown error'):
        super().__init__(msg)
        self.code = code
        self.msg = msg

        # Parsing code and msg
        if (self.code in (errno.ENOSPC, errno.EDQUOT)
                or 'No space left' in self.msg or 'Disk quota exceeded' in self.msg):
            self.reason = 'NO_SPACE'
        elif self.code == errno.E2BIG or 'Argument list too long' in self.msg:
            self.reason = 'VALUE_TOO_LONG'
        else:
            self.reason = 'NOT_SUPPORTED'


class XAttrUnavailableError(YoutubeDLError):
    pass


class DummyError(YoutubeDLError):
    pass


def _create_http_connection(ydl_handler, http_class, is_https, *args, **kwargs):
    hc = http_class(*args, **kwargs)
    source_address = ydl_handler._params.get('source_address')

    if source_address is not None:
        # This is to workaround _create_connection() from socket where it will try all
        # address data from getaddrinfo() including IPv6. This filters the result from
        # getaddrinfo() based on the source_address value.
        # This is based on the cpython socket.create_connection() function.
        # https://github.com/python/cpython/blob/master/Lib/socket.py#L691
        def _create_connection(address, timeout=socket._GLOBAL_DEFAULT_TIMEOUT, source_address=None):
            host, port = address
            err = None
            addrs = socket.getaddrinfo(host, port, 0, socket.SOCK_STREAM)
            af = socket.AF_INET if '.' in source_address[0] else socket.AF_INET6
            ip_addrs = [addr for addr in addrs if addr[0] == af]
            if addrs and not ip_addrs:
                ip_version = 'v4' if af == socket.AF_INET else 'v6'
                raise OSError(
                    "No remote IP%s addresses available for connect, can't use '%s' as source address"
                    % (ip_version, source_address[0]))
            for res in ip_addrs:
                af, socktype, proto, canonname, sa = res
                sock = None
                try:
                    sock = socket.socket(af, socktype, proto)
                    if timeout is not socket._GLOBAL_DEFAULT_TIMEOUT:
                        sock.settimeout(timeout)
                    sock.bind(source_address)
                    sock.connect(sa)
                    err = None  # Explicitly break reference cycle
                    return sock
                except OSError as _:
                    err = _
                    if sock is not None:
                        sock.close()
            if err is not None:
                raise err
            else:
                raise OSError('getaddrinfo returns an empty list')
        if hasattr(hc, '_create_connection'):
            hc._create_connection = _create_connection
        hc.source_address = (source_address, 0)

    return hc


def handle_youtubedl_headers(headers):
    filtered_headers = headers

    if 'Youtubedl-no-compression' in filtered_headers:
        filtered_headers = {k: v for k, v in filtered_headers.items() if k.lower() != 'accept-encoding'}
        del filtered_headers['Youtubedl-no-compression']

    return filtered_headers


class YoutubeDLHandler(urllib.request.HTTPHandler):
    """Handler for HTTP requests and responses.

    This class, when installed with an OpenerDirector, automatically adds
    the standard headers to every HTTP request and handles gzipped and
    deflated responses from web servers. If compression is to be avoided in
    a particular request, the original request in the program code only has
    to include the HTTP header "Youtubedl-no-compression", which will be
    removed before making the real request.

    Part of this code was copied from:

    http://techknack.net/python-urllib2-handlers/

    Andrew Rowls, the author of that code, agreed to release it to the
    public domain.
    """

    def __init__(self, params, *args, **kwargs):
        urllib.request.HTTPHandler.__init__(self, *args, **kwargs)
        self._params = params

    def http_open(self, req):
        conn_class = http.client.HTTPConnection

        socks_proxy = req.headers.get('Ytdl-socks-proxy')
        if socks_proxy:
            conn_class = make_socks_conn_class(conn_class, socks_proxy)
            del req.headers['Ytdl-socks-proxy']

        return self.do_open(functools.partial(
            _create_http_connection, self, conn_class, False),
            req)

    @staticmethod
    def deflate(data):
        if not data:
            return data
        try:
            return zlib.decompress(data, -zlib.MAX_WBITS)
        except zlib.error:
            return zlib.decompress(data)

    @staticmethod
    def brotli(data):
        if not data:
            return data
        return brotli.decompress(data)

    def http_request(self, req):
        # According to RFC 3986, URLs can not contain non-ASCII characters, however this is not
        # always respected by websites, some tend to give out URLs with non percent-encoded
        # non-ASCII characters (see telemb.py, ard.py [#3412])
        # urllib chokes on URLs with non-ASCII characters (see http://bugs.python.org/issue3991)
        # To work around aforementioned issue we will replace request's original URL with
        # percent-encoded one
        # Since redirects are also affected (e.g. http://www.southpark.de/alle-episoden/s18e09)
        # the code of this workaround has been moved here from YoutubeDL.urlopen()
        url = req.get_full_url()
        url_escaped = escape_url(url)

        # Substitute URL if any change after escaping
        if url != url_escaped:
            req = update_Request(req, url=url_escaped)

        for h, v in self._params.get('http_headers', std_headers).items():
            # Capitalize is needed because of Python bug 2275: http://bugs.python.org/issue2275
            # The dict keys are capitalized because of this bug by urllib
            if h.capitalize() not in req.headers:
                req.add_header(h, v)

        if 'Accept-encoding' not in req.headers:
            req.add_header('Accept-encoding', ', '.join(SUPPORTED_ENCODINGS))

        req.headers = handle_youtubedl_headers(req.headers)

        return super().do_request_(req)

    def http_response(self, req, resp):
        old_resp = resp
        # gzip
        if resp.headers.get('Content-encoding', '') == 'gzip':
            content = resp.read()
            gz = gzip.GzipFile(fileobj=io.BytesIO(content), mode='rb')
            try:
                uncompressed = io.BytesIO(gz.read())
            except OSError as original_ioerror:
                # There may be junk add the end of the file
                # See http://stackoverflow.com/q/4928560/35070 for details
                for i in range(1, 1024):
                    try:
                        gz = gzip.GzipFile(fileobj=io.BytesIO(content[:-i]), mode='rb')
                        uncompressed = io.BytesIO(gz.read())
                    except OSError:
                        continue
                    break
                else:
                    raise original_ioerror
            resp = urllib.request.addinfourl(uncompressed, old_resp.headers, old_resp.url, old_resp.code)
            resp.msg = old_resp.msg
            del resp.headers['Content-encoding']
            old_resp.close()
        # deflate
        if resp.headers.get('Content-encoding', '') == 'deflate':
            with old_resp:
                gz = io.BytesIO(self.deflate(resp.read()))
                resp = urllib.request.addinfourl(gz, old_resp.headers, old_resp.url, old_resp.code)
                resp.msg = old_resp.msg
            del resp.headers['Content-encoding']
        # brotli
        if resp.headers.get('Content-encoding', '') == 'br':
            resp = urllib.request.addinfourl(
                io.BytesIO(self.brotli(resp.read())), old_resp.headers, old_resp.url, old_resp.code)
            resp.msg = old_resp.msg
            del resp.headers['Content-encoding']
        # Percent-encode redirect URL of Location HTTP header to satisfy RFC 3986 (see
        # https://github.com/ytdl-org/youtube-dl/issues/6457).
        if 300 <= resp.code < 400:
            location = resp.headers.get('Location')
            if location:
                # As of RFC 2616 default charset is iso-8859-1 that is respected by python 3
                location = location.encode('iso-8859-1').decode()
                location_escaped = escape_url(location)
                if location != location_escaped:
                    del resp.headers['Location']
                    resp.headers['Location'] = location_escaped
        return resp

    https_request = http_request
    https_response = http_response


def make_socks_conn_class(base_class, socks_proxy):
    assert issubclass(base_class, (
        http.client.HTTPConnection, http.client.HTTPSConnection))

    url_components = urllib.parse.urlparse(socks_proxy)
    if url_components.scheme.lower() == 'socks5':
        socks_type = ProxyType.SOCKS5
    elif url_components.scheme.lower() in ('socks', 'socks4'):
        socks_type = ProxyType.SOCKS4
    elif url_components.scheme.lower() == 'socks4a':
        socks_type = ProxyType.SOCKS4A

    def unquote_if_non_empty(s):
        if not s:
            return s
        return urllib.parse.unquote_plus(s)

    proxy_args = (
        socks_type,
        url_components.hostname, url_components.port or 1080,
        True,  # Remote DNS
        unquote_if_non_empty(url_components.username),
        unquote_if_non_empty(url_components.password),
    )

    class SocksConnection(base_class):
        def connect(self):
            self.sock = sockssocket()
            self.sock.setproxy(*proxy_args)
            if isinstance(self.timeout, (int, float)):
                self.sock.settimeout(self.timeout)
            self.sock.connect((self.host, self.port))

            if isinstance(self, http.client.HTTPSConnection):
                if hasattr(self, '_context'):  # Python > 2.6
                    self.sock = self._context.wrap_socket(
                        self.sock, server_hostname=self.host)
                else:
                    self.sock = ssl.wrap_socket(self.sock)

    return SocksConnection


class YoutubeDLHTTPSHandler(urllib.request.HTTPSHandler):
    def __init__(self, params, https_conn_class=None, *args, **kwargs):
        urllib.request.HTTPSHandler.__init__(self, *args, **kwargs)
        self._https_conn_class = https_conn_class or http.client.HTTPSConnection
        self._params = params

    def https_open(self, req):
        kwargs = {}
        conn_class = self._https_conn_class

        if hasattr(self, '_context'):  # python > 2.6
            kwargs['context'] = self._context
        if hasattr(self, '_check_hostname'):  # python 3.x
            kwargs['check_hostname'] = self._check_hostname

        socks_proxy = req.headers.get('Ytdl-socks-proxy')
        if socks_proxy:
            conn_class = make_socks_conn_class(conn_class, socks_proxy)
            del req.headers['Ytdl-socks-proxy']

        try:
            return self.do_open(
                functools.partial(_create_http_connection, self, conn_class, True), req, **kwargs)
        except urllib.error.URLError as e:
            if (isinstance(e.reason, ssl.SSLError)
                    and getattr(e.reason, 'reason', None) == 'SSLV3_ALERT_HANDSHAKE_FAILURE'):
                raise YoutubeDLError('SSLV3_ALERT_HANDSHAKE_FAILURE: Try using --legacy-server-connect')
            raise


class YoutubeDLCookieJar(http.cookiejar.MozillaCookieJar):
    """
    See [1] for cookie file format.

    1. https://curl.haxx.se/docs/http-cookies.html
    """
    _HTTPONLY_PREFIX = '#HttpOnly_'
    _ENTRY_LEN = 7
    _HEADER = '''# Netscape HTTP Cookie File
# This file is generated by yt-dlp.  Do not edit.

'''
    _CookieFileEntry = collections.namedtuple(
        'CookieFileEntry',
        ('domain_name', 'include_subdomains', 'path', 'https_only', 'expires_at', 'name', 'value'))

    def __init__(self, filename=None, *args, **kwargs):
        super().__init__(None, *args, **kwargs)
        if self.is_path(filename):
            filename = os.fspath(filename)
        self.filename = filename

    @staticmethod
    def _true_or_false(cndn):
        return 'TRUE' if cndn else 'FALSE'

    @staticmethod
    def is_path(file):
        return isinstance(file, (str, bytes, os.PathLike))

    @contextlib.contextmanager
    def open(self, file, *, write=False):
        if self.is_path(file):
            with open(file, 'w' if write else 'r', encoding='utf-8') as f:
                yield f
        else:
            if write:
                file.truncate(0)
            yield file

    def _really_save(self, f, ignore_discard=False, ignore_expires=False):
        now = time.time()
        for cookie in self:
            if (not ignore_discard and cookie.discard
                    or not ignore_expires and cookie.is_expired(now)):
                continue
            name, value = cookie.name, cookie.value
            if value is None:
                # cookies.txt regards 'Set-Cookie: foo' as a cookie
                # with no name, whereas http.cookiejar regards it as a
                # cookie with no value.
                name, value = '', name
            f.write('%s\n' % '\t'.join((
                cookie.domain,
                self._true_or_false(cookie.domain.startswith('.')),
                cookie.path,
                self._true_or_false(cookie.secure),
                str_or_none(cookie.expires, default=''),
                name, value
            )))

    def save(self, filename=None, *args, **kwargs):
        """
        Save cookies to a file.
        Code is taken from CPython 3.6
        https://github.com/python/cpython/blob/8d999cbf4adea053be6dbb612b9844635c4dfb8e/Lib/http/cookiejar.py#L2091-L2117 """

        if filename is None:
            if self.filename is not None:
                filename = self.filename
            else:
                raise ValueError(http.cookiejar.MISSING_FILENAME_TEXT)

        # Store session cookies with `expires` set to 0 instead of an empty string
        for cookie in self:
            if cookie.expires is None:
                cookie.expires = 0

        with self.open(filename, write=True) as f:
            f.write(self._HEADER)
            self._really_save(f, *args, **kwargs)

    def load(self, filename=None, ignore_discard=False, ignore_expires=False):
        """Load cookies from a file."""
        if filename is None:
            if self.filename is not None:
                filename = self.filename
            else:
                raise ValueError(http.cookiejar.MISSING_FILENAME_TEXT)

        def prepare_line(line):
            if line.startswith(self._HTTPONLY_PREFIX):
                line = line[len(self._HTTPONLY_PREFIX):]
            # comments and empty lines are fine
            if line.startswith('#') or not line.strip():
                return line
            cookie_list = line.split('\t')
            if len(cookie_list) != self._ENTRY_LEN:
                raise http.cookiejar.LoadError('invalid length %d' % len(cookie_list))
            cookie = self._CookieFileEntry(*cookie_list)
            if cookie.expires_at and not cookie.expires_at.isdigit():
                raise http.cookiejar.LoadError('invalid expires at %s' % cookie.expires_at)
            return line

        cf = io.StringIO()
        with self.open(filename) as f:
            for line in f:
                try:
                    cf.write(prepare_line(line))
                except http.cookiejar.LoadError as e:
                    if f'{line.strip()} '[0] in '[{"':
                        raise http.cookiejar.LoadError(
                            'Cookies file must be Netscape formatted, not JSON. See  '
                            'https://github.com/ytdl-org/youtube-dl#how-do-i-pass-cookies-to-youtube-dl')
                    write_string(f'WARNING: skipping cookie file entry due to {e}: {line!r}\n')
                    continue
        cf.seek(0)
        self._really_load(cf, filename, ignore_discard, ignore_expires)
        # Session cookies are denoted by either `expires` field set to
        # an empty string or 0. MozillaCookieJar only recognizes the former
        # (see [1]). So we need force the latter to be recognized as session
        # cookies on our own.
        # Session cookies may be important for cookies-based authentication,
        # e.g. usually, when user does not check 'Remember me' check box while
        # logging in on a site, some important cookies are stored as session
        # cookies so that not recognizing them will result in failed login.
        # 1. https://bugs.python.org/issue17164
        for cookie in self:
            # Treat `expires=0` cookies as session cookies
            if cookie.expires == 0:
                cookie.expires = None
                cookie.discard = True


class YoutubeDLCookieProcessor(urllib.request.HTTPCookieProcessor):
    def __init__(self, cookiejar=None):
        urllib.request.HTTPCookieProcessor.__init__(self, cookiejar)

    def http_response(self, request, response):
        return urllib.request.HTTPCookieProcessor.http_response(self, request, response)

    https_request = urllib.request.HTTPCookieProcessor.http_request
    https_response = http_response


class YoutubeDLRedirectHandler(urllib.request.HTTPRedirectHandler):
    """YoutubeDL redirect handler

    The code is based on HTTPRedirectHandler implementation from CPython [1].

    This redirect handler solves two issues:
     - ensures redirect URL is always unicode under python 2
     - introduces support for experimental HTTP response status code
       308 Permanent Redirect [2] used by some sites [3]

    1. https://github.com/python/cpython/blob/master/Lib/urllib/request.py
    2. https://developer.mozilla.org/en-US/docs/Web/HTTP/Status/308
    3. https://github.com/ytdl-org/youtube-dl/issues/28768
    """

    http_error_301 = http_error_303 = http_error_307 = http_error_308 = urllib.request.HTTPRedirectHandler.http_error_302

    def redirect_request(self, req, fp, code, msg, headers, newurl):
        """Return a Request or None in response to a redirect.

        This is called by the http_error_30x methods when a
        redirection response is received.  If a redirection should
        take place, return a new Request to allow http_error_30x to
        perform the redirect.  Otherwise, raise HTTPError if no-one
        else should try to handle this url.  Return None if you can't
        but another Handler might.
        """
        m = req.get_method()
        if (not (code in (301, 302, 303, 307, 308) and m in ("GET", "HEAD")
                 or code in (301, 302, 303) and m == "POST")):
            raise urllib.error.HTTPError(req.full_url, code, msg, headers, fp)
        # Strictly (according to RFC 2616), 301 or 302 in response to
        # a POST MUST NOT cause a redirection without confirmation
        # from the user (of urllib.request, in this case).  In practice,
        # essentially all clients do redirect in this case, so we do
        # the same.

        # Be conciliant with URIs containing a space.  This is mainly
        # redundant with the more complete encoding done in http_error_302(),
        # but it is kept for compatibility with other callers.
        newurl = newurl.replace(' ', '%20')

        CONTENT_HEADERS = ("content-length", "content-type")
        # NB: don't use dict comprehension for python 2.6 compatibility
        newheaders = {k: v for k, v in req.headers.items() if k.lower() not in CONTENT_HEADERS}

        # A 303 must either use GET or HEAD for subsequent request
        # https://datatracker.ietf.org/doc/html/rfc7231#section-6.4.4
        if code == 303 and m != 'HEAD':
            m = 'GET'
        # 301 and 302 redirects are commonly turned into a GET from a POST
        # for subsequent requests by browsers, so we'll do the same.
        # https://datatracker.ietf.org/doc/html/rfc7231#section-6.4.2
        # https://datatracker.ietf.org/doc/html/rfc7231#section-6.4.3
        if code in (301, 302) and m == 'POST':
            m = 'GET'

        return urllib.request.Request(
            newurl, headers=newheaders, origin_req_host=req.origin_req_host,
            unverifiable=True, method=m)


def extract_timezone(date_str):
    m = re.search(
        r'''(?x)
            ^.{8,}?                                              # >=8 char non-TZ prefix, if present
            (?P<tz>Z|                                            # just the UTC Z, or
                (?:(?<=.\b\d{4}|\b\d{2}:\d\d)|                   # preceded by 4 digits or hh:mm or
                   (?<!.\b[a-zA-Z]{3}|[a-zA-Z]{4}|..\b\d\d))     # not preceded by 3 alpha word or >= 4 alpha or 2 digits
                   [ ]?                                          # optional space
                (?P<sign>\+|-)                                   # +/-
                (?P<hours>[0-9]{2}):?(?P<minutes>[0-9]{2})       # hh[:]mm
            $)
        ''', date_str)
    if not m:
        timezone = datetime.timedelta()
    else:
        date_str = date_str[:-len(m.group('tz'))]
        if not m.group('sign'):
            timezone = datetime.timedelta()
        else:
            sign = 1 if m.group('sign') == '+' else -1
            timezone = datetime.timedelta(
                hours=sign * int(m.group('hours')),
                minutes=sign * int(m.group('minutes')))
    return timezone, date_str


def parse_iso8601(date_str, delimiter='T', timezone=None):
    """ Return a UNIX timestamp from the given date """

    if date_str is None:
        return None

    if HAVE_DATEUTIL and timezone is None:
        try:
            return math.floor(dateutil.parser.parse(date_str).timestamp())
        except ValueError:
            pass

    date_str = re.sub(r'\.[0-9]+', '', date_str)

    if timezone is None:
        timezone, date_str = extract_timezone(date_str)

    formats = (
        '%Y-%m-%d{0}%H:%M:%S'.format(delimiter),
        '%Y-%m-%d{0}%H:%M'.format(delimiter), )
    with contextlib.suppress(ValueError):
        for date_format in formats:
            date_format = f'%Y-%m-%d{delimiter}%H:%M:%S'
            dt = datetime.datetime.strptime(date_str, date_format) - timezone
            return calendar.timegm(dt.timetuple())


def date_formats(day_first=True):
    return DATE_FORMATS_DAY_FIRST if day_first else DATE_FORMATS_MONTH_FIRST


def unified_strdate(date_str, day_first=True):
    """Return a string with the date in the format YYYYMMDD"""

    if date_str is None:
        return None
    upload_date = None
    # Replace commas
    date_str = date_str.replace(',', ' ')
    # Remove AM/PM + timezone
    date_str = re.sub(r'(?i)\s*(?:AM|PM)(?:\s+[A-Z]+)?', '', date_str)
    _, date_str = extract_timezone(date_str)

    for expression in date_formats(day_first):
        with contextlib.suppress(ValueError):
            upload_date = datetime.datetime.strptime(date_str, expression).strftime('%Y%m%d')
    if upload_date is None:
        timetuple = email.utils.parsedate_tz(date_str)
        if timetuple:
            with contextlib.suppress(ValueError):
                upload_date = datetime.datetime(*timetuple[:6]).strftime('%Y%m%d')
    if upload_date is not None:
        return str(upload_date)


def unified_timestamp(date_str, day_first=True):
    if date_str is None:
        return None

    date_str = re.sub(r'[,|]', '', date_str)

    pm_delta = 12 if re.search(r'(?i)PM', date_str) else 0
    timezone, date_str = extract_timezone(date_str)

    # Remove AM/PM + timezone
    date_str = re.sub(r'(?i)\s*(?:AM|PM)(?:\s+[A-Z]+)?', '', date_str)

    # Remove unrecognized timezones from ISO 8601 alike timestamps
    m = re.search(r'\d{1,2}:\d{1,2}(?:\.\d+)?(?P<tz>\s*[A-Z]+)$', date_str)
    if m:
        date_str = date_str[:-len(m.group('tz'))]

    # Python only supports microseconds, so remove nanoseconds
    m = re.search(r'^([0-9]{4,}-[0-9]{1,2}-[0-9]{1,2}T[0-9]{1,2}:[0-9]{1,2}:[0-9]{1,2}\.[0-9]{6})[0-9]+$', date_str)
    if m:
        date_str = m.group(1)

    for expression in date_formats(day_first):
        with contextlib.suppress(ValueError):
            dt = datetime.datetime.strptime(date_str, expression) - timezone + datetime.timedelta(hours=pm_delta)
            return calendar.timegm(dt.timetuple())
    timetuple = email.utils.parsedate_tz(date_str)
    if timetuple:
        return calendar.timegm(timetuple) + pm_delta * 3600


def determine_ext(url, default_ext='unknown_video'):
    if url is None or '.' not in url:
        return default_ext
    guess = url.partition('?')[0].rpartition('.')[2]
    if re.match(r'^[A-Za-z0-9]+$', guess):
        return guess
    # Try extract ext from URLs like http://example.com/foo/bar.mp4/?download
    elif guess.rstrip('/') in KNOWN_EXTENSIONS:
        return guess.rstrip('/')
    else:
        return default_ext


def subtitles_filename(filename, sub_lang, sub_format, expected_real_ext=None):
    return replace_extension(filename, sub_lang + '.' + sub_format, expected_real_ext)


def datetime_from_str(date_str, precision='auto', format='%Y%m%d'):
    R"""
    Return a datetime object from a string.
    Supported format:
        (now|today|yesterday|DATE)([+-]\d+(microsecond|second|minute|hour|day|week|month|year)s?)?

    @param format       strftime format of DATE
    @param precision    Round the datetime object: auto|microsecond|second|minute|hour|day
                        auto: round to the unit provided in date_str (if applicable).
    """
    auto_precision = False
    if precision == 'auto':
        auto_precision = True
        precision = 'microsecond'
    today = datetime_round(datetime.datetime.utcnow(), precision)
    if date_str in ('now', 'today'):
        return today
    if date_str == 'yesterday':
        return today - datetime.timedelta(days=1)
    match = re.match(
        r'(?P<start>.+)(?P<sign>[+-])(?P<time>\d+)(?P<unit>microsecond|second|minute|hour|day|week|month|year)s?',
        date_str)
    if match is not None:
        start_time = datetime_from_str(match.group('start'), precision, format)
        time = int(match.group('time')) * (-1 if match.group('sign') == '-' else 1)
        unit = match.group('unit')
        if unit == 'month' or unit == 'year':
            new_date = datetime_add_months(start_time, time * 12 if unit == 'year' else time)
            unit = 'day'
        else:
            if unit == 'week':
                unit = 'day'
                time *= 7
            delta = datetime.timedelta(**{unit + 's': time})
            new_date = start_time + delta
        if auto_precision:
            return datetime_round(new_date, unit)
        return new_date

    return datetime_round(datetime.datetime.strptime(date_str, format), precision)


def date_from_str(date_str, format='%Y%m%d', strict=False):
    R"""
    Return a date object from a string using datetime_from_str

    @param strict  Restrict allowed patterns to "YYYYMMDD" and
                   (now|today|yesterday)(-\d+(day|week|month|year)s?)?
    """
    if strict and not re.fullmatch(r'\d{8}|(now|today|yesterday)(-\d+(day|week|month|year)s?)?', date_str):
        raise ValueError(f'Invalid date format "{date_str}"')
    return datetime_from_str(date_str, precision='microsecond', format=format).date()


def datetime_add_months(dt, months):
    """Increment/Decrement a datetime object by months."""
    month = dt.month + months - 1
    year = dt.year + month // 12
    month = month % 12 + 1
    day = min(dt.day, calendar.monthrange(year, month)[1])
    return dt.replace(year, month, day)


def datetime_round(dt, precision='day'):
    """
    Round a datetime object's time to a specific precision
    """
    if precision == 'microsecond':
        return dt

    unit_seconds = {
        'day': 86400,
        'hour': 3600,
        'minute': 60,
        'second': 1,
    }
    roundto = lambda x, n: ((x + n / 2) // n) * n
    timestamp = calendar.timegm(dt.timetuple())
    return datetime.datetime.utcfromtimestamp(roundto(timestamp, unit_seconds[precision]))


def hyphenate_date(date_str):
    """
    Convert a date in 'YYYYMMDD' format to 'YYYY-MM-DD' format"""
    match = re.match(r'^(\d\d\d\d)(\d\d)(\d\d)$', date_str)
    if match is not None:
        return '-'.join(match.groups())
    else:
        return date_str


class DateRange:
    """Represents a time interval between two dates"""

    def __init__(self, start=None, end=None):
        """start and end must be strings in the format accepted by date"""
        if start is not None:
            self.start = date_from_str(start, strict=True)
        else:
            self.start = datetime.datetime.min.date()
        if end is not None:
            self.end = date_from_str(end, strict=True)
        else:
            self.end = datetime.datetime.max.date()
        if self.start > self.end:
            raise ValueError('Date range: "%s" , the start date must be before the end date' % self)

    @classmethod
    def day(cls, day):
        """Returns a range that only contains the given day"""
        return cls(day, day)

    def __contains__(self, date):
        """Check if the date is in the range"""
        if not isinstance(date, datetime.date):
            date = date_from_str(date)
        return self.start <= date <= self.end

    def __str__(self):
        return f'{self.start.isoformat()} - {self.end.isoformat()}'

<<<<<<< HEAD
    def __repr__(self) -> str:
        return 'DateRange({!r}, {!r})'.format(self.start, self.end)

    def __eq__(self, __o: object) -> bool:
        if not isinstance(__o, DateRange):
            return False
        return __o.start == self.start and __o.end == self.end
=======
    def __eq__(self, other):
        return (isinstance(other, DateRange)
                and self.start == other.start and self.end == other.end)
>>>>>>> 63e66cd0


def platform_name():
    """ Returns the platform name as a str """
    write_string('DeprecationWarning: yt_dlp.utils.platform_name is deprecated, use platform.platform instead')
    return platform.platform()


@functools.cache
def system_identifier():
    python_implementation = platform.python_implementation()
    if python_implementation == 'PyPy' and hasattr(sys, 'pypy_version_info'):
        python_implementation += ' version %d.%d.%d' % sys.pypy_version_info[:3]

    return 'Python %s (%s %s) - %s %s' % (
        platform.python_version(),
        python_implementation,
        platform.architecture()[0],
        platform.platform(),
        format_field(join_nonempty(*platform.libc_ver(), delim=' '), None, '(%s)'),
    )


@functools.cache
def get_windows_version():
    ''' Get Windows version. returns () if it's not running on Windows '''
    if compat_os_name == 'nt':
        return version_tuple(platform.win32_ver()[1])
    else:
        return ()


def write_string(s, out=None, encoding=None):
    assert isinstance(s, str)
    out = out or sys.stderr

    if compat_os_name == 'nt' and supports_terminal_sequences(out):
        s = re.sub(r'([\r\n]+)', r' \1', s)

    enc, buffer = None, out
    if 'b' in getattr(out, 'mode', ''):
        enc = encoding or preferredencoding()
    elif hasattr(out, 'buffer'):
        buffer = out.buffer
        enc = encoding or getattr(out, 'encoding', None) or preferredencoding()

    buffer.write(s.encode(enc, 'ignore') if enc else s)
    out.flush()


def bytes_to_intlist(bs):
    if not bs:
        return []
    if isinstance(bs[0], int):  # Python 3
        return list(bs)
    else:
        return [ord(c) for c in bs]


def intlist_to_bytes(xs):
    if not xs:
        return b''
    return struct.pack('%dB' % len(xs), *xs)


class LockingUnsupportedError(OSError):
    msg = 'File locking is not supported'

    def __init__(self):
        super().__init__(self.msg)


# Cross-platform file locking
if sys.platform == 'win32':
    import ctypes.wintypes
    import msvcrt

    class OVERLAPPED(ctypes.Structure):
        _fields_ = [
            ('Internal', ctypes.wintypes.LPVOID),
            ('InternalHigh', ctypes.wintypes.LPVOID),
            ('Offset', ctypes.wintypes.DWORD),
            ('OffsetHigh', ctypes.wintypes.DWORD),
            ('hEvent', ctypes.wintypes.HANDLE),
        ]

    kernel32 = ctypes.windll.kernel32
    LockFileEx = kernel32.LockFileEx
    LockFileEx.argtypes = [
        ctypes.wintypes.HANDLE,     # hFile
        ctypes.wintypes.DWORD,      # dwFlags
        ctypes.wintypes.DWORD,      # dwReserved
        ctypes.wintypes.DWORD,      # nNumberOfBytesToLockLow
        ctypes.wintypes.DWORD,      # nNumberOfBytesToLockHigh
        ctypes.POINTER(OVERLAPPED)  # Overlapped
    ]
    LockFileEx.restype = ctypes.wintypes.BOOL
    UnlockFileEx = kernel32.UnlockFileEx
    UnlockFileEx.argtypes = [
        ctypes.wintypes.HANDLE,     # hFile
        ctypes.wintypes.DWORD,      # dwReserved
        ctypes.wintypes.DWORD,      # nNumberOfBytesToLockLow
        ctypes.wintypes.DWORD,      # nNumberOfBytesToLockHigh
        ctypes.POINTER(OVERLAPPED)  # Overlapped
    ]
    UnlockFileEx.restype = ctypes.wintypes.BOOL
    whole_low = 0xffffffff
    whole_high = 0x7fffffff

    def _lock_file(f, exclusive, block):
        overlapped = OVERLAPPED()
        overlapped.Offset = 0
        overlapped.OffsetHigh = 0
        overlapped.hEvent = 0
        f._lock_file_overlapped_p = ctypes.pointer(overlapped)

        if not LockFileEx(msvcrt.get_osfhandle(f.fileno()),
                          (0x2 if exclusive else 0x0) | (0x0 if block else 0x1),
                          0, whole_low, whole_high, f._lock_file_overlapped_p):
            # NB: No argument form of "ctypes.FormatError" does not work on PyPy
            raise BlockingIOError(f'Locking file failed: {ctypes.FormatError(ctypes.GetLastError())!r}')

    def _unlock_file(f):
        assert f._lock_file_overlapped_p
        handle = msvcrt.get_osfhandle(f.fileno())
        if not UnlockFileEx(handle, 0, whole_low, whole_high, f._lock_file_overlapped_p):
            raise OSError('Unlocking file failed: %r' % ctypes.FormatError())

else:
    try:
        import fcntl

        def _lock_file(f, exclusive, block):
            flags = fcntl.LOCK_EX if exclusive else fcntl.LOCK_SH
            if not block:
                flags |= fcntl.LOCK_NB
            try:
                fcntl.flock(f, flags)
            except BlockingIOError:
                raise
            except OSError:  # AOSP does not have flock()
                fcntl.lockf(f, flags)

        def _unlock_file(f):
            try:
                fcntl.flock(f, fcntl.LOCK_UN)
            except OSError:
                fcntl.lockf(f, fcntl.LOCK_UN)

    except ImportError:

        def _lock_file(f, exclusive, block):
            raise LockingUnsupportedError()

        def _unlock_file(f):
            raise LockingUnsupportedError()


class locked_file:
    locked = False

    def __init__(self, filename, mode, block=True, encoding=None):
        if mode not in {'r', 'rb', 'a', 'ab', 'w', 'wb'}:
            raise NotImplementedError(mode)
        self.mode, self.block = mode, block

        writable = any(f in mode for f in 'wax+')
        readable = any(f in mode for f in 'r+')
        flags = functools.reduce(operator.ior, (
            getattr(os, 'O_CLOEXEC', 0),  # UNIX only
            getattr(os, 'O_BINARY', 0),  # Windows only
            getattr(os, 'O_NOINHERIT', 0),  # Windows only
            os.O_CREAT if writable else 0,  # O_TRUNC only after locking
            os.O_APPEND if 'a' in mode else 0,
            os.O_EXCL if 'x' in mode else 0,
            os.O_RDONLY if not writable else os.O_RDWR if readable else os.O_WRONLY,
        ))

        self.f = os.fdopen(os.open(filename, flags, 0o666), mode, encoding=encoding)

    def __enter__(self):
        exclusive = 'r' not in self.mode
        try:
            _lock_file(self.f, exclusive, self.block)
            self.locked = True
        except OSError:
            self.f.close()
            raise
        if 'w' in self.mode:
            try:
                self.f.truncate()
            except OSError as e:
                if e.errno not in (
                    errno.ESPIPE,  # Illegal seek - expected for FIFO
                    errno.EINVAL,  # Invalid argument - expected for /dev/null
                ):
                    raise
        return self

    def unlock(self):
        if not self.locked:
            return
        try:
            _unlock_file(self.f)
        finally:
            self.locked = False

    def __exit__(self, *_):
        try:
            self.unlock()
        finally:
            self.f.close()

    open = __enter__
    close = __exit__

    def __getattr__(self, attr):
        return getattr(self.f, attr)

    def __iter__(self):
        return iter(self.f)

    @property
    def closed(self):
        return self.f.closed


@functools.cache
def get_filesystem_encoding():
    encoding = sys.getfilesystemencoding()
    return encoding if encoding is not None else 'utf-8'


def shell_quote(args):
    quoted_args = []
    encoding = get_filesystem_encoding()
    for a in args:
        if isinstance(a, bytes):
            # We may get a filename encoded with 'encodeFilename'
            a = a.decode(encoding)
        quoted_args.append(compat_shlex_quote(a))
    return ' '.join(quoted_args)


def smuggle_url(url, data):
    """ Pass additional data in a URL for internal use. """

    url, idata = unsmuggle_url(url, {})
    data.update(idata)
    sdata = urllib.parse.urlencode(
        {'__youtubedl_smuggle': json.dumps(data)})
    return url + '#' + sdata


def unsmuggle_url(smug_url, default=None):
    if '#__youtubedl_smuggle' not in smug_url:
        return smug_url, default
    url, _, sdata = smug_url.rpartition('#')
    jsond = urllib.parse.parse_qs(sdata)['__youtubedl_smuggle'][0]
    data = json.loads(jsond)
    return url, data


def format_decimal_suffix(num, fmt='%d%s', *, factor=1000):
    """ Formats numbers with decimal sufixes like K, M, etc """
    num, factor = float_or_none(num), float(factor)
    if num is None or num < 0:
        return None
    POSSIBLE_SUFFIXES = 'kMGTPEZY'
    exponent = 0 if num == 0 else min(int(math.log(num, factor)), len(POSSIBLE_SUFFIXES))
    suffix = ['', *POSSIBLE_SUFFIXES][exponent]
    if factor == 1024:
        suffix = {'k': 'Ki', '': ''}.get(suffix, f'{suffix}i')
    converted = num / (factor ** exponent)
    return fmt % (converted, suffix)


def format_bytes(bytes):
    return format_decimal_suffix(bytes, '%.2f%sB', factor=1024) or 'N/A'


def lookup_unit_table(unit_table, s):
    units_re = '|'.join(re.escape(u) for u in unit_table)
    m = re.match(
        r'(?P<num>[0-9]+(?:[,.][0-9]*)?)\s*(?P<unit>%s)\b' % units_re, s)
    if not m:
        return None
    num_str = m.group('num').replace(',', '.')
    mult = unit_table[m.group('unit')]
    return int(float(num_str) * mult)


def parse_filesize(s):
    if s is None:
        return None

    # The lower-case forms are of course incorrect and unofficial,
    # but we support those too
    _UNIT_TABLE = {
        'B': 1,
        'b': 1,
        'bytes': 1,
        'KiB': 1024,
        'KB': 1000,
        'kB': 1024,
        'Kb': 1000,
        'kb': 1000,
        'kilobytes': 1000,
        'kibibytes': 1024,
        'MiB': 1024 ** 2,
        'MB': 1000 ** 2,
        'mB': 1024 ** 2,
        'Mb': 1000 ** 2,
        'mb': 1000 ** 2,
        'megabytes': 1000 ** 2,
        'mebibytes': 1024 ** 2,
        'GiB': 1024 ** 3,
        'GB': 1000 ** 3,
        'gB': 1024 ** 3,
        'Gb': 1000 ** 3,
        'gb': 1000 ** 3,
        'gigabytes': 1000 ** 3,
        'gibibytes': 1024 ** 3,
        'TiB': 1024 ** 4,
        'TB': 1000 ** 4,
        'tB': 1024 ** 4,
        'Tb': 1000 ** 4,
        'tb': 1000 ** 4,
        'terabytes': 1000 ** 4,
        'tebibytes': 1024 ** 4,
        'PiB': 1024 ** 5,
        'PB': 1000 ** 5,
        'pB': 1024 ** 5,
        'Pb': 1000 ** 5,
        'pb': 1000 ** 5,
        'petabytes': 1000 ** 5,
        'pebibytes': 1024 ** 5,
        'EiB': 1024 ** 6,
        'EB': 1000 ** 6,
        'eB': 1024 ** 6,
        'Eb': 1000 ** 6,
        'eb': 1000 ** 6,
        'exabytes': 1000 ** 6,
        'exbibytes': 1024 ** 6,
        'ZiB': 1024 ** 7,
        'ZB': 1000 ** 7,
        'zB': 1024 ** 7,
        'Zb': 1000 ** 7,
        'zb': 1000 ** 7,
        'zettabytes': 1000 ** 7,
        'zebibytes': 1024 ** 7,
        'YiB': 1024 ** 8,
        'YB': 1000 ** 8,
        'yB': 1024 ** 8,
        'Yb': 1000 ** 8,
        'yb': 1000 ** 8,
        'yottabytes': 1000 ** 8,
        'yobibytes': 1024 ** 8,
    }

    return lookup_unit_table(_UNIT_TABLE, s)


def parse_count(s):
    if s is None:
        return None

    s = re.sub(r'^[^\d]+\s', '', s).strip()

    if re.match(r'^[\d,.]+$', s):
        return str_to_int(s)

    _UNIT_TABLE = {
        'k': 1000,
        'K': 1000,
        'm': 1000 ** 2,
        'M': 1000 ** 2,
        'kk': 1000 ** 2,
        'KK': 1000 ** 2,
        'b': 1000 ** 3,
        'B': 1000 ** 3,
    }

    ret = lookup_unit_table(_UNIT_TABLE, s)
    if ret is not None:
        return ret

    mobj = re.match(r'([\d,.]+)(?:$|\s)', s)
    if mobj:
        return str_to_int(mobj.group(1))


def parse_resolution(s, *, lenient=False):
    if s is None:
        return {}

    if lenient:
        mobj = re.search(r'(?P<w>\d+)\s*[xX×,]\s*(?P<h>\d+)', s)
    else:
        mobj = re.search(r'(?<![a-zA-Z0-9])(?P<w>\d+)\s*[xX×,]\s*(?P<h>\d+)(?![a-zA-Z0-9])', s)
    if mobj:
        return {
            'width': int(mobj.group('w')),
            'height': int(mobj.group('h')),
        }

    mobj = re.search(r'(?<![a-zA-Z0-9])(\d+)[pPiI](?![a-zA-Z0-9])', s)
    if mobj:
        return {'height': int(mobj.group(1))}

    mobj = re.search(r'\b([48])[kK]\b', s)
    if mobj:
        return {'height': int(mobj.group(1)) * 540}

    return {}


def parse_bitrate(s):
    if not isinstance(s, str):
        return
    mobj = re.search(r'\b(\d+)\s*kbps', s)
    if mobj:
        return int(mobj.group(1))


def month_by_name(name, lang='en'):
    """ Return the number of a month by (locale-independently) English name """

    month_names = MONTH_NAMES.get(lang, MONTH_NAMES['en'])

    try:
        return month_names.index(name) + 1
    except ValueError:
        return None


def month_by_abbreviation(abbrev):
    """ Return the number of a month by (locale-independently) English
        abbreviations """

    try:
        return [s[:3] for s in ENGLISH_MONTH_NAMES].index(abbrev) + 1
    except ValueError:
        return None


def fix_xml_ampersands(xml_str):
    """Replace all the '&' by '&amp;' in XML"""
    return re.sub(
        r'&(?!amp;|lt;|gt;|apos;|quot;|#x[0-9a-fA-F]{,4};|#[0-9]{,4};)',
        '&amp;',
        xml_str)


def setproctitle(title):
    assert isinstance(title, str)

    # ctypes in Jython is not complete
    # http://bugs.jython.org/issue2148
    if sys.platform.startswith('java'):
        return

    try:
        libc = ctypes.cdll.LoadLibrary('libc.so.6')
    except OSError:
        return
    except TypeError:
        # LoadLibrary in Windows Python 2.7.13 only expects
        # a bytestring, but since unicode_literals turns
        # every string into a unicode string, it fails.
        return
    title_bytes = title.encode()
    buf = ctypes.create_string_buffer(len(title_bytes))
    buf.value = title_bytes
    try:
        libc.prctl(15, buf, 0, 0, 0)
    except AttributeError:
        return  # Strange libc, just skip this


def remove_start(s, start):
    return s[len(start):] if s is not None and s.startswith(start) else s


def remove_end(s, end):
    return s[:-len(end)] if s is not None and s.endswith(end) else s


def remove_quotes(s):
    if s is None or len(s) < 2:
        return s
    for quote in ('"', "'", ):
        if s[0] == quote and s[-1] == quote:
            return s[1:-1]
    return s


def get_domain(url):
    return '.'.join(urllib.parse.urlparse(url).netloc.rsplit('.', 2)[-2:])


def url_basename(url):
    path = urllib.parse.urlparse(url).path
    return path.strip('/').split('/')[-1]


def base_url(url):
    return re.match(r'https?://[^?#&]+/', url).group()


def urljoin(base, path):
    if isinstance(path, bytes):
        path = path.decode()
    if not isinstance(path, str) or not path:
        return None
    if re.match(r'^(?:[a-zA-Z][a-zA-Z0-9+-.]*:)?//', path):
        return path
    if isinstance(base, bytes):
        base = base.decode()
    if not isinstance(base, str) or not re.match(
            r'^(?:https?:)?//', base):
        return None
    return urllib.parse.urljoin(base, path)


class HEADRequest(urllib.request.Request):
    def get_method(self):
        return 'HEAD'


class PUTRequest(urllib.request.Request):
    def get_method(self):
        return 'PUT'


def int_or_none(v, scale=1, default=None, get_attr=None, invscale=1):
    if get_attr and v is not None:
        v = getattr(v, get_attr, None)
    try:
        return int(v) * invscale // scale
    except (ValueError, TypeError, OverflowError):
        return default


def str_or_none(v, default=None):
    return default if v is None else str(v)


def str_to_int(int_str):
    """ A more relaxed version of int_or_none """
    if isinstance(int_str, int):
        return int_str
    elif isinstance(int_str, str):
        int_str = re.sub(r'[,\.\+]', '', int_str)
        return int_or_none(int_str)


def float_or_none(v, scale=1, invscale=1, default=None):
    if v is None:
        return default
    try:
        return float(v) * invscale / scale
    except (ValueError, TypeError):
        return default


def bool_or_none(v, default=None):
    return v if isinstance(v, bool) else default


def strip_or_none(v, default=None):
    return v.strip() if isinstance(v, str) else default


def url_or_none(url):
    if not url or not isinstance(url, str):
        return None
    url = url.strip()
    return url if re.match(r'^(?:(?:https?|rt(?:m(?:pt?[es]?|fp)|sp[su]?)|mms|ftps?):)?//', url) else None


def request_to_url(req):
    if isinstance(req, urllib.request.Request):
        return req.get_full_url()
    else:
        return req


def strftime_or_none(timestamp, date_format, default=None):
    datetime_object = None
    try:
        if isinstance(timestamp, (int, float)):  # unix timestamp
            datetime_object = datetime.datetime.utcfromtimestamp(timestamp)
        elif isinstance(timestamp, str):  # assume YYYYMMDD
            datetime_object = datetime.datetime.strptime(timestamp, '%Y%m%d')
        return datetime_object.strftime(date_format)
    except (ValueError, TypeError, AttributeError):
        return default


def parse_duration(s):
    if not isinstance(s, str):
        return None
    s = s.strip()
    if not s:
        return None

    days, hours, mins, secs, ms = [None] * 5
    m = re.match(r'''(?x)
            (?P<before_secs>
                (?:(?:(?P<days>[0-9]+):)?(?P<hours>[0-9]+):)?(?P<mins>[0-9]+):)?
            (?P<secs>(?(before_secs)[0-9]{1,2}|[0-9]+))
            (?P<ms>[.:][0-9]+)?Z?$
        ''', s)
    if m:
        days, hours, mins, secs, ms = m.group('days', 'hours', 'mins', 'secs', 'ms')
    else:
        m = re.match(
            r'''(?ix)(?:P?
                (?:
                    [0-9]+\s*y(?:ears?)?,?\s*
                )?
                (?:
                    [0-9]+\s*m(?:onths?)?,?\s*
                )?
                (?:
                    [0-9]+\s*w(?:eeks?)?,?\s*
                )?
                (?:
                    (?P<days>[0-9]+)\s*d(?:ays?)?,?\s*
                )?
                T)?
                (?:
                    (?P<hours>[0-9]+)\s*h(?:ours?)?,?\s*
                )?
                (?:
                    (?P<mins>[0-9]+)\s*m(?:in(?:ute)?s?)?,?\s*
                )?
                (?:
                    (?P<secs>[0-9]+)(?P<ms>\.[0-9]+)?\s*s(?:ec(?:ond)?s?)?\s*
                )?Z?$''', s)
        if m:
            days, hours, mins, secs, ms = m.groups()
        else:
            m = re.match(r'(?i)(?:(?P<hours>[0-9.]+)\s*(?:hours?)|(?P<mins>[0-9.]+)\s*(?:mins?\.?|minutes?)\s*)Z?$', s)
            if m:
                hours, mins = m.groups()
            else:
                return None

    if ms:
        ms = ms.replace(':', '.')
    return sum(float(part or 0) * mult for part, mult in (
        (days, 86400), (hours, 3600), (mins, 60), (secs, 1), (ms, 1)))


def prepend_extension(filename, ext, expected_real_ext=None):
    name, real_ext = os.path.splitext(filename)
    return (
        f'{name}.{ext}{real_ext}'
        if not expected_real_ext or real_ext[1:] == expected_real_ext
        else f'{filename}.{ext}')


def replace_extension(filename, ext, expected_real_ext=None):
    name, real_ext = os.path.splitext(filename)
    return '{}.{}'.format(
        name if not expected_real_ext or real_ext[1:] == expected_real_ext else filename,
        ext)


def check_executable(exe, args=[]):
    """ Checks if the given binary is installed somewhere in PATH, and returns its name.
    args can be a list of arguments for a short output (like -version) """
    try:
        Popen.run([exe] + args, stdout=subprocess.PIPE, stderr=subprocess.PIPE)
    except OSError:
        return False
    return exe


def _get_exe_version_output(exe, args, *, to_screen=None):
    if to_screen:
        to_screen(f'Checking exe version: {shell_quote([exe] + args)}')
    try:
        # STDIN should be redirected too. On UNIX-like systems, ffmpeg triggers
        # SIGTTOU if yt-dlp is run in the background.
        # See https://github.com/ytdl-org/youtube-dl/issues/955#issuecomment-209789656
        stdout, _, _ = Popen.run([encodeArgument(exe)] + args, text=True,
                                 stdin=subprocess.PIPE, stdout=subprocess.PIPE, stderr=subprocess.STDOUT)
    except OSError:
        return False
    return stdout


def detect_exe_version(output, version_re=None, unrecognized='present'):
    assert isinstance(output, str)
    if version_re is None:
        version_re = r'version\s+([-0-9._a-zA-Z]+)'
    m = re.search(version_re, output)
    if m:
        return m.group(1)
    else:
        return unrecognized


def get_exe_version(exe, args=['--version'],
                    version_re=None, unrecognized='present'):
    """ Returns the version of the specified executable,
    or False if the executable is not present """
    out = _get_exe_version_output(exe, args)
    return detect_exe_version(out, version_re, unrecognized) if out else False


def frange(start=0, stop=None, step=1):
    """Float range"""
    if stop is None:
        start, stop = 0, start
    sign = [-1, 1][step > 0] if step else 0
    while sign * start < sign * stop:
        yield start
        start += step


class LazyList(collections.abc.Sequence):
    """Lazy immutable list from an iterable
    Note that slices of a LazyList are lists and not LazyList"""

    class IndexError(IndexError):
        pass

    def __init__(self, iterable, *, reverse=False, _cache=None):
        self._iterable = iter(iterable)
        self._cache = [] if _cache is None else _cache
        self._reversed = reverse

    def __iter__(self):
        if self._reversed:
            # We need to consume the entire iterable to iterate in reverse
            yield from self.exhaust()
            return
        yield from self._cache
        for item in self._iterable:
            self._cache.append(item)
            yield item

    def _exhaust(self):
        self._cache.extend(self._iterable)
        self._iterable = []  # Discard the emptied iterable to make it pickle-able
        return self._cache

    def exhaust(self):
        """Evaluate the entire iterable"""
        return self._exhaust()[::-1 if self._reversed else 1]

    @staticmethod
    def _reverse_index(x):
        return None if x is None else ~x

    def __getitem__(self, idx):
        if isinstance(idx, slice):
            if self._reversed:
                idx = slice(self._reverse_index(idx.start), self._reverse_index(idx.stop), -(idx.step or 1))
            start, stop, step = idx.start, idx.stop, idx.step or 1
        elif isinstance(idx, int):
            if self._reversed:
                idx = self._reverse_index(idx)
            start, stop, step = idx, idx, 0
        else:
            raise TypeError('indices must be integers or slices')
        if ((start or 0) < 0 or (stop or 0) < 0
                or (start is None and step < 0)
                or (stop is None and step > 0)):
            # We need to consume the entire iterable to be able to slice from the end
            # Obviously, never use this with infinite iterables
            self._exhaust()
            try:
                return self._cache[idx]
            except IndexError as e:
                raise self.IndexError(e) from e
        n = max(start or 0, stop or 0) - len(self._cache) + 1
        if n > 0:
            self._cache.extend(itertools.islice(self._iterable, n))
        try:
            return self._cache[idx]
        except IndexError as e:
            raise self.IndexError(e) from e

    def __bool__(self):
        try:
            self[-1] if self._reversed else self[0]
        except self.IndexError:
            return False
        return True

    def __len__(self):
        self._exhaust()
        return len(self._cache)

    def __reversed__(self):
        return type(self)(self._iterable, reverse=not self._reversed, _cache=self._cache)

    def __copy__(self):
        return type(self)(self._iterable, reverse=self._reversed, _cache=self._cache)

    def __repr__(self):
        # repr and str should mimic a list. So we exhaust the iterable
        return repr(self.exhaust())

    def __str__(self):
        return repr(self.exhaust())


class PagedList:

    class IndexError(IndexError):
        pass

    def __len__(self):
        # This is only useful for tests
        return len(self.getslice())

    def __init__(self, pagefunc, pagesize, use_cache=True):
        self._pagefunc = pagefunc
        self._pagesize = pagesize
        self._pagecount = float('inf')
        self._use_cache = use_cache
        self._cache = {}

    def getpage(self, pagenum):
        page_results = self._cache.get(pagenum)
        if page_results is None:
            page_results = [] if pagenum > self._pagecount else list(self._pagefunc(pagenum))
        if self._use_cache:
            self._cache[pagenum] = page_results
        return page_results

    def getslice(self, start=0, end=None):
        return list(self._getslice(start, end))

    def _getslice(self, start, end):
        raise NotImplementedError('This method must be implemented by subclasses')

    def __getitem__(self, idx):
        assert self._use_cache, 'Indexing PagedList requires cache'
        if not isinstance(idx, int) or idx < 0:
            raise TypeError('indices must be non-negative integers')
        entries = self.getslice(idx, idx + 1)
        if not entries:
            raise self.IndexError()
        return entries[0]


class OnDemandPagedList(PagedList):
    """Download pages until a page with less than maximum results"""

    def _getslice(self, start, end):
        for pagenum in itertools.count(start // self._pagesize):
            firstid = pagenum * self._pagesize
            nextfirstid = pagenum * self._pagesize + self._pagesize
            if start >= nextfirstid:
                continue

            startv = (
                start % self._pagesize
                if firstid <= start < nextfirstid
                else 0)
            endv = (
                ((end - 1) % self._pagesize) + 1
                if (end is not None and firstid <= end <= nextfirstid)
                else None)

            try:
                page_results = self.getpage(pagenum)
            except Exception:
                self._pagecount = pagenum - 1
                raise
            if startv != 0 or endv is not None:
                page_results = page_results[startv:endv]
            yield from page_results

            # A little optimization - if current page is not "full", ie. does
            # not contain page_size videos then we can assume that this page
            # is the last one - there are no more ids on further pages -
            # i.e. no need to query again.
            if len(page_results) + startv < self._pagesize:
                break

            # If we got the whole page, but the next page is not interesting,
            # break out early as well
            if end == nextfirstid:
                break


class InAdvancePagedList(PagedList):
    """PagedList with total number of pages known in advance"""

    def __init__(self, pagefunc, pagecount, pagesize):
        PagedList.__init__(self, pagefunc, pagesize, True)
        self._pagecount = pagecount

    def _getslice(self, start, end):
        start_page = start // self._pagesize
        end_page = self._pagecount if end is None else min(self._pagecount, end // self._pagesize + 1)
        skip_elems = start - start_page * self._pagesize
        only_more = None if end is None else end - start
        for pagenum in range(start_page, end_page):
            page_results = self.getpage(pagenum)
            if skip_elems:
                page_results = page_results[skip_elems:]
                skip_elems = None
            if only_more is not None:
                if len(page_results) < only_more:
                    only_more -= len(page_results)
                else:
                    yield from page_results[:only_more]
                    break
            yield from page_results


class PlaylistEntries:
    MissingEntry = object()
    is_exhausted = False

    def __init__(self, ydl, info_dict):
        self.ydl = ydl

        # _entries must be assigned now since infodict can change during iteration
        entries = info_dict.get('entries')
        if entries is None:
            raise EntryNotInPlaylist('There are no entries')
        elif isinstance(entries, list):
            self.is_exhausted = True

        requested_entries = info_dict.get('requested_entries')
        self.is_incomplete = bool(requested_entries)
        if self.is_incomplete:
            assert self.is_exhausted
            self._entries = [self.MissingEntry] * max(requested_entries)
            for i, entry in zip(requested_entries, entries):
                self._entries[i - 1] = entry
        elif isinstance(entries, (list, PagedList, LazyList)):
            self._entries = entries
        else:
            self._entries = LazyList(entries)

    PLAYLIST_ITEMS_RE = re.compile(r'''(?x)
        (?P<start>[+-]?\d+)?
        (?P<range>[:-]
            (?P<end>[+-]?\d+|inf(?:inite)?)?
            (?::(?P<step>[+-]?\d+))?
        )?''')

    @classmethod
    def parse_playlist_items(cls, string):
        for segment in string.split(','):
            if not segment:
                raise ValueError('There is two or more consecutive commas')
            mobj = cls.PLAYLIST_ITEMS_RE.fullmatch(segment)
            if not mobj:
                raise ValueError(f'{segment!r} is not a valid specification')
            start, end, step, has_range = mobj.group('start', 'end', 'step', 'range')
            if int_or_none(step) == 0:
                raise ValueError(f'Step in {segment!r} cannot be zero')
            yield slice(int_or_none(start), float_or_none(end), int_or_none(step)) if has_range else int(start)

    def get_requested_items(self):
        playlist_items = self.ydl.params.get('playlist_items')
        playlist_start = self.ydl.params.get('playliststart', 1)
        playlist_end = self.ydl.params.get('playlistend')
        # For backwards compatibility, interpret -1 as whole list
        if playlist_end in (-1, None):
            playlist_end = ''
        if not playlist_items:
            playlist_items = f'{playlist_start}:{playlist_end}'
        elif playlist_start != 1 or playlist_end:
            self.ydl.report_warning('Ignoring playliststart and playlistend because playlistitems was given', only_once=True)

        for index in self.parse_playlist_items(playlist_items):
            for i, entry in self[index]:
                yield i, entry
                if not entry:
                    continue
                try:
                    # TODO: Add auto-generated fields
                    self.ydl._match_entry(entry, incomplete=True, silent=True)
                except (ExistingVideoReached, RejectedVideoReached):
                    return

    def get_full_count(self):
        if self.is_exhausted and not self.is_incomplete:
            return len(self)
        elif isinstance(self._entries, InAdvancePagedList):
            if self._entries._pagesize == 1:
                return self._entries._pagecount

    @functools.cached_property
    def _getter(self):
        if isinstance(self._entries, list):
            def get_entry(i):
                try:
                    entry = self._entries[i]
                except IndexError:
                    entry = self.MissingEntry
                    if not self.is_incomplete:
                        raise self.IndexError()
                if entry is self.MissingEntry:
                    raise EntryNotInPlaylist(f'Entry {i} cannot be found')
                return entry
        else:
            def get_entry(i):
                try:
                    return type(self.ydl)._handle_extraction_exceptions(lambda _, i: self._entries[i])(self.ydl, i)
                except (LazyList.IndexError, PagedList.IndexError):
                    raise self.IndexError()
        return get_entry

    def __getitem__(self, idx):
        if isinstance(idx, int):
            idx = slice(idx, idx)

        # NB: PlaylistEntries[1:10] => (0, 1, ... 9)
        step = 1 if idx.step is None else idx.step
        if idx.start is None:
            start = 0 if step > 0 else len(self) - 1
        else:
            start = idx.start - 1 if idx.start >= 0 else len(self) + idx.start

        # NB: Do not call len(self) when idx == [:]
        if idx.stop is None:
            stop = 0 if step < 0 else float('inf')
        else:
            stop = idx.stop - 1 if idx.stop >= 0 else len(self) + idx.stop
        stop += [-1, 1][step > 0]

        for i in frange(start, stop, step):
            if i < 0:
                continue
            try:
                entry = self._getter(i)
            except self.IndexError:
                self.is_exhausted = True
                if step > 0:
                    break
                continue
            yield i + 1, entry

    def __len__(self):
        return len(tuple(self[:]))

    class IndexError(IndexError):
        pass


def uppercase_escape(s):
    unicode_escape = codecs.getdecoder('unicode_escape')
    return re.sub(
        r'\\U[0-9a-fA-F]{8}',
        lambda m: unicode_escape(m.group(0))[0],
        s)


def lowercase_escape(s):
    unicode_escape = codecs.getdecoder('unicode_escape')
    return re.sub(
        r'\\u[0-9a-fA-F]{4}',
        lambda m: unicode_escape(m.group(0))[0],
        s)


def escape_rfc3986(s):
    """Escape non-ASCII characters as suggested by RFC 3986"""
    return urllib.parse.quote(s, b"%/;:@&=+$,!~*'()?#[]")


def escape_url(url):
    """Escape URL as suggested by RFC 3986"""
    url_parsed = urllib.parse.urlparse(url)
    return url_parsed._replace(
        netloc=url_parsed.netloc.encode('idna').decode('ascii'),
        path=escape_rfc3986(url_parsed.path),
        params=escape_rfc3986(url_parsed.params),
        query=escape_rfc3986(url_parsed.query),
        fragment=escape_rfc3986(url_parsed.fragment)
    ).geturl()


def parse_qs(url):
    return urllib.parse.parse_qs(urllib.parse.urlparse(url).query)


def read_batch_urls(batch_fd):
    def fixup(url):
        if not isinstance(url, str):
            url = url.decode('utf-8', 'replace')
        BOM_UTF8 = ('\xef\xbb\xbf', '\ufeff')
        for bom in BOM_UTF8:
            if url.startswith(bom):
                url = url[len(bom):]
        url = url.lstrip()
        if not url or url.startswith(('#', ';', ']')):
            return False
        # "#" cannot be stripped out since it is part of the URI
        # However, it can be safely stripped out if following a whitespace
        return re.split(r'\s#', url, 1)[0].rstrip()

    with contextlib.closing(batch_fd) as fd:
        return [url for url in map(fixup, fd) if url]


def urlencode_postdata(*args, **kargs):
    return urllib.parse.urlencode(*args, **kargs).encode('ascii')


def update_url_query(url, query):
    if not query:
        return url
    parsed_url = urllib.parse.urlparse(url)
    qs = urllib.parse.parse_qs(parsed_url.query)
    qs.update(query)
    return urllib.parse.urlunparse(parsed_url._replace(
        query=urllib.parse.urlencode(qs, True)))


def update_Request(req, url=None, data=None, headers=None, query=None):
    req_headers = req.headers.copy()
    req_headers.update(headers or {})
    req_data = data or req.data
    req_url = update_url_query(url or req.get_full_url(), query)
    req_get_method = req.get_method()
    if req_get_method == 'HEAD':
        req_type = HEADRequest
    elif req_get_method == 'PUT':
        req_type = PUTRequest
    else:
        req_type = urllib.request.Request
    new_req = req_type(
        req_url, data=req_data, headers=req_headers,
        origin_req_host=req.origin_req_host, unverifiable=req.unverifiable)
    if hasattr(req, 'timeout'):
        new_req.timeout = req.timeout
    return new_req


def _multipart_encode_impl(data, boundary):
    content_type = 'multipart/form-data; boundary=%s' % boundary

    out = b''
    for k, v in data.items():
        out += b'--' + boundary.encode('ascii') + b'\r\n'
        if isinstance(k, str):
            k = k.encode()
        if isinstance(v, str):
            v = v.encode()
        # RFC 2047 requires non-ASCII field names to be encoded, while RFC 7578
        # suggests sending UTF-8 directly. Firefox sends UTF-8, too
        content = b'Content-Disposition: form-data; name="' + k + b'"\r\n\r\n' + v + b'\r\n'
        if boundary.encode('ascii') in content:
            raise ValueError('Boundary overlaps with data')
        out += content

    out += b'--' + boundary.encode('ascii') + b'--\r\n'

    return out, content_type


def multipart_encode(data, boundary=None):
    '''
    Encode a dict to RFC 7578-compliant form-data

    data:
        A dict where keys and values can be either Unicode or bytes-like
        objects.
    boundary:
        If specified a Unicode object, it's used as the boundary. Otherwise
        a random boundary is generated.

    Reference: https://tools.ietf.org/html/rfc7578
    '''
    has_specified_boundary = boundary is not None

    while True:
        if boundary is None:
            boundary = '---------------' + str(random.randrange(0x0fffffff, 0xffffffff))

        try:
            out, content_type = _multipart_encode_impl(data, boundary)
            break
        except ValueError:
            if has_specified_boundary:
                raise
            boundary = None

    return out, content_type


def dict_get(d, key_or_keys, default=None, skip_false_values=True):
    for val in map(d.get, variadic(key_or_keys)):
        if val is not None and (val or not skip_false_values):
            return val
    return default


def try_call(*funcs, expected_type=None, args=[], kwargs={}):
    for f in funcs:
        try:
            val = f(*args, **kwargs)
        except (AttributeError, KeyError, TypeError, IndexError, ZeroDivisionError):
            pass
        else:
            if expected_type is None or isinstance(val, expected_type):
                return val


def try_get(src, getter, expected_type=None):
    return try_call(*variadic(getter), args=(src,), expected_type=expected_type)


def filter_dict(dct, cndn=lambda _, v: v is not None):
    return {k: v for k, v in dct.items() if cndn(k, v)}


def merge_dicts(*dicts):
    merged = {}
    for a_dict in dicts:
        for k, v in a_dict.items():
            if (v is not None and k not in merged
                    or isinstance(v, str) and merged[k] == ''):
                merged[k] = v
    return merged


def encode_compat_str(string, encoding=preferredencoding(), errors='strict'):
    return string if isinstance(string, str) else str(string, encoding, errors)


US_RATINGS = {
    'G': 0,
    'PG': 10,
    'PG-13': 13,
    'R': 16,
    'NC': 18,
}


TV_PARENTAL_GUIDELINES = {
    'TV-Y': 0,
    'TV-Y7': 7,
    'TV-G': 0,
    'TV-PG': 0,
    'TV-14': 14,
    'TV-MA': 17,
}


def parse_age_limit(s):
    # isinstance(False, int) is True. So type() must be used instead
    if type(s) is int:  # noqa: E721
        return s if 0 <= s <= 21 else None
    elif not isinstance(s, str):
        return None
    m = re.match(r'^(?P<age>\d{1,2})\+?$', s)
    if m:
        return int(m.group('age'))
    s = s.upper()
    if s in US_RATINGS:
        return US_RATINGS[s]
    m = re.match(r'^TV[_-]?(%s)$' % '|'.join(k[3:] for k in TV_PARENTAL_GUIDELINES), s)
    if m:
        return TV_PARENTAL_GUIDELINES['TV-' + m.group(1)]
    return None


def strip_jsonp(code):
    return re.sub(
        r'''(?sx)^
            (?:window\.)?(?P<func_name>[a-zA-Z0-9_.$]*)
            (?:\s*&&\s*(?P=func_name))?
            \s*\(\s*(?P<callback_data>.*)\);?
            \s*?(?://[^\n]*)*$''',
        r'\g<callback_data>', code)


def js_to_json(code, vars={}):
    # vars is a dict of var, val pairs to substitute
    COMMENT_RE = r'/\*(?:(?!\*/).)*?\*/|//[^\n]*\n'
    SKIP_RE = fr'\s*(?:{COMMENT_RE})?\s*'
    INTEGER_TABLE = (
        (fr'(?s)^(0[xX][0-9a-fA-F]+){SKIP_RE}:?$', 16),
        (fr'(?s)^(0+[0-7]+){SKIP_RE}:?$', 8),
    )

    def fix_kv(m):
        v = m.group(0)
        if v in ('true', 'false', 'null'):
            return v
        elif v in ('undefined', 'void 0'):
            return 'null'
        elif v.startswith('/*') or v.startswith('//') or v.startswith('!') or v == ',':
            return ""

        if v[0] in ("'", '"'):
            v = re.sub(r'(?s)\\.|"', lambda m: {
                '"': '\\"',
                "\\'": "'",
                '\\\n': '',
                '\\x': '\\u00',
            }.get(m.group(0), m.group(0)), v[1:-1])
        else:
            for regex, base in INTEGER_TABLE:
                im = re.match(regex, v)
                if im:
                    i = int(im.group(1), base)
                    return '"%d":' % i if v.endswith(':') else '%d' % i

            if v in vars:
                return vars[v]

        return '"%s"' % v

    def create_map(mobj):
        return json.dumps(dict(json.loads(js_to_json(mobj.group(1) or '[]', vars=vars))))

    code = re.sub(r'new Date\((".+")\)', r'\g<1>', code)
    code = re.sub(r'new Map\((\[.*?\])?\)', create_map, code)

    return re.sub(r'''(?sx)
        "(?:[^"\\]*(?:\\\\|\\['"nurtbfx/\n]))*[^"\\]*"|
        '(?:[^'\\]*(?:\\\\|\\['"nurtbfx/\n]))*[^'\\]*'|
        {comment}|,(?={skip}[\]}}])|
        void\s0|(?:(?<![0-9])[eE]|[a-df-zA-DF-Z_$])[.a-zA-Z_$0-9]*|
        \b(?:0[xX][0-9a-fA-F]+|0+[0-7]+)(?:{skip}:)?|
        [0-9]+(?={skip}:)|
        !+
        '''.format(comment=COMMENT_RE, skip=SKIP_RE), fix_kv, code)


def qualities(quality_ids):
    """ Get a numeric quality value out of a list of possible values """
    def q(qid):
        try:
            return quality_ids.index(qid)
        except ValueError:
            return -1
    return q


POSTPROCESS_WHEN = ('pre_process', 'after_filter', 'before_dl', 'post_process', 'after_move', 'after_video', 'playlist')


DEFAULT_OUTTMPL = {
    'default': '%(title)s [%(id)s].%(ext)s',
    'chapter': '%(title)s - %(section_number)03d %(section_title)s [%(id)s].%(ext)s',
}
OUTTMPL_TYPES = {
    'chapter': None,
    'subtitle': None,
    'thumbnail': None,
    'description': 'description',
    'annotation': 'annotations.xml',
    'infojson': 'info.json',
    'link': None,
    'pl_video': None,
    'pl_thumbnail': None,
    'pl_description': 'description',
    'pl_infojson': 'info.json',
}

# As of [1] format syntax is:
#  %[mapping_key][conversion_flags][minimum_width][.precision][length_modifier]type
# 1. https://docs.python.org/2/library/stdtypes.html#string-formatting
STR_FORMAT_RE_TMPL = r'''(?x)
    (?<!%)(?P<prefix>(?:%%)*)
    %
    (?P<has_key>\((?P<key>{0})\))?
    (?P<format>
        (?P<conversion>[#0\-+ ]+)?
        (?P<min_width>\d+)?
        (?P<precision>\.\d+)?
        (?P<len_mod>[hlL])?  # unused in python
        {1}  # conversion type
    )
'''


STR_FORMAT_TYPES = 'diouxXeEfFgGcrs'


def limit_length(s, length):
    """ Add ellipses to overly long strings """
    if s is None:
        return None
    ELLIPSES = '...'
    if len(s) > length:
        return s[:length - len(ELLIPSES)] + ELLIPSES
    return s


def version_tuple(v):
    return tuple(int(e) for e in re.split(r'[-.]', v))


def is_outdated_version(version, limit, assume_new=True):
    if not version:
        return not assume_new
    try:
        return version_tuple(version) < version_tuple(limit)
    except ValueError:
        return not assume_new


def ytdl_is_updateable():
    """ Returns if yt-dlp can be updated with -U """

    from .update import is_non_updateable

    return not is_non_updateable()


def args_to_str(args):
    # Get a short string representation for a subprocess command
    return ' '.join(compat_shlex_quote(a) for a in args)


def error_to_compat_str(err):
    return str(err)


def error_to_str(err):
    return f'{type(err).__name__}: {err}'


def mimetype2ext(mt):
    if mt is None:
        return None

    mt, _, params = mt.partition(';')
    mt = mt.strip()

    FULL_MAP = {
        'audio/mp4': 'm4a',
        # Per RFC 3003, audio/mpeg can be .mp1, .mp2 or .mp3. Here use .mp3 as
        # it's the most popular one
        'audio/mpeg': 'mp3',
        'audio/x-wav': 'wav',
        'audio/wav': 'wav',
        'audio/wave': 'wav',
    }

    ext = FULL_MAP.get(mt)
    if ext is not None:
        return ext

    SUBTYPE_MAP = {
        '3gpp': '3gp',
        'smptett+xml': 'tt',
        'ttaf+xml': 'dfxp',
        'ttml+xml': 'ttml',
        'x-flv': 'flv',
        'x-mp4-fragmented': 'mp4',
        'x-ms-sami': 'sami',
        'x-ms-wmv': 'wmv',
        'mpegurl': 'm3u8',
        'x-mpegurl': 'm3u8',
        'vnd.apple.mpegurl': 'm3u8',
        'dash+xml': 'mpd',
        'f4m+xml': 'f4m',
        'hds+xml': 'f4m',
        'vnd.ms-sstr+xml': 'ism',
        'quicktime': 'mov',
        'mp2t': 'ts',
        'x-wav': 'wav',
        'filmstrip+json': 'fs',
        'svg+xml': 'svg',
    }

    _, _, subtype = mt.rpartition('/')
    ext = SUBTYPE_MAP.get(subtype.lower())
    if ext is not None:
        return ext

    SUFFIX_MAP = {
        'json': 'json',
        'xml': 'xml',
        'zip': 'zip',
        'gzip': 'gz',
    }

    _, _, suffix = subtype.partition('+')
    ext = SUFFIX_MAP.get(suffix)
    if ext is not None:
        return ext

    return subtype.replace('+', '.')


def ext2mimetype(ext_or_url):
    if not ext_or_url:
        return None
    if '.' not in ext_or_url:
        ext_or_url = f'file.{ext_or_url}'
    return mimetypes.guess_type(ext_or_url)[0]


def parse_codecs(codecs_str):
    # http://tools.ietf.org/html/rfc6381
    if not codecs_str:
        return {}
    split_codecs = list(filter(None, map(
        str.strip, codecs_str.strip().strip(',').split(','))))
    vcodec, acodec, scodec, hdr = None, None, None, None
    for full_codec in split_codecs:
        parts = full_codec.split('.')
        codec = parts[0].replace('0', '')
        if codec in ('avc1', 'avc2', 'avc3', 'avc4', 'vp9', 'vp8', 'hev1', 'hev2',
                     'h263', 'h264', 'mp4v', 'hvc1', 'av1', 'theora', 'dvh1', 'dvhe'):
            if not vcodec:
                vcodec = '.'.join(parts[:4]) if codec in ('vp9', 'av1', 'hvc1') else full_codec
                if codec in ('dvh1', 'dvhe'):
                    hdr = 'DV'
                elif codec == 'av1' and len(parts) > 3 and parts[3] == '10':
                    hdr = 'HDR10'
                elif full_codec.replace('0', '').startswith('vp9.2'):
                    hdr = 'HDR10'
        elif codec in ('flac', 'mp4a', 'opus', 'vorbis', 'mp3', 'aac', 'ac-3', 'ec-3', 'eac3', 'dtsc', 'dtse', 'dtsh', 'dtsl'):
            if not acodec:
                acodec = full_codec
        elif codec in ('stpp', 'wvtt',):
            if not scodec:
                scodec = full_codec
        else:
            write_string(f'WARNING: Unknown codec {full_codec}\n')
    if vcodec or acodec or scodec:
        return {
            'vcodec': vcodec or 'none',
            'acodec': acodec or 'none',
            'dynamic_range': hdr,
            **({'scodec': scodec} if scodec is not None else {}),
        }
    elif len(split_codecs) == 2:
        return {
            'vcodec': split_codecs[0],
            'acodec': split_codecs[1],
        }
    return {}


def urlhandle_detect_ext(url_handle):
    getheader = url_handle.headers.get

    cd = getheader('Content-Disposition')
    if cd:
        m = re.match(r'attachment;\s*filename="(?P<filename>[^"]+)"', cd)
        if m:
            e = determine_ext(m.group('filename'), default_ext=None)
            if e:
                return e

    return mimetype2ext(getheader('Content-Type'))


def encode_data_uri(data, mime_type):
    return 'data:%s;base64,%s' % (mime_type, base64.b64encode(data).decode('ascii'))


def age_restricted(content_limit, age_limit):
    """ Returns True iff the content should be blocked """

    if age_limit is None:  # No limit set
        return False
    if content_limit is None:
        return False  # Content available for everyone
    return age_limit < content_limit


def is_html(first_bytes):
    """ Detect whether a file contains HTML by examining its first bytes. """

    BOMS = [
        (b'\xef\xbb\xbf', 'utf-8'),
        (b'\x00\x00\xfe\xff', 'utf-32-be'),
        (b'\xff\xfe\x00\x00', 'utf-32-le'),
        (b'\xff\xfe', 'utf-16-le'),
        (b'\xfe\xff', 'utf-16-be'),
    ]

    encoding = 'utf-8'
    for bom, enc in BOMS:
        while first_bytes.startswith(bom):
            encoding, first_bytes = enc, first_bytes[len(bom):]

    return re.match(r'^\s*<', first_bytes.decode(encoding, 'replace'))


def determine_protocol(info_dict):
    protocol = info_dict.get('protocol')
    if protocol is not None:
        return protocol

    url = sanitize_url(info_dict['url'])
    if url.startswith('rtmp'):
        return 'rtmp'
    elif url.startswith('mms'):
        return 'mms'
    elif url.startswith('rtsp'):
        return 'rtsp'

    ext = determine_ext(url)
    if ext == 'm3u8':
        return 'm3u8'
    elif ext == 'f4m':
        return 'f4m'

    return urllib.parse.urlparse(url).scheme


def render_table(header_row, data, delim=False, extra_gap=0, hide_empty=False):
    """ Render a list of rows, each as a list of values.
    Text after a \t will be right aligned """
    def width(string):
        return len(remove_terminal_sequences(string).replace('\t', ''))

    def get_max_lens(table):
        return [max(width(str(v)) for v in col) for col in zip(*table)]

    def filter_using_list(row, filterArray):
        return [col for take, col in itertools.zip_longest(filterArray, row, fillvalue=True) if take]

    max_lens = get_max_lens(data) if hide_empty else []
    header_row = filter_using_list(header_row, max_lens)
    data = [filter_using_list(row, max_lens) for row in data]

    table = [header_row] + data
    max_lens = get_max_lens(table)
    extra_gap += 1
    if delim:
        table = [header_row, [delim * (ml + extra_gap) for ml in max_lens]] + data
        table[1][-1] = table[1][-1][:-extra_gap * len(delim)]  # Remove extra_gap from end of delimiter
    for row in table:
        for pos, text in enumerate(map(str, row)):
            if '\t' in text:
                row[pos] = text.replace('\t', ' ' * (max_lens[pos] - width(text))) + ' ' * extra_gap
            else:
                row[pos] = text + ' ' * (max_lens[pos] - width(text) + extra_gap)
    ret = '\n'.join(''.join(row).rstrip() for row in table)
    return ret


def _match_one(filter_part, dct, incomplete):
    # TODO: Generalize code with YoutubeDL._build_format_filter
    STRING_OPERATORS = {
        '*=': operator.contains,
        '^=': lambda attr, value: attr.startswith(value),
        '$=': lambda attr, value: attr.endswith(value),
        '~=': lambda attr, value: re.search(value, attr),
    }
    COMPARISON_OPERATORS = {
        **STRING_OPERATORS,
        '<=': operator.le,  # "<=" must be defined above "<"
        '<': operator.lt,
        '>=': operator.ge,
        '>': operator.gt,
        '=': operator.eq,
    }

    if isinstance(incomplete, bool):
        is_incomplete = lambda _: incomplete
    else:
        is_incomplete = lambda k: k in incomplete

    operator_rex = re.compile(r'''(?x)
        (?P<key>[a-z_]+)
        \s*(?P<negation>!\s*)?(?P<op>%s)(?P<none_inclusive>\s*\?)?\s*
        (?:
            (?P<quote>["\'])(?P<quotedstrval>.+?)(?P=quote)|
            (?P<strval>.+?)
        )
        ''' % '|'.join(map(re.escape, COMPARISON_OPERATORS.keys())))
    m = operator_rex.fullmatch(filter_part.strip())
    if m:
        m = m.groupdict()
        unnegated_op = COMPARISON_OPERATORS[m['op']]
        if m['negation']:
            op = lambda attr, value: not unnegated_op(attr, value)
        else:
            op = unnegated_op
        comparison_value = m['quotedstrval'] or m['strval'] or m['intval']
        if m['quote']:
            comparison_value = comparison_value.replace(r'\%s' % m['quote'], m['quote'])
        actual_value = dct.get(m['key'])
        numeric_comparison = None
        if isinstance(actual_value, (int, float)):
            # If the original field is a string and matching comparisonvalue is
            # a number we should respect the origin of the original field
            # and process comparison value as a string (see
            # https://github.com/ytdl-org/youtube-dl/issues/11082)
            try:
                numeric_comparison = int(comparison_value)
            except ValueError:
                numeric_comparison = parse_filesize(comparison_value)
                if numeric_comparison is None:
                    numeric_comparison = parse_filesize(f'{comparison_value}B')
                if numeric_comparison is None:
                    numeric_comparison = parse_duration(comparison_value)
        if numeric_comparison is not None and m['op'] in STRING_OPERATORS:
            raise ValueError('Operator %s only supports string values!' % m['op'])
        if actual_value is None:
            return is_incomplete(m['key']) or m['none_inclusive']
        return op(actual_value, comparison_value if numeric_comparison is None else numeric_comparison)

    UNARY_OPERATORS = {
        '': lambda v: (v is True) if isinstance(v, bool) else (v is not None),
        '!': lambda v: (v is False) if isinstance(v, bool) else (v is None),
    }
    operator_rex = re.compile(r'''(?x)
        (?P<op>%s)\s*(?P<key>[a-z_]+)
        ''' % '|'.join(map(re.escape, UNARY_OPERATORS.keys())))
    m = operator_rex.fullmatch(filter_part.strip())
    if m:
        op = UNARY_OPERATORS[m.group('op')]
        actual_value = dct.get(m.group('key'))
        if is_incomplete(m.group('key')) and actual_value is None:
            return True
        return op(actual_value)

    raise ValueError('Invalid filter part %r' % filter_part)


def match_str(filter_str, dct, incomplete=False):
    """ Filter a dictionary with a simple string syntax.
    @returns           Whether the filter passes
    @param incomplete  Set of keys that is expected to be missing from dct.
                       Can be True/False to indicate all/none of the keys may be missing.
                       All conditions on incomplete keys pass if the key is missing
    """
    return all(
        _match_one(filter_part.replace(r'\&', '&'), dct, incomplete)
        for filter_part in re.split(r'(?<!\\)&', filter_str))


def match_filter_func(filters, all_match=False):
    if not filters:
        return None
    filters = set(variadic(filters))
    accumlator, mfstrj = (all, ') & (') if all_match else (any, ') | (')

    interactive = '-' in filters
    if interactive:
        filters.remove('-')

    def _match_func(info_dict, incomplete=False):
        if not filters or accumlator(match_str(f, info_dict, incomplete) for f in filters):
            return NO_DEFAULT if interactive and not incomplete else None
        else:
            video_title = info_dict.get('title') or info_dict.get('id') or 'video'
            filter_str = mfstrj.join(map(str.strip, filters))
            return f'{video_title} does not pass filter ({filter_str}), skipping ..'
    return _match_func


class download_range_func:
    def __init__(self, chapters, ranges):
<<<<<<< HEAD
        self.chapters = chapters or []
        self.ranges = ranges or []
=======
        self.chapters, self.ranges = chapters, ranges
>>>>>>> 63e66cd0

    def __call__(self, info_dict, ydl):
        warning = ('There are no chapters matching the regex' if info_dict.get('chapters')
                   else 'Cannot match chapters since chapter information is unavailable')
<<<<<<< HEAD
        for regex in self.chapters:
=======
        for regex in self.chapters or []:
>>>>>>> 63e66cd0
            for i, chapter in enumerate(info_dict.get('chapters') or []):
                if re.search(regex, chapter['title']):
                    warning = None
                    yield {**chapter, 'index': i}
        if self.chapters and warning:
            ydl.to_screen(f'[info] {info_dict["id"]}: {warning}')

<<<<<<< HEAD
        yield from ({'start_time': start, 'end_time': end} for start, end in self.ranges)

    def __repr__(self) -> str:
        return f'download_range_func({repr(self.chapters)}, {repr(self.ranges)})'

    def __eq__(self, other):
        if not isinstance(other, download_range_func):
            return False
        if self.chapters != other.chapters and self.ranges != other.ranges:
            return False
        return True
=======
        yield from ({'start_time': start, 'end_time': end} for start, end in self.ranges or [])

    def __eq__(self, other):
        return (isinstance(other, download_range_func)
                and self.chapters == other.chapters and self.ranges == other.ranges)
>>>>>>> 63e66cd0


def parse_dfxp_time_expr(time_expr):
    if not time_expr:
        return

    mobj = re.match(rf'^(?P<time_offset>{NUMBER_RE})s?$', time_expr)
    if mobj:
        return float(mobj.group('time_offset'))

    mobj = re.match(r'^(\d+):(\d\d):(\d\d(?:(?:\.|:)\d+)?)$', time_expr)
    if mobj:
        return 3600 * int(mobj.group(1)) + 60 * int(mobj.group(2)) + float(mobj.group(3).replace(':', '.'))


def srt_subtitles_timecode(seconds):
    return '%02d:%02d:%02d,%03d' % timetuple_from_msec(seconds * 1000)


def ass_subtitles_timecode(seconds):
    time = timetuple_from_msec(seconds * 1000)
    return '%01d:%02d:%02d.%02d' % (*time[:-1], time.milliseconds / 10)


def dfxp2srt(dfxp_data):
    '''
    @param dfxp_data A bytes-like object containing DFXP data
    @returns A unicode object containing converted SRT data
    '''
    LEGACY_NAMESPACES = (
        (b'http://www.w3.org/ns/ttml', [
            b'http://www.w3.org/2004/11/ttaf1',
            b'http://www.w3.org/2006/04/ttaf1',
            b'http://www.w3.org/2006/10/ttaf1',
        ]),
        (b'http://www.w3.org/ns/ttml#styling', [
            b'http://www.w3.org/ns/ttml#style',
        ]),
    )

    SUPPORTED_STYLING = [
        'color',
        'fontFamily',
        'fontSize',
        'fontStyle',
        'fontWeight',
        'textDecoration'
    ]

    _x = functools.partial(xpath_with_ns, ns_map={
        'xml': 'http://www.w3.org/XML/1998/namespace',
        'ttml': 'http://www.w3.org/ns/ttml',
        'tts': 'http://www.w3.org/ns/ttml#styling',
    })

    styles = {}
    default_style = {}

    class TTMLPElementParser:
        _out = ''
        _unclosed_elements = []
        _applied_styles = []

        def start(self, tag, attrib):
            if tag in (_x('ttml:br'), 'br'):
                self._out += '\n'
            else:
                unclosed_elements = []
                style = {}
                element_style_id = attrib.get('style')
                if default_style:
                    style.update(default_style)
                if element_style_id:
                    style.update(styles.get(element_style_id, {}))
                for prop in SUPPORTED_STYLING:
                    prop_val = attrib.get(_x('tts:' + prop))
                    if prop_val:
                        style[prop] = prop_val
                if style:
                    font = ''
                    for k, v in sorted(style.items()):
                        if self._applied_styles and self._applied_styles[-1].get(k) == v:
                            continue
                        if k == 'color':
                            font += ' color="%s"' % v
                        elif k == 'fontSize':
                            font += ' size="%s"' % v
                        elif k == 'fontFamily':
                            font += ' face="%s"' % v
                        elif k == 'fontWeight' and v == 'bold':
                            self._out += '<b>'
                            unclosed_elements.append('b')
                        elif k == 'fontStyle' and v == 'italic':
                            self._out += '<i>'
                            unclosed_elements.append('i')
                        elif k == 'textDecoration' and v == 'underline':
                            self._out += '<u>'
                            unclosed_elements.append('u')
                    if font:
                        self._out += '<font' + font + '>'
                        unclosed_elements.append('font')
                    applied_style = {}
                    if self._applied_styles:
                        applied_style.update(self._applied_styles[-1])
                    applied_style.update(style)
                    self._applied_styles.append(applied_style)
                self._unclosed_elements.append(unclosed_elements)

        def end(self, tag):
            if tag not in (_x('ttml:br'), 'br'):
                unclosed_elements = self._unclosed_elements.pop()
                for element in reversed(unclosed_elements):
                    self._out += '</%s>' % element
                if unclosed_elements and self._applied_styles:
                    self._applied_styles.pop()

        def data(self, data):
            self._out += data

        def close(self):
            return self._out.strip()

    def parse_node(node):
        target = TTMLPElementParser()
        parser = xml.etree.ElementTree.XMLParser(target=target)
        parser.feed(xml.etree.ElementTree.tostring(node))
        return parser.close()

    for k, v in LEGACY_NAMESPACES:
        for ns in v:
            dfxp_data = dfxp_data.replace(ns, k)

    dfxp = compat_etree_fromstring(dfxp_data)
    out = []
    paras = dfxp.findall(_x('.//ttml:p')) or dfxp.findall('.//p')

    if not paras:
        raise ValueError('Invalid dfxp/TTML subtitle')

    repeat = False
    while True:
        for style in dfxp.findall(_x('.//ttml:style')):
            style_id = style.get('id') or style.get(_x('xml:id'))
            if not style_id:
                continue
            parent_style_id = style.get('style')
            if parent_style_id:
                if parent_style_id not in styles:
                    repeat = True
                    continue
                styles[style_id] = styles[parent_style_id].copy()
            for prop in SUPPORTED_STYLING:
                prop_val = style.get(_x('tts:' + prop))
                if prop_val:
                    styles.setdefault(style_id, {})[prop] = prop_val
        if repeat:
            repeat = False
        else:
            break

    for p in ('body', 'div'):
        ele = xpath_element(dfxp, [_x('.//ttml:' + p), './/' + p])
        if ele is None:
            continue
        style = styles.get(ele.get('style'))
        if not style:
            continue
        default_style.update(style)

    for para, index in zip(paras, itertools.count(1)):
        begin_time = parse_dfxp_time_expr(para.attrib.get('begin'))
        end_time = parse_dfxp_time_expr(para.attrib.get('end'))
        dur = parse_dfxp_time_expr(para.attrib.get('dur'))
        if begin_time is None:
            continue
        if not end_time:
            if not dur:
                continue
            end_time = begin_time + dur
        out.append('%d\n%s --> %s\n%s\n\n' % (
            index,
            srt_subtitles_timecode(begin_time),
            srt_subtitles_timecode(end_time),
            parse_node(para)))

    return ''.join(out)


def cli_option(params, command_option, param, separator=None):
    param = params.get(param)
    return ([] if param is None
            else [command_option, str(param)] if separator is None
            else [f'{command_option}{separator}{param}'])


def cli_bool_option(params, command_option, param, true_value='true', false_value='false', separator=None):
    param = params.get(param)
    assert param in (True, False, None)
    return cli_option({True: true_value, False: false_value}, command_option, param, separator)


def cli_valueless_option(params, command_option, param, expected_value=True):
    return [command_option] if params.get(param) == expected_value else []


def cli_configuration_args(argdict, keys, default=[], use_compat=True):
    if isinstance(argdict, (list, tuple)):  # for backward compatibility
        if use_compat:
            return argdict
        else:
            argdict = None
    if argdict is None:
        return default
    assert isinstance(argdict, dict)

    assert isinstance(keys, (list, tuple))
    for key_list in keys:
        arg_list = list(filter(
            lambda x: x is not None,
            [argdict.get(key.lower()) for key in variadic(key_list)]))
        if arg_list:
            return [arg for args in arg_list for arg in args]
    return default


def _configuration_args(main_key, argdict, exe, keys=None, default=[], use_compat=True):
    main_key, exe = main_key.lower(), exe.lower()
    root_key = exe if main_key == exe else f'{main_key}+{exe}'
    keys = [f'{root_key}{k}' for k in (keys or [''])]
    if root_key in keys:
        if main_key != exe:
            keys.append((main_key, exe))
        keys.append('default')
    else:
        use_compat = False
    return cli_configuration_args(argdict, keys, default, use_compat)


class ISO639Utils:
    # See http://www.loc.gov/standards/iso639-2/ISO-639-2_utf-8.txt
    _lang_map = {
        'aa': 'aar',
        'ab': 'abk',
        'ae': 'ave',
        'af': 'afr',
        'ak': 'aka',
        'am': 'amh',
        'an': 'arg',
        'ar': 'ara',
        'as': 'asm',
        'av': 'ava',
        'ay': 'aym',
        'az': 'aze',
        'ba': 'bak',
        'be': 'bel',
        'bg': 'bul',
        'bh': 'bih',
        'bi': 'bis',
        'bm': 'bam',
        'bn': 'ben',
        'bo': 'bod',
        'br': 'bre',
        'bs': 'bos',
        'ca': 'cat',
        'ce': 'che',
        'ch': 'cha',
        'co': 'cos',
        'cr': 'cre',
        'cs': 'ces',
        'cu': 'chu',
        'cv': 'chv',
        'cy': 'cym',
        'da': 'dan',
        'de': 'deu',
        'dv': 'div',
        'dz': 'dzo',
        'ee': 'ewe',
        'el': 'ell',
        'en': 'eng',
        'eo': 'epo',
        'es': 'spa',
        'et': 'est',
        'eu': 'eus',
        'fa': 'fas',
        'ff': 'ful',
        'fi': 'fin',
        'fj': 'fij',
        'fo': 'fao',
        'fr': 'fra',
        'fy': 'fry',
        'ga': 'gle',
        'gd': 'gla',
        'gl': 'glg',
        'gn': 'grn',
        'gu': 'guj',
        'gv': 'glv',
        'ha': 'hau',
        'he': 'heb',
        'iw': 'heb',  # Replaced by he in 1989 revision
        'hi': 'hin',
        'ho': 'hmo',
        'hr': 'hrv',
        'ht': 'hat',
        'hu': 'hun',
        'hy': 'hye',
        'hz': 'her',
        'ia': 'ina',
        'id': 'ind',
        'in': 'ind',  # Replaced by id in 1989 revision
        'ie': 'ile',
        'ig': 'ibo',
        'ii': 'iii',
        'ik': 'ipk',
        'io': 'ido',
        'is': 'isl',
        'it': 'ita',
        'iu': 'iku',
        'ja': 'jpn',
        'jv': 'jav',
        'ka': 'kat',
        'kg': 'kon',
        'ki': 'kik',
        'kj': 'kua',
        'kk': 'kaz',
        'kl': 'kal',
        'km': 'khm',
        'kn': 'kan',
        'ko': 'kor',
        'kr': 'kau',
        'ks': 'kas',
        'ku': 'kur',
        'kv': 'kom',
        'kw': 'cor',
        'ky': 'kir',
        'la': 'lat',
        'lb': 'ltz',
        'lg': 'lug',
        'li': 'lim',
        'ln': 'lin',
        'lo': 'lao',
        'lt': 'lit',
        'lu': 'lub',
        'lv': 'lav',
        'mg': 'mlg',
        'mh': 'mah',
        'mi': 'mri',
        'mk': 'mkd',
        'ml': 'mal',
        'mn': 'mon',
        'mr': 'mar',
        'ms': 'msa',
        'mt': 'mlt',
        'my': 'mya',
        'na': 'nau',
        'nb': 'nob',
        'nd': 'nde',
        'ne': 'nep',
        'ng': 'ndo',
        'nl': 'nld',
        'nn': 'nno',
        'no': 'nor',
        'nr': 'nbl',
        'nv': 'nav',
        'ny': 'nya',
        'oc': 'oci',
        'oj': 'oji',
        'om': 'orm',
        'or': 'ori',
        'os': 'oss',
        'pa': 'pan',
        'pi': 'pli',
        'pl': 'pol',
        'ps': 'pus',
        'pt': 'por',
        'qu': 'que',
        'rm': 'roh',
        'rn': 'run',
        'ro': 'ron',
        'ru': 'rus',
        'rw': 'kin',
        'sa': 'san',
        'sc': 'srd',
        'sd': 'snd',
        'se': 'sme',
        'sg': 'sag',
        'si': 'sin',
        'sk': 'slk',
        'sl': 'slv',
        'sm': 'smo',
        'sn': 'sna',
        'so': 'som',
        'sq': 'sqi',
        'sr': 'srp',
        'ss': 'ssw',
        'st': 'sot',
        'su': 'sun',
        'sv': 'swe',
        'sw': 'swa',
        'ta': 'tam',
        'te': 'tel',
        'tg': 'tgk',
        'th': 'tha',
        'ti': 'tir',
        'tk': 'tuk',
        'tl': 'tgl',
        'tn': 'tsn',
        'to': 'ton',
        'tr': 'tur',
        'ts': 'tso',
        'tt': 'tat',
        'tw': 'twi',
        'ty': 'tah',
        'ug': 'uig',
        'uk': 'ukr',
        'ur': 'urd',
        'uz': 'uzb',
        've': 'ven',
        'vi': 'vie',
        'vo': 'vol',
        'wa': 'wln',
        'wo': 'wol',
        'xh': 'xho',
        'yi': 'yid',
        'ji': 'yid',  # Replaced by yi in 1989 revision
        'yo': 'yor',
        'za': 'zha',
        'zh': 'zho',
        'zu': 'zul',
    }

    @classmethod
    def short2long(cls, code):
        """Convert language code from ISO 639-1 to ISO 639-2/T"""
        return cls._lang_map.get(code[:2])

    @classmethod
    def long2short(cls, code):
        """Convert language code from ISO 639-2/T to ISO 639-1"""
        for short_name, long_name in cls._lang_map.items():
            if long_name == code:
                return short_name


class ISO3166Utils:
    # From http://data.okfn.org/data/core/country-list
    _country_map = {
        'AF': 'Afghanistan',
        'AX': 'Åland Islands',
        'AL': 'Albania',
        'DZ': 'Algeria',
        'AS': 'American Samoa',
        'AD': 'Andorra',
        'AO': 'Angola',
        'AI': 'Anguilla',
        'AQ': 'Antarctica',
        'AG': 'Antigua and Barbuda',
        'AR': 'Argentina',
        'AM': 'Armenia',
        'AW': 'Aruba',
        'AU': 'Australia',
        'AT': 'Austria',
        'AZ': 'Azerbaijan',
        'BS': 'Bahamas',
        'BH': 'Bahrain',
        'BD': 'Bangladesh',
        'BB': 'Barbados',
        'BY': 'Belarus',
        'BE': 'Belgium',
        'BZ': 'Belize',
        'BJ': 'Benin',
        'BM': 'Bermuda',
        'BT': 'Bhutan',
        'BO': 'Bolivia, Plurinational State of',
        'BQ': 'Bonaire, Sint Eustatius and Saba',
        'BA': 'Bosnia and Herzegovina',
        'BW': 'Botswana',
        'BV': 'Bouvet Island',
        'BR': 'Brazil',
        'IO': 'British Indian Ocean Territory',
        'BN': 'Brunei Darussalam',
        'BG': 'Bulgaria',
        'BF': 'Burkina Faso',
        'BI': 'Burundi',
        'KH': 'Cambodia',
        'CM': 'Cameroon',
        'CA': 'Canada',
        'CV': 'Cape Verde',
        'KY': 'Cayman Islands',
        'CF': 'Central African Republic',
        'TD': 'Chad',
        'CL': 'Chile',
        'CN': 'China',
        'CX': 'Christmas Island',
        'CC': 'Cocos (Keeling) Islands',
        'CO': 'Colombia',
        'KM': 'Comoros',
        'CG': 'Congo',
        'CD': 'Congo, the Democratic Republic of the',
        'CK': 'Cook Islands',
        'CR': 'Costa Rica',
        'CI': 'Côte d\'Ivoire',
        'HR': 'Croatia',
        'CU': 'Cuba',
        'CW': 'Curaçao',
        'CY': 'Cyprus',
        'CZ': 'Czech Republic',
        'DK': 'Denmark',
        'DJ': 'Djibouti',
        'DM': 'Dominica',
        'DO': 'Dominican Republic',
        'EC': 'Ecuador',
        'EG': 'Egypt',
        'SV': 'El Salvador',
        'GQ': 'Equatorial Guinea',
        'ER': 'Eritrea',
        'EE': 'Estonia',
        'ET': 'Ethiopia',
        'FK': 'Falkland Islands (Malvinas)',
        'FO': 'Faroe Islands',
        'FJ': 'Fiji',
        'FI': 'Finland',
        'FR': 'France',
        'GF': 'French Guiana',
        'PF': 'French Polynesia',
        'TF': 'French Southern Territories',
        'GA': 'Gabon',
        'GM': 'Gambia',
        'GE': 'Georgia',
        'DE': 'Germany',
        'GH': 'Ghana',
        'GI': 'Gibraltar',
        'GR': 'Greece',
        'GL': 'Greenland',
        'GD': 'Grenada',
        'GP': 'Guadeloupe',
        'GU': 'Guam',
        'GT': 'Guatemala',
        'GG': 'Guernsey',
        'GN': 'Guinea',
        'GW': 'Guinea-Bissau',
        'GY': 'Guyana',
        'HT': 'Haiti',
        'HM': 'Heard Island and McDonald Islands',
        'VA': 'Holy See (Vatican City State)',
        'HN': 'Honduras',
        'HK': 'Hong Kong',
        'HU': 'Hungary',
        'IS': 'Iceland',
        'IN': 'India',
        'ID': 'Indonesia',
        'IR': 'Iran, Islamic Republic of',
        'IQ': 'Iraq',
        'IE': 'Ireland',
        'IM': 'Isle of Man',
        'IL': 'Israel',
        'IT': 'Italy',
        'JM': 'Jamaica',
        'JP': 'Japan',
        'JE': 'Jersey',
        'JO': 'Jordan',
        'KZ': 'Kazakhstan',
        'KE': 'Kenya',
        'KI': 'Kiribati',
        'KP': 'Korea, Democratic People\'s Republic of',
        'KR': 'Korea, Republic of',
        'KW': 'Kuwait',
        'KG': 'Kyrgyzstan',
        'LA': 'Lao People\'s Democratic Republic',
        'LV': 'Latvia',
        'LB': 'Lebanon',
        'LS': 'Lesotho',
        'LR': 'Liberia',
        'LY': 'Libya',
        'LI': 'Liechtenstein',
        'LT': 'Lithuania',
        'LU': 'Luxembourg',
        'MO': 'Macao',
        'MK': 'Macedonia, the Former Yugoslav Republic of',
        'MG': 'Madagascar',
        'MW': 'Malawi',
        'MY': 'Malaysia',
        'MV': 'Maldives',
        'ML': 'Mali',
        'MT': 'Malta',
        'MH': 'Marshall Islands',
        'MQ': 'Martinique',
        'MR': 'Mauritania',
        'MU': 'Mauritius',
        'YT': 'Mayotte',
        'MX': 'Mexico',
        'FM': 'Micronesia, Federated States of',
        'MD': 'Moldova, Republic of',
        'MC': 'Monaco',
        'MN': 'Mongolia',
        'ME': 'Montenegro',
        'MS': 'Montserrat',
        'MA': 'Morocco',
        'MZ': 'Mozambique',
        'MM': 'Myanmar',
        'NA': 'Namibia',
        'NR': 'Nauru',
        'NP': 'Nepal',
        'NL': 'Netherlands',
        'NC': 'New Caledonia',
        'NZ': 'New Zealand',
        'NI': 'Nicaragua',
        'NE': 'Niger',
        'NG': 'Nigeria',
        'NU': 'Niue',
        'NF': 'Norfolk Island',
        'MP': 'Northern Mariana Islands',
        'NO': 'Norway',
        'OM': 'Oman',
        'PK': 'Pakistan',
        'PW': 'Palau',
        'PS': 'Palestine, State of',
        'PA': 'Panama',
        'PG': 'Papua New Guinea',
        'PY': 'Paraguay',
        'PE': 'Peru',
        'PH': 'Philippines',
        'PN': 'Pitcairn',
        'PL': 'Poland',
        'PT': 'Portugal',
        'PR': 'Puerto Rico',
        'QA': 'Qatar',
        'RE': 'Réunion',
        'RO': 'Romania',
        'RU': 'Russian Federation',
        'RW': 'Rwanda',
        'BL': 'Saint Barthélemy',
        'SH': 'Saint Helena, Ascension and Tristan da Cunha',
        'KN': 'Saint Kitts and Nevis',
        'LC': 'Saint Lucia',
        'MF': 'Saint Martin (French part)',
        'PM': 'Saint Pierre and Miquelon',
        'VC': 'Saint Vincent and the Grenadines',
        'WS': 'Samoa',
        'SM': 'San Marino',
        'ST': 'Sao Tome and Principe',
        'SA': 'Saudi Arabia',
        'SN': 'Senegal',
        'RS': 'Serbia',
        'SC': 'Seychelles',
        'SL': 'Sierra Leone',
        'SG': 'Singapore',
        'SX': 'Sint Maarten (Dutch part)',
        'SK': 'Slovakia',
        'SI': 'Slovenia',
        'SB': 'Solomon Islands',
        'SO': 'Somalia',
        'ZA': 'South Africa',
        'GS': 'South Georgia and the South Sandwich Islands',
        'SS': 'South Sudan',
        'ES': 'Spain',
        'LK': 'Sri Lanka',
        'SD': 'Sudan',
        'SR': 'Suriname',
        'SJ': 'Svalbard and Jan Mayen',
        'SZ': 'Swaziland',
        'SE': 'Sweden',
        'CH': 'Switzerland',
        'SY': 'Syrian Arab Republic',
        'TW': 'Taiwan, Province of China',
        'TJ': 'Tajikistan',
        'TZ': 'Tanzania, United Republic of',
        'TH': 'Thailand',
        'TL': 'Timor-Leste',
        'TG': 'Togo',
        'TK': 'Tokelau',
        'TO': 'Tonga',
        'TT': 'Trinidad and Tobago',
        'TN': 'Tunisia',
        'TR': 'Turkey',
        'TM': 'Turkmenistan',
        'TC': 'Turks and Caicos Islands',
        'TV': 'Tuvalu',
        'UG': 'Uganda',
        'UA': 'Ukraine',
        'AE': 'United Arab Emirates',
        'GB': 'United Kingdom',
        'US': 'United States',
        'UM': 'United States Minor Outlying Islands',
        'UY': 'Uruguay',
        'UZ': 'Uzbekistan',
        'VU': 'Vanuatu',
        'VE': 'Venezuela, Bolivarian Republic of',
        'VN': 'Viet Nam',
        'VG': 'Virgin Islands, British',
        'VI': 'Virgin Islands, U.S.',
        'WF': 'Wallis and Futuna',
        'EH': 'Western Sahara',
        'YE': 'Yemen',
        'ZM': 'Zambia',
        'ZW': 'Zimbabwe',
        # Not ISO 3166 codes, but used for IP blocks
        'AP': 'Asia/Pacific Region',
        'EU': 'Europe',
    }

    @classmethod
    def short2full(cls, code):
        """Convert an ISO 3166-2 country code to the corresponding full name"""
        return cls._country_map.get(code.upper())


class GeoUtils:
    # Major IPv4 address blocks per country
    _country_ip_map = {
        'AD': '46.172.224.0/19',
        'AE': '94.200.0.0/13',
        'AF': '149.54.0.0/17',
        'AG': '209.59.64.0/18',
        'AI': '204.14.248.0/21',
        'AL': '46.99.0.0/16',
        'AM': '46.70.0.0/15',
        'AO': '105.168.0.0/13',
        'AP': '182.50.184.0/21',
        'AQ': '23.154.160.0/24',
        'AR': '181.0.0.0/12',
        'AS': '202.70.112.0/20',
        'AT': '77.116.0.0/14',
        'AU': '1.128.0.0/11',
        'AW': '181.41.0.0/18',
        'AX': '185.217.4.0/22',
        'AZ': '5.197.0.0/16',
        'BA': '31.176.128.0/17',
        'BB': '65.48.128.0/17',
        'BD': '114.130.0.0/16',
        'BE': '57.0.0.0/8',
        'BF': '102.178.0.0/15',
        'BG': '95.42.0.0/15',
        'BH': '37.131.0.0/17',
        'BI': '154.117.192.0/18',
        'BJ': '137.255.0.0/16',
        'BL': '185.212.72.0/23',
        'BM': '196.12.64.0/18',
        'BN': '156.31.0.0/16',
        'BO': '161.56.0.0/16',
        'BQ': '161.0.80.0/20',
        'BR': '191.128.0.0/12',
        'BS': '24.51.64.0/18',
        'BT': '119.2.96.0/19',
        'BW': '168.167.0.0/16',
        'BY': '178.120.0.0/13',
        'BZ': '179.42.192.0/18',
        'CA': '99.224.0.0/11',
        'CD': '41.243.0.0/16',
        'CF': '197.242.176.0/21',
        'CG': '160.113.0.0/16',
        'CH': '85.0.0.0/13',
        'CI': '102.136.0.0/14',
        'CK': '202.65.32.0/19',
        'CL': '152.172.0.0/14',
        'CM': '102.244.0.0/14',
        'CN': '36.128.0.0/10',
        'CO': '181.240.0.0/12',
        'CR': '201.192.0.0/12',
        'CU': '152.206.0.0/15',
        'CV': '165.90.96.0/19',
        'CW': '190.88.128.0/17',
        'CY': '31.153.0.0/16',
        'CZ': '88.100.0.0/14',
        'DE': '53.0.0.0/8',
        'DJ': '197.241.0.0/17',
        'DK': '87.48.0.0/12',
        'DM': '192.243.48.0/20',
        'DO': '152.166.0.0/15',
        'DZ': '41.96.0.0/12',
        'EC': '186.68.0.0/15',
        'EE': '90.190.0.0/15',
        'EG': '156.160.0.0/11',
        'ER': '196.200.96.0/20',
        'ES': '88.0.0.0/11',
        'ET': '196.188.0.0/14',
        'EU': '2.16.0.0/13',
        'FI': '91.152.0.0/13',
        'FJ': '144.120.0.0/16',
        'FK': '80.73.208.0/21',
        'FM': '119.252.112.0/20',
        'FO': '88.85.32.0/19',
        'FR': '90.0.0.0/9',
        'GA': '41.158.0.0/15',
        'GB': '25.0.0.0/8',
        'GD': '74.122.88.0/21',
        'GE': '31.146.0.0/16',
        'GF': '161.22.64.0/18',
        'GG': '62.68.160.0/19',
        'GH': '154.160.0.0/12',
        'GI': '95.164.0.0/16',
        'GL': '88.83.0.0/19',
        'GM': '160.182.0.0/15',
        'GN': '197.149.192.0/18',
        'GP': '104.250.0.0/19',
        'GQ': '105.235.224.0/20',
        'GR': '94.64.0.0/13',
        'GT': '168.234.0.0/16',
        'GU': '168.123.0.0/16',
        'GW': '197.214.80.0/20',
        'GY': '181.41.64.0/18',
        'HK': '113.252.0.0/14',
        'HN': '181.210.0.0/16',
        'HR': '93.136.0.0/13',
        'HT': '148.102.128.0/17',
        'HU': '84.0.0.0/14',
        'ID': '39.192.0.0/10',
        'IE': '87.32.0.0/12',
        'IL': '79.176.0.0/13',
        'IM': '5.62.80.0/20',
        'IN': '117.192.0.0/10',
        'IO': '203.83.48.0/21',
        'IQ': '37.236.0.0/14',
        'IR': '2.176.0.0/12',
        'IS': '82.221.0.0/16',
        'IT': '79.0.0.0/10',
        'JE': '87.244.64.0/18',
        'JM': '72.27.0.0/17',
        'JO': '176.29.0.0/16',
        'JP': '133.0.0.0/8',
        'KE': '105.48.0.0/12',
        'KG': '158.181.128.0/17',
        'KH': '36.37.128.0/17',
        'KI': '103.25.140.0/22',
        'KM': '197.255.224.0/20',
        'KN': '198.167.192.0/19',
        'KP': '175.45.176.0/22',
        'KR': '175.192.0.0/10',
        'KW': '37.36.0.0/14',
        'KY': '64.96.0.0/15',
        'KZ': '2.72.0.0/13',
        'LA': '115.84.64.0/18',
        'LB': '178.135.0.0/16',
        'LC': '24.92.144.0/20',
        'LI': '82.117.0.0/19',
        'LK': '112.134.0.0/15',
        'LR': '102.183.0.0/16',
        'LS': '129.232.0.0/17',
        'LT': '78.56.0.0/13',
        'LU': '188.42.0.0/16',
        'LV': '46.109.0.0/16',
        'LY': '41.252.0.0/14',
        'MA': '105.128.0.0/11',
        'MC': '88.209.64.0/18',
        'MD': '37.246.0.0/16',
        'ME': '178.175.0.0/17',
        'MF': '74.112.232.0/21',
        'MG': '154.126.0.0/17',
        'MH': '117.103.88.0/21',
        'MK': '77.28.0.0/15',
        'ML': '154.118.128.0/18',
        'MM': '37.111.0.0/17',
        'MN': '49.0.128.0/17',
        'MO': '60.246.0.0/16',
        'MP': '202.88.64.0/20',
        'MQ': '109.203.224.0/19',
        'MR': '41.188.64.0/18',
        'MS': '208.90.112.0/22',
        'MT': '46.11.0.0/16',
        'MU': '105.16.0.0/12',
        'MV': '27.114.128.0/18',
        'MW': '102.70.0.0/15',
        'MX': '187.192.0.0/11',
        'MY': '175.136.0.0/13',
        'MZ': '197.218.0.0/15',
        'NA': '41.182.0.0/16',
        'NC': '101.101.0.0/18',
        'NE': '197.214.0.0/18',
        'NF': '203.17.240.0/22',
        'NG': '105.112.0.0/12',
        'NI': '186.76.0.0/15',
        'NL': '145.96.0.0/11',
        'NO': '84.208.0.0/13',
        'NP': '36.252.0.0/15',
        'NR': '203.98.224.0/19',
        'NU': '49.156.48.0/22',
        'NZ': '49.224.0.0/14',
        'OM': '5.36.0.0/15',
        'PA': '186.72.0.0/15',
        'PE': '186.160.0.0/14',
        'PF': '123.50.64.0/18',
        'PG': '124.240.192.0/19',
        'PH': '49.144.0.0/13',
        'PK': '39.32.0.0/11',
        'PL': '83.0.0.0/11',
        'PM': '70.36.0.0/20',
        'PR': '66.50.0.0/16',
        'PS': '188.161.0.0/16',
        'PT': '85.240.0.0/13',
        'PW': '202.124.224.0/20',
        'PY': '181.120.0.0/14',
        'QA': '37.210.0.0/15',
        'RE': '102.35.0.0/16',
        'RO': '79.112.0.0/13',
        'RS': '93.86.0.0/15',
        'RU': '5.136.0.0/13',
        'RW': '41.186.0.0/16',
        'SA': '188.48.0.0/13',
        'SB': '202.1.160.0/19',
        'SC': '154.192.0.0/11',
        'SD': '102.120.0.0/13',
        'SE': '78.64.0.0/12',
        'SG': '8.128.0.0/10',
        'SI': '188.196.0.0/14',
        'SK': '78.98.0.0/15',
        'SL': '102.143.0.0/17',
        'SM': '89.186.32.0/19',
        'SN': '41.82.0.0/15',
        'SO': '154.115.192.0/18',
        'SR': '186.179.128.0/17',
        'SS': '105.235.208.0/21',
        'ST': '197.159.160.0/19',
        'SV': '168.243.0.0/16',
        'SX': '190.102.0.0/20',
        'SY': '5.0.0.0/16',
        'SZ': '41.84.224.0/19',
        'TC': '65.255.48.0/20',
        'TD': '154.68.128.0/19',
        'TG': '196.168.0.0/14',
        'TH': '171.96.0.0/13',
        'TJ': '85.9.128.0/18',
        'TK': '27.96.24.0/21',
        'TL': '180.189.160.0/20',
        'TM': '95.85.96.0/19',
        'TN': '197.0.0.0/11',
        'TO': '175.176.144.0/21',
        'TR': '78.160.0.0/11',
        'TT': '186.44.0.0/15',
        'TV': '202.2.96.0/19',
        'TW': '120.96.0.0/11',
        'TZ': '156.156.0.0/14',
        'UA': '37.52.0.0/14',
        'UG': '102.80.0.0/13',
        'US': '6.0.0.0/8',
        'UY': '167.56.0.0/13',
        'UZ': '84.54.64.0/18',
        'VA': '212.77.0.0/19',
        'VC': '207.191.240.0/21',
        'VE': '186.88.0.0/13',
        'VG': '66.81.192.0/20',
        'VI': '146.226.0.0/16',
        'VN': '14.160.0.0/11',
        'VU': '202.80.32.0/20',
        'WF': '117.20.32.0/21',
        'WS': '202.4.32.0/19',
        'YE': '134.35.0.0/16',
        'YT': '41.242.116.0/22',
        'ZA': '41.0.0.0/11',
        'ZM': '102.144.0.0/13',
        'ZW': '102.177.192.0/18',
    }

    @classmethod
    def random_ipv4(cls, code_or_block):
        if len(code_or_block) == 2:
            block = cls._country_ip_map.get(code_or_block.upper())
            if not block:
                return None
        else:
            block = code_or_block
        addr, preflen = block.split('/')
        addr_min = struct.unpack('!L', socket.inet_aton(addr))[0]
        addr_max = addr_min | (0xffffffff >> int(preflen))
        return str(socket.inet_ntoa(
            struct.pack('!L', random.randint(addr_min, addr_max))))


class PerRequestProxyHandler(urllib.request.ProxyHandler):
    def __init__(self, proxies=None):
        # Set default handlers
        for type in ('http', 'https'):
            setattr(self, '%s_open' % type,
                    lambda r, proxy='__noproxy__', type=type, meth=self.proxy_open:
                        meth(r, proxy, type))
        urllib.request.ProxyHandler.__init__(self, proxies)

    def proxy_open(self, req, proxy, type):
        req_proxy = req.headers.get('Ytdl-request-proxy')
        if req_proxy is not None:
            proxy = req_proxy
            del req.headers['Ytdl-request-proxy']

        if proxy == '__noproxy__':
            return None  # No Proxy
        if urllib.parse.urlparse(proxy).scheme.lower() in ('socks', 'socks4', 'socks4a', 'socks5'):
            req.add_header('Ytdl-socks-proxy', proxy)
            # yt-dlp's http/https handlers do wrapping the socket with socks
            return None
        return urllib.request.ProxyHandler.proxy_open(
            self, req, proxy, type)


# Both long_to_bytes and bytes_to_long are adapted from PyCrypto, which is
# released into Public Domain
# https://github.com/dlitz/pycrypto/blob/master/lib/Crypto/Util/number.py#L387

def long_to_bytes(n, blocksize=0):
    """long_to_bytes(n:long, blocksize:int) : string
    Convert a long integer to a byte string.

    If optional blocksize is given and greater than zero, pad the front of the
    byte string with binary zeros so that the length is a multiple of
    blocksize.
    """
    # after much testing, this algorithm was deemed to be the fastest
    s = b''
    n = int(n)
    while n > 0:
        s = struct.pack('>I', n & 0xffffffff) + s
        n = n >> 32
    # strip off leading zeros
    for i in range(len(s)):
        if s[i] != b'\000'[0]:
            break
    else:
        # only happens when n == 0
        s = b'\000'
        i = 0
    s = s[i:]
    # add back some pad bytes.  this could be done more efficiently w.r.t. the
    # de-padding being done above, but sigh...
    if blocksize > 0 and len(s) % blocksize:
        s = (blocksize - len(s) % blocksize) * b'\000' + s
    return s


def bytes_to_long(s):
    """bytes_to_long(string) : long
    Convert a byte string to a long integer.

    This is (essentially) the inverse of long_to_bytes().
    """
    acc = 0
    length = len(s)
    if length % 4:
        extra = (4 - length % 4)
        s = b'\000' * extra + s
        length = length + extra
    for i in range(0, length, 4):
        acc = (acc << 32) + struct.unpack('>I', s[i:i + 4])[0]
    return acc


def ohdave_rsa_encrypt(data, exponent, modulus):
    '''
    Implement OHDave's RSA algorithm. See http://www.ohdave.com/rsa/

    Input:
        data: data to encrypt, bytes-like object
        exponent, modulus: parameter e and N of RSA algorithm, both integer
    Output: hex string of encrypted data

    Limitation: supports one block encryption only
    '''

    payload = int(binascii.hexlify(data[::-1]), 16)
    encrypted = pow(payload, exponent, modulus)
    return '%x' % encrypted


def pkcs1pad(data, length):
    """
    Padding input data with PKCS#1 scheme

    @param {int[]} data        input data
    @param {int}   length      target length
    @returns {int[]}           padded data
    """
    if len(data) > length - 11:
        raise ValueError('Input data too long for PKCS#1 padding')

    pseudo_random = [random.randint(0, 254) for _ in range(length - len(data) - 3)]
    return [0, 2] + pseudo_random + [0] + data


def _base_n_table(n, table):
    if not table and not n:
        raise ValueError('Either table or n must be specified')
    table = (table or '0123456789abcdefghijklmnopqrstuvwxyzABCDEFGHIJKLMNOPQRSTUVWXYZ')[:n]

    if n and n != len(table):
        raise ValueError(f'base {n} exceeds table length {len(table)}')
    return table


def encode_base_n(num, n=None, table=None):
    """Convert given int to a base-n string"""
    table = _base_n_table(n, table)
    if not num:
        return table[0]

    result, base = '', len(table)
    while num:
        result = table[num % base] + result
        num = num // base
    return result


def decode_base_n(string, n=None, table=None):
    """Convert given base-n string to int"""
    table = {char: index for index, char in enumerate(_base_n_table(n, table))}
    result, base = 0, len(table)
    for char in string:
        result = result * base + table[char]
    return result


def decode_base(value, digits):
    write_string('DeprecationWarning: yt_dlp.utils.decode_base is deprecated '
                 'and may be removed in a future version. Use yt_dlp.decode_base_n instead')
    return decode_base_n(value, table=digits)


def decode_packed_codes(code):
    mobj = re.search(PACKED_CODES_RE, code)
    obfuscated_code, base, count, symbols = mobj.groups()
    base = int(base)
    count = int(count)
    symbols = symbols.split('|')
    symbol_table = {}

    while count:
        count -= 1
        base_n_count = encode_base_n(count, base)
        symbol_table[base_n_count] = symbols[count] or base_n_count

    return re.sub(
        r'\b(\w+)\b', lambda mobj: symbol_table[mobj.group(0)],
        obfuscated_code)


def caesar(s, alphabet, shift):
    if shift == 0:
        return s
    l = len(alphabet)
    return ''.join(
        alphabet[(alphabet.index(c) + shift) % l] if c in alphabet else c
        for c in s)


def rot47(s):
    return caesar(s, r'''!"#$%&'()*+,-./0123456789:;<=>?@ABCDEFGHIJKLMNOPQRSTUVWXYZ[\]^_`abcdefghijklmnopqrstuvwxyz{|}~''', 47)


def parse_m3u8_attributes(attrib):
    info = {}
    for (key, val) in re.findall(r'(?P<key>[A-Z0-9-]+)=(?P<val>"[^"]+"|[^",]+)(?:,|$)', attrib):
        if val.startswith('"'):
            val = val[1:-1]
        info[key] = val
    return info


def urshift(val, n):
    return val >> n if val >= 0 else (val + 0x100000000) >> n


# Based on png2str() written by @gdkchan and improved by @yokrysty
# Originally posted at https://github.com/ytdl-org/youtube-dl/issues/9706
def decode_png(png_data):
    # Reference: https://www.w3.org/TR/PNG/
    header = png_data[8:]

    if png_data[:8] != b'\x89PNG\x0d\x0a\x1a\x0a' or header[4:8] != b'IHDR':
        raise OSError('Not a valid PNG file.')

    int_map = {1: '>B', 2: '>H', 4: '>I'}
    unpack_integer = lambda x: struct.unpack(int_map[len(x)], x)[0]

    chunks = []

    while header:
        length = unpack_integer(header[:4])
        header = header[4:]

        chunk_type = header[:4]
        header = header[4:]

        chunk_data = header[:length]
        header = header[length:]

        header = header[4:]  # Skip CRC

        chunks.append({
            'type': chunk_type,
            'length': length,
            'data': chunk_data
        })

    ihdr = chunks[0]['data']

    width = unpack_integer(ihdr[:4])
    height = unpack_integer(ihdr[4:8])

    idat = b''

    for chunk in chunks:
        if chunk['type'] == b'IDAT':
            idat += chunk['data']

    if not idat:
        raise OSError('Unable to read PNG data.')

    decompressed_data = bytearray(zlib.decompress(idat))

    stride = width * 3
    pixels = []

    def _get_pixel(idx):
        x = idx % stride
        y = idx // stride
        return pixels[y][x]

    for y in range(height):
        basePos = y * (1 + stride)
        filter_type = decompressed_data[basePos]

        current_row = []

        pixels.append(current_row)

        for x in range(stride):
            color = decompressed_data[1 + basePos + x]
            basex = y * stride + x
            left = 0
            up = 0

            if x > 2:
                left = _get_pixel(basex - 3)
            if y > 0:
                up = _get_pixel(basex - stride)

            if filter_type == 1:  # Sub
                color = (color + left) & 0xff
            elif filter_type == 2:  # Up
                color = (color + up) & 0xff
            elif filter_type == 3:  # Average
                color = (color + ((left + up) >> 1)) & 0xff
            elif filter_type == 4:  # Paeth
                a = left
                b = up
                c = 0

                if x > 2 and y > 0:
                    c = _get_pixel(basex - stride - 3)

                p = a + b - c

                pa = abs(p - a)
                pb = abs(p - b)
                pc = abs(p - c)

                if pa <= pb and pa <= pc:
                    color = (color + a) & 0xff
                elif pb <= pc:
                    color = (color + b) & 0xff
                else:
                    color = (color + c) & 0xff

            current_row.append(color)

    return width, height, pixels


def write_xattr(path, key, value):
    # Windows: Write xattrs to NTFS Alternate Data Streams:
    # http://en.wikipedia.org/wiki/NTFS#Alternate_data_streams_.28ADS.29
    if compat_os_name == 'nt':
        assert ':' not in key
        assert os.path.exists(path)

        try:
            with open(f'{path}:{key}', 'wb') as f:
                f.write(value)
        except OSError as e:
            raise XAttrMetadataError(e.errno, e.strerror)
        return

    # UNIX Method 1. Use xattrs/pyxattrs modules

    setxattr = None
    if getattr(xattr, '_yt_dlp__identifier', None) == 'pyxattr':
        # Unicode arguments are not supported in pyxattr until version 0.5.0
        # See https://github.com/ytdl-org/youtube-dl/issues/5498
        if version_tuple(xattr.__version__) >= (0, 5, 0):
            setxattr = xattr.set
    elif xattr:
        setxattr = xattr.setxattr

    if setxattr:
        try:
            setxattr(path, key, value)
        except OSError as e:
            raise XAttrMetadataError(e.errno, e.strerror)
        return

    # UNIX Method 2. Use setfattr/xattr executables
    exe = ('setfattr' if check_executable('setfattr', ['--version'])
           else 'xattr' if check_executable('xattr', ['-h']) else None)
    if not exe:
        raise XAttrUnavailableError(
            'Couldn\'t find a tool to set the xattrs. Install either the python "xattr" or "pyxattr" modules or the '
            + ('"xattr" binary' if sys.platform != 'linux' else 'GNU "attr" package (which contains the "setfattr" tool)'))

    value = value.decode()
    try:
        _, stderr, returncode = Popen.run(
            [exe, '-w', key, value, path] if exe == 'xattr' else [exe, '-n', key, '-v', value, path],
            text=True, stdout=subprocess.PIPE, stderr=subprocess.PIPE, stdin=subprocess.PIPE)
    except OSError as e:
        raise XAttrMetadataError(e.errno, e.strerror)
    if returncode:
        raise XAttrMetadataError(returncode, stderr)


def random_birthday(year_field, month_field, day_field):
    start_date = datetime.date(1950, 1, 1)
    end_date = datetime.date(1995, 12, 31)
    offset = random.randint(0, (end_date - start_date).days)
    random_date = start_date + datetime.timedelta(offset)
    return {
        year_field: str(random_date.year),
        month_field: str(random_date.month),
        day_field: str(random_date.day),
    }


def find_available_port(iface='') -> int:
    try:
        with socket.socket() as sock:
            sock.bind((iface, 0))
            return sock.getsockname()[1]
    except OSError:
        return None


# Templates for internet shortcut files, which are plain text files.
DOT_URL_LINK_TEMPLATE = '''\
[InternetShortcut]
URL=%(url)s
'''

DOT_WEBLOC_LINK_TEMPLATE = '''\
<?xml version="1.0" encoding="UTF-8"?>
<!DOCTYPE plist PUBLIC "-//Apple//DTD PLIST 1.0//EN" "http://www.apple.com/DTDs/PropertyList-1.0.dtd">
<plist version="1.0">
<dict>
\t<key>URL</key>
\t<string>%(url)s</string>
</dict>
</plist>
'''

DOT_DESKTOP_LINK_TEMPLATE = '''\
[Desktop Entry]
Encoding=UTF-8
Name=%(filename)s
Type=Link
URL=%(url)s
Icon=text-html
'''

LINK_TEMPLATES = {
    'url': DOT_URL_LINK_TEMPLATE,
    'desktop': DOT_DESKTOP_LINK_TEMPLATE,
    'webloc': DOT_WEBLOC_LINK_TEMPLATE,
}


def iri_to_uri(iri):
    """
    Converts an IRI (Internationalized Resource Identifier, allowing Unicode characters) to a URI (Uniform Resource Identifier, ASCII-only).

    The function doesn't add an additional layer of escaping; e.g., it doesn't escape `%3C` as `%253C`. Instead, it percent-escapes characters with an underlying UTF-8 encoding *besides* those already escaped, leaving the URI intact.
    """

    iri_parts = urllib.parse.urlparse(iri)

    if '[' in iri_parts.netloc:
        raise ValueError('IPv6 URIs are not, yet, supported.')
        # Querying `.netloc`, when there's only one bracket, also raises a ValueError.

    # The `safe` argument values, that the following code uses, contain the characters that should not be percent-encoded. Everything else but letters, digits and '_.-' will be percent-encoded with an underlying UTF-8 encoding. Everything already percent-encoded will be left as is.

    net_location = ''
    if iri_parts.username:
        net_location += urllib.parse.quote(iri_parts.username, safe=r"!$%&'()*+,~")
        if iri_parts.password is not None:
            net_location += ':' + urllib.parse.quote(iri_parts.password, safe=r"!$%&'()*+,~")
        net_location += '@'

    net_location += iri_parts.hostname.encode('idna').decode()  # Punycode for Unicode hostnames.
    # The 'idna' encoding produces ASCII text.
    if iri_parts.port is not None and iri_parts.port != 80:
        net_location += ':' + str(iri_parts.port)

    return urllib.parse.urlunparse(
        (iri_parts.scheme,
            net_location,

            urllib.parse.quote_plus(iri_parts.path, safe=r"!$%&'()*+,/:;=@|~"),

            # Unsure about the `safe` argument, since this is a legacy way of handling parameters.
            urllib.parse.quote_plus(iri_parts.params, safe=r"!$%&'()*+,/:;=@|~"),

            # Not totally sure about the `safe` argument, since the source does not explicitly mention the query URI component.
            urllib.parse.quote_plus(iri_parts.query, safe=r"!$%&'()*+,/:;=?@{|}~"),

            urllib.parse.quote_plus(iri_parts.fragment, safe=r"!#$%&'()*+,/:;=?@{|}~")))

    # Source for `safe` arguments: https://url.spec.whatwg.org/#percent-encoded-bytes.


def to_high_limit_path(path):
    if sys.platform in ['win32', 'cygwin']:
        # Work around MAX_PATH limitation on Windows. The maximum allowed length for the individual path segments may still be quite limited.
        return '\\\\?\\' + os.path.abspath(path)

    return path


def format_field(obj, field=None, template='%s', ignore=NO_DEFAULT, default='', func=IDENTITY):
    val = traverse_obj(obj, *variadic(field))
    if (not val and val != 0) if ignore is NO_DEFAULT else val in variadic(ignore):
        return default
    return template % func(val)


def clean_podcast_url(url):
    return re.sub(r'''(?x)
        (?:
            (?:
                chtbl\.com/track|
                media\.blubrry\.com| # https://create.blubrry.com/resources/podcast-media-download-statistics/getting-started/
                play\.podtrac\.com
            )/[^/]+|
            (?:dts|www)\.podtrac\.com/(?:pts/)?redirect\.[0-9a-z]{3,4}| # http://analytics.podtrac.com/how-to-measure
            flex\.acast\.com|
            pd(?:
                cn\.co| # https://podcorn.com/analytics-prefix/
                st\.fm # https://podsights.com/docs/
            )/e
        )/''', '', url)


_HEX_TABLE = '0123456789abcdef'


def random_uuidv4():
    return re.sub(r'[xy]', lambda x: _HEX_TABLE[random.randint(0, 15)], 'xxxxxxxx-xxxx-4xxx-yxxx-xxxxxxxxxxxx')


def make_dir(path, to_screen=None):
    try:
        dn = os.path.dirname(path)
        if dn and not os.path.exists(dn):
            os.makedirs(dn)
        return True
    except OSError as err:
        if callable(to_screen) is not None:
            to_screen('unable to create directory ' + error_to_compat_str(err))
        return False


def get_executable_path():
    from .update import _get_variant_and_executable_path

    return os.path.dirname(os.path.abspath(_get_variant_and_executable_path()[1]))


def load_plugins(name, suffix, namespace):
    classes = {}
    with contextlib.suppress(FileNotFoundError):
        plugins_spec = importlib.util.spec_from_file_location(
            name, os.path.join(get_executable_path(), 'ytdlp_plugins', name, '__init__.py'))
        plugins = importlib.util.module_from_spec(plugins_spec)
        sys.modules[plugins_spec.name] = plugins
        plugins_spec.loader.exec_module(plugins)
        for name in dir(plugins):
            if name in namespace:
                continue
            if not name.endswith(suffix):
                continue
            klass = getattr(plugins, name)
            classes[name] = namespace[name] = klass
    return classes


def traverse_obj(
        obj, *path_list, default=None, expected_type=None, get_all=True,
        casesense=True, is_user_input=False, traverse_string=False):
    ''' Traverse nested list/dict/tuple
    @param path_list        A list of paths which are checked one by one.
                            Each path is a list of keys where each key is a:
                              - None:     Do nothing
                              - string:   A dictionary key
                              - int:      An index into a list
                              - tuple:    A list of keys all of which will be traversed
                              - Ellipsis: Fetch all values in the object
                              - Function: Takes the key and value as arguments
                                          and returns whether the key matches or not
    @param default          Default value to return
    @param expected_type    Only accept final value of this type (Can also be any callable)
    @param get_all          Return all the values obtained from a path or only the first one
    @param casesense        Whether to consider dictionary keys as case sensitive
    @param is_user_input    Whether the keys are generated from user input. If True,
                            strings are converted to int/slice if necessary
    @param traverse_string  Whether to traverse inside strings. If True, any
                            non-compatible object will also be converted into a string
    # TODO: Write tests
    '''
    if not casesense:
        _lower = lambda k: (k.lower() if isinstance(k, str) else k)
        path_list = (map(_lower, variadic(path)) for path in path_list)

    def _traverse_obj(obj, path, _current_depth=0):
        nonlocal depth
        path = tuple(variadic(path))
        for i, key in enumerate(path):
            if None in (key, obj):
                return obj
            if isinstance(key, (list, tuple)):
                obj = [_traverse_obj(obj, sub_key, _current_depth) for sub_key in key]
                key = ...
            if key is ...:
                obj = (obj.values() if isinstance(obj, dict)
                       else obj if isinstance(obj, (list, tuple, LazyList))
                       else str(obj) if traverse_string else [])
                _current_depth += 1
                depth = max(depth, _current_depth)
                return [_traverse_obj(inner_obj, path[i + 1:], _current_depth) for inner_obj in obj]
            elif callable(key):
                if isinstance(obj, (list, tuple, LazyList)):
                    obj = enumerate(obj)
                elif isinstance(obj, dict):
                    obj = obj.items()
                else:
                    if not traverse_string:
                        return None
                    obj = str(obj)
                _current_depth += 1
                depth = max(depth, _current_depth)
                return [_traverse_obj(v, path[i + 1:], _current_depth) for k, v in obj if try_call(key, args=(k, v))]
            elif isinstance(obj, dict) and not (is_user_input and key == ':'):
                obj = (obj.get(key) if casesense or (key in obj)
                       else next((v for k, v in obj.items() if _lower(k) == key), None))
            else:
                if is_user_input:
                    key = (int_or_none(key) if ':' not in key
                           else slice(*map(int_or_none, key.split(':'))))
                    if key == slice(None):
                        return _traverse_obj(obj, (..., *path[i + 1:]), _current_depth)
                if not isinstance(key, (int, slice)):
                    return None
                if not isinstance(obj, (list, tuple, LazyList)):
                    if not traverse_string:
                        return None
                    obj = str(obj)
                try:
                    obj = obj[key]
                except IndexError:
                    return None
        return obj

    if isinstance(expected_type, type):
        type_test = lambda val: val if isinstance(val, expected_type) else None
    else:
        type_test = expected_type or IDENTITY

    for path in path_list:
        depth = 0
        val = _traverse_obj(obj, path)
        if val is not None:
            if depth:
                for _ in range(depth - 1):
                    val = itertools.chain.from_iterable(v for v in val if v is not None)
                val = [v for v in map(type_test, val) if v is not None]
                if val:
                    return val if get_all else val[0]
            else:
                val = type_test(val)
                if val is not None:
                    return val
    return default


def traverse_dict(dictn, keys, casesense=True):
    write_string('DeprecationWarning: yt_dlp.utils.traverse_dict is deprecated '
                 'and may be removed in a future version. Use yt_dlp.utils.traverse_obj instead')
    return traverse_obj(dictn, keys, casesense=casesense, is_user_input=True, traverse_string=True)


def get_first(obj, keys, **kwargs):
    return traverse_obj(obj, (..., *variadic(keys)), **kwargs, get_all=False)


def variadic(x, allowed_types=(str, bytes, dict)):
    return x if isinstance(x, collections.abc.Iterable) and not isinstance(x, allowed_types) else (x,)


def bytes_to_scalar(value):
    if isinstance(value, str):
        value = value.decode('utf8')
    result = 0
    for b in value:
        result *= 256
        result += b
    return result


def scalar_to_bytes(scalar):
    if not scalar:
        return b''
    array = []
    while scalar:
        scalar, idx = divmod(scalar, 256)
        array.insert(0, idx)
    return intlist_to_bytes(array)


def encode_base(scalar, digits):
    # This will convert scalar (long or int) to base-x string
    if not scalar:
        return ''
    base = len(digits)
    result = ''
    while scalar:
        scalar, idx = divmod(scalar, base)
        result = digits[idx] + result
    return result


def char_replace(base, replace, string):
    # character-by-character replacing
    if not string:
        return ''
    assert len(base) == len(replace)
    table = {b: r for b, r in zip(base, replace) if b != r}
    if not table:
        return string
    result = ''
    for i in string:
        result += table.get(i, i)
    return result


def dig_object_type(obj, prefix='', lines=None):
    if lines is None:
        lines = []
    if isinstance(obj, dict):
        for k, v in obj.items():
            dig_object_type(v, prefix + '.' + str(k), lines)
    elif isinstance(obj, tuple(x for x in (list, tuple, map, filter) if isinstance(x, type))):
        for i, v in enumerate(obj):
            dig_object_type(v, prefix + '[' + str(i) + ']', lines)
    else:
        lines.append(prefix + ': ' + str(type(obj)))
    return lines


def to_str(value):
    if isinstance(value, bytes):
        value = value.decode(preferredencoding())
    return value


class PrintJsonEncoder(json.JSONEncoder):
    def default(self, obj):
        if isinstance(obj, bytes):
            try:
                return obj.decode('utf-8')
            except BaseException:
                return None
        else:
            return json.JSONEncoder.default(self, obj)


def time_millis():
    return round(time.time() * 1000)


def time_seconds(**kwargs):
    t = datetime.datetime.now(datetime.timezone(datetime.timedelta(**kwargs)))
    return t.timestamp()


# create a JSON Web Signature (jws) with HS256 algorithm
# the resulting format is in JWS Compact Serialization
# implemented following JWT https://www.rfc-editor.org/rfc/rfc7519.html
# implemented following JWS https://www.rfc-editor.org/rfc/rfc7515.html
def jwt_encode_hs256(payload_data, key, headers={}):
    header_data = {
        'alg': 'HS256',
        'typ': 'JWT',
    }
    if headers:
        header_data.update(headers)
    header_b64 = base64.b64encode(json.dumps(header_data).encode())
    payload_b64 = base64.b64encode(json.dumps(payload_data).encode())
    h = hmac.new(key.encode(), header_b64 + b'.' + payload_b64, hashlib.sha256)
    signature_b64 = base64.b64encode(h.digest())
    token = header_b64 + b'.' + payload_b64 + b'.' + signature_b64
    return token


# can be extended in future to verify the signature and parse header and return the algorithm used if it's not HS256
def jwt_decode_hs256(jwt):
    header_b64, payload_b64, signature_b64 = jwt.split('.')
    payload_data = json.loads(base64.urlsafe_b64decode(payload_b64))
    return payload_data


WINDOWS_VT_MODE = False if compat_os_name == 'nt' else None


@functools.cache
def supports_terminal_sequences(stream):
    if compat_os_name == 'nt':
        if not WINDOWS_VT_MODE:
            return False
    elif not os.getenv('TERM'):
        return False
    try:
        return stream.isatty()
    except BaseException:
        return False


def windows_enable_vt_mode():  # TODO: Do this the proper way https://bugs.python.org/issue30075
    if get_windows_version() < (10, 0, 10586):
        return
    global WINDOWS_VT_MODE
    try:
        Popen.run('', shell=True)
    except Exception:
        return

    WINDOWS_VT_MODE = True
    supports_terminal_sequences.cache_clear()


_terminal_sequences_re = re.compile('\033\\[[^m]+m')


def remove_terminal_sequences(string):
    return _terminal_sequences_re.sub('', string)


def number_of_digits(number):
    return len('%d' % number)


def join_nonempty(*values, delim='-', from_dict=None):
    if from_dict is not None:
        values = (traverse_obj(from_dict, variadic(v)) for v in values)
    return delim.join(map(str, filter(None, values)))


def scale_thumbnails_to_max_format_width(formats, thumbnails, url_width_re):
    """
    Find the largest format dimensions in terms of video width and, for each thumbnail:
    * Modify the URL: Match the width with the provided regex and replace with the former width
    * Update dimensions

    This function is useful with video services that scale the provided thumbnails on demand
    """
    _keys = ('width', 'height')
    max_dimensions = max(
        (tuple(format.get(k) or 0 for k in _keys) for format in formats),
        default=(0, 0))
    if not max_dimensions[0]:
        return thumbnails
    return [
        merge_dicts(
            {'url': re.sub(url_width_re, str(max_dimensions[0]), thumbnail['url'])},
            dict(zip(_keys, max_dimensions)), thumbnail)
        for thumbnail in thumbnails
    ]


def parse_http_range(range):
    """ Parse value of "Range" or "Content-Range" HTTP header into tuple. """
    if not range:
        return None, None, None
    crg = re.search(r'bytes[ =](\d+)-(\d+)?(?:/(\d+))?', range)
    if not crg:
        return None, None, None
    return int(crg.group(1)), int_or_none(crg.group(2)), int_or_none(crg.group(3))


def read_stdin(what):
    eof = 'Ctrl+Z' if compat_os_name == 'nt' else 'Ctrl+D'
    write_string(f'Reading {what} from STDIN - EOF ({eof}) to end:\n')
    return sys.stdin


class Config:
    own_args = None
    parsed_args = None
    filename = None
    __initialized = False

    def __init__(self, parser, label=None):
        self.parser, self.label = parser, label
        self._loaded_paths, self.configs = set(), []

    def init(self, args=None, filename=None):
        assert not self.__initialized
        self.own_args, self.filename = args, filename
        return self.load_configs()

    def load_configs(self):
        directory = ''
        if self.filename:
            location = os.path.realpath(self.filename)
            directory = os.path.dirname(location)
            if location in self._loaded_paths:
                return False
            self._loaded_paths.add(location)

        self.__initialized = True
        opts, _ = self.parser.parse_known_args(self.own_args)
        self.parsed_args = self.own_args
        for location in opts.config_locations or []:
            if location == '-':
                self.append_config(shlex.split(read_stdin('options'), comments=True), label='stdin')
                continue
            location = os.path.join(directory, expand_path(location))
            if os.path.isdir(location):
                location = os.path.join(location, 'yt-dlp.conf')
            if not os.path.exists(location):
                self.parser.error(f'config location {location} does not exist')
            self.append_config(self.read_file(location), location)
        return True

    def __str__(self):
        label = join_nonempty(
            self.label, 'config', f'"{self.filename}"' if self.filename else '',
            delim=' ')
        return join_nonempty(
            self.own_args is not None and f'{label[0].upper()}{label[1:]}: {self.hide_login_info(self.own_args)}',
            *(f'\n{c}'.replace('\n', '\n| ')[1:] for c in self.configs),
            delim='\n')

    @staticmethod
    def read_file(filename, default=[]):
        try:
            optionf = open(filename)
        except OSError:
            return default  # silently skip if file is not present
        try:
            # FIXME: https://github.com/ytdl-org/youtube-dl/commit/dfe5fa49aed02cf36ba9f743b11b0903554b5e56
            contents = optionf.read()
            res = shlex.split(contents, comments=True)
        except Exception as err:
            raise ValueError(f'Unable to parse "{filename}": {err}')
        finally:
            optionf.close()
        return res

    @staticmethod
    def hide_login_info(opts):
        PRIVATE_OPTS = {'-p', '--password', '-u', '--username', '--video-password', '--ap-password', '--ap-username'}
        eqre = re.compile('^(?P<key>' + ('|'.join(re.escape(po) for po in PRIVATE_OPTS)) + ')=.+$')

        def _scrub_eq(o):
            m = eqre.match(o)
            if m:
                return m.group('key') + '=PRIVATE'
            else:
                return o

        opts = list(map(_scrub_eq, opts))
        for idx, opt in enumerate(opts):
            if opt in PRIVATE_OPTS and idx + 1 < len(opts):
                opts[idx + 1] = 'PRIVATE'
        return opts

    def append_config(self, *args, label=None):
        config = type(self)(self.parser, label)
        config._loaded_paths = self._loaded_paths
        if config.init(*args):
            self.configs.append(config)

    @property
    def all_args(self):
        for config in reversed(self.configs):
            yield from config.all_args
        yield from self.parsed_args or []

    def parse_known_args(self, **kwargs):
        return self.parser.parse_known_args(self.all_args, **kwargs)

    def parse_args(self):
        return self.parser.parse_args(self.all_args)


def get_first_group(match, *groups, default=None):
    for g in groups:
        try:
            m = match.group(g)
            if m:
                return m
        except IndexError:
            continue
    return default


def merge_headers(*dicts):
    """Merge dicts of http headers case insensitively, prioritizing the latter ones"""
    return {k.title(): v for k, v in itertools.chain.from_iterable(map(dict.items, dicts))}


def cached_method(f):
    """Cache a method"""
    signature = inspect.signature(f)

    @functools.wraps(f)
    def wrapper(self, *args, **kwargs):
        bound_args = signature.bind(self, *args, **kwargs)
        bound_args.apply_defaults()
        key = tuple(bound_args.arguments.values())

        if not hasattr(self, '__cached_method__cache'):
            self.__cached_method__cache = {}
        cache = self.__cached_method__cache.setdefault(f.__name__, {})
        if key not in cache:
            cache[key] = f(self, *args, **kwargs)
        return cache[key]
    return wrapper


class classproperty:
    """property access for class methods"""

    def __init__(self, func):
        functools.update_wrapper(self, func)
        self.func = func

    def __get__(self, _, cls):
        return self.func(cls)


def get_argcount(func):
    return try_get(func, lambda x: x.__code__.co_argcount, int)


class Namespace(types.SimpleNamespace):
    """Immutable namespace"""

    def __iter__(self):
        return iter(self.__dict__.values())

    @property
    def items_(self):
        return self.__dict__.items()


# Deprecated
has_certifi = bool(certifi)<|MERGE_RESOLUTION|>--- conflicted
+++ resolved
@@ -1926,19 +1926,12 @@
     def __str__(self):
         return f'{self.start.isoformat()} - {self.end.isoformat()}'
 
-<<<<<<< HEAD
     def __repr__(self) -> str:
         return 'DateRange({!r}, {!r})'.format(self.start, self.end)
 
-    def __eq__(self, __o: object) -> bool:
-        if not isinstance(__o, DateRange):
-            return False
-        return __o.start == self.start and __o.end == self.end
-=======
     def __eq__(self, other):
         return (isinstance(other, DateRange)
                 and self.start == other.start and self.end == other.end)
->>>>>>> 63e66cd0
 
 
 def platform_name():
@@ -3701,21 +3694,12 @@
 
 class download_range_func:
     def __init__(self, chapters, ranges):
-<<<<<<< HEAD
-        self.chapters = chapters or []
-        self.ranges = ranges or []
-=======
         self.chapters, self.ranges = chapters, ranges
->>>>>>> 63e66cd0
 
     def __call__(self, info_dict, ydl):
         warning = ('There are no chapters matching the regex' if info_dict.get('chapters')
                    else 'Cannot match chapters since chapter information is unavailable')
-<<<<<<< HEAD
-        for regex in self.chapters:
-=======
         for regex in self.chapters or []:
->>>>>>> 63e66cd0
             for i, chapter in enumerate(info_dict.get('chapters') or []):
                 if re.search(regex, chapter['title']):
                     warning = None
@@ -3723,25 +3707,14 @@
         if self.chapters and warning:
             ydl.to_screen(f'[info] {info_dict["id"]}: {warning}')
 
-<<<<<<< HEAD
-        yield from ({'start_time': start, 'end_time': end} for start, end in self.ranges)
+        yield from ({'start_time': start, 'end_time': end} for start, end in self.ranges or [])
 
     def __repr__(self) -> str:
         return f'download_range_func({repr(self.chapters)}, {repr(self.ranges)})'
-
-    def __eq__(self, other):
-        if not isinstance(other, download_range_func):
-            return False
-        if self.chapters != other.chapters and self.ranges != other.ranges:
-            return False
-        return True
-=======
-        yield from ({'start_time': start, 'end_time': end} for start, end in self.ranges or [])
 
     def __eq__(self, other):
         return (isinstance(other, download_range_func)
                 and self.chapters == other.chapters and self.ranges == other.ranges)
->>>>>>> 63e66cd0
 
 
 def parse_dfxp_time_expr(time_expr):
