#!/usr/bin/env python3
import base64
import binascii
import calendar
import codecs
import collections
import contextlib
import ctypes
import datetime
import email.header
import email.utils
import errno
import gzip
import hashlib
import hmac
import importlib.util
import io
import itertools
import json
import locale
import math
import mimetypes
import operator
import os
import platform
import random
import re
import shlex
import socket
import ssl
import subprocess
import sys
import tempfile
import time
import traceback
import urllib.parse
import xml.etree.ElementTree
import zlib
<<<<<<< HEAD
try:
    import dateutil.parser
    HAVE_DATEUTIL = True
except (ImportError, SyntaxError):
    # dateutil is optional
    HAVE_DATEUTIL = False

from .compat import functools  # Modules
=======

from .compat import asyncio, functools  # isort: split
>>>>>>> 3a85e9ce
from .compat import (
    compat_chr,
    compat_cookiejar,
    compat_etree_fromstring,
    compat_expanduser,
    compat_html_entities,
    compat_html_entities_html5,
    compat_HTMLParseError,
    compat_HTMLParser,
    compat_http_client,
    compat_HTTPError,
    compat_os_name,
    compat_parse_qs,
    compat_shlex_quote,
    compat_str,
    compat_struct_pack,
    compat_struct_unpack,
    compat_urllib_error,
    compat_urllib_parse_unquote_plus,
    compat_urllib_parse_urlencode,
    compat_urllib_parse_urlparse,
    compat_urllib_request,
    compat_urlparse,
)

from .dependencies import brotli, certifi
from .socks import ProxyType, sockssocket
from .chrome_versions import versions as _CHROME_VERSIONS


def register_socks_protocols():
    # "Register" SOCKS protocols
    # In Python < 2.6.5, urlsplit() suffers from bug https://bugs.python.org/issue7904
    # URLs with protocols not in urlparse.uses_netloc are not handled correctly
    for scheme in ('socks', 'socks4', 'socks4a', 'socks5'):
        if scheme not in compat_urlparse.uses_netloc:
            compat_urlparse.uses_netloc.append(scheme)


# This is not clearly defined otherwise
compiled_regex_type = type(re.compile(''))


def random_user_agent():
    _USER_AGENT_TPL = 'Mozilla/5.0 (Windows NT %s; Win64; x64) AppleWebKit/537.36 (KHTML, like Gecko) Chrome/%s Safari/537.36'
    _WINDOWS_VERSIONS = (
        '6.1',  # 7
        '6.2',  # 8
        '6.3',  # 8.1
        '10.0',
    )
    return _USER_AGENT_TPL % (random.choice(_WINDOWS_VERSIONS), random.choice(_CHROME_VERSIONS))


SUPPORTED_ENCODINGS = [
    'gzip', 'deflate'
]
if brotli:
    SUPPORTED_ENCODINGS.append('br')

std_headers = {
    'User-Agent': random_user_agent(),
    'Accept': 'text/html,application/xhtml+xml,application/xml;q=0.9,*/*;q=0.8',
    'Accept-Language': 'en-us,en;q=0.5',
    'Sec-Fetch-Mode': 'navigate',
}


USER_AGENTS = {
    'Safari': 'Mozilla/5.0 (X11; Linux x86_64; rv:10.0) AppleWebKit/533.20.25 (KHTML, like Gecko) Version/5.0.4 Safari/533.20.27',
}


NO_DEFAULT = object()

ENGLISH_MONTH_NAMES = [
    'January', 'February', 'March', 'April', 'May', 'June',
    'July', 'August', 'September', 'October', 'November', 'December']

MONTH_NAMES = {
    'en': ENGLISH_MONTH_NAMES,
    'fr': [
        'janvier', 'février', 'mars', 'avril', 'mai', 'juin',
        'juillet', 'août', 'septembre', 'octobre', 'novembre', 'décembre'],
}

KNOWN_EXTENSIONS = (
    'mp4', 'm4a', 'm4p', 'm4b', 'm4r', 'm4v', 'aac',
    'flv', 'f4v', 'f4a', 'f4b',
    'webm', 'ogg', 'ogv', 'oga', 'ogx', 'spx', 'opus',
    'mkv', 'mka', 'mk3d',
    'avi', 'divx',
    'mov',
    'asf', 'wmv', 'wma',
    '3gp', '3g2',
    'mp3',
    'flac',
    'ape',
    'wav',
    'f4f', 'f4m', 'm3u8', 'smil')

# needed for sanitizing filenames in restricted mode
ACCENT_CHARS = dict(zip('ÂÃÄÀÁÅÆÇÈÉÊËÌÍÎÏÐÑÒÓÔÕÖŐØŒÙÚÛÜŰÝÞßàáâãäåæçèéêëìíîïðñòóôõöőøœùúûüűýþÿ',
                        itertools.chain('AAAAAA', ['AE'], 'CEEEEIIIIDNOOOOOOO', ['OE'], 'UUUUUY', ['TH', 'ss'],
                                        'aaaaaa', ['ae'], 'ceeeeiiiionooooooo', ['oe'], 'uuuuuy', ['th'], 'y')))

DATE_FORMATS = (
    '%d %B %Y',
    '%d %b %Y',
    '%B %d %Y',
    '%B %dst %Y',
    '%B %dnd %Y',
    '%B %drd %Y',
    '%B %dth %Y',
    '%b %d %Y',
    '%b %dst %Y',
    '%b %dnd %Y',
    '%b %drd %Y',
    '%b %dth %Y',
    '%b %dst %Y %I:%M',
    '%b %dnd %Y %I:%M',
    '%b %drd %Y %I:%M',
    '%b %dth %Y %I:%M',
    '%Y %m %d',
    '%Y-%m-%d',
    '%Y.%m.%d.',
    '%Y/%m/%d',
    '%Y/%m/%d %H:%M',
    '%Y/%m/%d %H:%M:%S',
    '%Y%m%d%H%M',
    '%Y%m%d%H%M%S',
    '%Y%m%d',
    '%Y-%m-%d %H:%M',
    '%Y-%m-%d %H:%M:%S',
    '%Y-%m-%d %H:%M:%S.%f',
    '%Y-%m-%d %H:%M:%S:%f',
    '%d.%m.%Y %H:%M',
    '%d.%m.%Y %H.%M',
    '%Y-%m-%dT%H:%M:%SZ',
    '%Y-%m-%dT%H:%M:%S.%fZ',
    '%Y-%m-%dT%H:%M:%S.%f0Z',
    '%Y-%m-%dT%H:%M:%S',
    '%Y-%m-%dT%H:%M:%S.%f',
    '%Y-%m-%dT%H:%M',
    '%b %d %Y at %H:%M',
    '%b %d %Y at %H:%M:%S',
    '%B %d %Y at %H:%M',
    '%B %d %Y at %H:%M:%S',
    '%H:%M %d-%b-%Y',
)

DATE_FORMATS_DAY_FIRST = list(DATE_FORMATS)
DATE_FORMATS_DAY_FIRST.extend([
    '%d-%m-%Y',
    '%d.%m.%Y',
    '%d.%m.%y',
    '%d/%m/%Y',
    '%d/%m/%y',
    '%d/%m/%Y %H:%M:%S',
])

DATE_FORMATS_MONTH_FIRST = list(DATE_FORMATS)
DATE_FORMATS_MONTH_FIRST.extend([
    '%m-%d-%Y',
    '%m.%d.%Y',
    '%m/%d/%Y',
    '%m/%d/%y',
    '%m/%d/%Y %H:%M:%S',
])

PACKED_CODES_RE = r"}\('(.+)',(\d+),(\d+),'([^']+)'\.split\('\|'\)"
JSON_LD_RE = r'(?is)<script[^>]+type=(["\']?)application/ld\+json\1[^>]*>(?P<json_ld>.+?)</script>'

NUMBER_RE = r'\d+(?:\.\d+)?'


@functools.cache
def preferredencoding():
    """Get preferred encoding.

    Returns the best encoding scheme for the system, based on
    locale.getpreferredencoding() and some further tweaks.
    """
    try:
        pref = locale.getpreferredencoding()
        'TEST'.encode(pref)
    except Exception:
        pref = 'UTF-8'

    return pref


def write_json_file(obj, fn):
    """ Encode obj as JSON and write it to fn, atomically if possible """

    tf = tempfile.NamedTemporaryFile(
        prefix=f'{os.path.basename(fn)}.', dir=os.path.dirname(fn),
        suffix='.tmp', delete=False, mode='w', encoding='utf-8')

    try:
        with tf:
            json.dump(obj, tf, ensure_ascii=False)
        if sys.platform == 'win32':
            # Need to remove existing file on Windows, else os.rename raises
            # WindowsError or FileExistsError.
            with contextlib.suppress(OSError):
                os.unlink(fn)
        with contextlib.suppress(OSError):
            mask = os.umask(0)
            os.umask(mask)
            os.chmod(tf.name, 0o666 & ~mask)
        os.rename(tf.name, fn)
    except Exception:
        with contextlib.suppress(OSError):
            os.remove(tf.name)
        raise


def find_xpath_attr(node, xpath, key, val=None):
    """ Find the xpath xpath[@key=val] """
    assert re.match(r'^[a-zA-Z_-]+$', key)
    expr = xpath + ('[@%s]' % key if val is None else f"[@{key}='{val}']")
    return node.find(expr)

# On python2.6 the xml.etree.ElementTree.Element methods don't support
# the namespace parameter


def xpath_with_ns(path, ns_map):
    components = [c.split(':') for c in path.split('/')]
    replaced = []
    for c in components:
        if len(c) == 1:
            replaced.append(c[0])
        else:
            ns, tag = c
            replaced.append('{%s}%s' % (ns_map[ns], tag))
    return '/'.join(replaced)


def xpath_element(node, xpath, name=None, fatal=False, default=NO_DEFAULT):
    def _find_xpath(xpath):
        return node.find(xpath)

    if isinstance(xpath, (str, compat_str)):
        n = _find_xpath(xpath)
    else:
        for xp in xpath:
            n = _find_xpath(xp)
            if n is not None:
                break

    if n is None:
        if default is not NO_DEFAULT:
            return default
        elif fatal:
            name = xpath if name is None else name
            raise ExtractorError('Could not find XML element %s' % name)
        else:
            return None
    return n


def xpath_text(node, xpath, name=None, fatal=False, default=NO_DEFAULT):
    n = xpath_element(node, xpath, name, fatal=fatal, default=default)
    if n is None or n == default:
        return n
    if n.text is None:
        if default is not NO_DEFAULT:
            return default
        elif fatal:
            name = xpath if name is None else name
            raise ExtractorError('Could not find XML element\'s text %s' % name)
        else:
            return None
    return n.text


def xpath_attr(node, xpath, key, name=None, fatal=False, default=NO_DEFAULT):
    n = find_xpath_attr(node, xpath, key)
    if n is None:
        if default is not NO_DEFAULT:
            return default
        elif fatal:
            name = f'{xpath}[@{key}]' if name is None else name
            raise ExtractorError('Could not find XML attribute %s' % name)
        else:
            return None
    return n.attrib[key]


def get_element_by_id(id, html, **kwargs):
    """Return the content of the tag with the specified ID in the passed HTML document"""
    return get_element_by_attribute('id', id, html, **kwargs)


def get_element_html_by_id(id, html, **kwargs):
    """Return the html of the tag with the specified ID in the passed HTML document"""
    return get_element_html_by_attribute('id', id, html, **kwargs)


def get_element_by_class(class_name, html):
    """Return the content of the first tag with the specified class in the passed HTML document"""
    retval = get_elements_by_class(class_name, html)
    return retval[0] if retval else None


def get_element_html_by_class(class_name, html):
    """Return the html of the first tag with the specified class in the passed HTML document"""
    retval = get_elements_html_by_class(class_name, html)
    return retval[0] if retval else None


def get_element_by_attribute(attribute, value, html, **kwargs):
    retval = get_elements_by_attribute(attribute, value, html, **kwargs)
    return retval[0] if retval else None


def get_element_html_by_attribute(attribute, value, html, **kargs):
    retval = get_elements_html_by_attribute(attribute, value, html, **kargs)
    return retval[0] if retval else None


def get_elements_by_class(class_name, html, **kargs):
    """Return the content of all tags with the specified class in the passed HTML document as a list"""
    return get_elements_by_attribute(
        'class', r'[^\'"]*\b%s\b[^\'"]*' % re.escape(class_name),
        html, escape_value=False)


def get_elements_html_by_class(class_name, html):
    """Return the html of all tags with the specified class in the passed HTML document as a list"""
    return get_elements_html_by_attribute(
        'class', r'[^\'"]*\b%s\b[^\'"]*' % re.escape(class_name),
        html, escape_value=False)


def get_elements_by_attribute(*args, **kwargs):
    """Return the content of the tag with the specified attribute in the passed HTML document"""
    return [content for content, _ in get_elements_text_and_html_by_attribute(*args, **kwargs)]


def get_elements_html_by_attribute(*args, **kwargs):
    """Return the html of the tag with the specified attribute in the passed HTML document"""
    return [whole for _, whole in get_elements_text_and_html_by_attribute(*args, **kwargs)]


def get_elements_text_and_html_by_attribute(attribute, value, html, escape_value=True):
    """
    Return the text (content) and the html (whole) of the tag with the specified
    attribute in the passed HTML document
    """

    quote = '' if re.match(r'''[\s"'`=<>]''', value) else '?'

    value = re.escape(value) if escape_value else value

    partial_element_re = rf'''(?x)
        <(?P<tag>[a-zA-Z0-9:._-]+)
         (?:\s(?:[^>"']|"[^"]*"|'[^']*')*)?
         \s{re.escape(attribute)}\s*=\s*(?P<_q>['"]{quote})(?-x:{value})(?P=_q)
        '''

    for m in re.finditer(partial_element_re, html):
        content, whole = get_element_text_and_html_by_tag(m.group('tag'), html[m.start():])

        yield (
            unescapeHTML(re.sub(r'^(?P<q>["\'])(?P<content>.*)(?P=q)$', r'\g<content>', content, flags=re.DOTALL)),
            whole
        )


class HTMLBreakOnClosingTagParser(compat_HTMLParser):
    """
    HTML parser which raises HTMLBreakOnClosingTagException upon reaching the
    closing tag for the first opening tag it has encountered, and can be used
    as a context manager
    """

    class HTMLBreakOnClosingTagException(Exception):
        pass

    def __init__(self):
        self.tagstack = collections.deque()
        compat_HTMLParser.__init__(self)

    def __enter__(self):
        return self

    def __exit__(self, *_):
        self.close()

    def close(self):
        # handle_endtag does not return upon raising HTMLBreakOnClosingTagException,
        # so data remains buffered; we no longer have any interest in it, thus
        # override this method to discard it
        pass

    def handle_starttag(self, tag, _):
        self.tagstack.append(tag)

    def handle_endtag(self, tag):
        if not self.tagstack:
            raise compat_HTMLParseError('no tags in the stack')
        while self.tagstack:
            inner_tag = self.tagstack.pop()
            if inner_tag == tag:
                break
        else:
            raise compat_HTMLParseError(f'matching opening tag for closing {tag} tag not found')
        if not self.tagstack:
            raise self.HTMLBreakOnClosingTagException()


def get_element_text_and_html_by_tag(tag, html):
    """
    For the first element with the specified tag in the passed HTML document
    return its' content (text) and the whole element (html)
    """
    def find_or_raise(haystack, needle, exc):
        try:
            return haystack.index(needle)
        except ValueError:
            raise exc
    closing_tag = f'</{tag}>'
    whole_start = find_or_raise(
        html, f'<{tag}', compat_HTMLParseError(f'opening {tag} tag not found'))
    content_start = find_or_raise(
        html[whole_start:], '>', compat_HTMLParseError(f'malformed opening {tag} tag'))
    content_start += whole_start + 1
    with HTMLBreakOnClosingTagParser() as parser:
        parser.feed(html[whole_start:content_start])
        if not parser.tagstack or parser.tagstack[0] != tag:
            raise compat_HTMLParseError(f'parser did not match opening {tag} tag')
        offset = content_start
        while offset < len(html):
            next_closing_tag_start = find_or_raise(
                html[offset:], closing_tag,
                compat_HTMLParseError(f'closing {tag} tag not found'))
            next_closing_tag_end = next_closing_tag_start + len(closing_tag)
            try:
                parser.feed(html[offset:offset + next_closing_tag_end])
                offset += next_closing_tag_end
            except HTMLBreakOnClosingTagParser.HTMLBreakOnClosingTagException:
                return html[content_start:offset + next_closing_tag_start], \
                    html[whole_start:offset + next_closing_tag_end]
        raise compat_HTMLParseError('unexpected end of html')


class HTMLAttributeParser(compat_HTMLParser):
    """Trivial HTML parser to gather the attributes for a single element"""

    def __init__(self):
        self.attrs = {}
        compat_HTMLParser.__init__(self)

    def handle_starttag(self, tag, attrs):
        self.attrs = dict(attrs)


class HTMLListAttrsParser(compat_HTMLParser):
    """HTML parser to gather the attributes for the elements of a list"""

    def __init__(self):
        compat_HTMLParser.__init__(self)
        self.items = []
        self._level = 0

    def handle_starttag(self, tag, attrs):
        if tag == 'li' and self._level == 0:
            self.items.append(dict(attrs))
        self._level += 1

    def handle_endtag(self, tag):
        self._level -= 1


def extract_attributes(html_element):
    """Given a string for an HTML element such as
    <el
         a="foo" B="bar" c="&98;az" d=boz
         empty= noval entity="&amp;"
         sq='"' dq="'"
    >
    Decode and return a dictionary of attributes.
    {
        'a': 'foo', 'b': 'bar', c: 'baz', d: 'boz',
        'empty': '', 'noval': None, 'entity': '&',
        'sq': '"', 'dq': '\''
    }.
    """
    parser = HTMLAttributeParser()
    with contextlib.suppress(compat_HTMLParseError):
        parser.feed(html_element)
        parser.close()
    return parser.attrs


def parse_list(webpage):
    """Given a string for an series of HTML <li> elements,
    return a dictionary of their attributes"""
    parser = HTMLListAttrsParser()
    parser.feed(webpage)
    parser.close()
    return parser.items


def clean_html(html):
    """Clean an HTML snippet into a readable string"""

    if html is None:  # Convenience for sanitizing descriptions etc.
        return html

    html = re.sub(r'\s+', ' ', html)
    html = re.sub(r'(?u)\s?<\s?br\s?/?\s?>\s?', '\n', html)
    html = re.sub(r'(?u)<\s?/\s?p\s?>\s?<\s?p[^>]*>', '\n', html)
    # Strip html tags
    html = re.sub('<.*?>', '', html)
    # Replace html entities
    html = unescapeHTML(html)
    return html.strip()


def sanitize_open(filename, open_mode):
    """Try to open the given filename, and slightly tweak it if this fails.

    Attempts to open the given filename. If this fails, it tries to change
    the filename slightly, step by step, until it's either able to open it
    or it fails and raises a final exception, like the standard open()
    function.

    It returns the tuple (stream, definitive_file_name).
    """
    if filename == '-':
        if sys.platform == 'win32':
            import msvcrt
            msvcrt.setmode(sys.stdout.fileno(), os.O_BINARY)
        return (sys.stdout.buffer if hasattr(sys.stdout, 'buffer') else sys.stdout, filename)

    for attempt in range(2):
        try:
            try:
                if sys.platform == 'win32':
                    # FIXME: An exclusive lock also locks the file from being read.
                    # Since windows locks are mandatory, don't lock the file on windows (for now).
                    # Ref: https://github.com/yt-dlp/yt-dlp/issues/3124
                    raise LockingUnsupportedError()
                stream = locked_file(filename, open_mode, block=False).__enter__()
            except LockingUnsupportedError:
                stream = open(filename, open_mode)
            return (stream, filename)
        except OSError as err:
            if attempt or err.errno in (errno.EACCES,):
                raise
            old_filename, filename = filename, sanitize_path(filename)
            if old_filename == filename:
                raise


def timeconvert(timestr):
    """Convert RFC 2822 defined time string into system timestamp"""
    timestamp = None
    timetuple = email.utils.parsedate_tz(timestr)
    if timetuple is not None:
        timestamp = email.utils.mktime_tz(timetuple)
    return timestamp


def sanitize_filename(s, restricted=False, is_id=NO_DEFAULT):
    """Sanitizes a string so it could be used as part of a filename.
    @param restricted   Use a stricter subset of allowed characters
    @param is_id        Whether this is an ID that should be kept unchanged if possible.
                        If unset, yt-dlp's new sanitization rules are in effect
    """
    if s == '':
        return ''

    def replace_insane(char):
        if restricted and char in ACCENT_CHARS:
            return ACCENT_CHARS[char]
        elif not restricted and char == '\n':
            return '\0 '
        elif char == '?' or ord(char) < 32 or ord(char) == 127:
            return ''
        elif char == '"':
            return '' if restricted else '\''
        elif char == ':':
            return '\0_\0-' if restricted else '\0 \0-'
        elif char in '\\/|*<>':
            return '\0_'
        if restricted and (char in '!&\'()[]{}$;`^,#' or char.isspace() or ord(char) > 127):
            return '\0_'
        return char

    s = re.sub(r'[0-9]+(?::[0-9]+)+', lambda m: m.group(0).replace(':', '_'), s)  # Handle timestamps
    result = ''.join(map(replace_insane, s))
    if is_id is NO_DEFAULT:
        result = re.sub('(\0.)(?:(?=\\1)..)+', r'\1', result)  # Remove repeated substitute chars
        STRIP_RE = '(?:\0.|[ _-])*'
        result = re.sub(f'^\0.{STRIP_RE}|{STRIP_RE}\0.$', '', result)  # Remove substitute chars from start/end
    result = result.replace('\0', '') or '_'

    if not is_id:
        while '__' in result:
            result = result.replace('__', '_')
        result = result.strip('_')
        # Common case of "Foreign band name - English song title"
        if restricted and result.startswith('-_'):
            result = result[2:]
        if result.startswith('-'):
            result = '_' + result[len('-'):]
        result = result.lstrip('.')
        if not result:
            result = '_'
    return result


def sanitize_path(s, force=False):
    """Sanitizes and normalizes path on Windows"""
    if sys.platform == 'win32':
        force = False
        drive_or_unc, _ = os.path.splitdrive(s)
    elif force:
        drive_or_unc = ''
    else:
        return s

    norm_path = os.path.normpath(remove_start(s, drive_or_unc)).split(os.path.sep)
    if drive_or_unc:
        norm_path.pop(0)
    sanitized_path = [
        path_part if path_part in ['.', '..'] else re.sub(r'(?:[/<>:"\|\\?\*]|[\s.]$)', '#', path_part)
        for path_part in norm_path]
    if drive_or_unc:
        sanitized_path.insert(0, drive_or_unc + os.path.sep)
    elif force and s and s[0] == os.path.sep:
        sanitized_path.insert(0, os.path.sep)
    return os.path.join(*sanitized_path)


def sanitize_url(url):
    # Prepend protocol-less URLs with `http:` scheme in order to mitigate
    # the number of unwanted failures due to missing protocol
    if url is None:
        return
    elif url.startswith('//'):
        return 'http:%s' % url
    # Fix some common typos seen so far
    COMMON_TYPOS = (
        # https://github.com/ytdl-org/youtube-dl/issues/15649
        (r'^httpss://', r'https://'),
        # https://bx1.be/lives/direct-tv/
        (r'^rmtp([es]?)://', r'rtmp\1://'),
    )
    for mistake, fixup in COMMON_TYPOS:
        if re.match(mistake, url):
            return re.sub(mistake, fixup, url)
    return url


def extract_basic_auth(url):
    parts = compat_urlparse.urlsplit(url)
    if parts.username is None:
        return url, None
    url = compat_urlparse.urlunsplit(parts._replace(netloc=(
        parts.hostname if parts.port is None
        else '%s:%d' % (parts.hostname, parts.port))))
    auth_payload = base64.b64encode(
        ('%s:%s' % (parts.username, parts.password or '')).encode())
    return url, f'Basic {auth_payload.decode()}'


def sanitized_Request(url, *args, **kwargs):
    url, auth_header = extract_basic_auth(escape_url(sanitize_url(url)))
    if auth_header is not None:
        headers = args[1] if len(args) >= 2 else kwargs.setdefault('headers', {})
        headers['Authorization'] = auth_header
    return compat_urllib_request.Request(url, *args, **kwargs)


def expand_path(s):
    """Expand shell variables and ~"""
    return os.path.expandvars(compat_expanduser(s))


def orderedSet(iterable):
    """ Remove all duplicates from the input iterable """
    res = []
    for el in iterable:
        if el not in res:
            res.append(el)
    return res


def _htmlentity_transform(entity_with_semicolon):
    """Transforms an HTML entity to a character."""
    entity = entity_with_semicolon[:-1]

    # Known non-numeric HTML entity
    if entity in compat_html_entities.name2codepoint:
        return compat_chr(compat_html_entities.name2codepoint[entity])

    # TODO: HTML5 allows entities without a semicolon. For example,
    # '&Eacuteric' should be decoded as 'Éric'.
    if entity_with_semicolon in compat_html_entities_html5:
        return compat_html_entities_html5[entity_with_semicolon]

    mobj = re.match(r'#(x[0-9a-fA-F]+|[0-9]+)', entity)
    if mobj is not None:
        numstr = mobj.group(1)
        if numstr.startswith('x'):
            base = 16
            numstr = '0%s' % numstr
        else:
            base = 10
        # See https://github.com/ytdl-org/youtube-dl/issues/7518
        with contextlib.suppress(ValueError):
            return compat_chr(int(numstr, base))

    # Unknown entity in name, return its literal representation
    return '&%s;' % entity


def unescapeHTML(s):
    if s is None:
        return None
    assert isinstance(s, str)

    return re.sub(
        r'&([^&;]+;)', lambda m: _htmlentity_transform(m.group(1)), s)


def escapeHTML(text):
    return (
        text
        .replace('&', '&amp;')
        .replace('<', '&lt;')
        .replace('>', '&gt;')
        .replace('"', '&quot;')
        .replace("'", '&#39;')
    )


def process_communicate_or_kill(p, *args, **kwargs):
    try:
        return p.communicate(*args, **kwargs)
    except BaseException:  # Including KeyboardInterrupt
        p.kill()
        p.wait()
        raise


class Popen(subprocess.Popen):
    if sys.platform == 'win32':
        _startupinfo = subprocess.STARTUPINFO()
        _startupinfo.dwFlags |= subprocess.STARTF_USESHOWWINDOW
    else:
        _startupinfo = None

    def __init__(self, *args, **kwargs):
        super().__init__(*args, **kwargs, startupinfo=self._startupinfo)
        self.textmode = bool(
            kwargs.get('universal_newlines')
            or kwargs.get('encoding')
            or kwargs.get('errors')
            or kwargs.get('text')
            or isinstance(self.stdout, io.TextIOWrapper)
            or isinstance(self.stderr, io.TextIOWrapper)
            or isinstance(self.stdin, io.TextIOWrapper))

    def communicate_or_kill(self, *args, **kwargs):
        if self.textmode and args and isinstance(args[0], bytes):
            if isinstance(args, tuple):
                args = list(args)
            args[0] = args[0].decode()
        return process_communicate_or_kill(self, *args, **kwargs)


def get_subprocess_encoding():
    if sys.platform == 'win32' and sys.getwindowsversion()[0] >= 5:
        # For subprocess calls, encode with locale encoding
        # Refer to http://stackoverflow.com/a/9951851/35070
        encoding = preferredencoding()
    else:
        encoding = sys.getfilesystemencoding()
    if encoding is None:
        encoding = 'utf-8'
    return encoding


def encodeFilename(s, for_subprocess=False):
    assert isinstance(s, str)
    return s


def decodeFilename(b, for_subprocess=False):
    return b


def encodeArgument(s):
    # Legacy code that uses byte strings
    # Uncomment the following line after fixing all post processors
    # assert isinstance(s, str), 'Internal error: %r should be of type %r, is %r' % (s, compat_str, type(s))
    return s if isinstance(s, str) else s.decode('ascii')


def decodeArgument(b):
    return b


def decodeOption(optval):
    if optval is None:
        return optval
    if isinstance(optval, bytes):
        optval = optval.decode(preferredencoding())

    assert isinstance(optval, compat_str)
    return optval


_timetuple = collections.namedtuple('Time', ('hours', 'minutes', 'seconds', 'milliseconds'))


def timetuple_from_msec(msec):
    secs, msec = divmod(msec, 1000)
    mins, secs = divmod(secs, 60)
    hrs, mins = divmod(mins, 60)
    return _timetuple(hrs, mins, secs, msec)


def formatSeconds(secs, delim=':', msec=False):
    time = timetuple_from_msec(secs * 1000)
    if time.hours:
        ret = '%d%s%02d%s%02d' % (time.hours, delim, time.minutes, delim, time.seconds)
    elif time.minutes:
        ret = '%d%s%02d' % (time.minutes, delim, time.seconds)
    else:
        ret = '%d' % time.seconds
    return '%s.%03d' % (ret, time.milliseconds) if msec else ret


def _ssl_load_windows_store_certs(ssl_context, storename):
    # Code adapted from _load_windows_store_certs in https://github.com/python/cpython/blob/main/Lib/ssl.py
    try:
        certs = [cert for cert, encoding, trust in ssl.enum_certificates(storename)
                 if encoding == 'x509_asn' and (
                     trust is True or ssl.Purpose.SERVER_AUTH.oid in trust)]
    except PermissionError:
        return
    for cert in certs:
        with contextlib.suppress(ssl.SSLError):
            ssl_context.load_verify_locations(cadata=cert)


def make_HTTPS_handler(params, **kwargs):
    opts_check_certificate = not params.get('nocheckcertificate')
    opts_modern_tls_cipher = params.get('use_modern_tls_cipher')
    context = ssl.SSLContext(ssl.PROTOCOL_TLS_CLIENT)
    if opts_modern_tls_cipher:
        context.set_ciphers('ECDHE-RSA-AES256-GCM-SHA384:ECDHE-ECDSA-AES256-GCM-SHA384:ECDHE-RSA-AES256-SHA384:ECDHE-ECDSA-AES256-SHA384:ECDHE-RSA-AES128-GCM-SHA256:ECDHE-RSA-AES128-SHA256:AES256-SHA')
    context.check_hostname = opts_check_certificate
    if params.get('legacyserverconnect'):
        context.options |= 4  # SSL_OP_LEGACY_SERVER_CONNECT
        # Allow use of weaker ciphers in Python 3.10+. See https://bugs.python.org/issue43998
        context.set_ciphers('DEFAULT')
    context.verify_mode = ssl.CERT_REQUIRED if opts_check_certificate else ssl.CERT_NONE
    if opts_check_certificate:
        if has_certifi and 'no-certifi' not in params.get('compat_opts', []):
            context.load_verify_locations(cafile=certifi.where())
        else:
            try:
                context.load_default_certs()
                # Work around the issue in load_default_certs when there are bad certificates. See:
                # https://github.com/yt-dlp/yt-dlp/issues/1060,
                # https://bugs.python.org/issue35665, https://bugs.python.org/issue45312
            except ssl.SSLError:
                # enum_certificates is not present in mingw python. See https://github.com/yt-dlp/yt-dlp/issues/1151
                if sys.platform == 'win32' and hasattr(ssl, 'enum_certificates'):
                    for storename in ('CA', 'ROOT'):
                        _ssl_load_windows_store_certs(context, storename)
                context.set_default_verify_paths()
    client_certfile = params.get('client_certificate')
    if client_certfile:
        try:
            context.load_cert_chain(
                client_certfile, keyfile=params.get('client_certificate_key'),
                password=params.get('client_certificate_password'))
        except ssl.SSLError:
            raise YoutubeDLError('Unable to load client certificate')
    return YoutubeDLHTTPSHandler(params, context=context, **kwargs)


def bug_reports_message(before=';'):
    msg = ('please report this issue on  https://github.com/ytdl-patched/ytdl-patched/issues?q= , '
           'filling out the appropriate issue template. '
           'Confirm you are on the latest version using  yt-dlp -U')

    before = before.rstrip()
    if not before or before.endswith(('.', '!', '?')):
        msg = msg[0].title() + msg[1:]

    return (before + ' ' if before else '') + msg


class YoutubeDLError(Exception):
    """Base exception for YoutubeDL errors."""
    msg = None

    def __init__(self, msg=None):
        if msg is not None:
            self.msg = msg
        elif self.msg is None:
            self.msg = type(self).__name__
        super().__init__(self.msg)


network_exceptions = [compat_urllib_error.URLError, compat_http_client.HTTPException, socket.error]
if hasattr(ssl, 'CertificateError'):
    network_exceptions.append(ssl.CertificateError)
network_exceptions = tuple(network_exceptions)


class ExtractorError(YoutubeDLError):
    """Error during info extraction."""

    def __init__(self, msg, tb=None, expected=False, cause=None, video_id=None, ie=None):
        """ tb, if given, is the original traceback (so that it can be printed out).
        If expected is set, this is a normal error message and most likely not a bug in yt-dlp.
        """
        if sys.exc_info()[0] in network_exceptions:
            expected = True

        self.orig_msg = str(msg)
        self.traceback = tb
        self.expected = expected
        self.cause = cause
        self.video_id = video_id
        self.ie = ie
        self.exc_info = sys.exc_info()  # preserve original exception

        super().__init__(''.join((
            format_field(ie, template='[%s] '),
            format_field(video_id, template='%s: '),
            msg,
            format_field(cause, template=' (caused by %r)'),
            '' if expected else bug_reports_message())))

    def format_traceback(self):
        return join_nonempty(
            self.traceback and ''.join(traceback.format_tb(self.traceback)),
            self.cause and ''.join(traceback.format_exception(None, self.cause, self.cause.__traceback__)[1:]),
            delim='\n') or None


class UnsupportedError(ExtractorError):
    def __init__(self, url):
        super().__init__(
            'Unsupported URL: %s' % url, expected=True)
        self.url = url


class RegexNotFoundError(ExtractorError):
    """Error when a regex didn't match"""
    pass


class GeoRestrictedError(ExtractorError):
    """Geographic restriction Error exception.

    This exception may be thrown when a video is not available from your
    geographic location due to geographic restrictions imposed by a website.
    """

    def __init__(self, msg, countries=None, **kwargs):
        kwargs['expected'] = True
        super().__init__(msg, **kwargs)
        self.countries = countries


class DownloadError(YoutubeDLError):
    """Download Error exception.

    This exception may be thrown by FileDownloader objects if they are not
    configured to continue on errors. They will contain the appropriate
    error message.
    """

    def __init__(self, msg, exc_info=None):
        """ exc_info, if given, is the original exception that caused the trouble (as returned by sys.exc_info()). """
        super().__init__(msg)
        self.exc_info = exc_info


class EntryNotInPlaylist(YoutubeDLError):
    """Entry not in playlist exception.

    This exception will be thrown by YoutubeDL when a requested entry
    is not found in the playlist info_dict
    """
    msg = 'Entry not found in info'


class SameFileError(YoutubeDLError):
    """Same File exception.

    This exception will be thrown by FileDownloader objects if they detect
    multiple files would have to be downloaded to the same file on disk.
    """
    msg = 'Fixed output name but more than one file to download'

    def __init__(self, filename=None):
        if filename is not None:
            self.msg += f': {filename}'
        super().__init__(self.msg)


class ExclusivelyLockedError(YoutubeDLError):
    """Exclusively locked exception.

    This exception will be thrown by FileDownloader objects if they detect
    multiple files would have to be downloaded to the same file on disk.
    """
    pass


class PostProcessingError(YoutubeDLError):
    """Post Processing exception.

    This exception may be raised by PostProcessor's .run() method to
    indicate an error in the postprocessing task.
    """


class DownloadCancelled(YoutubeDLError):
    """ Exception raised when the download queue should be interrupted """
    msg = 'The download was cancelled'


class ExistingVideoReached(DownloadCancelled):
    """ --break-on-existing triggered """
    msg = 'Encountered a video that is already in the archive, stopping due to --break-on-existing'


class RejectedVideoReached(DownloadCancelled):
    """ --break-on-reject triggered """
    msg = 'Encountered a video that did not match filter, stopping due to --break-on-reject'


class MaxDownloadsReached(DownloadCancelled):
    """ --max-downloads limit has been reached. """
    msg = 'Maximum number of downloads reached, stopping due to --max-downloads'


class ReExtractInfo(YoutubeDLError):
    """ Request re-extraction in any reason. """
    msg = 'Re-extraction requested'
    expected = True

    def __init__(self):
        super().__init__(self.msg)


class ThrottledDownload(ReExtractInfo):
    """ Download speed below --throttled-rate. """
    msg = 'The download speed is below throttle limit'
    expected = False


class UnrecoverableHttpError(ReExtractInfo):
    """ Unrecoverable errors defined by each format has been reported by downloader. """
    msg = 'An unrecoverable error has been detected'
    expected = False


class UnavailableVideoError(YoutubeDLError):
    """Unavailable Format exception.

    This exception will be thrown when a video is requested
    in a format that is not available for that video.
    """
    msg = 'Unable to download video'

    def __init__(self, err=None):
        if err is not None:
            self.msg += f': {err}'
        super().__init__(self.msg)


class ContentTooShortError(YoutubeDLError):
    """Content Too Short exception.

    This exception may be raised by FileDownloader objects when a file they
    download is too small for what the server announced first, indicating
    the connection was probably interrupted.
    """

    def __init__(self, downloaded, expected):
        super().__init__(f'Downloaded {downloaded} bytes, expected {expected} bytes')
        # Both in bytes
        self.downloaded = downloaded
        self.expected = expected


class XAttrMetadataError(YoutubeDLError):
    def __init__(self, code=None, msg='Unknown error'):
        super().__init__(msg)
        self.code = code
        self.msg = msg

        # Parsing code and msg
        if (self.code in (errno.ENOSPC, errno.EDQUOT)
                or 'No space left' in self.msg or 'Disk quota exceeded' in self.msg):
            self.reason = 'NO_SPACE'
        elif self.code == errno.E2BIG or 'Argument list too long' in self.msg:
            self.reason = 'VALUE_TOO_LONG'
        else:
            self.reason = 'NOT_SUPPORTED'


class XAttrUnavailableError(YoutubeDLError):
    pass


class DummyError(YoutubeDLError):
    pass


def _create_http_connection(ydl_handler, http_class, is_https, *args, **kwargs):
    hc = http_class(*args, **kwargs)
    source_address = ydl_handler._params.get('source_address')

    if source_address is not None:
        # This is to workaround _create_connection() from socket where it will try all
        # address data from getaddrinfo() including IPv6. This filters the result from
        # getaddrinfo() based on the source_address value.
        # This is based on the cpython socket.create_connection() function.
        # https://github.com/python/cpython/blob/master/Lib/socket.py#L691
        def _create_connection(address, timeout=socket._GLOBAL_DEFAULT_TIMEOUT, source_address=None):
            host, port = address
            err = None
            addrs = socket.getaddrinfo(host, port, 0, socket.SOCK_STREAM)
            af = socket.AF_INET if '.' in source_address[0] else socket.AF_INET6
            ip_addrs = [addr for addr in addrs if addr[0] == af]
            if addrs and not ip_addrs:
                ip_version = 'v4' if af == socket.AF_INET else 'v6'
                raise OSError(
                    "No remote IP%s addresses available for connect, can't use '%s' as source address"
                    % (ip_version, source_address[0]))
            for res in ip_addrs:
                af, socktype, proto, canonname, sa = res
                sock = None
                try:
                    sock = socket.socket(af, socktype, proto)
                    if timeout is not socket._GLOBAL_DEFAULT_TIMEOUT:
                        sock.settimeout(timeout)
                    sock.bind(source_address)
                    sock.connect(sa)
                    err = None  # Explicitly break reference cycle
                    return sock
                except OSError as _:
                    err = _
                    if sock is not None:
                        sock.close()
            if err is not None:
                raise err
            else:
                raise OSError('getaddrinfo returns an empty list')
        if hasattr(hc, '_create_connection'):
            hc._create_connection = _create_connection
        hc.source_address = (source_address, 0)

    return hc


def handle_youtubedl_headers(headers):
    filtered_headers = headers

    if 'Youtubedl-no-compression' in filtered_headers:
        filtered_headers = {k: v for k, v in filtered_headers.items() if k.lower() != 'accept-encoding'}
        del filtered_headers['Youtubedl-no-compression']

    return filtered_headers


class YoutubeDLHandler(compat_urllib_request.HTTPHandler):
    """Handler for HTTP requests and responses.

    This class, when installed with an OpenerDirector, automatically adds
    the standard headers to every HTTP request and handles gzipped and
    deflated responses from web servers. If compression is to be avoided in
    a particular request, the original request in the program code only has
    to include the HTTP header "Youtubedl-no-compression", which will be
    removed before making the real request.

    Part of this code was copied from:

    http://techknack.net/python-urllib2-handlers/

    Andrew Rowls, the author of that code, agreed to release it to the
    public domain.
    """

    def __init__(self, params, *args, **kwargs):
        compat_urllib_request.HTTPHandler.__init__(self, *args, **kwargs)
        self._params = params

    def http_open(self, req):
        conn_class = compat_http_client.HTTPConnection

        socks_proxy = req.headers.get('Ytdl-socks-proxy')
        if socks_proxy:
            conn_class = make_socks_conn_class(conn_class, socks_proxy)
            del req.headers['Ytdl-socks-proxy']

        return self.do_open(functools.partial(
            _create_http_connection, self, conn_class, False),
            req)

    @staticmethod
    def deflate(data):
        if not data:
            return data
        try:
            return zlib.decompress(data, -zlib.MAX_WBITS)
        except zlib.error:
            return zlib.decompress(data)

    @staticmethod
    def brotli(data):
        if not data:
            return data
        return brotli.decompress(data)

    def http_request(self, req):
        # According to RFC 3986, URLs can not contain non-ASCII characters, however this is not
        # always respected by websites, some tend to give out URLs with non percent-encoded
        # non-ASCII characters (see telemb.py, ard.py [#3412])
        # urllib chokes on URLs with non-ASCII characters (see http://bugs.python.org/issue3991)
        # To work around aforementioned issue we will replace request's original URL with
        # percent-encoded one
        # Since redirects are also affected (e.g. http://www.southpark.de/alle-episoden/s18e09)
        # the code of this workaround has been moved here from YoutubeDL.urlopen()
        url = req.get_full_url()
        url_escaped = escape_url(url)

        # Substitute URL if any change after escaping
        if url != url_escaped:
            req = update_Request(req, url=url_escaped)

        for h, v in self._params.get('http_headers', std_headers).items():
            # Capitalize is needed because of Python bug 2275: http://bugs.python.org/issue2275
            # The dict keys are capitalized because of this bug by urllib
            if h.capitalize() not in req.headers:
                req.add_header(h, v)

        if 'Accept-encoding' not in req.headers:
            req.add_header('Accept-encoding', ', '.join(SUPPORTED_ENCODINGS))

        req.headers = handle_youtubedl_headers(req.headers)

        return req

    def http_response(self, req, resp):
        old_resp = resp
        # gzip
        if resp.headers.get('Content-encoding', '') == 'gzip':
            content = resp.read()
            gz = gzip.GzipFile(fileobj=io.BytesIO(content), mode='rb')
            try:
                uncompressed = io.BytesIO(gz.read())
            except OSError as original_ioerror:
                # There may be junk add the end of the file
                # See http://stackoverflow.com/q/4928560/35070 for details
                for i in range(1, 1024):
                    try:
                        gz = gzip.GzipFile(fileobj=io.BytesIO(content[:-i]), mode='rb')
                        uncompressed = io.BytesIO(gz.read())
                    except OSError:
                        continue
                    break
                else:
                    raise original_ioerror
            resp = compat_urllib_request.addinfourl(uncompressed, old_resp.headers, old_resp.url, old_resp.code)
            resp.msg = old_resp.msg
            del resp.headers['Content-encoding']
            old_resp.close()
        # deflate
        if resp.headers.get('Content-encoding', '') == 'deflate':
            with old_resp:
                gz = io.BytesIO(self.deflate(resp.read()))
                resp = compat_urllib_request.addinfourl(gz, old_resp.headers, old_resp.url, old_resp.code)
                resp.msg = old_resp.msg
            del resp.headers['Content-encoding']
        # brotli
        if resp.headers.get('Content-encoding', '') == 'br':
            resp = compat_urllib_request.addinfourl(
                io.BytesIO(self.brotli(resp.read())), old_resp.headers, old_resp.url, old_resp.code)
            resp.msg = old_resp.msg
            del resp.headers['Content-encoding']
        # Percent-encode redirect URL of Location HTTP header to satisfy RFC 3986 (see
        # https://github.com/ytdl-org/youtube-dl/issues/6457).
        if 300 <= resp.code < 400:
            location = resp.headers.get('Location')
            if location:
                # As of RFC 2616 default charset is iso-8859-1 that is respected by python 3
                location = location.encode('iso-8859-1').decode()
                location_escaped = escape_url(location)
                if location != location_escaped:
                    del resp.headers['Location']
                    resp.headers['Location'] = location_escaped
        return resp

    https_request = http_request
    https_response = http_response


def make_socks_conn_class(base_class, socks_proxy):
    assert issubclass(base_class, (
        compat_http_client.HTTPConnection, compat_http_client.HTTPSConnection))

    url_components = compat_urlparse.urlparse(socks_proxy)
    if url_components.scheme.lower() == 'socks5':
        socks_type = ProxyType.SOCKS5
    elif url_components.scheme.lower() in ('socks', 'socks4'):
        socks_type = ProxyType.SOCKS4
    elif url_components.scheme.lower() == 'socks4a':
        socks_type = ProxyType.SOCKS4A

    def unquote_if_non_empty(s):
        if not s:
            return s
        return compat_urllib_parse_unquote_plus(s)

    proxy_args = (
        socks_type,
        url_components.hostname, url_components.port or 1080,
        True,  # Remote DNS
        unquote_if_non_empty(url_components.username),
        unquote_if_non_empty(url_components.password),
    )

    class SocksConnection(base_class):
        def connect(self):
            self.sock = sockssocket()
            self.sock.setproxy(*proxy_args)
            if isinstance(self.timeout, (int, float)):
                self.sock.settimeout(self.timeout)
            self.sock.connect((self.host, self.port))

            if isinstance(self, compat_http_client.HTTPSConnection):
                if hasattr(self, '_context'):  # Python > 2.6
                    self.sock = self._context.wrap_socket(
                        self.sock, server_hostname=self.host)
                else:
                    self.sock = ssl.wrap_socket(self.sock)

    return SocksConnection


class YoutubeDLHTTPSHandler(compat_urllib_request.HTTPSHandler):
    def __init__(self, params, https_conn_class=None, *args, **kwargs):
        compat_urllib_request.HTTPSHandler.__init__(self, *args, **kwargs)
        self._https_conn_class = https_conn_class or compat_http_client.HTTPSConnection
        self._params = params

    def https_open(self, req):
        kwargs = {}
        conn_class = self._https_conn_class

        if hasattr(self, '_context'):  # python > 2.6
            kwargs['context'] = self._context
        if hasattr(self, '_check_hostname'):  # python 3.x
            kwargs['check_hostname'] = self._check_hostname

        socks_proxy = req.headers.get('Ytdl-socks-proxy')
        if socks_proxy:
            conn_class = make_socks_conn_class(conn_class, socks_proxy)
            del req.headers['Ytdl-socks-proxy']

        try:
            return self.do_open(
                functools.partial(_create_http_connection, self, conn_class, True), req, **kwargs)
        except urllib.error.URLError as e:
            if (isinstance(e.reason, ssl.SSLError)
                    and getattr(e.reason, 'reason', None) == 'SSLV3_ALERT_HANDSHAKE_FAILURE'):
                raise YoutubeDLError('SSLV3_ALERT_HANDSHAKE_FAILURE: Try using --legacy-server-connect')
            raise


class YoutubeDLCookieJar(compat_cookiejar.MozillaCookieJar):
    """
    See [1] for cookie file format.

    1. https://curl.haxx.se/docs/http-cookies.html
    """
    _HTTPONLY_PREFIX = '#HttpOnly_'
    _ENTRY_LEN = 7
    _HEADER = '''# Netscape HTTP Cookie File
# This file is generated by yt-dlp.  Do not edit.

'''
    _CookieFileEntry = collections.namedtuple(
        'CookieFileEntry',
        ('domain_name', 'include_subdomains', 'path', 'https_only', 'expires_at', 'name', 'value'))

    def __init__(self, filename=None, *args, **kwargs):
        super().__init__(None, *args, **kwargs)
        if self.is_path(filename):
            filename = os.fspath(filename)
        self.filename = filename

    @staticmethod
    def _true_or_false(cndn):
        return 'TRUE' if cndn else 'FALSE'

    @staticmethod
    def is_path(file):
        return isinstance(file, (str, bytes, os.PathLike))

    @contextlib.contextmanager
    def open(self, file, *, write=False):
        if self.is_path(file):
            with open(file, 'w' if write else 'r', encoding='utf-8') as f:
                yield f
        else:
            if write:
                file.truncate(0)
            yield file

    def _really_save(self, f, ignore_discard=False, ignore_expires=False):
        now = time.time()
        for cookie in self:
            if (not ignore_discard and cookie.discard
                    or not ignore_expires and cookie.is_expired(now)):
                continue
            name, value = cookie.name, cookie.value
            if value is None:
                # cookies.txt regards 'Set-Cookie: foo' as a cookie
                # with no name, whereas http.cookiejar regards it as a
                # cookie with no value.
                name, value = '', name
            f.write('%s\n' % '\t'.join((
                cookie.domain,
                self._true_or_false(cookie.domain.startswith('.')),
                cookie.path,
                self._true_or_false(cookie.secure),
                str_or_none(cookie.expires, default=''),
                name, value
            )))

    def save(self, filename=None, *args, **kwargs):
        """
        Save cookies to a file.
        Code is taken from CPython 3.6
        https://github.com/python/cpython/blob/8d999cbf4adea053be6dbb612b9844635c4dfb8e/Lib/http/cookiejar.py#L2091-L2117 """

        if filename is None:
            if self.filename is not None:
                filename = self.filename
            else:
                raise ValueError(compat_cookiejar.MISSING_FILENAME_TEXT)

        # Store session cookies with `expires` set to 0 instead of an empty string
        for cookie in self:
            if cookie.expires is None:
                cookie.expires = 0

        with self.open(filename, write=True) as f:
            f.write(self._HEADER)
            self._really_save(f, *args, **kwargs)

    def load(self, filename=None, ignore_discard=False, ignore_expires=False):
        """Load cookies from a file."""
        if filename is None:
            if self.filename is not None:
                filename = self.filename
            else:
                raise ValueError(compat_cookiejar.MISSING_FILENAME_TEXT)

        def prepare_line(line):
            if line.startswith(self._HTTPONLY_PREFIX):
                line = line[len(self._HTTPONLY_PREFIX):]
            # comments and empty lines are fine
            if line.startswith('#') or not line.strip():
                return line
            cookie_list = line.split('\t')
            if len(cookie_list) != self._ENTRY_LEN:
                raise compat_cookiejar.LoadError('invalid length %d' % len(cookie_list))
            cookie = self._CookieFileEntry(*cookie_list)
            if cookie.expires_at and not cookie.expires_at.isdigit():
                raise compat_cookiejar.LoadError('invalid expires at %s' % cookie.expires_at)
            return line

        cf = io.StringIO()
        with self.open(filename) as f:
            for line in f:
                try:
                    cf.write(prepare_line(line))
                except compat_cookiejar.LoadError as e:
                    if f'{line.strip()} '[0] in '[{"':
                        raise compat_cookiejar.LoadError(
                            'Cookies file must be Netscape formatted, not JSON. See  '
                            'https://github.com/ytdl-org/youtube-dl#how-do-i-pass-cookies-to-youtube-dl')
                    write_string(f'WARNING: skipping cookie file entry due to {e}: {line!r}\n')
                    continue
        cf.seek(0)
        self._really_load(cf, filename, ignore_discard, ignore_expires)
        # Session cookies are denoted by either `expires` field set to
        # an empty string or 0. MozillaCookieJar only recognizes the former
        # (see [1]). So we need force the latter to be recognized as session
        # cookies on our own.
        # Session cookies may be important for cookies-based authentication,
        # e.g. usually, when user does not check 'Remember me' check box while
        # logging in on a site, some important cookies are stored as session
        # cookies so that not recognizing them will result in failed login.
        # 1. https://bugs.python.org/issue17164
        for cookie in self:
            # Treat `expires=0` cookies as session cookies
            if cookie.expires == 0:
                cookie.expires = None
                cookie.discard = True


class YoutubeDLCookieProcessor(compat_urllib_request.HTTPCookieProcessor):
    def __init__(self, cookiejar=None):
        compat_urllib_request.HTTPCookieProcessor.__init__(self, cookiejar)

    def http_response(self, request, response):
        return compat_urllib_request.HTTPCookieProcessor.http_response(self, request, response)

    https_request = compat_urllib_request.HTTPCookieProcessor.http_request
    https_response = http_response


class YoutubeDLRedirectHandler(compat_urllib_request.HTTPRedirectHandler):
    """YoutubeDL redirect handler

    The code is based on HTTPRedirectHandler implementation from CPython [1].

    This redirect handler solves two issues:
     - ensures redirect URL is always unicode under python 2
     - introduces support for experimental HTTP response status code
       308 Permanent Redirect [2] used by some sites [3]

    1. https://github.com/python/cpython/blob/master/Lib/urllib/request.py
    2. https://developer.mozilla.org/en-US/docs/Web/HTTP/Status/308
    3. https://github.com/ytdl-org/youtube-dl/issues/28768
    """

    http_error_301 = http_error_303 = http_error_307 = http_error_308 = compat_urllib_request.HTTPRedirectHandler.http_error_302

    def redirect_request(self, req, fp, code, msg, headers, newurl):
        """Return a Request or None in response to a redirect.

        This is called by the http_error_30x methods when a
        redirection response is received.  If a redirection should
        take place, return a new Request to allow http_error_30x to
        perform the redirect.  Otherwise, raise HTTPError if no-one
        else should try to handle this url.  Return None if you can't
        but another Handler might.
        """
        m = req.get_method()
        if (not (code in (301, 302, 303, 307, 308) and m in ("GET", "HEAD")
                 or code in (301, 302, 303) and m == "POST")):
            raise compat_HTTPError(req.full_url, code, msg, headers, fp)
        # Strictly (according to RFC 2616), 301 or 302 in response to
        # a POST MUST NOT cause a redirection without confirmation
        # from the user (of urllib.request, in this case).  In practice,
        # essentially all clients do redirect in this case, so we do
        # the same.

        # Be conciliant with URIs containing a space.  This is mainly
        # redundant with the more complete encoding done in http_error_302(),
        # but it is kept for compatibility with other callers.
        newurl = newurl.replace(' ', '%20')

        CONTENT_HEADERS = ("content-length", "content-type")
        # NB: don't use dict comprehension for python 2.6 compatibility
        newheaders = {k: v for k, v in req.headers.items() if k.lower() not in CONTENT_HEADERS}

        # A 303 must either use GET or HEAD for subsequent request
        # https://datatracker.ietf.org/doc/html/rfc7231#section-6.4.4
        if code == 303 and m != 'HEAD':
            m = 'GET'
        # 301 and 302 redirects are commonly turned into a GET from a POST
        # for subsequent requests by browsers, so we'll do the same.
        # https://datatracker.ietf.org/doc/html/rfc7231#section-6.4.2
        # https://datatracker.ietf.org/doc/html/rfc7231#section-6.4.3
        if code in (301, 302) and m == 'POST':
            m = 'GET'

        return compat_urllib_request.Request(
            newurl, headers=newheaders, origin_req_host=req.origin_req_host,
            unverifiable=True, method=m)


def extract_timezone(date_str):
    m = re.search(
        r'''(?x)
            ^.{8,}?                                              # >=8 char non-TZ prefix, if present
            (?P<tz>Z|                                            # just the UTC Z, or
                (?:(?<=.\b\d{4}|\b\d{2}:\d\d)|                   # preceded by 4 digits or hh:mm or
                   (?<!.\b[a-zA-Z]{3}|[a-zA-Z]{4}|..\b\d\d))     # not preceded by 3 alpha word or >= 4 alpha or 2 digits
                   [ ]?                                          # optional space
                (?P<sign>\+|-)                                   # +/-
                (?P<hours>[0-9]{2}):?(?P<minutes>[0-9]{2})       # hh[:]mm
            $)
        ''', date_str)
    if not m:
        timezone = datetime.timedelta()
    else:
        date_str = date_str[:-len(m.group('tz'))]
        if not m.group('sign'):
            timezone = datetime.timedelta()
        else:
            sign = 1 if m.group('sign') == '+' else -1
            timezone = datetime.timedelta(
                hours=sign * int(m.group('hours')),
                minutes=sign * int(m.group('minutes')))
    return timezone, date_str


def parse_iso8601(date_str, delimiter='T', timezone=None):
    """ Return a UNIX timestamp from the given date """

    if date_str is None:
        return None

    if HAVE_DATEUTIL and timezone is None:
        try:
            return math.floor(dateutil.parser.parse(date_str).timestamp())
        except ValueError:
            pass

    date_str = re.sub(r'\.[0-9]+', '', date_str)

    if timezone is None:
        timezone, date_str = extract_timezone(date_str)

    formats = (
        '%Y-%m-%d{0}%H:%M:%S'.format(delimiter),
        '%Y-%m-%d{0}%H:%M'.format(delimiter), )
    with contextlib.suppress(ValueError):
        for date_format in formats:
            date_format = f'%Y-%m-%d{delimiter}%H:%M:%S'
            dt = datetime.datetime.strptime(date_str, date_format) - timezone
            return calendar.timegm(dt.timetuple())


def date_formats(day_first=True):
    return DATE_FORMATS_DAY_FIRST if day_first else DATE_FORMATS_MONTH_FIRST


def unified_strdate(date_str, day_first=True):
    """Return a string with the date in the format YYYYMMDD"""

    if date_str is None:
        return None
    upload_date = None
    # Replace commas
    date_str = date_str.replace(',', ' ')
    # Remove AM/PM + timezone
    date_str = re.sub(r'(?i)\s*(?:AM|PM)(?:\s+[A-Z]+)?', '', date_str)
    _, date_str = extract_timezone(date_str)

    for expression in date_formats(day_first):
        with contextlib.suppress(ValueError):
            upload_date = datetime.datetime.strptime(date_str, expression).strftime('%Y%m%d')
    if upload_date is None:
        timetuple = email.utils.parsedate_tz(date_str)
        if timetuple:
            with contextlib.suppress(ValueError):
                upload_date = datetime.datetime(*timetuple[:6]).strftime('%Y%m%d')
    if upload_date is not None:
        return compat_str(upload_date)


def unified_timestamp(date_str, day_first=True):
    if date_str is None:
        return None

    date_str = re.sub(r'[,|]', '', date_str)

    pm_delta = 12 if re.search(r'(?i)PM', date_str) else 0
    timezone, date_str = extract_timezone(date_str)

    # Remove AM/PM + timezone
    date_str = re.sub(r'(?i)\s*(?:AM|PM)(?:\s+[A-Z]+)?', '', date_str)

    # Remove unrecognized timezones from ISO 8601 alike timestamps
    m = re.search(r'\d{1,2}:\d{1,2}(?:\.\d+)?(?P<tz>\s*[A-Z]+)$', date_str)
    if m:
        date_str = date_str[:-len(m.group('tz'))]

    # Python only supports microseconds, so remove nanoseconds
    m = re.search(r'^([0-9]{4,}-[0-9]{1,2}-[0-9]{1,2}T[0-9]{1,2}:[0-9]{1,2}:[0-9]{1,2}\.[0-9]{6})[0-9]+$', date_str)
    if m:
        date_str = m.group(1)

    for expression in date_formats(day_first):
        with contextlib.suppress(ValueError):
            dt = datetime.datetime.strptime(date_str, expression) - timezone + datetime.timedelta(hours=pm_delta)
            return calendar.timegm(dt.timetuple())
    timetuple = email.utils.parsedate_tz(date_str)
    if timetuple:
        return calendar.timegm(timetuple) + pm_delta * 3600


def determine_ext(url, default_ext='unknown_video'):
    if url is None or '.' not in url:
        return default_ext
    guess = url.partition('?')[0].rpartition('.')[2]
    if re.match(r'^[A-Za-z0-9]+$', guess):
        return guess
    # Try extract ext from URLs like http://example.com/foo/bar.mp4/?download
    elif guess.rstrip('/') in KNOWN_EXTENSIONS:
        return guess.rstrip('/')
    else:
        return default_ext


def subtitles_filename(filename, sub_lang, sub_format, expected_real_ext=None):
    return replace_extension(filename, sub_lang + '.' + sub_format, expected_real_ext)


def datetime_from_str(date_str, precision='auto', format='%Y%m%d'):
    R"""
    Return a datetime object from a string.
    Supported format:
        (now|today|yesterday|DATE)([+-]\d+(microsecond|second|minute|hour|day|week|month|year)s?)?

    @param format       strftime format of DATE
    @param precision    Round the datetime object: auto|microsecond|second|minute|hour|day
                        auto: round to the unit provided in date_str (if applicable).
    """
    auto_precision = False
    if precision == 'auto':
        auto_precision = True
        precision = 'microsecond'
    today = datetime_round(datetime.datetime.utcnow(), precision)
    if date_str in ('now', 'today'):
        return today
    if date_str == 'yesterday':
        return today - datetime.timedelta(days=1)
    match = re.match(
        r'(?P<start>.+)(?P<sign>[+-])(?P<time>\d+)(?P<unit>microsecond|second|minute|hour|day|week|month|year)s?',
        date_str)
    if match is not None:
        start_time = datetime_from_str(match.group('start'), precision, format)
        time = int(match.group('time')) * (-1 if match.group('sign') == '-' else 1)
        unit = match.group('unit')
        if unit == 'month' or unit == 'year':
            new_date = datetime_add_months(start_time, time * 12 if unit == 'year' else time)
            unit = 'day'
        else:
            if unit == 'week':
                unit = 'day'
                time *= 7
            delta = datetime.timedelta(**{unit + 's': time})
            new_date = start_time + delta
        if auto_precision:
            return datetime_round(new_date, unit)
        return new_date

    return datetime_round(datetime.datetime.strptime(date_str, format), precision)


def date_from_str(date_str, format='%Y%m%d', strict=False):
    R"""
    Return a date object from a string using datetime_from_str

    @param strict  Restrict allowed patterns to "YYYYMMDD" and
                   (now|today|yesterday)(-\d+(day|week|month|year)s?)?
    """
    if strict and not re.fullmatch(r'\d{8}|(now|today|yesterday)(-\d+(day|week|month|year)s?)?', date_str):
        raise ValueError(f'Invalid date format "{date_str}"')
    return datetime_from_str(date_str, precision='microsecond', format=format).date()


def datetime_add_months(dt, months):
    """Increment/Decrement a datetime object by months."""
    month = dt.month + months - 1
    year = dt.year + month // 12
    month = month % 12 + 1
    day = min(dt.day, calendar.monthrange(year, month)[1])
    return dt.replace(year, month, day)


def datetime_round(dt, precision='day'):
    """
    Round a datetime object's time to a specific precision
    """
    if precision == 'microsecond':
        return dt

    unit_seconds = {
        'day': 86400,
        'hour': 3600,
        'minute': 60,
        'second': 1,
    }
    roundto = lambda x, n: ((x + n / 2) // n) * n
    timestamp = calendar.timegm(dt.timetuple())
    return datetime.datetime.utcfromtimestamp(roundto(timestamp, unit_seconds[precision]))


def hyphenate_date(date_str):
    """
    Convert a date in 'YYYYMMDD' format to 'YYYY-MM-DD' format"""
    match = re.match(r'^(\d\d\d\d)(\d\d)(\d\d)$', date_str)
    if match is not None:
        return '-'.join(match.groups())
    else:
        return date_str


class DateRange:
    """Represents a time interval between two dates"""

    def __init__(self, start=None, end=None):
        """start and end must be strings in the format accepted by date"""
        if start is not None:
            self.start = date_from_str(start, strict=True)
        else:
            self.start = datetime.datetime.min.date()
        if end is not None:
            self.end = date_from_str(end, strict=True)
        else:
            self.end = datetime.datetime.max.date()
        if self.start > self.end:
            raise ValueError('Date range: "%s" , the start date must be before the end date' % self)

    @classmethod
    def day(cls, day):
        """Returns a range that only contains the given day"""
        return cls(day, day)

    def __contains__(self, date):
        """Check if the date is in the range"""
        if not isinstance(date, datetime.date):
            date = date_from_str(date)
        return self.start <= date <= self.end

    def __str__(self):
        return f'{self.start.isoformat()} - {self.end.isoformat()}'

    def __repr__(self) -> str:
        return 'DateRange({!r}, {!r})'.format(self.start, self.end)

    def __eq__(self, __o: object) -> bool:
        if not isinstance(__o, DateRange):
            return False
        return __o.start == self.start and __o.end == self.end


def platform_name():
    """ Returns the platform name as a compat_str """
    res = platform.platform()
    if isinstance(res, bytes):
        res = res.decode(preferredencoding())

    assert isinstance(res, compat_str)
    return res


@functools.cache
def get_windows_version():
    ''' Get Windows version. None if it's not running on Windows '''
    if compat_os_name == 'nt':
        return version_tuple(platform.win32_ver()[1])
    else:
        return None


def write_string(s, out=None, encoding=None):
    assert isinstance(s, str)
    out = out or sys.stderr

    if compat_os_name == 'nt' and supports_terminal_sequences(out):
        s = re.sub(r'([\r\n]+)', r' \1', s)

    enc = None
    if 'b' in getattr(out, 'mode', ''):
        enc = encoding or preferredencoding()
    elif hasattr(out, 'buffer'):
        out = out.buffer
        enc = encoding or getattr(out, 'encoding', None) or preferredencoding()

    out.write(s.encode(enc, 'ignore') if enc else s)
    out.flush()


def bytes_to_intlist(bs):
    if not bs:
        return []
    if isinstance(bs[0], int):  # Python 3
        return list(bs)
    else:
        return [ord(c) for c in bs]


def intlist_to_bytes(xs):
    if not xs:
        return b''
    return compat_struct_pack('%dB' % len(xs), *xs)


class LockingUnsupportedError(IOError):
    msg = 'File locking is not supported on this platform'

    def __init__(self):
        super().__init__(self.msg)


# Cross-platform file locking
if sys.platform == 'win32':
    import ctypes.wintypes
    import msvcrt

    class OVERLAPPED(ctypes.Structure):
        _fields_ = [
            ('Internal', ctypes.wintypes.LPVOID),
            ('InternalHigh', ctypes.wintypes.LPVOID),
            ('Offset', ctypes.wintypes.DWORD),
            ('OffsetHigh', ctypes.wintypes.DWORD),
            ('hEvent', ctypes.wintypes.HANDLE),
        ]

    kernel32 = ctypes.windll.kernel32
    LockFileEx = kernel32.LockFileEx
    LockFileEx.argtypes = [
        ctypes.wintypes.HANDLE,     # hFile
        ctypes.wintypes.DWORD,      # dwFlags
        ctypes.wintypes.DWORD,      # dwReserved
        ctypes.wintypes.DWORD,      # nNumberOfBytesToLockLow
        ctypes.wintypes.DWORD,      # nNumberOfBytesToLockHigh
        ctypes.POINTER(OVERLAPPED)  # Overlapped
    ]
    LockFileEx.restype = ctypes.wintypes.BOOL
    UnlockFileEx = kernel32.UnlockFileEx
    UnlockFileEx.argtypes = [
        ctypes.wintypes.HANDLE,     # hFile
        ctypes.wintypes.DWORD,      # dwReserved
        ctypes.wintypes.DWORD,      # nNumberOfBytesToLockLow
        ctypes.wintypes.DWORD,      # nNumberOfBytesToLockHigh
        ctypes.POINTER(OVERLAPPED)  # Overlapped
    ]
    UnlockFileEx.restype = ctypes.wintypes.BOOL
    whole_low = 0xffffffff
    whole_high = 0x7fffffff

    def _lock_file(f, exclusive, block):
        overlapped = OVERLAPPED()
        overlapped.Offset = 0
        overlapped.OffsetHigh = 0
        overlapped.hEvent = 0
        f._lock_file_overlapped_p = ctypes.pointer(overlapped)

        if not LockFileEx(msvcrt.get_osfhandle(f.fileno()),
                          (0x2 if exclusive else 0x0) | (0x0 if block else 0x1),
                          0, whole_low, whole_high, f._lock_file_overlapped_p):
            raise BlockingIOError('Locking file failed: %r' % ctypes.FormatError())

    def _unlock_file(f):
        assert f._lock_file_overlapped_p
        handle = msvcrt.get_osfhandle(f.fileno())
        if not UnlockFileEx(handle, 0, whole_low, whole_high, f._lock_file_overlapped_p):
            raise OSError('Unlocking file failed: %r' % ctypes.FormatError())

else:
    try:
        import fcntl

        def _lock_file(f, exclusive, block):
            flags = fcntl.LOCK_EX if exclusive else fcntl.LOCK_SH
            if not block:
                flags |= fcntl.LOCK_NB
            try:
                fcntl.flock(f, flags)
            except BlockingIOError:
                raise
            except OSError:  # AOSP does not have flock()
                fcntl.lockf(f, flags)

        def _unlock_file(f):
            try:
                fcntl.flock(f, fcntl.LOCK_UN)
            except OSError:
                fcntl.lockf(f, fcntl.LOCK_UN)

    except ImportError:

        def _lock_file(f, exclusive, block):
            raise LockingUnsupportedError()

        def _unlock_file(f):
            raise LockingUnsupportedError()


class locked_file:
    locked = False

    def __init__(self, filename, mode, block=True, encoding=None):
        if mode not in {'r', 'rb', 'a', 'ab', 'w', 'wb'}:
            raise NotImplementedError(mode)
        self.mode, self.block = mode, block

        writable = any(f in mode for f in 'wax+')
        readable = any(f in mode for f in 'r+')
        flags = functools.reduce(operator.ior, (
            getattr(os, 'O_CLOEXEC', 0),  # UNIX only
            getattr(os, 'O_BINARY', 0),  # Windows only
            getattr(os, 'O_NOINHERIT', 0),  # Windows only
            os.O_CREAT if writable else 0,  # O_TRUNC only after locking
            os.O_APPEND if 'a' in mode else 0,
            os.O_EXCL if 'x' in mode else 0,
            os.O_RDONLY if not writable else os.O_RDWR if readable else os.O_WRONLY,
        ))

        self.f = os.fdopen(os.open(filename, flags, 0o666), mode, encoding=encoding)

    def __enter__(self):
        exclusive = 'r' not in self.mode
        try:
            _lock_file(self.f, exclusive, self.block)
            self.locked = True
        except OSError:
            self.f.close()
            raise
        if 'w' in self.mode:
            try:
                self.f.truncate()
            except OSError as e:
                if e.errno != 29:  # Illegal seek, expected when self.f is a FIFO
                    raise e
        return self

    def unlock(self):
        if not self.locked:
            return
        try:
            _unlock_file(self.f)
        finally:
            self.locked = False

    def __exit__(self, *_):
        try:
            self.unlock()
        finally:
            self.f.close()

    open = __enter__
    close = __exit__

    def __getattr__(self, attr):
        return getattr(self.f, attr)

    def __iter__(self):
        return iter(self.f)

    @property
    def closed(self):
        return self.f.closed


@functools.cache
def get_filesystem_encoding():
    encoding = sys.getfilesystemencoding()
    return encoding if encoding is not None else 'utf-8'


def shell_quote(args):
    quoted_args = []
    encoding = get_filesystem_encoding()
    for a in args:
        if isinstance(a, bytes):
            # We may get a filename encoded with 'encodeFilename'
            a = a.decode(encoding)
        quoted_args.append(compat_shlex_quote(a))
    return ' '.join(quoted_args)


def smuggle_url(url, data):
    """ Pass additional data in a URL for internal use. """

    url, idata = unsmuggle_url(url, {})
    data.update(idata)
    sdata = compat_urllib_parse_urlencode(
        {'__youtubedl_smuggle': json.dumps(data)})
    return url + '#' + sdata


def unsmuggle_url(smug_url, default=None):
    if '#__youtubedl_smuggle' not in smug_url:
        return smug_url, default
    url, _, sdata = smug_url.rpartition('#')
    jsond = compat_parse_qs(sdata)['__youtubedl_smuggle'][0]
    data = json.loads(jsond)
    return url, data


def format_decimal_suffix(num, fmt='%d%s', *, factor=1000):
    """ Formats numbers with decimal sufixes like K, M, etc """
    num, factor = float_or_none(num), float(factor)
    if num is None or num < 0:
        return None
    POSSIBLE_SUFFIXES = 'kMGTPEZY'
    exponent = 0 if num == 0 else min(int(math.log(num, factor)), len(POSSIBLE_SUFFIXES))
    suffix = ['', *POSSIBLE_SUFFIXES][exponent]
    if factor == 1024:
        suffix = {'k': 'Ki', '': ''}.get(suffix, f'{suffix}i')
    converted = num / (factor ** exponent)
    return fmt % (converted, suffix)


def format_bytes(bytes):
    return format_decimal_suffix(bytes, '%.2f%sB', factor=1024) or 'N/A'


def lookup_unit_table(unit_table, s):
    units_re = '|'.join(re.escape(u) for u in unit_table)
    m = re.match(
        r'(?P<num>[0-9]+(?:[,.][0-9]*)?)\s*(?P<unit>%s)\b' % units_re, s)
    if not m:
        return None
    num_str = m.group('num').replace(',', '.')
    mult = unit_table[m.group('unit')]
    return int(float(num_str) * mult)


def parse_filesize(s):
    if s is None:
        return None

    # The lower-case forms are of course incorrect and unofficial,
    # but we support those too
    _UNIT_TABLE = {
        'B': 1,
        'b': 1,
        'bytes': 1,
        'KiB': 1024,
        'KB': 1000,
        'kB': 1024,
        'Kb': 1000,
        'kb': 1000,
        'kilobytes': 1000,
        'kibibytes': 1024,
        'MiB': 1024 ** 2,
        'MB': 1000 ** 2,
        'mB': 1024 ** 2,
        'Mb': 1000 ** 2,
        'mb': 1000 ** 2,
        'megabytes': 1000 ** 2,
        'mebibytes': 1024 ** 2,
        'GiB': 1024 ** 3,
        'GB': 1000 ** 3,
        'gB': 1024 ** 3,
        'Gb': 1000 ** 3,
        'gb': 1000 ** 3,
        'gigabytes': 1000 ** 3,
        'gibibytes': 1024 ** 3,
        'TiB': 1024 ** 4,
        'TB': 1000 ** 4,
        'tB': 1024 ** 4,
        'Tb': 1000 ** 4,
        'tb': 1000 ** 4,
        'terabytes': 1000 ** 4,
        'tebibytes': 1024 ** 4,
        'PiB': 1024 ** 5,
        'PB': 1000 ** 5,
        'pB': 1024 ** 5,
        'Pb': 1000 ** 5,
        'pb': 1000 ** 5,
        'petabytes': 1000 ** 5,
        'pebibytes': 1024 ** 5,
        'EiB': 1024 ** 6,
        'EB': 1000 ** 6,
        'eB': 1024 ** 6,
        'Eb': 1000 ** 6,
        'eb': 1000 ** 6,
        'exabytes': 1000 ** 6,
        'exbibytes': 1024 ** 6,
        'ZiB': 1024 ** 7,
        'ZB': 1000 ** 7,
        'zB': 1024 ** 7,
        'Zb': 1000 ** 7,
        'zb': 1000 ** 7,
        'zettabytes': 1000 ** 7,
        'zebibytes': 1024 ** 7,
        'YiB': 1024 ** 8,
        'YB': 1000 ** 8,
        'yB': 1024 ** 8,
        'Yb': 1000 ** 8,
        'yb': 1000 ** 8,
        'yottabytes': 1000 ** 8,
        'yobibytes': 1024 ** 8,
    }

    return lookup_unit_table(_UNIT_TABLE, s)


def parse_count(s):
    if s is None:
        return None

    s = re.sub(r'^[^\d]+\s', '', s).strip()

    if re.match(r'^[\d,.]+$', s):
        return str_to_int(s)

    _UNIT_TABLE = {
        'k': 1000,
        'K': 1000,
        'm': 1000 ** 2,
        'M': 1000 ** 2,
        'kk': 1000 ** 2,
        'KK': 1000 ** 2,
        'b': 1000 ** 3,
        'B': 1000 ** 3,
    }

    ret = lookup_unit_table(_UNIT_TABLE, s)
    if ret is not None:
        return ret

    mobj = re.match(r'([\d,.]+)(?:$|\s)', s)
    if mobj:
        return str_to_int(mobj.group(1))


def parse_resolution(s, *, lenient=False):
    if s is None:
        return {}

    if lenient:
        mobj = re.search(r'(?P<w>\d+)\s*[xX×,]\s*(?P<h>\d+)', s)
    else:
        mobj = re.search(r'(?<![a-zA-Z0-9])(?P<w>\d+)\s*[xX×,]\s*(?P<h>\d+)(?![a-zA-Z0-9])', s)
    if mobj:
        return {
            'width': int(mobj.group('w')),
            'height': int(mobj.group('h')),
        }

    mobj = re.search(r'(?<![a-zA-Z0-9])(\d+)[pPiI](?![a-zA-Z0-9])', s)
    if mobj:
        return {'height': int(mobj.group(1))}

    mobj = re.search(r'\b([48])[kK]\b', s)
    if mobj:
        return {'height': int(mobj.group(1)) * 540}

    return {}


def parse_bitrate(s):
    if not isinstance(s, compat_str):
        return
    mobj = re.search(r'\b(\d+)\s*kbps', s)
    if mobj:
        return int(mobj.group(1))


def month_by_name(name, lang='en'):
    """ Return the number of a month by (locale-independently) English name """

    month_names = MONTH_NAMES.get(lang, MONTH_NAMES['en'])

    try:
        return month_names.index(name) + 1
    except ValueError:
        return None


def month_by_abbreviation(abbrev):
    """ Return the number of a month by (locale-independently) English
        abbreviations """

    try:
        return [s[:3] for s in ENGLISH_MONTH_NAMES].index(abbrev) + 1
    except ValueError:
        return None


def fix_xml_ampersands(xml_str):
    """Replace all the '&' by '&amp;' in XML"""
    return re.sub(
        r'&(?!amp;|lt;|gt;|apos;|quot;|#x[0-9a-fA-F]{,4};|#[0-9]{,4};)',
        '&amp;',
        xml_str)


def setproctitle(title):
    assert isinstance(title, compat_str)

    # ctypes in Jython is not complete
    # http://bugs.jython.org/issue2148
    if sys.platform.startswith('java'):
        return

    try:
        libc = ctypes.cdll.LoadLibrary('libc.so.6')
    except OSError:
        return
    except TypeError:
        # LoadLibrary in Windows Python 2.7.13 only expects
        # a bytestring, but since unicode_literals turns
        # every string into a unicode string, it fails.
        return
    title_bytes = title.encode()
    buf = ctypes.create_string_buffer(len(title_bytes))
    buf.value = title_bytes
    try:
        libc.prctl(15, buf, 0, 0, 0)
    except AttributeError:
        return  # Strange libc, just skip this


def remove_start(s, start):
    return s[len(start):] if s is not None and s.startswith(start) else s


def remove_end(s, end):
    return s[:-len(end)] if s is not None and s.endswith(end) else s


def remove_quotes(s):
    if s is None or len(s) < 2:
        return s
    for quote in ('"', "'", ):
        if s[0] == quote and s[-1] == quote:
            return s[1:-1]
    return s


def get_domain(url):
    if not url:
        return url
    domain = re.match(r'(?:https?:\/\/)?(?:www\.)?(?P<domain>[^\n\/]+\.[^\n\/]+)(?:\/(.*))?', url)
    return domain.group('domain') if domain else None


def url_basename(url):
    if not url:
        return url
    path = compat_urlparse.urlparse(url).path
    return path.strip('/').split('/')[-1]


def base_url(url):
    return re.match(r'https?://[^?#&]+/', url).group()


def urljoin(base, path):
    if isinstance(path, bytes):
        path = path.decode()
    if not isinstance(path, compat_str) or not path:
        return None
    if re.match(r'^(?:[a-zA-Z][a-zA-Z0-9+-.]*:)?//', path):
        return path
    if isinstance(base, bytes):
        base = base.decode()
    if not isinstance(base, compat_str) or not re.match(
            r'^(?:https?:)?//', base):
        return None
    return compat_urlparse.urljoin(base, path)


class HEADRequest(compat_urllib_request.Request):
    def get_method(self):
        return 'HEAD'


class PUTRequest(compat_urllib_request.Request):
    def get_method(self):
        return 'PUT'


def int_or_none(v, scale=1, default=None, get_attr=None, invscale=1):
    if get_attr and v is not None:
        v = getattr(v, get_attr, None)
    try:
        return int(v) * invscale // scale
    except (ValueError, TypeError, OverflowError):
        return default


def str_or_none(v, default=None):
    return default if v is None else compat_str(v)


def str_to_int(int_str):
    """ A more relaxed version of int_or_none """
    if isinstance(int_str, int):
        return int_str
    elif isinstance(int_str, compat_str):
        int_str = re.sub(r'[,\.\+]', '', int_str)
        return int_or_none(int_str)


def float_or_none(v, scale=1, invscale=1, default=None):
    if v is None:
        return default
    try:
        return float(v) * invscale / scale
    except (ValueError, TypeError):
        return default


def bool_or_none(v, default=None):
    return v if isinstance(v, bool) else default


def strip_or_none(v, default=None):
    return v.strip() if isinstance(v, compat_str) else default


def url_or_none(url):
    if not url or not isinstance(url, compat_str):
        return None
    url = url.strip()
    return url if re.match(r'^(?:(?:https?|rt(?:m(?:pt?[es]?|fp)|sp[su]?)|mms|ftps?):)?//', url) else None


def request_to_url(req):
    if isinstance(req, compat_urllib_request.Request):
        return req.get_full_url()
    else:
        return req


def strftime_or_none(timestamp, date_format, default=None):
    datetime_object = None
    try:
        if isinstance(timestamp, (int, float)):  # unix timestamp
            datetime_object = datetime.datetime.utcfromtimestamp(timestamp)
        elif isinstance(timestamp, compat_str):  # assume YYYYMMDD
            datetime_object = datetime.datetime.strptime(timestamp, '%Y%m%d')
        return datetime_object.strftime(date_format)
    except (ValueError, TypeError, AttributeError):
        return default


def parse_duration(s):
    if not isinstance(s, str):
        return None
    s = s.strip()
    if not s:
        return None

    days, hours, mins, secs, ms = [None] * 5
    m = re.match(r'''(?x)
            (?P<before_secs>
                (?:(?:(?P<days>[0-9]+):)?(?P<hours>[0-9]+):)?(?P<mins>[0-9]+):)?
            (?P<secs>(?(before_secs)[0-9]{1,2}|[0-9]+))
            (?P<ms>[.:][0-9]+)?Z?$
        ''', s)
    if m:
        days, hours, mins, secs, ms = m.group('days', 'hours', 'mins', 'secs', 'ms')
    else:
        m = re.match(
            r'''(?ix)(?:P?
                (?:
                    [0-9]+\s*y(?:ears?)?,?\s*
                )?
                (?:
                    [0-9]+\s*m(?:onths?)?,?\s*
                )?
                (?:
                    [0-9]+\s*w(?:eeks?)?,?\s*
                )?
                (?:
                    (?P<days>[0-9]+)\s*d(?:ays?)?,?\s*
                )?
                T)?
                (?:
                    (?P<hours>[0-9]+)\s*h(?:ours?)?,?\s*
                )?
                (?:
                    (?P<mins>[0-9]+)\s*m(?:in(?:ute)?s?)?,?\s*
                )?
                (?:
                    (?P<secs>[0-9]+)(?P<ms>\.[0-9]+)?\s*s(?:ec(?:ond)?s?)?\s*
                )?Z?$''', s)
        if m:
            days, hours, mins, secs, ms = m.groups()
        else:
            m = re.match(r'(?i)(?:(?P<hours>[0-9.]+)\s*(?:hours?)|(?P<mins>[0-9.]+)\s*(?:mins?\.?|minutes?)\s*)Z?$', s)
            if m:
                hours, mins = m.groups()
            else:
                return None

    if ms:
        ms = ms.replace(':', '.')
    return sum(float(part or 0) * mult for part, mult in (
        (days, 86400), (hours, 3600), (mins, 60), (secs, 1), (ms, 1)))


def prepend_extension(filename, ext, expected_real_ext=None):
    name, real_ext = os.path.splitext(filename)
    return (
        f'{name}.{ext}{real_ext}'
        if not expected_real_ext or real_ext[1:] == expected_real_ext
        else f'{filename}.{ext}')


def replace_extension(filename, ext, expected_real_ext=None):
    name, real_ext = os.path.splitext(filename)
    return '{}.{}'.format(
        name if not expected_real_ext or real_ext[1:] == expected_real_ext else filename,
        ext)


def check_executable(exe, args=[]):
    """ Checks if the given binary is installed somewhere in PATH, and returns its name.
    args can be a list of arguments for a short output (like -version) """
    try:
        Popen([exe] + args, stdout=subprocess.PIPE, stderr=subprocess.PIPE).communicate_or_kill()
    except OSError:
        return False
    return exe


def _get_exe_version_output(exe, args, *, to_screen=None):
    if to_screen:
        to_screen(f'Checking exe version: {shell_quote([exe] + args)}')
    try:
        # STDIN should be redirected too. On UNIX-like systems, ffmpeg triggers
        # SIGTTOU if yt-dlp is run in the background.
        # See https://github.com/ytdl-org/youtube-dl/issues/955#issuecomment-209789656
        out, _ = Popen(
            [encodeArgument(exe)] + args, stdin=subprocess.PIPE,
            stdout=subprocess.PIPE, stderr=subprocess.STDOUT).communicate_or_kill()
    except OSError:
        return False
    if isinstance(out, bytes):  # Python 2.x
        out = out.decode('ascii', 'ignore')
    return out


def detect_exe_version(output, version_re=None, unrecognized='present'):
    assert isinstance(output, compat_str)
    if version_re is None:
        version_re = r'version\s+([-0-9._a-zA-Z]+)'
    m = re.search(version_re, output)
    if m:
        return m.group(1)
    else:
        return unrecognized


def get_exe_version(exe, args=['--version'],
                    version_re=None, unrecognized='present'):
    """ Returns the version of the specified executable,
    or False if the executable is not present """
    out = _get_exe_version_output(exe, args)
    return detect_exe_version(out, version_re, unrecognized) if out else False


class LazyList(collections.abc.Sequence):
    """Lazy immutable list from an iterable
    Note that slices of a LazyList are lists and not LazyList"""

    class IndexError(IndexError):
        pass

    def __init__(self, iterable, *, reverse=False, _cache=None):
        self._iterable = iter(iterable)
        self._cache = [] if _cache is None else _cache
        self._reversed = reverse

    def __iter__(self):
        if self._reversed:
            # We need to consume the entire iterable to iterate in reverse
            yield from self.exhaust()
            return
        yield from self._cache
        for item in self._iterable:
            self._cache.append(item)
            yield item

    def _exhaust(self):
        self._cache.extend(self._iterable)
        self._iterable = []  # Discard the emptied iterable to make it pickle-able
        return self._cache

    def exhaust(self):
        """Evaluate the entire iterable"""
        return self._exhaust()[::-1 if self._reversed else 1]

    @staticmethod
    def _reverse_index(x):
        return None if x is None else -(x + 1)

    def __getitem__(self, idx):
        if isinstance(idx, slice):
            if self._reversed:
                idx = slice(self._reverse_index(idx.start), self._reverse_index(idx.stop), -(idx.step or 1))
            start, stop, step = idx.start, idx.stop, idx.step or 1
        elif isinstance(idx, int):
            if self._reversed:
                idx = self._reverse_index(idx)
            start, stop, step = idx, idx, 0
        else:
            raise TypeError('indices must be integers or slices')
        if ((start or 0) < 0 or (stop or 0) < 0
                or (start is None and step < 0)
                or (stop is None and step > 0)):
            # We need to consume the entire iterable to be able to slice from the end
            # Obviously, never use this with infinite iterables
            self._exhaust()
            try:
                return self._cache[idx]
            except IndexError as e:
                raise self.IndexError(e) from e
        n = max(start or 0, stop or 0) - len(self._cache) + 1
        if n > 0:
            self._cache.extend(itertools.islice(self._iterable, n))
        try:
            return self._cache[idx]
        except IndexError as e:
            raise self.IndexError(e) from e

    def __bool__(self):
        try:
            self[-1] if self._reversed else self[0]
        except self.IndexError:
            return False
        return True

    def __len__(self):
        self._exhaust()
        return len(self._cache)

    def __reversed__(self):
        return type(self)(self._iterable, reverse=not self._reversed, _cache=self._cache)

    def __copy__(self):
        return type(self)(self._iterable, reverse=self._reversed, _cache=self._cache)

    def __repr__(self):
        # repr and str should mimic a list. So we exhaust the iterable
        return repr(self.exhaust())

    def __str__(self):
        return repr(self.exhaust())


class PagedList:

    class IndexError(IndexError):
        pass

    def __len__(self):
        # This is only useful for tests
        return len(self.getslice())

    def __init__(self, pagefunc, pagesize, use_cache=True):
        self._pagefunc = pagefunc
        self._pagesize = pagesize
        self._pagecount = float('inf')
        self._use_cache = use_cache
        self._cache = {}

    def getpage(self, pagenum):
        page_results = self._cache.get(pagenum)
        if page_results is None:
            page_results = [] if pagenum > self._pagecount else list(self._pagefunc(pagenum))
        if self._use_cache:
            self._cache[pagenum] = page_results
        return page_results

    def getslice(self, start=0, end=None):
        return list(self._getslice(start, end))

    def _getslice(self, start, end):
        raise NotImplementedError('This method must be implemented by subclasses')

    def __getitem__(self, idx):
        assert self._use_cache, 'Indexing PagedList requires cache'
        if not isinstance(idx, int) or idx < 0:
            raise TypeError('indices must be non-negative integers')
        entries = self.getslice(idx, idx + 1)
        if not entries:
            raise self.IndexError()
        return entries[0]


class OnDemandPagedList(PagedList):
    """Download pages until a page with less than maximum results"""

    def _getslice(self, start, end):
        for pagenum in itertools.count(start // self._pagesize):
            firstid = pagenum * self._pagesize
            nextfirstid = pagenum * self._pagesize + self._pagesize
            if start >= nextfirstid:
                continue

            startv = (
                start % self._pagesize
                if firstid <= start < nextfirstid
                else 0)
            endv = (
                ((end - 1) % self._pagesize) + 1
                if (end is not None and firstid <= end <= nextfirstid)
                else None)

            try:
                page_results = self.getpage(pagenum)
            except Exception:
                self._pagecount = pagenum - 1
                raise
            if startv != 0 or endv is not None:
                page_results = page_results[startv:endv]
            yield from page_results

            # A little optimization - if current page is not "full", ie. does
            # not contain page_size videos then we can assume that this page
            # is the last one - there are no more ids on further pages -
            # i.e. no need to query again.
            if len(page_results) + startv < self._pagesize:
                break

            # If we got the whole page, but the next page is not interesting,
            # break out early as well
            if end == nextfirstid:
                break


class InAdvancePagedList(PagedList):
    """PagedList with total number of pages known in advance"""

    def __init__(self, pagefunc, pagecount, pagesize):
        PagedList.__init__(self, pagefunc, pagesize, True)
        self._pagecount = pagecount

    def _getslice(self, start, end):
        start_page = start // self._pagesize
        end_page = self._pagecount if end is None else min(self._pagecount, end // self._pagesize + 1)
        skip_elems = start - start_page * self._pagesize
        only_more = None if end is None else end - start
        for pagenum in range(start_page, end_page):
            page_results = self.getpage(pagenum)
            if skip_elems:
                page_results = page_results[skip_elems:]
                skip_elems = None
            if only_more is not None:
                if len(page_results) < only_more:
                    only_more -= len(page_results)
                else:
                    yield from page_results[:only_more]
                    break
            yield from page_results


def uppercase_escape(s):
    unicode_escape = codecs.getdecoder('unicode_escape')
    return re.sub(
        r'\\U[0-9a-fA-F]{8}',
        lambda m: unicode_escape(m.group(0))[0],
        s)


def lowercase_escape(s):
    unicode_escape = codecs.getdecoder('unicode_escape')
    return re.sub(
        r'\\u[0-9a-fA-F]{4}',
        lambda m: unicode_escape(m.group(0))[0],
        s)


def escape_rfc3986(s):
    """Escape non-ASCII characters as suggested by RFC 3986"""
    return urllib.parse.quote(s, b"%/;:@&=+$,!~*'()?#[]")


def escape_url(url):
    """Escape URL as suggested by RFC 3986"""
    url_parsed = compat_urllib_parse_urlparse(url)
    return url_parsed._replace(
        netloc=url_parsed.netloc.encode('idna').decode('ascii'),
        path=escape_rfc3986(url_parsed.path),
        params=escape_rfc3986(url_parsed.params),
        query=escape_rfc3986(url_parsed.query),
        fragment=escape_rfc3986(url_parsed.fragment)
    ).geturl()


def parse_qs(url):
    return compat_parse_qs(compat_urllib_parse_urlparse(url).query)


def read_batch_urls(batch_fd):
    def fixup(url):
        if not isinstance(url, compat_str):
            url = url.decode('utf-8', 'replace')
        BOM_UTF8 = ('\xef\xbb\xbf', '\ufeff')
        for bom in BOM_UTF8:
            if url.startswith(bom):
                url = url[len(bom):]
        url = url.lstrip()
        if not url or url.startswith(('#', ';', ']')):
            return False
        # "#" cannot be stripped out since it is part of the URI
        # However, it can be safely stipped out if follwing a whitespace
        return re.split(r'\s#', url, 1)[0].rstrip()

    with contextlib.closing(batch_fd) as fd:
        return [url for url in map(fixup, fd) if url]


def urlencode_postdata(*args, **kargs):
    return compat_urllib_parse_urlencode(*args, **kargs).encode('ascii')


def update_url_query(url, query):
    if not query:
        return url
    parsed_url = compat_urlparse.urlparse(url)
    qs = compat_parse_qs(parsed_url.query)
    qs.update(query)
    return compat_urlparse.urlunparse(parsed_url._replace(
        query=compat_urllib_parse_urlencode(qs, True)))


def update_Request(req, url=None, data=None, headers={}, query={}):
    req_headers = req.headers.copy()
    req_headers.update(headers)
    req_data = data or req.data
    req_url = update_url_query(url or req.get_full_url(), query)
    req_get_method = req.get_method()
    if req_get_method == 'HEAD':
        req_type = HEADRequest
    elif req_get_method == 'PUT':
        req_type = PUTRequest
    else:
        req_type = compat_urllib_request.Request
    new_req = req_type(
        req_url, data=req_data, headers=req_headers,
        origin_req_host=req.origin_req_host, unverifiable=req.unverifiable)
    if hasattr(req, 'timeout'):
        new_req.timeout = req.timeout
    return new_req


def _multipart_encode_impl(data, boundary):
    content_type = 'multipart/form-data; boundary=%s' % boundary

    out = b''
    for k, v in data.items():
        out += b'--' + boundary.encode('ascii') + b'\r\n'
        if isinstance(k, compat_str):
            k = k.encode()
        if isinstance(v, compat_str):
            v = v.encode()
        # RFC 2047 requires non-ASCII field names to be encoded, while RFC 7578
        # suggests sending UTF-8 directly. Firefox sends UTF-8, too
        content = b'Content-Disposition: form-data; name="' + k + b'"\r\n\r\n' + v + b'\r\n'
        if boundary.encode('ascii') in content:
            raise ValueError('Boundary overlaps with data')
        out += content

    out += b'--' + boundary.encode('ascii') + b'--\r\n'

    return out, content_type


def multipart_encode(data, boundary=None):
    '''
    Encode a dict to RFC 7578-compliant form-data

    data:
        A dict where keys and values can be either Unicode or bytes-like
        objects.
    boundary:
        If specified a Unicode object, it's used as the boundary. Otherwise
        a random boundary is generated.

    Reference: https://tools.ietf.org/html/rfc7578
    '''
    has_specified_boundary = boundary is not None

    while True:
        if boundary is None:
            boundary = '---------------' + str(random.randrange(0x0fffffff, 0xffffffff))

        try:
            out, content_type = _multipart_encode_impl(data, boundary)
            break
        except ValueError:
            if has_specified_boundary:
                raise
            boundary = None

    return out, content_type


def dict_get(d, key_or_keys, default=None, skip_false_values=True):
    for val in map(d.get, variadic(key_or_keys)):
        if val is not None and (val or not skip_false_values):
            return val
    return default


def try_call(*funcs, expected_type=None, args=[], kwargs={}):
    for f in funcs:
        try:
            val = f(*args, **kwargs)
        except (AttributeError, KeyError, TypeError, IndexError, ZeroDivisionError):
            pass
        else:
            if expected_type is None or isinstance(val, expected_type):
                return val


def try_get(src, getter, expected_type=None):
    return try_call(*variadic(getter), args=(src,), expected_type=expected_type)


def filter_dict(dct, cndn=lambda _, v: v is not None):
    return {k: v for k, v in dct.items() if cndn(k, v)}


def merge_dicts(*dicts):
    merged = {}
    for a_dict in dicts:
        for k, v in a_dict.items():
            if (v is not None and k not in merged
                    or isinstance(v, str) and merged[k] == ''):
                merged[k] = v
    return merged


def encode_compat_str(string, encoding=preferredencoding(), errors='strict'):
    return string if isinstance(string, compat_str) else compat_str(string, encoding, errors)


US_RATINGS = {
    'G': 0,
    'PG': 10,
    'PG-13': 13,
    'R': 16,
    'NC': 18,
}


TV_PARENTAL_GUIDELINES = {
    'TV-Y': 0,
    'TV-Y7': 7,
    'TV-G': 0,
    'TV-PG': 0,
    'TV-14': 14,
    'TV-MA': 17,
}


def parse_age_limit(s):
    # isinstance(False, int) is True. So type() must be used instead
    if type(s) is int:  # noqa: E721
        return s if 0 <= s <= 21 else None
    elif not isinstance(s, str):
        return None
    m = re.match(r'^(?P<age>\d{1,2})\+?$', s)
    if m:
        return int(m.group('age'))
    s = s.upper()
    if s in US_RATINGS:
        return US_RATINGS[s]
    m = re.match(r'^TV[_-]?(%s)$' % '|'.join(k[3:] for k in TV_PARENTAL_GUIDELINES), s)
    if m:
        return TV_PARENTAL_GUIDELINES['TV-' + m.group(1)]
    return None


def strip_jsonp(code):
    return re.sub(
        r'''(?sx)^
            (?:window\.)?(?P<func_name>[a-zA-Z0-9_.$]*)
            (?:\s*&&\s*(?P=func_name))?
            \s*\(\s*(?P<callback_data>.*)\);?
            \s*?(?://[^\n]*)*$''',
        r'\g<callback_data>', code)


def js_to_json(code, vars={}):
    # vars is a dict of var, val pairs to substitute
    COMMENT_RE = r'/\*(?:(?!\*/).)*?\*/|//[^\n]*\n'
    SKIP_RE = fr'\s*(?:{COMMENT_RE})?\s*'
    INTEGER_TABLE = (
        (fr'(?s)^(0[xX][0-9a-fA-F]+){SKIP_RE}:?$', 16),
        (fr'(?s)^(0+[0-7]+){SKIP_RE}:?$', 8),
    )

    def fix_kv(m):
        v = m.group(0)
        if v in ('true', 'false', 'null'):
            return v
        elif v in ('undefined', 'void 0'):
            return 'null'
        elif v.startswith('/*') or v.startswith('//') or v.startswith('!') or v == ',':
            return ""

        if v[0] in ("'", '"'):
            v = re.sub(r'(?s)\\.|"', lambda m: {
                '"': '\\"',
                "\\'": "'",
                '\\\n': '',
                '\\x': '\\u00',
            }.get(m.group(0), m.group(0)), v[1:-1])
        else:
            for regex, base in INTEGER_TABLE:
                im = re.match(regex, v)
                if im:
                    i = int(im.group(1), base)
                    return '"%d":' % i if v.endswith(':') else '%d' % i

            if v in vars:
                return vars[v]

        return '"%s"' % v

    code = re.sub(r'new Date\((".+")\)', r'\g<1>', code)

    return re.sub(r'''(?sx)
        "(?:[^"\\]*(?:\\\\|\\['"nurtbfx/\n]))*[^"\\]*"|
        '(?:[^'\\]*(?:\\\\|\\['"nurtbfx/\n]))*[^'\\]*'|
        {comment}|,(?={skip}[\]}}])|
        void\s0|(?:(?<![0-9])[eE]|[a-df-zA-DF-Z_$])[.a-zA-Z_$0-9]*|
        \b(?:0[xX][0-9a-fA-F]+|0+[0-7]+)(?:{skip}:)?|
        [0-9]+(?={skip}:)|
        !+
        '''.format(comment=COMMENT_RE, skip=SKIP_RE), fix_kv, code)


def qualities(quality_ids):
    """ Get a numeric quality value out of a list of possible values """
    def q(qid):
        try:
            return quality_ids.index(qid)
        except ValueError:
            return -1
    return q


POSTPROCESS_WHEN = ('pre_process', 'after_filter', 'before_dl', 'after_move', 'post_process', 'after_video', 'playlist')


DEFAULT_OUTTMPL = {
    'default': '%(title)s [%(id)s].%(ext)s',
    'chapter': '%(title)s - %(section_number)03d %(section_title)s [%(id)s].%(ext)s',
}
OUTTMPL_TYPES = {
    'chapter': None,
    'subtitle': None,
    'thumbnail': None,
    'description': 'description',
    'annotation': 'annotations.xml',
    'infojson': 'info.json',
    'link': None,
    'pl_video': None,
    'pl_thumbnail': None,
    'pl_description': 'description',
    'pl_infojson': 'info.json',
}

# As of [1] format syntax is:
#  %[mapping_key][conversion_flags][minimum_width][.precision][length_modifier]type
# 1. https://docs.python.org/2/library/stdtypes.html#string-formatting
STR_FORMAT_RE_TMPL = r'''(?x)
    (?<!%)(?P<prefix>(?:%%)*)
    %
    (?P<has_key>\((?P<key>{0})\))?
    (?P<format>
        (?P<conversion>[#0\-+ ]+)?
        (?P<min_width>\d+)?
        (?P<precision>\.\d+)?
        (?P<len_mod>[hlL])?  # unused in python
        {1}  # conversion type
    )
'''


STR_FORMAT_TYPES = 'diouxXeEfFgGcrs'


def limit_length(s, length):
    """ Add ellipses to overly long strings """
    if s is None:
        return None
    ELLIPSES = '...'
    if len(s) > length:
        return s[:length - len(ELLIPSES)] + ELLIPSES
    return s


def version_tuple(v):
    return tuple(int(e) for e in re.split(r'[-.]', v))


def is_outdated_version(version, limit, assume_new=True):
    if not version:
        return not assume_new
    try:
        return version_tuple(version) < version_tuple(limit)
    except ValueError:
        return not assume_new


def ytdl_is_updateable():
    """ Returns if yt-dlp can be updated with -U """

    from .update import is_non_updateable

    return not is_non_updateable()


def args_to_str(args):
    # Get a short string representation for a subprocess command
    return ' '.join(compat_shlex_quote(a) for a in args)


def error_to_compat_str(err):
    return str(err)


def error_to_str(err):
    return f'{type(err).__name__}: {err}'


def mimetype2ext(mt):
    if mt is None:
        return None

    mt, _, params = mt.partition(';')
    mt = mt.strip()

    FULL_MAP = {
        'audio/mp4': 'm4a',
        # Per RFC 3003, audio/mpeg can be .mp1, .mp2 or .mp3. Here use .mp3 as
        # it's the most popular one
        'audio/mpeg': 'mp3',
        'audio/x-wav': 'wav',
        'audio/wav': 'wav',
        'audio/wave': 'wav',
    }

    ext = FULL_MAP.get(mt)
    if ext is not None:
        return ext

    SUBTYPE_MAP = {
        '3gpp': '3gp',
        'smptett+xml': 'tt',
        'ttaf+xml': 'dfxp',
        'ttml+xml': 'ttml',
        'x-flv': 'flv',
        'x-mp4-fragmented': 'mp4',
        'x-ms-sami': 'sami',
        'x-ms-wmv': 'wmv',
        'mpegurl': 'm3u8',
        'x-mpegurl': 'm3u8',
        'vnd.apple.mpegurl': 'm3u8',
        'dash+xml': 'mpd',
        'f4m+xml': 'f4m',
        'hds+xml': 'f4m',
        'vnd.ms-sstr+xml': 'ism',
        'quicktime': 'mov',
        'mp2t': 'ts',
        'x-wav': 'wav',
        'filmstrip+json': 'fs',
        'svg+xml': 'svg',
    }

    _, _, subtype = mt.rpartition('/')
    ext = SUBTYPE_MAP.get(subtype.lower())
    if ext is not None:
        return ext

    SUFFIX_MAP = {
        'json': 'json',
        'xml': 'xml',
        'zip': 'zip',
        'gzip': 'gz',
    }

    _, _, suffix = subtype.partition('+')
    ext = SUFFIX_MAP.get(suffix)
    if ext is not None:
        return ext

    return subtype.replace('+', '.')


def ext2mimetype(ext_or_url):
    if not ext_or_url:
        return None
    if '.' not in ext_or_url:
        ext_or_url = f'file.{ext_or_url}'
    return mimetypes.guess_type(ext_or_url)[0]


def parse_codecs(codecs_str):
    # http://tools.ietf.org/html/rfc6381
    if not codecs_str:
        return {}
    split_codecs = list(filter(None, map(
        str.strip, codecs_str.strip().strip(',').split(','))))
    vcodec, acodec, scodec, hdr = None, None, None, None
    for full_codec in split_codecs:
        parts = full_codec.split('.')
        codec = parts[0].replace('0', '')
        if codec in ('avc1', 'avc2', 'avc3', 'avc4', 'vp9', 'vp8', 'hev1', 'hev2',
                     'h263', 'h264', 'mp4v', 'hvc1', 'av1', 'theora', 'dvh1', 'dvhe'):
            if not vcodec:
                vcodec = '.'.join(parts[:4]) if codec in ('vp9', 'av1', 'hvc1') else full_codec
                if codec in ('dvh1', 'dvhe'):
                    hdr = 'DV'
                elif codec == 'av1' and len(parts) > 3 and parts[3] == '10':
                    hdr = 'HDR10'
                elif full_codec.replace('0', '').startswith('vp9.2'):
                    hdr = 'HDR10'
        elif codec in ('flac', 'mp4a', 'opus', 'vorbis', 'mp3', 'aac', 'ac-3', 'ec-3', 'eac3', 'dtsc', 'dtse', 'dtsh', 'dtsl'):
            if not acodec:
                acodec = full_codec
        elif codec in ('stpp', 'wvtt',):
            if not scodec:
                scodec = full_codec
        else:
            write_string(f'WARNING: Unknown codec {full_codec}\n')
    if vcodec or acodec or scodec:
        return {
            'vcodec': vcodec or 'none',
            'acodec': acodec or 'none',
            'dynamic_range': hdr,
            **({'scodec': scodec} if scodec is not None else {}),
        }
    elif len(split_codecs) == 2:
        return {
            'vcodec': split_codecs[0],
            'acodec': split_codecs[1],
        }
    return {}


def urlhandle_detect_ext(url_handle):
    getheader = url_handle.headers.get

    cd = getheader('Content-Disposition')
    if cd:
        m = re.match(r'attachment;\s*filename="(?P<filename>[^"]+)"', cd)
        if m:
            e = determine_ext(m.group('filename'), default_ext=None)
            if e:
                return e

    return mimetype2ext(getheader('Content-Type'))


def encode_data_uri(data, mime_type):
    return 'data:%s;base64,%s' % (mime_type, base64.b64encode(data).decode('ascii'))


def age_restricted(content_limit, age_limit):
    """ Returns True iff the content should be blocked """

    if age_limit is None:  # No limit set
        return False
    if content_limit is None:
        return False  # Content available for everyone
    return age_limit < content_limit


def is_html(first_bytes):
    """ Detect whether a file contains HTML by examining its first bytes. """

    BOMS = [
        (b'\xef\xbb\xbf', 'utf-8'),
        (b'\x00\x00\xfe\xff', 'utf-32-be'),
        (b'\xff\xfe\x00\x00', 'utf-32-le'),
        (b'\xff\xfe', 'utf-16-le'),
        (b'\xfe\xff', 'utf-16-be'),
    ]

    encoding = 'utf-8'
    for bom, enc in BOMS:
        while first_bytes.startswith(bom):
            encoding, first_bytes = enc, first_bytes[len(bom):]

    return re.match(r'^\s*<', first_bytes.decode(encoding, 'replace'))


def determine_protocol(info_dict):
    protocol = info_dict.get('protocol')
    if protocol is not None:
        return protocol

    url = sanitize_url(info_dict['url'])
    if url.startswith('rtmp'):
        return 'rtmp'
    elif url.startswith('mms'):
        return 'mms'
    elif url.startswith('rtsp'):
        return 'rtsp'

    ext = determine_ext(url)
    if ext == 'm3u8':
        return 'm3u8'
    elif ext == 'f4m':
        return 'f4m'

    return compat_urllib_parse_urlparse(url).scheme


def render_table(header_row, data, delim=False, extra_gap=0, hide_empty=False):
    """ Render a list of rows, each as a list of values.
    Text after a \t will be right aligned """
    def width(string):
        return len(remove_terminal_sequences(string).replace('\t', ''))

    def get_max_lens(table):
        return [max(width(str(v)) for v in col) for col in zip(*table)]

    def filter_using_list(row, filterArray):
        return [col for take, col in itertools.zip_longest(filterArray, row, fillvalue=True) if take]

    max_lens = get_max_lens(data) if hide_empty else []
    header_row = filter_using_list(header_row, max_lens)
    data = [filter_using_list(row, max_lens) for row in data]

    table = [header_row] + data
    max_lens = get_max_lens(table)
    extra_gap += 1
    if delim:
        table = [header_row, [delim * (ml + extra_gap) for ml in max_lens]] + data
        table[1][-1] = table[1][-1][:-extra_gap * len(delim)]  # Remove extra_gap from end of delimiter
    for row in table:
        for pos, text in enumerate(map(str, row)):
            if '\t' in text:
                row[pos] = text.replace('\t', ' ' * (max_lens[pos] - width(text))) + ' ' * extra_gap
            else:
                row[pos] = text + ' ' * (max_lens[pos] - width(text) + extra_gap)
    ret = '\n'.join(''.join(row).rstrip() for row in table)
    return ret


def _match_one(filter_part, dct, incomplete):
    # TODO: Generalize code with YoutubeDL._build_format_filter
    STRING_OPERATORS = {
        '*=': operator.contains,
        '^=': lambda attr, value: attr.startswith(value),
        '$=': lambda attr, value: attr.endswith(value),
        '~=': lambda attr, value: re.search(value, attr),
    }
    COMPARISON_OPERATORS = {
        **STRING_OPERATORS,
        '<=': operator.le,  # "<=" must be defined above "<"
        '<': operator.lt,
        '>=': operator.ge,
        '>': operator.gt,
        '=': operator.eq,
    }

    if isinstance(incomplete, bool):
        is_incomplete = lambda _: incomplete
    else:
        is_incomplete = lambda k: k in incomplete

    operator_rex = re.compile(r'''(?x)\s*
        (?P<key>[a-z_]+)
        \s*(?P<negation>!\s*)?(?P<op>%s)(?P<none_inclusive>\s*\?)?\s*
        (?:
            (?P<quote>["\'])(?P<quotedstrval>.+?)(?P=quote)|
            (?P<strval>.+?)
        )
        \s*$
        ''' % '|'.join(map(re.escape, COMPARISON_OPERATORS.keys())))
    m = operator_rex.search(filter_part)
    if m:
        m = m.groupdict()
        unnegated_op = COMPARISON_OPERATORS[m['op']]
        if m['negation']:
            op = lambda attr, value: not unnegated_op(attr, value)
        else:
            op = unnegated_op
        comparison_value = m['quotedstrval'] or m['strval'] or m['intval']
        if m['quote']:
            comparison_value = comparison_value.replace(r'\%s' % m['quote'], m['quote'])
        actual_value = dct.get(m['key'])
        numeric_comparison = None
        if isinstance(actual_value, (int, float)):
            # If the original field is a string and matching comparisonvalue is
            # a number we should respect the origin of the original field
            # and process comparison value as a string (see
            # https://github.com/ytdl-org/youtube-dl/issues/11082)
            try:
                numeric_comparison = int(comparison_value)
            except ValueError:
                numeric_comparison = parse_filesize(comparison_value)
                if numeric_comparison is None:
                    numeric_comparison = parse_filesize(f'{comparison_value}B')
                if numeric_comparison is None:
                    numeric_comparison = parse_duration(comparison_value)
        if numeric_comparison is not None and m['op'] in STRING_OPERATORS:
            raise ValueError('Operator %s only supports string values!' % m['op'])
        if actual_value is None:
            return is_incomplete(m['key']) or m['none_inclusive']
        return op(actual_value, comparison_value if numeric_comparison is None else numeric_comparison)

    UNARY_OPERATORS = {
        '': lambda v: (v is True) if isinstance(v, bool) else (v is not None),
        '!': lambda v: (v is False) if isinstance(v, bool) else (v is None),
    }
    operator_rex = re.compile(r'''(?x)\s*
        (?P<op>%s)\s*(?P<key>[a-z_]+)
        \s*$
        ''' % '|'.join(map(re.escape, UNARY_OPERATORS.keys())))
    m = operator_rex.search(filter_part)
    if m:
        op = UNARY_OPERATORS[m.group('op')]
        actual_value = dct.get(m.group('key'))
        if is_incomplete(m.group('key')) and actual_value is None:
            return True
        return op(actual_value)

    raise ValueError('Invalid filter part %r' % filter_part)


def match_str(filter_str, dct, incomplete=False):
    """ Filter a dictionary with a simple string syntax.
    @returns           Whether the filter passes
    @param incomplete  Set of keys that is expected to be missing from dct.
                       Can be True/False to indicate all/none of the keys may be missing.
                       All conditions on incomplete keys pass if the key is missing
    """
    return all(
        _match_one(filter_part.replace(r'\&', '&'), dct, incomplete)
        for filter_part in re.split(r'(?<!\\)&', filter_str))


def match_filter_func(filters):
    if not filters:
        return None
    filters = set(variadic(filters))

    interactive = '-' in filters
    if interactive:
        filters.remove('-')

    def _match_func(info_dict, incomplete=False):
        if not filters or any(match_str(f, info_dict, incomplete) for f in filters):
            return NO_DEFAULT if interactive and not incomplete else None
        else:
            video_title = info_dict.get('title') or info_dict.get('id') or 'video'
            filter_str = ') | ('.join(map(str.strip, filters))
            return f'{video_title} does not pass filter ({filter_str}), skipping ..'
    return _match_func


def parse_dfxp_time_expr(time_expr):
    if not time_expr:
        return

    mobj = re.match(rf'^(?P<time_offset>{NUMBER_RE})s?$', time_expr)
    if mobj:
        return float(mobj.group('time_offset'))

    mobj = re.match(r'^(\d+):(\d\d):(\d\d(?:(?:\.|:)\d+)?)$', time_expr)
    if mobj:
        return 3600 * int(mobj.group(1)) + 60 * int(mobj.group(2)) + float(mobj.group(3).replace(':', '.'))


def srt_subtitles_timecode(seconds):
    return '%02d:%02d:%02d,%03d' % timetuple_from_msec(seconds * 1000)


def ass_subtitles_timecode(seconds):
    time = timetuple_from_msec(seconds * 1000)
    return '%01d:%02d:%02d.%02d' % (*time[:-1], time.milliseconds / 10)


def dfxp2srt(dfxp_data):
    '''
    @param dfxp_data A bytes-like object containing DFXP data
    @returns A unicode object containing converted SRT data
    '''
    LEGACY_NAMESPACES = (
        (b'http://www.w3.org/ns/ttml', [
            b'http://www.w3.org/2004/11/ttaf1',
            b'http://www.w3.org/2006/04/ttaf1',
            b'http://www.w3.org/2006/10/ttaf1',
        ]),
        (b'http://www.w3.org/ns/ttml#styling', [
            b'http://www.w3.org/ns/ttml#style',
        ]),
    )

    SUPPORTED_STYLING = [
        'color',
        'fontFamily',
        'fontSize',
        'fontStyle',
        'fontWeight',
        'textDecoration'
    ]

    _x = functools.partial(xpath_with_ns, ns_map={
        'xml': 'http://www.w3.org/XML/1998/namespace',
        'ttml': 'http://www.w3.org/ns/ttml',
        'tts': 'http://www.w3.org/ns/ttml#styling',
    })

    styles = {}
    default_style = {}

    class TTMLPElementParser:
        _out = ''
        _unclosed_elements = []
        _applied_styles = []

        def start(self, tag, attrib):
            if tag in (_x('ttml:br'), 'br'):
                self._out += '\n'
            else:
                unclosed_elements = []
                style = {}
                element_style_id = attrib.get('style')
                if default_style:
                    style.update(default_style)
                if element_style_id:
                    style.update(styles.get(element_style_id, {}))
                for prop in SUPPORTED_STYLING:
                    prop_val = attrib.get(_x('tts:' + prop))
                    if prop_val:
                        style[prop] = prop_val
                if style:
                    font = ''
                    for k, v in sorted(style.items()):
                        if self._applied_styles and self._applied_styles[-1].get(k) == v:
                            continue
                        if k == 'color':
                            font += ' color="%s"' % v
                        elif k == 'fontSize':
                            font += ' size="%s"' % v
                        elif k == 'fontFamily':
                            font += ' face="%s"' % v
                        elif k == 'fontWeight' and v == 'bold':
                            self._out += '<b>'
                            unclosed_elements.append('b')
                        elif k == 'fontStyle' and v == 'italic':
                            self._out += '<i>'
                            unclosed_elements.append('i')
                        elif k == 'textDecoration' and v == 'underline':
                            self._out += '<u>'
                            unclosed_elements.append('u')
                    if font:
                        self._out += '<font' + font + '>'
                        unclosed_elements.append('font')
                    applied_style = {}
                    if self._applied_styles:
                        applied_style.update(self._applied_styles[-1])
                    applied_style.update(style)
                    self._applied_styles.append(applied_style)
                self._unclosed_elements.append(unclosed_elements)

        def end(self, tag):
            if tag not in (_x('ttml:br'), 'br'):
                unclosed_elements = self._unclosed_elements.pop()
                for element in reversed(unclosed_elements):
                    self._out += '</%s>' % element
                if unclosed_elements and self._applied_styles:
                    self._applied_styles.pop()

        def data(self, data):
            self._out += data

        def close(self):
            return self._out.strip()

    def parse_node(node):
        target = TTMLPElementParser()
        parser = xml.etree.ElementTree.XMLParser(target=target)
        parser.feed(xml.etree.ElementTree.tostring(node))
        return parser.close()

    for k, v in LEGACY_NAMESPACES:
        for ns in v:
            dfxp_data = dfxp_data.replace(ns, k)

    dfxp = compat_etree_fromstring(dfxp_data)
    out = []
    paras = dfxp.findall(_x('.//ttml:p')) or dfxp.findall('.//p')

    if not paras:
        raise ValueError('Invalid dfxp/TTML subtitle')

    repeat = False
    while True:
        for style in dfxp.findall(_x('.//ttml:style')):
            style_id = style.get('id') or style.get(_x('xml:id'))
            if not style_id:
                continue
            parent_style_id = style.get('style')
            if parent_style_id:
                if parent_style_id not in styles:
                    repeat = True
                    continue
                styles[style_id] = styles[parent_style_id].copy()
            for prop in SUPPORTED_STYLING:
                prop_val = style.get(_x('tts:' + prop))
                if prop_val:
                    styles.setdefault(style_id, {})[prop] = prop_val
        if repeat:
            repeat = False
        else:
            break

    for p in ('body', 'div'):
        ele = xpath_element(dfxp, [_x('.//ttml:' + p), './/' + p])
        if ele is None:
            continue
        style = styles.get(ele.get('style'))
        if not style:
            continue
        default_style.update(style)

    for para, index in zip(paras, itertools.count(1)):
        begin_time = parse_dfxp_time_expr(para.attrib.get('begin'))
        end_time = parse_dfxp_time_expr(para.attrib.get('end'))
        dur = parse_dfxp_time_expr(para.attrib.get('dur'))
        if begin_time is None:
            continue
        if not end_time:
            if not dur:
                continue
            end_time = begin_time + dur
        out.append('%d\n%s --> %s\n%s\n\n' % (
            index,
            srt_subtitles_timecode(begin_time),
            srt_subtitles_timecode(end_time),
            parse_node(para)))

    return ''.join(out)


def cli_option(params, command_option, param, separator=None):
    param = params.get(param)
    return ([] if param is None
            else [command_option, str(param)] if separator is None
            else [f'{command_option}{separator}{param}'])


def cli_bool_option(params, command_option, param, true_value='true', false_value='false', separator=None):
    param = params.get(param)
    assert param in (True, False, None)
    return cli_option({True: true_value, False: false_value}, command_option, param, separator)


def cli_valueless_option(params, command_option, param, expected_value=True):
    return [command_option] if params.get(param) == expected_value else []


def cli_configuration_args(argdict, keys, default=[], use_compat=True):
    if isinstance(argdict, (list, tuple)):  # for backward compatibility
        if use_compat:
            return argdict
        else:
            argdict = None
    if argdict is None:
        return default
    assert isinstance(argdict, dict)

    assert isinstance(keys, (list, tuple))
    for key_list in keys:
        arg_list = list(filter(
            lambda x: x is not None,
            [argdict.get(key.lower()) for key in variadic(key_list)]))
        if arg_list:
            return [arg for args in arg_list for arg in args]
    return default


def _configuration_args(main_key, argdict, exe, keys=None, default=[], use_compat=True):
    main_key, exe = main_key.lower(), exe.lower()
    root_key = exe if main_key == exe else f'{main_key}+{exe}'
    keys = [f'{root_key}{k}' for k in (keys or [''])]
    if root_key in keys:
        if main_key != exe:
            keys.append((main_key, exe))
        keys.append('default')
    else:
        use_compat = False
    return cli_configuration_args(argdict, keys, default, use_compat)


class ISO639Utils:
    # See http://www.loc.gov/standards/iso639-2/ISO-639-2_utf-8.txt
    _lang_map = {
        'aa': 'aar',
        'ab': 'abk',
        'ae': 'ave',
        'af': 'afr',
        'ak': 'aka',
        'am': 'amh',
        'an': 'arg',
        'ar': 'ara',
        'as': 'asm',
        'av': 'ava',
        'ay': 'aym',
        'az': 'aze',
        'ba': 'bak',
        'be': 'bel',
        'bg': 'bul',
        'bh': 'bih',
        'bi': 'bis',
        'bm': 'bam',
        'bn': 'ben',
        'bo': 'bod',
        'br': 'bre',
        'bs': 'bos',
        'ca': 'cat',
        'ce': 'che',
        'ch': 'cha',
        'co': 'cos',
        'cr': 'cre',
        'cs': 'ces',
        'cu': 'chu',
        'cv': 'chv',
        'cy': 'cym',
        'da': 'dan',
        'de': 'deu',
        'dv': 'div',
        'dz': 'dzo',
        'ee': 'ewe',
        'el': 'ell',
        'en': 'eng',
        'eo': 'epo',
        'es': 'spa',
        'et': 'est',
        'eu': 'eus',
        'fa': 'fas',
        'ff': 'ful',
        'fi': 'fin',
        'fj': 'fij',
        'fo': 'fao',
        'fr': 'fra',
        'fy': 'fry',
        'ga': 'gle',
        'gd': 'gla',
        'gl': 'glg',
        'gn': 'grn',
        'gu': 'guj',
        'gv': 'glv',
        'ha': 'hau',
        'he': 'heb',
        'iw': 'heb',  # Replaced by he in 1989 revision
        'hi': 'hin',
        'ho': 'hmo',
        'hr': 'hrv',
        'ht': 'hat',
        'hu': 'hun',
        'hy': 'hye',
        'hz': 'her',
        'ia': 'ina',
        'id': 'ind',
        'in': 'ind',  # Replaced by id in 1989 revision
        'ie': 'ile',
        'ig': 'ibo',
        'ii': 'iii',
        'ik': 'ipk',
        'io': 'ido',
        'is': 'isl',
        'it': 'ita',
        'iu': 'iku',
        'ja': 'jpn',
        'jv': 'jav',
        'ka': 'kat',
        'kg': 'kon',
        'ki': 'kik',
        'kj': 'kua',
        'kk': 'kaz',
        'kl': 'kal',
        'km': 'khm',
        'kn': 'kan',
        'ko': 'kor',
        'kr': 'kau',
        'ks': 'kas',
        'ku': 'kur',
        'kv': 'kom',
        'kw': 'cor',
        'ky': 'kir',
        'la': 'lat',
        'lb': 'ltz',
        'lg': 'lug',
        'li': 'lim',
        'ln': 'lin',
        'lo': 'lao',
        'lt': 'lit',
        'lu': 'lub',
        'lv': 'lav',
        'mg': 'mlg',
        'mh': 'mah',
        'mi': 'mri',
        'mk': 'mkd',
        'ml': 'mal',
        'mn': 'mon',
        'mr': 'mar',
        'ms': 'msa',
        'mt': 'mlt',
        'my': 'mya',
        'na': 'nau',
        'nb': 'nob',
        'nd': 'nde',
        'ne': 'nep',
        'ng': 'ndo',
        'nl': 'nld',
        'nn': 'nno',
        'no': 'nor',
        'nr': 'nbl',
        'nv': 'nav',
        'ny': 'nya',
        'oc': 'oci',
        'oj': 'oji',
        'om': 'orm',
        'or': 'ori',
        'os': 'oss',
        'pa': 'pan',
        'pi': 'pli',
        'pl': 'pol',
        'ps': 'pus',
        'pt': 'por',
        'qu': 'que',
        'rm': 'roh',
        'rn': 'run',
        'ro': 'ron',
        'ru': 'rus',
        'rw': 'kin',
        'sa': 'san',
        'sc': 'srd',
        'sd': 'snd',
        'se': 'sme',
        'sg': 'sag',
        'si': 'sin',
        'sk': 'slk',
        'sl': 'slv',
        'sm': 'smo',
        'sn': 'sna',
        'so': 'som',
        'sq': 'sqi',
        'sr': 'srp',
        'ss': 'ssw',
        'st': 'sot',
        'su': 'sun',
        'sv': 'swe',
        'sw': 'swa',
        'ta': 'tam',
        'te': 'tel',
        'tg': 'tgk',
        'th': 'tha',
        'ti': 'tir',
        'tk': 'tuk',
        'tl': 'tgl',
        'tn': 'tsn',
        'to': 'ton',
        'tr': 'tur',
        'ts': 'tso',
        'tt': 'tat',
        'tw': 'twi',
        'ty': 'tah',
        'ug': 'uig',
        'uk': 'ukr',
        'ur': 'urd',
        'uz': 'uzb',
        've': 'ven',
        'vi': 'vie',
        'vo': 'vol',
        'wa': 'wln',
        'wo': 'wol',
        'xh': 'xho',
        'yi': 'yid',
        'ji': 'yid',  # Replaced by yi in 1989 revision
        'yo': 'yor',
        'za': 'zha',
        'zh': 'zho',
        'zu': 'zul',
    }

    @classmethod
    def short2long(cls, code):
        """Convert language code from ISO 639-1 to ISO 639-2/T"""
        return cls._lang_map.get(code[:2])

    @classmethod
    def long2short(cls, code):
        """Convert language code from ISO 639-2/T to ISO 639-1"""
        for short_name, long_name in cls._lang_map.items():
            if long_name == code:
                return short_name


class ISO3166Utils:
    # From http://data.okfn.org/data/core/country-list
    _country_map = {
        'AF': 'Afghanistan',
        'AX': 'Åland Islands',
        'AL': 'Albania',
        'DZ': 'Algeria',
        'AS': 'American Samoa',
        'AD': 'Andorra',
        'AO': 'Angola',
        'AI': 'Anguilla',
        'AQ': 'Antarctica',
        'AG': 'Antigua and Barbuda',
        'AR': 'Argentina',
        'AM': 'Armenia',
        'AW': 'Aruba',
        'AU': 'Australia',
        'AT': 'Austria',
        'AZ': 'Azerbaijan',
        'BS': 'Bahamas',
        'BH': 'Bahrain',
        'BD': 'Bangladesh',
        'BB': 'Barbados',
        'BY': 'Belarus',
        'BE': 'Belgium',
        'BZ': 'Belize',
        'BJ': 'Benin',
        'BM': 'Bermuda',
        'BT': 'Bhutan',
        'BO': 'Bolivia, Plurinational State of',
        'BQ': 'Bonaire, Sint Eustatius and Saba',
        'BA': 'Bosnia and Herzegovina',
        'BW': 'Botswana',
        'BV': 'Bouvet Island',
        'BR': 'Brazil',
        'IO': 'British Indian Ocean Territory',
        'BN': 'Brunei Darussalam',
        'BG': 'Bulgaria',
        'BF': 'Burkina Faso',
        'BI': 'Burundi',
        'KH': 'Cambodia',
        'CM': 'Cameroon',
        'CA': 'Canada',
        'CV': 'Cape Verde',
        'KY': 'Cayman Islands',
        'CF': 'Central African Republic',
        'TD': 'Chad',
        'CL': 'Chile',
        'CN': 'China',
        'CX': 'Christmas Island',
        'CC': 'Cocos (Keeling) Islands',
        'CO': 'Colombia',
        'KM': 'Comoros',
        'CG': 'Congo',
        'CD': 'Congo, the Democratic Republic of the',
        'CK': 'Cook Islands',
        'CR': 'Costa Rica',
        'CI': 'Côte d\'Ivoire',
        'HR': 'Croatia',
        'CU': 'Cuba',
        'CW': 'Curaçao',
        'CY': 'Cyprus',
        'CZ': 'Czech Republic',
        'DK': 'Denmark',
        'DJ': 'Djibouti',
        'DM': 'Dominica',
        'DO': 'Dominican Republic',
        'EC': 'Ecuador',
        'EG': 'Egypt',
        'SV': 'El Salvador',
        'GQ': 'Equatorial Guinea',
        'ER': 'Eritrea',
        'EE': 'Estonia',
        'ET': 'Ethiopia',
        'FK': 'Falkland Islands (Malvinas)',
        'FO': 'Faroe Islands',
        'FJ': 'Fiji',
        'FI': 'Finland',
        'FR': 'France',
        'GF': 'French Guiana',
        'PF': 'French Polynesia',
        'TF': 'French Southern Territories',
        'GA': 'Gabon',
        'GM': 'Gambia',
        'GE': 'Georgia',
        'DE': 'Germany',
        'GH': 'Ghana',
        'GI': 'Gibraltar',
        'GR': 'Greece',
        'GL': 'Greenland',
        'GD': 'Grenada',
        'GP': 'Guadeloupe',
        'GU': 'Guam',
        'GT': 'Guatemala',
        'GG': 'Guernsey',
        'GN': 'Guinea',
        'GW': 'Guinea-Bissau',
        'GY': 'Guyana',
        'HT': 'Haiti',
        'HM': 'Heard Island and McDonald Islands',
        'VA': 'Holy See (Vatican City State)',
        'HN': 'Honduras',
        'HK': 'Hong Kong',
        'HU': 'Hungary',
        'IS': 'Iceland',
        'IN': 'India',
        'ID': 'Indonesia',
        'IR': 'Iran, Islamic Republic of',
        'IQ': 'Iraq',
        'IE': 'Ireland',
        'IM': 'Isle of Man',
        'IL': 'Israel',
        'IT': 'Italy',
        'JM': 'Jamaica',
        'JP': 'Japan',
        'JE': 'Jersey',
        'JO': 'Jordan',
        'KZ': 'Kazakhstan',
        'KE': 'Kenya',
        'KI': 'Kiribati',
        'KP': 'Korea, Democratic People\'s Republic of',
        'KR': 'Korea, Republic of',
        'KW': 'Kuwait',
        'KG': 'Kyrgyzstan',
        'LA': 'Lao People\'s Democratic Republic',
        'LV': 'Latvia',
        'LB': 'Lebanon',
        'LS': 'Lesotho',
        'LR': 'Liberia',
        'LY': 'Libya',
        'LI': 'Liechtenstein',
        'LT': 'Lithuania',
        'LU': 'Luxembourg',
        'MO': 'Macao',
        'MK': 'Macedonia, the Former Yugoslav Republic of',
        'MG': 'Madagascar',
        'MW': 'Malawi',
        'MY': 'Malaysia',
        'MV': 'Maldives',
        'ML': 'Mali',
        'MT': 'Malta',
        'MH': 'Marshall Islands',
        'MQ': 'Martinique',
        'MR': 'Mauritania',
        'MU': 'Mauritius',
        'YT': 'Mayotte',
        'MX': 'Mexico',
        'FM': 'Micronesia, Federated States of',
        'MD': 'Moldova, Republic of',
        'MC': 'Monaco',
        'MN': 'Mongolia',
        'ME': 'Montenegro',
        'MS': 'Montserrat',
        'MA': 'Morocco',
        'MZ': 'Mozambique',
        'MM': 'Myanmar',
        'NA': 'Namibia',
        'NR': 'Nauru',
        'NP': 'Nepal',
        'NL': 'Netherlands',
        'NC': 'New Caledonia',
        'NZ': 'New Zealand',
        'NI': 'Nicaragua',
        'NE': 'Niger',
        'NG': 'Nigeria',
        'NU': 'Niue',
        'NF': 'Norfolk Island',
        'MP': 'Northern Mariana Islands',
        'NO': 'Norway',
        'OM': 'Oman',
        'PK': 'Pakistan',
        'PW': 'Palau',
        'PS': 'Palestine, State of',
        'PA': 'Panama',
        'PG': 'Papua New Guinea',
        'PY': 'Paraguay',
        'PE': 'Peru',
        'PH': 'Philippines',
        'PN': 'Pitcairn',
        'PL': 'Poland',
        'PT': 'Portugal',
        'PR': 'Puerto Rico',
        'QA': 'Qatar',
        'RE': 'Réunion',
        'RO': 'Romania',
        'RU': 'Russian Federation',
        'RW': 'Rwanda',
        'BL': 'Saint Barthélemy',
        'SH': 'Saint Helena, Ascension and Tristan da Cunha',
        'KN': 'Saint Kitts and Nevis',
        'LC': 'Saint Lucia',
        'MF': 'Saint Martin (French part)',
        'PM': 'Saint Pierre and Miquelon',
        'VC': 'Saint Vincent and the Grenadines',
        'WS': 'Samoa',
        'SM': 'San Marino',
        'ST': 'Sao Tome and Principe',
        'SA': 'Saudi Arabia',
        'SN': 'Senegal',
        'RS': 'Serbia',
        'SC': 'Seychelles',
        'SL': 'Sierra Leone',
        'SG': 'Singapore',
        'SX': 'Sint Maarten (Dutch part)',
        'SK': 'Slovakia',
        'SI': 'Slovenia',
        'SB': 'Solomon Islands',
        'SO': 'Somalia',
        'ZA': 'South Africa',
        'GS': 'South Georgia and the South Sandwich Islands',
        'SS': 'South Sudan',
        'ES': 'Spain',
        'LK': 'Sri Lanka',
        'SD': 'Sudan',
        'SR': 'Suriname',
        'SJ': 'Svalbard and Jan Mayen',
        'SZ': 'Swaziland',
        'SE': 'Sweden',
        'CH': 'Switzerland',
        'SY': 'Syrian Arab Republic',
        'TW': 'Taiwan, Province of China',
        'TJ': 'Tajikistan',
        'TZ': 'Tanzania, United Republic of',
        'TH': 'Thailand',
        'TL': 'Timor-Leste',
        'TG': 'Togo',
        'TK': 'Tokelau',
        'TO': 'Tonga',
        'TT': 'Trinidad and Tobago',
        'TN': 'Tunisia',
        'TR': 'Turkey',
        'TM': 'Turkmenistan',
        'TC': 'Turks and Caicos Islands',
        'TV': 'Tuvalu',
        'UG': 'Uganda',
        'UA': 'Ukraine',
        'AE': 'United Arab Emirates',
        'GB': 'United Kingdom',
        'US': 'United States',
        'UM': 'United States Minor Outlying Islands',
        'UY': 'Uruguay',
        'UZ': 'Uzbekistan',
        'VU': 'Vanuatu',
        'VE': 'Venezuela, Bolivarian Republic of',
        'VN': 'Viet Nam',
        'VG': 'Virgin Islands, British',
        'VI': 'Virgin Islands, U.S.',
        'WF': 'Wallis and Futuna',
        'EH': 'Western Sahara',
        'YE': 'Yemen',
        'ZM': 'Zambia',
        'ZW': 'Zimbabwe',
        # Not ISO 3166 codes, but used for IP blocks
        'AP': 'Asia/Pacific Region',
        'EU': 'Europe',
    }

    @classmethod
    def short2full(cls, code):
        """Convert an ISO 3166-2 country code to the corresponding full name"""
        return cls._country_map.get(code.upper())


class GeoUtils:
    # Major IPv4 address blocks per country
    _country_ip_map = {
        'AD': '46.172.224.0/19',
        'AE': '94.200.0.0/13',
        'AF': '149.54.0.0/17',
        'AG': '209.59.64.0/18',
        'AI': '204.14.248.0/21',
        'AL': '46.99.0.0/16',
        'AM': '46.70.0.0/15',
        'AO': '105.168.0.0/13',
        'AP': '182.50.184.0/21',
        'AQ': '23.154.160.0/24',
        'AR': '181.0.0.0/12',
        'AS': '202.70.112.0/20',
        'AT': '77.116.0.0/14',
        'AU': '1.128.0.0/11',
        'AW': '181.41.0.0/18',
        'AX': '185.217.4.0/22',
        'AZ': '5.197.0.0/16',
        'BA': '31.176.128.0/17',
        'BB': '65.48.128.0/17',
        'BD': '114.130.0.0/16',
        'BE': '57.0.0.0/8',
        'BF': '102.178.0.0/15',
        'BG': '95.42.0.0/15',
        'BH': '37.131.0.0/17',
        'BI': '154.117.192.0/18',
        'BJ': '137.255.0.0/16',
        'BL': '185.212.72.0/23',
        'BM': '196.12.64.0/18',
        'BN': '156.31.0.0/16',
        'BO': '161.56.0.0/16',
        'BQ': '161.0.80.0/20',
        'BR': '191.128.0.0/12',
        'BS': '24.51.64.0/18',
        'BT': '119.2.96.0/19',
        'BW': '168.167.0.0/16',
        'BY': '178.120.0.0/13',
        'BZ': '179.42.192.0/18',
        'CA': '99.224.0.0/11',
        'CD': '41.243.0.0/16',
        'CF': '197.242.176.0/21',
        'CG': '160.113.0.0/16',
        'CH': '85.0.0.0/13',
        'CI': '102.136.0.0/14',
        'CK': '202.65.32.0/19',
        'CL': '152.172.0.0/14',
        'CM': '102.244.0.0/14',
        'CN': '36.128.0.0/10',
        'CO': '181.240.0.0/12',
        'CR': '201.192.0.0/12',
        'CU': '152.206.0.0/15',
        'CV': '165.90.96.0/19',
        'CW': '190.88.128.0/17',
        'CY': '31.153.0.0/16',
        'CZ': '88.100.0.0/14',
        'DE': '53.0.0.0/8',
        'DJ': '197.241.0.0/17',
        'DK': '87.48.0.0/12',
        'DM': '192.243.48.0/20',
        'DO': '152.166.0.0/15',
        'DZ': '41.96.0.0/12',
        'EC': '186.68.0.0/15',
        'EE': '90.190.0.0/15',
        'EG': '156.160.0.0/11',
        'ER': '196.200.96.0/20',
        'ES': '88.0.0.0/11',
        'ET': '196.188.0.0/14',
        'EU': '2.16.0.0/13',
        'FI': '91.152.0.0/13',
        'FJ': '144.120.0.0/16',
        'FK': '80.73.208.0/21',
        'FM': '119.252.112.0/20',
        'FO': '88.85.32.0/19',
        'FR': '90.0.0.0/9',
        'GA': '41.158.0.0/15',
        'GB': '25.0.0.0/8',
        'GD': '74.122.88.0/21',
        'GE': '31.146.0.0/16',
        'GF': '161.22.64.0/18',
        'GG': '62.68.160.0/19',
        'GH': '154.160.0.0/12',
        'GI': '95.164.0.0/16',
        'GL': '88.83.0.0/19',
        'GM': '160.182.0.0/15',
        'GN': '197.149.192.0/18',
        'GP': '104.250.0.0/19',
        'GQ': '105.235.224.0/20',
        'GR': '94.64.0.0/13',
        'GT': '168.234.0.0/16',
        'GU': '168.123.0.0/16',
        'GW': '197.214.80.0/20',
        'GY': '181.41.64.0/18',
        'HK': '113.252.0.0/14',
        'HN': '181.210.0.0/16',
        'HR': '93.136.0.0/13',
        'HT': '148.102.128.0/17',
        'HU': '84.0.0.0/14',
        'ID': '39.192.0.0/10',
        'IE': '87.32.0.0/12',
        'IL': '79.176.0.0/13',
        'IM': '5.62.80.0/20',
        'IN': '117.192.0.0/10',
        'IO': '203.83.48.0/21',
        'IQ': '37.236.0.0/14',
        'IR': '2.176.0.0/12',
        'IS': '82.221.0.0/16',
        'IT': '79.0.0.0/10',
        'JE': '87.244.64.0/18',
        'JM': '72.27.0.0/17',
        'JO': '176.29.0.0/16',
        'JP': '133.0.0.0/8',
        'KE': '105.48.0.0/12',
        'KG': '158.181.128.0/17',
        'KH': '36.37.128.0/17',
        'KI': '103.25.140.0/22',
        'KM': '197.255.224.0/20',
        'KN': '198.167.192.0/19',
        'KP': '175.45.176.0/22',
        'KR': '175.192.0.0/10',
        'KW': '37.36.0.0/14',
        'KY': '64.96.0.0/15',
        'KZ': '2.72.0.0/13',
        'LA': '115.84.64.0/18',
        'LB': '178.135.0.0/16',
        'LC': '24.92.144.0/20',
        'LI': '82.117.0.0/19',
        'LK': '112.134.0.0/15',
        'LR': '102.183.0.0/16',
        'LS': '129.232.0.0/17',
        'LT': '78.56.0.0/13',
        'LU': '188.42.0.0/16',
        'LV': '46.109.0.0/16',
        'LY': '41.252.0.0/14',
        'MA': '105.128.0.0/11',
        'MC': '88.209.64.0/18',
        'MD': '37.246.0.0/16',
        'ME': '178.175.0.0/17',
        'MF': '74.112.232.0/21',
        'MG': '154.126.0.0/17',
        'MH': '117.103.88.0/21',
        'MK': '77.28.0.0/15',
        'ML': '154.118.128.0/18',
        'MM': '37.111.0.0/17',
        'MN': '49.0.128.0/17',
        'MO': '60.246.0.0/16',
        'MP': '202.88.64.0/20',
        'MQ': '109.203.224.0/19',
        'MR': '41.188.64.0/18',
        'MS': '208.90.112.0/22',
        'MT': '46.11.0.0/16',
        'MU': '105.16.0.0/12',
        'MV': '27.114.128.0/18',
        'MW': '102.70.0.0/15',
        'MX': '187.192.0.0/11',
        'MY': '175.136.0.0/13',
        'MZ': '197.218.0.0/15',
        'NA': '41.182.0.0/16',
        'NC': '101.101.0.0/18',
        'NE': '197.214.0.0/18',
        'NF': '203.17.240.0/22',
        'NG': '105.112.0.0/12',
        'NI': '186.76.0.0/15',
        'NL': '145.96.0.0/11',
        'NO': '84.208.0.0/13',
        'NP': '36.252.0.0/15',
        'NR': '203.98.224.0/19',
        'NU': '49.156.48.0/22',
        'NZ': '49.224.0.0/14',
        'OM': '5.36.0.0/15',
        'PA': '186.72.0.0/15',
        'PE': '186.160.0.0/14',
        'PF': '123.50.64.0/18',
        'PG': '124.240.192.0/19',
        'PH': '49.144.0.0/13',
        'PK': '39.32.0.0/11',
        'PL': '83.0.0.0/11',
        'PM': '70.36.0.0/20',
        'PR': '66.50.0.0/16',
        'PS': '188.161.0.0/16',
        'PT': '85.240.0.0/13',
        'PW': '202.124.224.0/20',
        'PY': '181.120.0.0/14',
        'QA': '37.210.0.0/15',
        'RE': '102.35.0.0/16',
        'RO': '79.112.0.0/13',
        'RS': '93.86.0.0/15',
        'RU': '5.136.0.0/13',
        'RW': '41.186.0.0/16',
        'SA': '188.48.0.0/13',
        'SB': '202.1.160.0/19',
        'SC': '154.192.0.0/11',
        'SD': '102.120.0.0/13',
        'SE': '78.64.0.0/12',
        'SG': '8.128.0.0/10',
        'SI': '188.196.0.0/14',
        'SK': '78.98.0.0/15',
        'SL': '102.143.0.0/17',
        'SM': '89.186.32.0/19',
        'SN': '41.82.0.0/15',
        'SO': '154.115.192.0/18',
        'SR': '186.179.128.0/17',
        'SS': '105.235.208.0/21',
        'ST': '197.159.160.0/19',
        'SV': '168.243.0.0/16',
        'SX': '190.102.0.0/20',
        'SY': '5.0.0.0/16',
        'SZ': '41.84.224.0/19',
        'TC': '65.255.48.0/20',
        'TD': '154.68.128.0/19',
        'TG': '196.168.0.0/14',
        'TH': '171.96.0.0/13',
        'TJ': '85.9.128.0/18',
        'TK': '27.96.24.0/21',
        'TL': '180.189.160.0/20',
        'TM': '95.85.96.0/19',
        'TN': '197.0.0.0/11',
        'TO': '175.176.144.0/21',
        'TR': '78.160.0.0/11',
        'TT': '186.44.0.0/15',
        'TV': '202.2.96.0/19',
        'TW': '120.96.0.0/11',
        'TZ': '156.156.0.0/14',
        'UA': '37.52.0.0/14',
        'UG': '102.80.0.0/13',
        'US': '6.0.0.0/8',
        'UY': '167.56.0.0/13',
        'UZ': '84.54.64.0/18',
        'VA': '212.77.0.0/19',
        'VC': '207.191.240.0/21',
        'VE': '186.88.0.0/13',
        'VG': '66.81.192.0/20',
        'VI': '146.226.0.0/16',
        'VN': '14.160.0.0/11',
        'VU': '202.80.32.0/20',
        'WF': '117.20.32.0/21',
        'WS': '202.4.32.0/19',
        'YE': '134.35.0.0/16',
        'YT': '41.242.116.0/22',
        'ZA': '41.0.0.0/11',
        'ZM': '102.144.0.0/13',
        'ZW': '102.177.192.0/18',
    }

    @classmethod
    def random_ipv4(cls, code_or_block):
        if len(code_or_block) == 2:
            block = cls._country_ip_map.get(code_or_block.upper())
            if not block:
                return None
        else:
            block = code_or_block
        addr, preflen = block.split('/')
        addr_min = compat_struct_unpack('!L', socket.inet_aton(addr))[0]
        addr_max = addr_min | (0xffffffff >> int(preflen))
        return compat_str(socket.inet_ntoa(
            compat_struct_pack('!L', random.randint(addr_min, addr_max))))


class PerRequestProxyHandler(compat_urllib_request.ProxyHandler):
    def __init__(self, proxies=None):
        # Set default handlers
        for type in ('http', 'https'):
            setattr(self, '%s_open' % type,
                    lambda r, proxy='__noproxy__', type=type, meth=self.proxy_open:
                        meth(r, proxy, type))
        compat_urllib_request.ProxyHandler.__init__(self, proxies)

    def proxy_open(self, req, proxy, type):
        req_proxy = req.headers.get('Ytdl-request-proxy')
        if req_proxy is not None:
            proxy = req_proxy
            del req.headers['Ytdl-request-proxy']

        if proxy == '__noproxy__':
            return None  # No Proxy
        if compat_urlparse.urlparse(proxy).scheme.lower() in ('socks', 'socks4', 'socks4a', 'socks5'):
            req.add_header('Ytdl-socks-proxy', proxy)
            # yt-dlp's http/https handlers do wrapping the socket with socks
            return None
        return compat_urllib_request.ProxyHandler.proxy_open(
            self, req, proxy, type)


# Both long_to_bytes and bytes_to_long are adapted from PyCrypto, which is
# released into Public Domain
# https://github.com/dlitz/pycrypto/blob/master/lib/Crypto/Util/number.py#L387

def long_to_bytes(n, blocksize=0):
    """long_to_bytes(n:long, blocksize:int) : string
    Convert a long integer to a byte string.

    If optional blocksize is given and greater than zero, pad the front of the
    byte string with binary zeros so that the length is a multiple of
    blocksize.
    """
    # after much testing, this algorithm was deemed to be the fastest
    s = b''
    n = int(n)
    while n > 0:
        s = compat_struct_pack('>I', n & 0xffffffff) + s
        n = n >> 32
    # strip off leading zeros
    for i in range(len(s)):
        if s[i] != b'\000'[0]:
            break
    else:
        # only happens when n == 0
        s = b'\000'
        i = 0
    s = s[i:]
    # add back some pad bytes.  this could be done more efficiently w.r.t. the
    # de-padding being done above, but sigh...
    if blocksize > 0 and len(s) % blocksize:
        s = (blocksize - len(s) % blocksize) * b'\000' + s
    return s


def bytes_to_long(s):
    """bytes_to_long(string) : long
    Convert a byte string to a long integer.

    This is (essentially) the inverse of long_to_bytes().
    """
    acc = 0
    length = len(s)
    if length % 4:
        extra = (4 - length % 4)
        s = b'\000' * extra + s
        length = length + extra
    for i in range(0, length, 4):
        acc = (acc << 32) + compat_struct_unpack('>I', s[i:i + 4])[0]
    return acc


def ohdave_rsa_encrypt(data, exponent, modulus):
    '''
    Implement OHDave's RSA algorithm. See http://www.ohdave.com/rsa/

    Input:
        data: data to encrypt, bytes-like object
        exponent, modulus: parameter e and N of RSA algorithm, both integer
    Output: hex string of encrypted data

    Limitation: supports one block encryption only
    '''

    payload = int(binascii.hexlify(data[::-1]), 16)
    encrypted = pow(payload, exponent, modulus)
    return '%x' % encrypted


def pkcs1pad(data, length):
    """
    Padding input data with PKCS#1 scheme

    @param {int[]} data        input data
    @param {int}   length      target length
    @returns {int[]}           padded data
    """
    if len(data) > length - 11:
        raise ValueError('Input data too long for PKCS#1 padding')

    pseudo_random = [random.randint(0, 254) for _ in range(length - len(data) - 3)]
    return [0, 2] + pseudo_random + [0] + data


def encode_base_n(num, n, table=None):
    FULL_TABLE = '0123456789abcdefghijklmnopqrstuvwxyzABCDEFGHIJKLMNOPQRSTUVWXYZ'
    if not table:
        table = FULL_TABLE[:n]

    if n > len(table):
        raise ValueError('base %d exceeds table length %d' % (n, len(table)))

    if num == 0:
        return table[0]

    ret = ''
    while num:
        ret = table[num % n] + ret
        num = num // n
    return ret


def decode_packed_codes(code):
    mobj = re.search(PACKED_CODES_RE, code)
    obfuscated_code, base, count, symbols = mobj.groups()
    base = int(base)
    count = int(count)
    symbols = symbols.split('|')
    symbol_table = {}

    while count:
        count -= 1
        base_n_count = encode_base_n(count, base)
        symbol_table[base_n_count] = symbols[count] or base_n_count

    return re.sub(
        r'\b(\w+)\b', lambda mobj: symbol_table[mobj.group(0)],
        obfuscated_code)


def caesar(s, alphabet, shift):
    if shift == 0:
        return s
    l = len(alphabet)
    return ''.join(
        alphabet[(alphabet.index(c) + shift) % l] if c in alphabet else c
        for c in s)


def rot47(s):
    return caesar(s, r'''!"#$%&'()*+,-./0123456789:;<=>?@ABCDEFGHIJKLMNOPQRSTUVWXYZ[\]^_`abcdefghijklmnopqrstuvwxyz{|}~''', 47)


def parse_m3u8_attributes(attrib):
    info = {}
    for (key, val) in re.findall(r'(?P<key>[A-Z0-9-]+)=(?P<val>"[^"]+"|[^",]+)(?:,|$)', attrib):
        if val.startswith('"'):
            val = val[1:-1]
        info[key] = val
    return info


def urshift(val, n):
    return val >> n if val >= 0 else (val + 0x100000000) >> n


# Based on png2str() written by @gdkchan and improved by @yokrysty
# Originally posted at https://github.com/ytdl-org/youtube-dl/issues/9706
def decode_png(png_data):
    # Reference: https://www.w3.org/TR/PNG/
    header = png_data[8:]

    if png_data[:8] != b'\x89PNG\x0d\x0a\x1a\x0a' or header[4:8] != b'IHDR':
        raise OSError('Not a valid PNG file.')

    int_map = {1: '>B', 2: '>H', 4: '>I'}
    unpack_integer = lambda x: compat_struct_unpack(int_map[len(x)], x)[0]

    chunks = []

    while header:
        length = unpack_integer(header[:4])
        header = header[4:]

        chunk_type = header[:4]
        header = header[4:]

        chunk_data = header[:length]
        header = header[length:]

        header = header[4:]  # Skip CRC

        chunks.append({
            'type': chunk_type,
            'length': length,
            'data': chunk_data
        })

    ihdr = chunks[0]['data']

    width = unpack_integer(ihdr[:4])
    height = unpack_integer(ihdr[4:8])

    idat = b''

    for chunk in chunks:
        if chunk['type'] == b'IDAT':
            idat += chunk['data']

    if not idat:
        raise OSError('Unable to read PNG data.')

    decompressed_data = bytearray(zlib.decompress(idat))

    stride = width * 3
    pixels = []

    def _get_pixel(idx):
        x = idx % stride
        y = idx // stride
        return pixels[y][x]

    for y in range(height):
        basePos = y * (1 + stride)
        filter_type = decompressed_data[basePos]

        current_row = []

        pixels.append(current_row)

        for x in range(stride):
            color = decompressed_data[1 + basePos + x]
            basex = y * stride + x
            left = 0
            up = 0

            if x > 2:
                left = _get_pixel(basex - 3)
            if y > 0:
                up = _get_pixel(basex - stride)

            if filter_type == 1:  # Sub
                color = (color + left) & 0xff
            elif filter_type == 2:  # Up
                color = (color + up) & 0xff
            elif filter_type == 3:  # Average
                color = (color + ((left + up) >> 1)) & 0xff
            elif filter_type == 4:  # Paeth
                a = left
                b = up
                c = 0

                if x > 2 and y > 0:
                    c = _get_pixel(basex - stride - 3)

                p = a + b - c

                pa = abs(p - a)
                pb = abs(p - b)
                pc = abs(p - c)

                if pa <= pb and pa <= pc:
                    color = (color + a) & 0xff
                elif pb <= pc:
                    color = (color + b) & 0xff
                else:
                    color = (color + c) & 0xff

            current_row.append(color)

    return width, height, pixels


def write_xattr(path, key, value):
    # Windows: Write xattrs to NTFS Alternate Data Streams:
    # http://en.wikipedia.org/wiki/NTFS#Alternate_data_streams_.28ADS.29
    if compat_os_name == 'nt':
        assert ':' not in key
        assert os.path.exists(path)

        try:
            with open(f'{path}:{key}', 'wb') as f:
                f.write(value)
        except OSError as e:
            raise XAttrMetadataError(e.errno, e.strerror)
        return

    # UNIX Method 1. Use xattrs/pyxattrs modules
    from .dependencies import xattr

    setxattr = None
    if getattr(xattr, '_yt_dlp__identifier', None) == 'pyxattr':
        # Unicode arguments are not supported in pyxattr until version 0.5.0
        # See https://github.com/ytdl-org/youtube-dl/issues/5498
        if version_tuple(xattr.__version__) >= (0, 5, 0):
            setxattr = xattr.set
    elif xattr:
        setxattr = xattr.setxattr

    if setxattr:
        try:
            setxattr(path, key, value)
        except OSError as e:
            raise XAttrMetadataError(e.errno, e.strerror)
        return

    # UNIX Method 2. Use setfattr/xattr executables
    exe = ('setfattr' if check_executable('setfattr', ['--version'])
           else 'xattr' if check_executable('xattr', ['-h']) else None)
    if not exe:
        raise XAttrUnavailableError(
            'Couldn\'t find a tool to set the xattrs. Install either the python "xattr" or "pyxattr" modules or the '
            + ('"xattr" binary' if sys.platform != 'linux' else 'GNU "attr" package (which contains the "setfattr" tool)'))

    value = value.decode()
    try:
        p = Popen(
            [exe, '-w', key, value, path] if exe == 'xattr' else [exe, '-n', key, '-v', value, path],
            stdout=subprocess.PIPE, stderr=subprocess.PIPE, stdin=subprocess.PIPE)
    except OSError as e:
        raise XAttrMetadataError(e.errno, e.strerror)
    stderr = p.communicate_or_kill()[1].decode('utf-8', 'replace')
    if p.returncode:
        raise XAttrMetadataError(p.returncode, stderr)


def random_birthday(year_field, month_field, day_field):
    start_date = datetime.date(1950, 1, 1)
    end_date = datetime.date(1995, 12, 31)
    offset = random.randint(0, (end_date - start_date).days)
    random_date = start_date + datetime.timedelta(offset)
    return {
        year_field: str(random_date.year),
        month_field: str(random_date.month),
        day_field: str(random_date.day),
    }


def find_available_port(iface='') -> int:
    try:
        with socket.socket() as sock:
            sock.bind((iface, 0))
            return sock.getsockname()[1]
    except OSError:
        return None


# Templates for internet shortcut files, which are plain text files.
DOT_URL_LINK_TEMPLATE = '''\
[InternetShortcut]
URL=%(url)s
'''

DOT_WEBLOC_LINK_TEMPLATE = '''\
<?xml version="1.0" encoding="UTF-8"?>
<!DOCTYPE plist PUBLIC "-//Apple//DTD PLIST 1.0//EN" "http://www.apple.com/DTDs/PropertyList-1.0.dtd">
<plist version="1.0">
<dict>
\t<key>URL</key>
\t<string>%(url)s</string>
</dict>
</plist>
'''

DOT_DESKTOP_LINK_TEMPLATE = '''\
[Desktop Entry]
Encoding=UTF-8
Name=%(filename)s
Type=Link
URL=%(url)s
Icon=text-html
'''

LINK_TEMPLATES = {
    'url': DOT_URL_LINK_TEMPLATE,
    'desktop': DOT_DESKTOP_LINK_TEMPLATE,
    'webloc': DOT_WEBLOC_LINK_TEMPLATE,
}


def iri_to_uri(iri):
    """
    Converts an IRI (Internationalized Resource Identifier, allowing Unicode characters) to a URI (Uniform Resource Identifier, ASCII-only).

    The function doesn't add an additional layer of escaping; e.g., it doesn't escape `%3C` as `%253C`. Instead, it percent-escapes characters with an underlying UTF-8 encoding *besides* those already escaped, leaving the URI intact.
    """

    iri_parts = compat_urllib_parse_urlparse(iri)

    if '[' in iri_parts.netloc:
        raise ValueError('IPv6 URIs are not, yet, supported.')
        # Querying `.netloc`, when there's only one bracket, also raises a ValueError.

    # The `safe` argument values, that the following code uses, contain the characters that should not be percent-encoded. Everything else but letters, digits and '_.-' will be percent-encoded with an underlying UTF-8 encoding. Everything already percent-encoded will be left as is.

    net_location = ''
    if iri_parts.username:
        net_location += urllib.parse.quote(iri_parts.username, safe=r"!$%&'()*+,~")
        if iri_parts.password is not None:
            net_location += ':' + urllib.parse.quote(iri_parts.password, safe=r"!$%&'()*+,~")
        net_location += '@'

    net_location += iri_parts.hostname.encode('idna').decode()  # Punycode for Unicode hostnames.
    # The 'idna' encoding produces ASCII text.
    if iri_parts.port is not None and iri_parts.port != 80:
        net_location += ':' + str(iri_parts.port)

    return urllib.parse.urlunparse(
        (iri_parts.scheme,
            net_location,

            urllib.parse.quote_plus(iri_parts.path, safe=r"!$%&'()*+,/:;=@|~"),

            # Unsure about the `safe` argument, since this is a legacy way of handling parameters.
            urllib.parse.quote_plus(iri_parts.params, safe=r"!$%&'()*+,/:;=@|~"),

            # Not totally sure about the `safe` argument, since the source does not explicitly mention the query URI component.
            urllib.parse.quote_plus(iri_parts.query, safe=r"!$%&'()*+,/:;=?@{|}~"),

            urllib.parse.quote_plus(iri_parts.fragment, safe=r"!#$%&'()*+,/:;=?@{|}~")))

    # Source for `safe` arguments: https://url.spec.whatwg.org/#percent-encoded-bytes.


def to_high_limit_path(path):
    if sys.platform in ['win32', 'cygwin']:
        # Work around MAX_PATH limitation on Windows. The maximum allowed length for the individual path segments may still be quite limited.
        return '\\\\?\\' + os.path.abspath(path)

    return path


def format_field(obj, field=None, template='%s', ignore=(None, ''), default='', func=None):
    val = traverse_obj(obj, *variadic(field))
    if val in ignore:
        return default
    return template % (func(val) if func else val)


def clean_podcast_url(url):
    return re.sub(r'''(?x)
        (?:
            (?:
                chtbl\.com/track|
                media\.blubrry\.com| # https://create.blubrry.com/resources/podcast-media-download-statistics/getting-started/
                play\.podtrac\.com
            )/[^/]+|
            (?:dts|www)\.podtrac\.com/(?:pts/)?redirect\.[0-9a-z]{3,4}| # http://analytics.podtrac.com/how-to-measure
            flex\.acast\.com|
            pd(?:
                cn\.co| # https://podcorn.com/analytics-prefix/
                st\.fm # https://podsights.com/docs/
            )/e
        )/''', '', url)


_HEX_TABLE = '0123456789abcdef'


def random_uuidv4():
    return re.sub(r'[xy]', lambda x: _HEX_TABLE[random.randint(0, 15)], 'xxxxxxxx-xxxx-4xxx-yxxx-xxxxxxxxxxxx')


def make_dir(path, to_screen=None):
    try:
        dn = os.path.dirname(path)
        if dn and not os.path.exists(dn):
            os.makedirs(dn)
        return True
    except OSError as err:
        if callable(to_screen) is not None:
            to_screen('unable to create directory ' + error_to_compat_str(err))
        return False


def get_executable_path():
    from .update import _get_variant_and_executable_path

    return os.path.dirname(os.path.abspath(_get_variant_and_executable_path()[1]))


def load_plugins(name, suffix, namespace):
    classes = {}
    with contextlib.suppress(FileNotFoundError):
        plugins_spec = importlib.util.spec_from_file_location(
            name, os.path.join(get_executable_path(), 'ytdlp_plugins', name, '__init__.py'))
        plugins = importlib.util.module_from_spec(plugins_spec)
        sys.modules[plugins_spec.name] = plugins
        plugins_spec.loader.exec_module(plugins)
        for name in dir(plugins):
            if name in namespace:
                continue
            if not name.endswith(suffix):
                continue
            klass = getattr(plugins, name)
            classes[name] = namespace[name] = klass
    return classes


def traverse_obj(
        obj, *path_list, default=None, expected_type=None, get_all=True,
        casesense=True, is_user_input=False, traverse_string=False):
    ''' Traverse nested list/dict/tuple
    @param path_list        A list of paths which are checked one by one.
                            Each path is a list of keys where each key is a:
                              - None:     Do nothing
                              - string:   A dictionary key
                              - int:      An index into a list
                              - tuple:    A list of keys all of which will be traversed
                              - Ellipsis: Fetch all values in the object
                              - Function: Takes the key and value as arguments
                                          and returns whether the key matches or not
    @param default          Default value to return
    @param expected_type    Only accept final value of this type (Can also be any callable)
    @param get_all          Return all the values obtained from a path or only the first one
    @param casesense        Whether to consider dictionary keys as case sensitive
    @param is_user_input    Whether the keys are generated from user input. If True,
                            strings are converted to int/slice if necessary
    @param traverse_string  Whether to traverse inside strings. If True, any
                            non-compatible object will also be converted into a string
    # TODO: Write tests
    '''
    if not casesense:
        _lower = lambda k: (k.lower() if isinstance(k, str) else k)
        path_list = (map(_lower, variadic(path)) for path in path_list)

    def _traverse_obj(obj, path, _current_depth=0):
        nonlocal depth
        path = tuple(variadic(path))
        for i, key in enumerate(path):
            if None in (key, obj):
                return obj
            if isinstance(key, (list, tuple)):
                obj = [_traverse_obj(obj, sub_key, _current_depth) for sub_key in key]
                key = ...
            if key is ...:
                obj = (obj.values() if isinstance(obj, dict)
                       else obj if isinstance(obj, (list, tuple, LazyList))
                       else str(obj) if traverse_string else [])
                _current_depth += 1
                depth = max(depth, _current_depth)
                return [_traverse_obj(inner_obj, path[i + 1:], _current_depth) for inner_obj in obj]
            elif callable(key):
                if isinstance(obj, (list, tuple, LazyList)):
                    obj = enumerate(obj)
                elif isinstance(obj, dict):
                    obj = obj.items()
                else:
                    if not traverse_string:
                        return None
                    obj = str(obj)
                _current_depth += 1
                depth = max(depth, _current_depth)
                return [_traverse_obj(v, path[i + 1:], _current_depth) for k, v in obj if try_call(key, args=(k, v))]
            elif isinstance(obj, dict) and not (is_user_input and key == ':'):
                obj = (obj.get(key) if casesense or (key in obj)
                       else next((v for k, v in obj.items() if _lower(k) == key), None))
            else:
                if is_user_input:
                    key = (int_or_none(key) if ':' not in key
                           else slice(*map(int_or_none, key.split(':'))))
                    if key == slice(None):
                        return _traverse_obj(obj, (..., *path[i + 1:]), _current_depth)
                if not isinstance(key, (int, slice)):
                    return None
                if not isinstance(obj, (list, tuple, LazyList)):
                    if not traverse_string:
                        return None
                    obj = str(obj)
                try:
                    obj = obj[key]
                except IndexError:
                    return None
        return obj

    if isinstance(expected_type, type):
        type_test = lambda val: val if isinstance(val, expected_type) else None
    elif expected_type is not None:
        type_test = expected_type
    else:
        type_test = lambda val: val

    for path in path_list:
        depth = 0
        val = _traverse_obj(obj, path)
        if val is not None:
            if depth:
                for _ in range(depth - 1):
                    val = itertools.chain.from_iterable(v for v in val if v is not None)
                val = [v for v in map(type_test, val) if v is not None]
                if val:
                    return val if get_all else val[0]
            else:
                val = type_test(val)
                if val is not None:
                    return val
    return default


def traverse_dict(dictn, keys, casesense=True):
    write_string('DeprecationWarning: yt_dlp.utils.traverse_dict is deprecated '
                 'and may be removed in a future version. Use yt_dlp.utils.traverse_obj instead')
    return traverse_obj(dictn, keys, casesense=casesense, is_user_input=True, traverse_string=True)


def get_first(obj, keys, **kwargs):
    return traverse_obj(obj, (..., *variadic(keys)), **kwargs, get_all=False)


def variadic(x, allowed_types=(str, bytes, dict)):
    return x if isinstance(x, collections.abc.Iterable) and not isinstance(x, allowed_types) else (x,)


def bytes_to_scalar(value):
    if isinstance(value, compat_str):
        value = value.decode('utf8')
    result = 0
    for b in value:
        result *= 256
        result += b
    return result


def decode_base(value, digits):
    # This will convert given base-x string to scalar (long or int)
    table = {char: index for index, char in enumerate(digits)}
    result = 0
    base = len(digits)
    for chr in value:
        result *= base
        result += table[chr]
    return result


def scalar_to_bytes(scalar):
    if not scalar:
        return b''
    array = []
    while scalar:
        scalar, idx = divmod(scalar, 256)
        array.insert(0, idx)
    return intlist_to_bytes(array)


def encode_base(scalar, digits):
    # This will convert scalar (long or int) to base-x string
    if not scalar:
        return ''
    base = len(digits)
    result = ''
    while scalar:
        scalar, idx = divmod(scalar, base)
        result = digits[idx] + result
    return result


def char_replace(base, replace, string):
    # character-by-character replacing
    if not string:
        return ''
    assert len(base) == len(replace)
    table = {b: r for b, r in zip(base, replace) if b != r}
    if not table:
        return string
    result = ''
    for i in string:
        result += table.get(i, i)
    return result


def dig_object_type(obj, prefix='', lines=None):
    if lines is None:
        lines = []
    if isinstance(obj, dict):
        for k, v in obj.items():
            dig_object_type(v, prefix + '.' + str(k), lines)
    elif isinstance(obj, tuple(x for x in (list, tuple, map, filter) if isinstance(x, type))):
        for i, v in enumerate(obj):
            dig_object_type(v, prefix + '[' + str(i) + ']', lines)
    else:
        lines.append(prefix + ': ' + str(type(obj)))
    return lines


def to_str(value):
    if isinstance(value, bytes):
        value = value.decode(preferredencoding())
    return value


class PrintJsonEncoder(json.JSONEncoder):
    def default(self, obj):
        if isinstance(obj, bytes):
            try:
                return obj.decode('utf-8')
            except BaseException:
                return None
        else:
            return json.JSONEncoder.default(self, obj)


def time_millis():
    return round(time.time() * 1000)


def time_seconds(**kwargs):
    t = datetime.datetime.now(datetime.timezone(datetime.timedelta(**kwargs)))
    return t.timestamp()


# create a JSON Web Signature (jws) with HS256 algorithm
# the resulting format is in JWS Compact Serialization
# implemented following JWT https://www.rfc-editor.org/rfc/rfc7519.html
# implemented following JWS https://www.rfc-editor.org/rfc/rfc7515.html
def jwt_encode_hs256(payload_data, key, headers={}):
    header_data = {
        'alg': 'HS256',
        'typ': 'JWT',
    }
    if headers:
        header_data.update(headers)
    header_b64 = base64.b64encode(json.dumps(header_data).encode())
    payload_b64 = base64.b64encode(json.dumps(payload_data).encode())
    h = hmac.new(key.encode(), header_b64 + b'.' + payload_b64, hashlib.sha256)
    signature_b64 = base64.b64encode(h.digest())
    token = header_b64 + b'.' + payload_b64 + b'.' + signature_b64
    return token


# can be extended in future to verify the signature and parse header and return the algorithm used if it's not HS256
def jwt_decode_hs256(jwt):
    header_b64, payload_b64, signature_b64 = jwt.split('.')
    payload_data = json.loads(base64.urlsafe_b64decode(payload_b64))
    return payload_data


WINDOWS_VT_MODE = False if compat_os_name == 'nt' else None


@functools.cache
def supports_terminal_sequences(stream):
    if compat_os_name == 'nt':
        if not WINDOWS_VT_MODE or get_windows_version() < (10, 0, 10586):
            return False
    elif not os.getenv('TERM'):
        return False
    try:
        return stream.isatty()
    except BaseException:
        return False


def windows_enable_vt_mode():  # TODO: Do this the proper way https://bugs.python.org/issue30075
    if compat_os_name != 'nt':
        return
    global WINDOWS_VT_MODE
    startupinfo = subprocess.STARTUPINFO()
    startupinfo.dwFlags |= subprocess.STARTF_USESHOWWINDOW
    try:
        subprocess.Popen('', shell=True, startupinfo=startupinfo).wait()
    except Exception:
        return

    WINDOWS_VT_MODE = True
    supports_terminal_sequences.cache_clear()


_terminal_sequences_re = re.compile('\033\\[[^m]+m')


def remove_terminal_sequences(string):
    return _terminal_sequences_re.sub('', string)


def number_of_digits(number):
    return len('%d' % number)


def join_nonempty(*values, delim='-', from_dict=None):
    if from_dict is not None:
        values = map(from_dict.get, values)
    return delim.join(map(str, filter(None, values)))


def scale_thumbnails_to_max_format_width(formats, thumbnails, url_width_re):
    """
    Find the largest format dimensions in terms of video width and, for each thumbnail:
    * Modify the URL: Match the width with the provided regex and replace with the former width
    * Update dimensions

    This function is useful with video services that scale the provided thumbnails on demand
    """
    _keys = ('width', 'height')
    max_dimensions = max(
        (tuple(format.get(k) or 0 for k in _keys) for format in formats),
        default=(0, 0))
    if not max_dimensions[0]:
        return thumbnails
    return [
        merge_dicts(
            {'url': re.sub(url_width_re, str(max_dimensions[0]), thumbnail['url'])},
            dict(zip(_keys, max_dimensions)), thumbnail)
        for thumbnail in thumbnails
    ]


def parse_http_range(range):
    """ Parse value of "Range" or "Content-Range" HTTP header into tuple. """
    if not range:
        return None, None, None
    crg = re.search(r'bytes[ =](\d+)-(\d+)?(?:/(\d+))?', range)
    if not crg:
        return None, None, None
    return int(crg.group(1)), int_or_none(crg.group(2)), int_or_none(crg.group(3))


class Config:
    own_args = None
    parsed_args = None
    filename = None
    __initialized = False

    def __init__(self, parser, label=None):
        self.parser, self.label = parser, label
        self._loaded_paths, self.configs = set(), []

    def init(self, args=None, filename=None):
        assert not self.__initialized
        directory = ''
        if filename:
            location = os.path.realpath(filename)
            directory = os.path.dirname(location)
            if location in self._loaded_paths:
                return False
            self._loaded_paths.add(location)

        self.own_args, self.__initialized = args, True
        opts, _ = self.parser.parse_known_args(args)
        self.parsed_args, self.filename = args, filename

        for location in opts.config_locations or []:
            location = os.path.join(directory, expand_path(location))
            if os.path.isdir(location):
                location = os.path.join(location, 'yt-dlp.conf')
            if not os.path.exists(location):
                self.parser.error(f'config location {location} does not exist')
            self.append_config(self.read_file(location), location)
        return True

    def __str__(self):
        label = join_nonempty(
            self.label, 'config', f'"{self.filename}"' if self.filename else '',
            delim=' ')
        return join_nonempty(
            self.own_args is not None and f'{label[0].upper()}{label[1:]}: {self.hide_login_info(self.own_args)}',
            *(f'\n{c}'.replace('\n', '\n| ')[1:] for c in self.configs),
            delim='\n')

    @staticmethod
    def read_file(filename, default=[]):
        try:
            optionf = open(filename)
        except OSError:
            return default  # silently skip if file is not present
        try:
            # FIXME: https://github.com/ytdl-org/youtube-dl/commit/dfe5fa49aed02cf36ba9f743b11b0903554b5e56
            contents = optionf.read()
            res = shlex.split(contents, comments=True)
        finally:
            optionf.close()
        return res

    @staticmethod
    def hide_login_info(opts):
        PRIVATE_OPTS = {'-p', '--password', '-u', '--username', '--video-password', '--ap-password', '--ap-username'}
        eqre = re.compile('^(?P<key>' + ('|'.join(re.escape(po) for po in PRIVATE_OPTS)) + ')=.+$')

        def _scrub_eq(o):
            m = eqre.match(o)
            if m:
                return m.group('key') + '=PRIVATE'
            else:
                return o

        opts = list(map(_scrub_eq, opts))
        for idx, opt in enumerate(opts):
            if opt in PRIVATE_OPTS and idx + 1 < len(opts):
                opts[idx + 1] = 'PRIVATE'
        return opts

    def append_config(self, *args, label=None):
        config = type(self)(self.parser, label)
        config._loaded_paths = self._loaded_paths
        if config.init(*args):
            self.configs.append(config)

    @property
    def all_args(self):
        for config in reversed(self.configs):
            yield from config.all_args
        yield from self.parsed_args or []

    def parse_known_args(self, **kwargs):
        return self.parser.parse_known_args(self.all_args, **kwargs)

    def parse_args(self):
        return self.parser.parse_args(self.all_args)


def get_first_group(match, *groups, default=None):
    for g in groups:
        try:
            m = match.group(g)
            if m:
                return m
        except IndexError:
            continue
    return default


def merge_headers(*dicts):
    """Merge dicts of http headers case insensitively, prioritizing the latter ones"""
    return {k.title(): v for k, v in itertools.chain.from_iterable(map(dict.items, dicts))}


class classproperty:
    """classmethod(property(func)) that works in py < 3.9"""

    def __init__(self, func):
        functools.update_wrapper(self, func)
        self.func = func

    def __get__(self, _, cls):
        return self.func(cls)


def get_argcount(func):
    return try_get(func, lambda x: x.__code__.co_argcount, int)


class Namespace:
    """Immutable namespace"""

    def __init__(self, **kwargs):
        self._dict = kwargs

    def __getattr__(self, attr):
        return self._dict[attr]

    def __contains__(self, item):
        return item in self._dict.values()

    def __iter__(self):
        return iter(self._dict.items())

    def __repr__(self):
        return f'{type(self).__name__}({", ".join(f"{k}={v}" for k, v in self)})'


# Deprecated
has_certifi = bool(certifi)<|MERGE_RESOLUTION|>--- conflicted
+++ resolved
@@ -36,7 +36,6 @@
 import urllib.parse
 import xml.etree.ElementTree
 import zlib
-<<<<<<< HEAD
 try:
     import dateutil.parser
     HAVE_DATEUTIL = True
@@ -44,11 +43,7 @@
     # dateutil is optional
     HAVE_DATEUTIL = False
 
-from .compat import functools  # Modules
-=======
-
-from .compat import asyncio, functools  # isort: split
->>>>>>> 3a85e9ce
+from .compat import functools  # isort: split
 from .compat import (
     compat_chr,
     compat_cookiejar,
