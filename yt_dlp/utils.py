#!/usr/bin/env python3
# coding: utf-8

from __future__ import unicode_literals

import base64
import binascii
import calendar
import codecs
import collections
import contextlib
import ctypes
import datetime
import email.utils
import email.header
import errno
import functools
import gzip
import hashlib
import hmac
import imp
import io
import itertools
import json
import locale
import math
import operator
import os
import platform
import random
import re
import socket
import ssl
import subprocess
import sys
import tempfile
import time
import traceback
import xml.etree.ElementTree
import zlib
try:
    import dateutil.parser
    HAVE_DATEUTIL = True
except (ImportError, SyntaxError):
    # dateutil is optional
    HAVE_DATEUTIL = False

from .compat import (
    compat_HTMLParseError,
    compat_HTMLParser,
    compat_HTTPError,
    compat_basestring,
    compat_chr,
    compat_cookiejar,
    compat_ctypes_WINFUNCTYPE,
    compat_etree_fromstring,
    compat_expanduser,
    compat_html_entities,
    compat_html_entities_html5,
    compat_http_client,
    compat_integer_types,
    compat_numeric_types,
    compat_kwargs,
    compat_os_name,
    compat_parse_qs,
    compat_shlex_quote,
    compat_str,
    compat_struct_pack,
    compat_struct_unpack,
    compat_urllib_error,
    compat_urllib_parse,
    compat_urllib_parse_urlencode,
    compat_urllib_parse_urlparse,
    compat_urllib_parse_urlunparse,
    compat_urllib_parse_quote,
    compat_urllib_parse_quote_plus,
    compat_urllib_parse_unquote_plus,
    compat_urllib_request,
    compat_urlparse,
    compat_xpath,
)

from .socks import (
    ProxyType,
    sockssocket,
)
from .chrome_versions import versions as _CHROME_VERSIONS


def register_socks_protocols():
    # "Register" SOCKS protocols
    # In Python < 2.6.5, urlsplit() suffers from bug https://bugs.python.org/issue7904
    # URLs with protocols not in urlparse.uses_netloc are not handled correctly
    for scheme in ('socks', 'socks4', 'socks4a', 'socks5'):
        if scheme not in compat_urlparse.uses_netloc:
            compat_urlparse.uses_netloc.append(scheme)


# This is not clearly defined otherwise
compiled_regex_type = type(re.compile(''))


def random_user_agent():
    _USER_AGENT_TPL = 'Mozilla/5.0 (Windows NT %s; Win64; x64) AppleWebKit/537.36 (KHTML, like Gecko) Chrome/%s Safari/537.36'
    _WINDOWS_VERSIONS = (
        '6.1',  # 7
        '6.2',  # 8
        '6.3',  # 8.1
        '10.0',
    )
    return _USER_AGENT_TPL % (random.choice(_WINDOWS_VERSIONS), random.choice(_CHROME_VERSIONS))


std_headers = {
    'User-Agent': random_user_agent(),
    'Accept-Charset': 'ISO-8859-1,utf-8;q=0.7,*;q=0.7',
    'Accept': 'text/html,application/xhtml+xml,application/xml;q=0.9,*/*;q=0.8',
    'Accept-Encoding': 'gzip, deflate',
    'Accept-Language': 'en-us,en;q=0.5',
}


USER_AGENTS = {
    'Safari': 'Mozilla/5.0 (X11; Linux x86_64; rv:10.0) AppleWebKit/533.20.25 (KHTML, like Gecko) Version/5.0.4 Safari/533.20.27',
}


NO_DEFAULT = object()

ENGLISH_MONTH_NAMES = [
    'January', 'February', 'March', 'April', 'May', 'June',
    'July', 'August', 'September', 'October', 'November', 'December']

MONTH_NAMES = {
    'en': ENGLISH_MONTH_NAMES,
    'fr': [
        'janvier', 'février', 'mars', 'avril', 'mai', 'juin',
        'juillet', 'août', 'septembre', 'octobre', 'novembre', 'décembre'],
}

KNOWN_EXTENSIONS = (
    'mp4', 'm4a', 'm4p', 'm4b', 'm4r', 'm4v', 'aac',
    'flv', 'f4v', 'f4a', 'f4b',
    'webm', 'ogg', 'ogv', 'oga', 'ogx', 'spx', 'opus',
    'mkv', 'mka', 'mk3d',
    'avi', 'divx',
    'mov',
    'asf', 'wmv', 'wma',
    '3gp', '3g2',
    'mp3',
    'flac',
    'ape',
    'wav',
    'f4f', 'f4m', 'm3u8', 'smil')

# needed for sanitizing filenames in restricted mode
ACCENT_CHARS = dict(zip('ÂÃÄÀÁÅÆÇÈÉÊËÌÍÎÏÐÑÒÓÔÕÖŐØŒÙÚÛÜŰÝÞßàáâãäåæçèéêëìíîïðñòóôõöőøœùúûüűýþÿ',
                        itertools.chain('AAAAAA', ['AE'], 'CEEEEIIIIDNOOOOOOO', ['OE'], 'UUUUUY', ['TH', 'ss'],
                                        'aaaaaa', ['ae'], 'ceeeeiiiionooooooo', ['oe'], 'uuuuuy', ['th'], 'y')))

DATE_FORMATS = (
    '%d %B %Y',
    '%d %b %Y',
    '%B %d %Y',
    '%B %dst %Y',
    '%B %dnd %Y',
    '%B %drd %Y',
    '%B %dth %Y',
    '%b %d %Y',
    '%b %dst %Y',
    '%b %dnd %Y',
    '%b %drd %Y',
    '%b %dth %Y',
    '%b %dst %Y %I:%M',
    '%b %dnd %Y %I:%M',
    '%b %drd %Y %I:%M',
    '%b %dth %Y %I:%M',
    '%Y %m %d',
    '%Y-%m-%d',
    '%Y.%m.%d.',
    '%Y/%m/%d',
    '%Y/%m/%d %H:%M',
    '%Y/%m/%d %H:%M:%S',
    '%Y%m%d%H%M',
    '%Y%m%d%H%M%S',
    '%Y-%m-%d %H:%M',
    '%Y-%m-%d %H:%M:%S',
    '%Y-%m-%d %H:%M:%S.%f',
    '%Y-%m-%d %H:%M:%S:%f',
    '%d.%m.%Y %H:%M',
    '%d.%m.%Y %H.%M',
    '%Y-%m-%dT%H:%M:%SZ',
    '%Y-%m-%dT%H:%M:%S.%fZ',
    '%Y-%m-%dT%H:%M:%S.%f0Z',
    '%Y-%m-%dT%H:%M:%S',
    '%Y-%m-%dT%H:%M:%S.%f',
    '%Y-%m-%dT%H:%M',
    '%b %d %Y at %H:%M',
    '%b %d %Y at %H:%M:%S',
    '%B %d %Y at %H:%M',
    '%B %d %Y at %H:%M:%S',
    '%H:%M %d-%b-%Y',
)

DATE_FORMATS_DAY_FIRST = list(DATE_FORMATS)
DATE_FORMATS_DAY_FIRST.extend([
    '%d-%m-%Y',
    '%d.%m.%Y',
    '%d.%m.%y',
    '%d/%m/%Y',
    '%d/%m/%y',
    '%d/%m/%Y %H:%M:%S',
])

DATE_FORMATS_MONTH_FIRST = list(DATE_FORMATS)
DATE_FORMATS_MONTH_FIRST.extend([
    '%m-%d-%Y',
    '%m.%d.%Y',
    '%m/%d/%Y',
    '%m/%d/%y',
    '%m/%d/%Y %H:%M:%S',
])

PACKED_CODES_RE = r"}\('(.+)',(\d+),(\d+),'([^']+)'\.split\('\|'\)"
JSON_LD_RE = r'(?is)<script[^>]+type=(["\']?)application/ld\+json\1[^>]*>(?P<json_ld>.+?)</script>'


def preferredencoding():
    """Get preferred encoding.

    Returns the best encoding scheme for the system, based on
    locale.getpreferredencoding() and some further tweaks.
    """
    try:
        pref = locale.getpreferredencoding()
        'TEST'.encode(pref)
    except Exception:
        pref = 'UTF-8'

    return pref


def write_json_file(obj, fn):
    """ Encode obj as JSON and write it to fn, atomically if possible """

    fn = encodeFilename(fn)
    if sys.version_info < (3, 0) and sys.platform != 'win32':
        encoding = get_filesystem_encoding()
        # os.path.basename returns a bytes object, but NamedTemporaryFile
        # will fail if the filename contains non ascii characters unless we
        # use a unicode object
        path_basename = lambda f: os.path.basename(fn).decode(encoding)
        # the same for os.path.dirname
        path_dirname = lambda f: os.path.dirname(fn).decode(encoding)
    else:
        path_basename = os.path.basename
        path_dirname = os.path.dirname

    args = {
        'suffix': '.tmp',
        'prefix': path_basename(fn) + '.',
        'dir': path_dirname(fn),
        'delete': False,
    }

    # In Python 2.x, json.dump expects a bytestream.
    # In Python 3.x, it writes to a character stream
    if sys.version_info < (3, 0):
        args['mode'] = 'wb'
    else:
        args.update({
            'mode': 'w',
            'encoding': 'utf-8',
        })

    tf = tempfile.NamedTemporaryFile(**compat_kwargs(args))

    try:
        with tf:
            json.dump(obj, tf)
        if sys.platform == 'win32':
            # Need to remove existing file on Windows, else os.rename raises
            # WindowsError or FileExistsError.
            try:
                os.unlink(fn)
            except OSError:
                pass
        try:
            mask = os.umask(0)
            os.umask(mask)
            os.chmod(tf.name, 0o666 & ~mask)
        except OSError:
            pass
        os.rename(tf.name, fn)
    except Exception:
        try:
            os.remove(tf.name)
        except OSError:
            pass
        raise


if sys.version_info >= (2, 7):
    def find_xpath_attr(node, xpath, key, val=None):
        """ Find the xpath xpath[@key=val] """
        assert re.match(r'^[a-zA-Z_-]+$', key)
        expr = xpath + ('[@%s]' % key if val is None else "[@%s='%s']" % (key, val))
        return node.find(expr)
else:
    def find_xpath_attr(node, xpath, key, val=None):
        for f in node.findall(compat_xpath(xpath)):
            if key not in f.attrib:
                continue
            if val is None or f.attrib.get(key) == val:
                return f
        return None

# On python2.6 the xml.etree.ElementTree.Element methods don't support
# the namespace parameter


def xpath_with_ns(path, ns_map):
    components = [c.split(':') for c in path.split('/')]
    replaced = []
    for c in components:
        if len(c) == 1:
            replaced.append(c[0])
        else:
            ns, tag = c
            replaced.append('{%s}%s' % (ns_map[ns], tag))
    return '/'.join(replaced)


def xpath_element(node, xpath, name=None, fatal=False, default=NO_DEFAULT):
    def _find_xpath(xpath):
        return node.find(compat_xpath(xpath))

    if isinstance(xpath, (str, compat_str)):
        n = _find_xpath(xpath)
    else:
        for xp in xpath:
            n = _find_xpath(xp)
            if n is not None:
                break

    if n is None:
        if default is not NO_DEFAULT:
            return default
        elif fatal:
            name = xpath if name is None else name
            raise ExtractorError('Could not find XML element %s' % name)
        else:
            return None
    return n


def xpath_text(node, xpath, name=None, fatal=False, default=NO_DEFAULT):
    n = xpath_element(node, xpath, name, fatal=fatal, default=default)
    if n is None or n == default:
        return n
    if n.text is None:
        if default is not NO_DEFAULT:
            return default
        elif fatal:
            name = xpath if name is None else name
            raise ExtractorError('Could not find XML element\'s text %s' % name)
        else:
            return None
    return n.text


def xpath_attr(node, xpath, key, name=None, fatal=False, default=NO_DEFAULT):
    n = find_xpath_attr(node, xpath, key)
    if n is None:
        if default is not NO_DEFAULT:
            return default
        elif fatal:
            name = '%s[@%s]' % (xpath, key) if name is None else name
            raise ExtractorError('Could not find XML attribute %s' % name)
        else:
            return None
    return n.attrib[key]


def get_element_by_id(id, html):
    """Return the content of the tag with the specified ID in the passed HTML document"""
    return get_element_by_attribute('id', id, html)


def get_element_by_class(class_name, html):
    """Return the content of the first tag with the specified class in the passed HTML document"""
    retval = get_elements_by_class(class_name, html)
    return retval[0] if retval else None


def get_element_by_attribute(attribute, value, html, escape_value=True):
    retval = get_elements_by_attribute(attribute, value, html, escape_value)
    return retval[0] if retval else None


def get_elements_by_class(class_name, html):
    """Return the content of all tags with the specified class in the passed HTML document as a list"""
    return get_elements_by_attribute(
        'class', r'[^\'"]*\b%s\b[^\'"]*' % re.escape(class_name),
        html, escape_value=False)


def get_elements_by_attribute(attribute, value, html, escape_value=True):
    """Return the content of the tag with the specified attribute in the passed HTML document"""

    value = re.escape(value) if escape_value else value

    retlist = []
    for m in re.finditer(r'''(?xs)
        <([a-zA-Z0-9:._-]+)
         (?:\s+[a-zA-Z0-9:._-]+(?:=[a-zA-Z0-9:._-]*|="[^"]*"|='[^']*'|))*?
         \s+%s=['"]?%s['"]?
         (?:\s+[a-zA-Z0-9:._-]+(?:=[a-zA-Z0-9:._-]*|="[^"]*"|='[^']*'|))*?
        \s*>
        (?P<content>.*?)
        </\1>
    ''' % (re.escape(attribute), value), html):
        res = m.group('content')

        if res.startswith('"') or res.startswith("'"):
            res = res[1:-1]

        retlist.append(unescapeHTML(res))

    return retlist


class HTMLAttributeParser(compat_HTMLParser):
    """Trivial HTML parser to gather the attributes for a single element"""

    def __init__(self):
        self.attrs = {}
        compat_HTMLParser.__init__(self)

    def handle_starttag(self, tag, attrs):
        self.attrs = dict(attrs)


def extract_attributes(html_element):
    """Given a string for an HTML element such as
    <el
         a="foo" B="bar" c="&98;az" d=boz
         empty= noval entity="&amp;"
         sq='"' dq="'"
    >
    Decode and return a dictionary of attributes.
    {
        'a': 'foo', 'b': 'bar', c: 'baz', d: 'boz',
        'empty': '', 'noval': None, 'entity': '&',
        'sq': '"', 'dq': '\''
    }.
    NB HTMLParser is stricter in Python 2.6 & 3.2 than in later versions,
    but the cases in the unit test will work for all of 2.6, 2.7, 3.2-3.5.
    """
    parser = HTMLAttributeParser()
    try:
        parser.feed(html_element)
        parser.close()
    # Older Python may throw HTMLParseError in case of malformed HTML
    except compat_HTMLParseError:
        pass
    return parser.attrs


def clean_html(html):
    """Clean an HTML snippet into a readable string"""

    if html is None:  # Convenience for sanitizing descriptions etc.
        return html

    # Newline vs <br />
    html = html.replace('\n', ' ')
    html = re.sub(r'(?u)\s*<\s*br\s*/?\s*>\s*', '\n', html)
    html = re.sub(r'(?u)<\s*/\s*p\s*>\s*<\s*p[^>]*>', '\n', html)
    # Strip html tags
    html = re.sub('<.*?>', '', html)
    # Replace html entities
    html = unescapeHTML(html)
    return html.strip()


def sanitize_open(filename, open_mode):
    """Try to open the given filename, and slightly tweak it if this fails.

    Attempts to open the given filename. If this fails, it tries to change
    the filename slightly, step by step, until it's either able to open it
    or it fails and raises a final exception, like the standard open()
    function.

    It returns the tuple (stream, definitive_file_name).
    """
    try:
        if filename == '-':
            if sys.platform == 'win32':
                import msvcrt
                msvcrt.setmode(sys.stdout.fileno(), os.O_BINARY)
            return (sys.stdout.buffer if hasattr(sys.stdout, 'buffer') else sys.stdout, filename)
        stream = open(encodeFilename(filename), open_mode)
        return (stream, filename)
    except (IOError, OSError) as err:
        if err.errno in (errno.EACCES,):
            raise

        # In case of error, try to remove win32 forbidden chars
        alt_filename = sanitize_path(filename)
        if alt_filename == filename:
            raise
        else:
            # An exception here should be caught in the caller
            stream = open(encodeFilename(alt_filename), open_mode)
            return (stream, alt_filename)


def timeconvert(timestr):
    """Convert RFC 2822 defined time string into system timestamp"""
    timestamp = None
    timetuple = email.utils.parsedate_tz(timestr)
    if timetuple is not None:
        timestamp = email.utils.mktime_tz(timetuple)
    return timestamp


def sanitize_filename(s, restricted=False, is_id=False):
    """Sanitizes a string so it could be used as part of a filename.
    If restricted is set, use a stricter subset of allowed characters.
    Set is_id if this is not an arbitrary string, but an ID that should be kept
    if possible.
    """
    def replace_insane(char):
        if restricted and char in ACCENT_CHARS:
            return ACCENT_CHARS[char]
        if char == '?' or ord(char) < 32 or ord(char) == 127:
            return ''
        elif char == '"':
            return '' if restricted else '\''
        elif char == ':':
            return '_-' if restricted else ' -'
        elif char in '\\/|*<>':
            return '_'
        if restricted and (char in '!&\'()[]{}$;`^,#' or char.isspace()):
            return '_'
        if restricted and ord(char) > 127:
            return '_'
        return char

    if s == '':
        return ''
    # Handle timestamps
    s = re.sub(r'[0-9]+(?::[0-9]+)+', lambda m: m.group(0).replace(':', '_'), s)
    result = ''.join(map(replace_insane, s))
    if not is_id:
        while '__' in result:
            result = result.replace('__', '_')
        result = result.strip('_')
        # Common case of "Foreign band name - English song title"
        if restricted and result.startswith('-_'):
            result = result[2:]
        if result.startswith('-'):
            result = '_' + result[len('-'):]
        result = result.lstrip('.')
        if not result:
            result = '_'
    return result


def sanitize_path(s, force=False):
    """Sanitizes and normalizes path on Windows"""
    if sys.platform == 'win32':
        force = False
        drive_or_unc, _ = os.path.splitdrive(s)
        if sys.version_info < (2, 7) and not drive_or_unc:
            drive_or_unc, _ = os.path.splitunc(s)
    elif force:
        drive_or_unc = ''
    else:
        return s

    norm_path = os.path.normpath(remove_start(s, drive_or_unc)).split(os.path.sep)
    if drive_or_unc:
        norm_path.pop(0)
    sanitized_path = [
        path_part if path_part in ['.', '..'] else re.sub(r'(?:[/<>:"\|\\?\*]|[\s.]$)', '#', path_part)
        for path_part in norm_path]
    if drive_or_unc:
        sanitized_path.insert(0, drive_or_unc + os.path.sep)
    elif force and s[0] == os.path.sep:
        sanitized_path.insert(0, os.path.sep)
    return os.path.join(*sanitized_path)


def sanitize_url(url):
    # Prepend protocol-less URLs with `http:` scheme in order to mitigate
    # the number of unwanted failures due to missing protocol
    if url.startswith('//'):
        return 'http:%s' % url
    # Fix some common typos seen so far
    COMMON_TYPOS = (
        # https://github.com/ytdl-org/youtube-dl/issues/15649
        (r'^httpss://', r'https://'),
        # https://bx1.be/lives/direct-tv/
        (r'^rmtp([es]?)://', r'rtmp\1://'),
    )
    for mistake, fixup in COMMON_TYPOS:
        if re.match(mistake, url):
            return re.sub(mistake, fixup, url)
    return url


def extract_basic_auth(url):
    parts = compat_urlparse.urlsplit(url)
    if parts.username is None:
        return url, None
    url = compat_urlparse.urlunsplit(parts._replace(netloc=(
        parts.hostname if parts.port is None
        else '%s:%d' % (parts.hostname, parts.port))))
    auth_payload = base64.b64encode(
        ('%s:%s' % (parts.username, parts.password or '')).encode('utf-8'))
    return url, 'Basic ' + auth_payload.decode('utf-8')


def sanitized_Request(url, *args, **kwargs):
    url, auth_header = extract_basic_auth(escape_url(sanitize_url(url)))
    if auth_header is not None:
        headers = args[1] if len(args) >= 2 else kwargs.setdefault('headers', {})
        headers['Authorization'] = auth_header
    return compat_urllib_request.Request(url, *args, **kwargs)


def expand_path(s):
    """Expand shell variables and ~"""
    return os.path.expandvars(compat_expanduser(s))


def orderedSet(iterable):
    """ Remove all duplicates from the input iterable """
    res = []
    for el in iterable:
        if el not in res:
            res.append(el)
    return res


def _htmlentity_transform(entity_with_semicolon):
    """Transforms an HTML entity to a character."""
    entity = entity_with_semicolon[:-1]

    # Known non-numeric HTML entity
    if entity in compat_html_entities.name2codepoint:
        return compat_chr(compat_html_entities.name2codepoint[entity])

    # TODO: HTML5 allows entities without a semicolon. For example,
    # '&Eacuteric' should be decoded as 'Éric'.
    if entity_with_semicolon in compat_html_entities_html5:
        return compat_html_entities_html5[entity_with_semicolon]

    mobj = re.match(r'#(x[0-9a-fA-F]+|[0-9]+)', entity)
    if mobj is not None:
        numstr = mobj.group(1)
        if numstr.startswith('x'):
            base = 16
            numstr = '0%s' % numstr
        else:
            base = 10
        # See https://github.com/ytdl-org/youtube-dl/issues/7518
        try:
            return compat_chr(int(numstr, base))
        except ValueError:
            pass

    # Unknown entity in name, return its literal representation
    return '&%s;' % entity


def unescapeHTML(s):
    if s is None:
        return None
    assert type(s) == compat_str

    return re.sub(
        r'&([^&;]+;)', lambda m: _htmlentity_transform(m.group(1)), s)


def escapeHTML(text):
    return (
        text
        .replace('&', '&amp;')
        .replace('<', '&lt;')
        .replace('>', '&gt;')
        .replace('"', '&quot;')
        .replace("'", '&#39;')
    )


def process_communicate_or_kill(p, *args, **kwargs):
    try:
        return p.communicate(*args, **kwargs)
    except BaseException:  # Including KeyboardInterrupt
        p.kill()
        p.wait()
        raise


def get_subprocess_encoding():
    if sys.platform == 'win32' and sys.getwindowsversion()[0] >= 5:
        # For subprocess calls, encode with locale encoding
        # Refer to http://stackoverflow.com/a/9951851/35070
        encoding = preferredencoding()
    else:
        encoding = sys.getfilesystemencoding()
    if encoding is None:
        encoding = 'utf-8'
    return encoding


def encodeFilename(s, for_subprocess=False):
    """
    @param s The name of the file
    """

    assert type(s) == compat_str

    # Python 3 has a Unicode API
    if sys.version_info >= (3, 0):
        return s

    # Pass '' directly to use Unicode APIs on Windows 2000 and up
    # (Detecting Windows NT 4 is tricky because 'major >= 4' would
    # match Windows 9x series as well. Besides, NT 4 is obsolete.)
    if not for_subprocess and sys.platform == 'win32' and sys.getwindowsversion()[0] >= 5:
        return s

    # Jython assumes filenames are Unicode strings though reported as Python 2.x compatible
    if sys.platform.startswith('java'):
        return s

    return s.encode(get_subprocess_encoding(), 'ignore')


def decodeFilename(b, for_subprocess=False):

    if sys.version_info >= (3, 0):
        return b

    if not isinstance(b, bytes):
        return b

    return b.decode(get_subprocess_encoding(), 'ignore')


def encodeArgument(s):
    if not isinstance(s, compat_str):
        # Legacy code that uses byte strings
        # Uncomment the following line after fixing all post processors
        # assert False, 'Internal error: %r should be of type %r, is %r' % (s, compat_str, type(s))
        s = s.decode('ascii')
    return encodeFilename(s, True)


def decodeArgument(b):
    return decodeFilename(b, True)


def decodeOption(optval):
    if optval is None:
        return optval
    if isinstance(optval, bytes):
        optval = optval.decode(preferredencoding())

    assert isinstance(optval, compat_str)
    return optval


def formatSeconds(secs, delim=':', msec=False):
    if secs > 3600:
        ret = '%d%s%02d%s%02d' % (secs // 3600, delim, (secs % 3600) // 60, delim, secs % 60)
    elif secs > 60:
        ret = '%d%s%02d' % (secs // 60, delim, secs % 60)
    else:
        ret = '%d' % secs
    return '%s.%03d' % (ret, secs % 1) if msec else ret


def make_HTTPS_handler(params, **kwargs):
    opts_no_check_certificate = params.get('nocheckcertificate', False)
    if hasattr(ssl, 'create_default_context'):  # Python >= 3.4 or 2.7.9
        context = ssl.create_default_context(ssl.Purpose.SERVER_AUTH)
        if opts_no_check_certificate:
            context.check_hostname = False
            context.verify_mode = ssl.CERT_NONE
        try:
            return YoutubeDLHTTPSHandler(params, context=context, **kwargs)
        except TypeError:
            # Python 2.7.8
            # (create_default_context present but HTTPSHandler has no context=)
            pass

    if sys.version_info < (3, 2):
        return YoutubeDLHTTPSHandler(params, **kwargs)
    else:  # Python < 3.4
        context = ssl.SSLContext(ssl.PROTOCOL_TLSv1)
        context.verify_mode = (ssl.CERT_NONE
                               if opts_no_check_certificate
                               else ssl.CERT_REQUIRED)
        context.set_default_verify_paths()
        return YoutubeDLHTTPSHandler(params, context=context, **kwargs)


def bug_reports_message(before=';'):
    if ytdl_is_updateable():
        update_cmd = 'type  yt-dlp -U  to update'
    else:
        update_cmd = 'see  https://github.com/yt-dlp/yt-dlp  on how to update'
    msg = 'please report this issue on  https://github.com/yt-dlp/yt-dlp .'
    msg += ' Make sure you are using the latest version; %s.' % update_cmd
    msg += ' Be sure to call yt-dlp with the --verbose flag and include its complete output.'

    before = before.rstrip()
    if not before or before.endswith(('.', '!', '?')):
        msg = msg[0].title() + msg[1:]

    return (before + ' ' if before else '') + msg


class YoutubeDLError(Exception):
    """Base exception for YoutubeDL errors."""
    pass


network_exceptions = [compat_urllib_error.URLError, compat_http_client.HTTPException, socket.error]
if hasattr(ssl, 'CertificateError'):
    network_exceptions.append(ssl.CertificateError)
network_exceptions = tuple(network_exceptions)


class ExtractorError(YoutubeDLError):
    """Error during info extraction."""

    def __init__(self, msg, tb=None, expected=False, cause=None, video_id=None, ie=None):
        """ tb, if given, is the original traceback (so that it can be printed out).
        If expected is set, this is a normal error message and most likely not a bug in yt-dlp.
        """
        if sys.exc_info()[0] in network_exceptions:
            expected = True

        self.msg = str(msg)
        self.traceback = tb
        self.expected = expected
        self.cause = cause
        self.video_id = video_id
        self.ie = ie
        self.exc_info = sys.exc_info()  # preserve original exception

        super(ExtractorError, self).__init__(''.join((
            format_field(ie, template='[%s] '),
            format_field(video_id, template='%s: '),
            self.msg,
            format_field(cause, template=' (caused by %r)'),
            '' if expected else bug_reports_message())))

    def format_traceback(self):
        if self.traceback is None:
            return None
        return ''.join(traceback.format_tb(self.traceback))


class UnsupportedError(ExtractorError):
    def __init__(self, url):
        super(UnsupportedError, self).__init__(
            'Unsupported URL: %s' % url, expected=True)
        self.url = url


class RegexNotFoundError(ExtractorError):
    """Error when a regex didn't match"""
    pass


class GeoRestrictedError(ExtractorError):
    """Geographic restriction Error exception.

    This exception may be thrown when a video is not available from your
    geographic location due to geographic restrictions imposed by a website.
    """

    def __init__(self, msg, countries=None):
        super(GeoRestrictedError, self).__init__(msg, expected=True)
        self.msg = msg
        self.countries = countries


class DownloadError(YoutubeDLError):
    """Download Error exception.

    This exception may be thrown by FileDownloader objects if they are not
    configured to continue on errors. They will contain the appropriate
    error message.
    """

    def __init__(self, msg, exc_info=None):
        """ exc_info, if given, is the original exception that caused the trouble (as returned by sys.exc_info()). """
        super(DownloadError, self).__init__(msg)
        self.exc_info = exc_info


class EntryNotInPlaylist(YoutubeDLError):
    """Entry not in playlist exception.

    This exception will be thrown by YoutubeDL when a requested entry
    is not found in the playlist info_dict
    """
    pass


class SameFileError(YoutubeDLError):
    """Same File exception.

    This exception will be thrown by FileDownloader objects if they detect
    multiple files would have to be downloaded to the same file on disk.
    """
    pass


class PostProcessingError(YoutubeDLError):
    """Post Processing exception.

    This exception may be raised by PostProcessor's .run() method to
    indicate an error in the postprocessing task.
    """

    def __init__(self, msg):
        super(PostProcessingError, self).__init__(msg)
        self.msg = msg


class ExistingVideoReached(YoutubeDLError):
    """ --max-downloads limit has been reached. """
    pass


class RejectedVideoReached(YoutubeDLError):
    """ --max-downloads limit has been reached. """
    pass


class ReextractRequested(YoutubeDLError):
    """ Request re-extraction. """
    def __init__(self, msg='Re-extraction requested.') -> None:
        super().__init__(msg)
        self.msg = msg


class ThrottledDownload(ReextractRequested):
    """ Download speed below --throttled-rate. """
    def __init__(self) -> None:
        super().__init__('The download speed is below throttle limit.')


class UnrecoverableHttpError(ReextractRequested):
    """ Unrecoverable errors defined by each format reported. """
    def __init__(self) -> None:
        super().__init__('An unrecoverable error has been detected.')


class MaxDownloadsReached(YoutubeDLError):
    """ --max-downloads limit has been reached. """
    pass


class UnavailableVideoError(YoutubeDLError):
    """Unavailable Format exception.

    This exception will be thrown when a video is requested
    in a format that is not available for that video.
    """
    pass


class ContentTooShortError(YoutubeDLError):
    """Content Too Short exception.

    This exception may be raised by FileDownloader objects when a file they
    download is too small for what the server announced first, indicating
    the connection was probably interrupted.
    """

    def __init__(self, downloaded, expected):
        super(ContentTooShortError, self).__init__(
            'Downloaded {0} bytes, expected {1} bytes'.format(downloaded, expected)
        )
        # Both in bytes
        self.downloaded = downloaded
        self.expected = expected


class XAttrMetadataError(YoutubeDLError):
    def __init__(self, code=None, msg='Unknown error'):
        super(XAttrMetadataError, self).__init__(msg)
        self.code = code
        self.msg = msg

        # Parsing code and msg
        if (self.code in (errno.ENOSPC, errno.EDQUOT)
                or 'No space left' in self.msg or 'Disk quota exceeded' in self.msg):
            self.reason = 'NO_SPACE'
        elif self.code == errno.E2BIG or 'Argument list too long' in self.msg:
            self.reason = 'VALUE_TOO_LONG'
        else:
            self.reason = 'NOT_SUPPORTED'


class XAttrUnavailableError(YoutubeDLError):
    pass


def _create_http_connection(ydl_handler, http_class, is_https, *args, **kwargs):
    # Working around python 2 bug (see http://bugs.python.org/issue17849) by limiting
    # expected HTTP responses to meet HTTP/1.0 or later (see also
    # https://github.com/ytdl-org/youtube-dl/issues/6727)
    if sys.version_info < (3, 0):
        kwargs['strict'] = True
    hc = http_class(*args, **compat_kwargs(kwargs))
    source_address = ydl_handler._params.get('source_address')

    if source_address is not None:
        # This is to workaround _create_connection() from socket where it will try all
        # address data from getaddrinfo() including IPv6. This filters the result from
        # getaddrinfo() based on the source_address value.
        # This is based on the cpython socket.create_connection() function.
        # https://github.com/python/cpython/blob/master/Lib/socket.py#L691
        def _create_connection(address, timeout=socket._GLOBAL_DEFAULT_TIMEOUT, source_address=None):
            host, port = address
            err = None
            addrs = socket.getaddrinfo(host, port, 0, socket.SOCK_STREAM)
            af = socket.AF_INET if '.' in source_address[0] else socket.AF_INET6
            ip_addrs = [addr for addr in addrs if addr[0] == af]
            if addrs and not ip_addrs:
                ip_version = 'v4' if af == socket.AF_INET else 'v6'
                raise socket.error(
                    "No remote IP%s addresses available for connect, can't use '%s' as source address"
                    % (ip_version, source_address[0]))
            for res in ip_addrs:
                af, socktype, proto, canonname, sa = res
                sock = None
                try:
                    sock = socket.socket(af, socktype, proto)
                    if timeout is not socket._GLOBAL_DEFAULT_TIMEOUT:
                        sock.settimeout(timeout)
                    sock.bind(source_address)
                    sock.connect(sa)
                    err = None  # Explicitly break reference cycle
                    return sock
                except socket.error as _:
                    err = _
                    if sock is not None:
                        sock.close()
            if err is not None:
                raise err
            else:
                raise socket.error('getaddrinfo returns an empty list')
        if hasattr(hc, '_create_connection'):
            hc._create_connection = _create_connection
        sa = (source_address, 0)
        if hasattr(hc, 'source_address'):  # Python 2.7+
            hc.source_address = sa
        else:  # Python 2.6
            def _hc_connect(self, *args, **kwargs):
                sock = _create_connection(
                    (self.host, self.port), self.timeout, sa)
                if is_https:
                    self.sock = ssl.wrap_socket(
                        sock, self.key_file, self.cert_file,
                        ssl_version=ssl.PROTOCOL_TLSv1)
                else:
                    self.sock = sock
            hc.connect = functools.partial(_hc_connect, hc)

    return hc


def handle_youtubedl_headers(headers):
    filtered_headers = headers

    if 'Youtubedl-no-compression' in filtered_headers:
        filtered_headers = dict((k, v) for k, v in filtered_headers.items() if k.lower() != 'accept-encoding')
        del filtered_headers['Youtubedl-no-compression']

    return filtered_headers


class YoutubeDLHandler(compat_urllib_request.HTTPHandler):
    """Handler for HTTP requests and responses.

    This class, when installed with an OpenerDirector, automatically adds
    the standard headers to every HTTP request and handles gzipped and
    deflated responses from web servers. If compression is to be avoided in
    a particular request, the original request in the program code only has
    to include the HTTP header "Youtubedl-no-compression", which will be
    removed before making the real request.

    Part of this code was copied from:

    http://techknack.net/python-urllib2-handlers/

    Andrew Rowls, the author of that code, agreed to release it to the
    public domain.
    """

    def __init__(self, params, *args, **kwargs):
        compat_urllib_request.HTTPHandler.__init__(self, *args, **kwargs)
        self._params = params

    def http_open(self, req):
        conn_class = compat_http_client.HTTPConnection

        socks_proxy = req.headers.get('Ytdl-socks-proxy')
        if socks_proxy:
            conn_class = make_socks_conn_class(conn_class, socks_proxy)
            del req.headers['Ytdl-socks-proxy']

        return self.do_open(functools.partial(
            _create_http_connection, self, conn_class, False),
            req)

    @staticmethod
    def deflate(data):
        if not data:
            return data
        try:
            return zlib.decompress(data, -zlib.MAX_WBITS)
        except zlib.error:
            return zlib.decompress(data)

    def http_request(self, req):
        # According to RFC 3986, URLs can not contain non-ASCII characters, however this is not
        # always respected by websites, some tend to give out URLs with non percent-encoded
        # non-ASCII characters (see telemb.py, ard.py [#3412])
        # urllib chokes on URLs with non-ASCII characters (see http://bugs.python.org/issue3991)
        # To work around aforementioned issue we will replace request's original URL with
        # percent-encoded one
        # Since redirects are also affected (e.g. http://www.southpark.de/alle-episoden/s18e09)
        # the code of this workaround has been moved here from YoutubeDL.urlopen()
        url = req.get_full_url()
        url_escaped = escape_url(url)

        # Substitute URL if any change after escaping
        if url != url_escaped:
            req = update_Request(req, url=url_escaped)

        for h, v in std_headers.items():
            # Capitalize is needed because of Python bug 2275: http://bugs.python.org/issue2275
            # The dict keys are capitalized because of this bug by urllib
            if h.capitalize() not in req.headers:
                req.add_header(h, v)

        req.headers = handle_youtubedl_headers(req.headers)

        if sys.version_info < (2, 7) and '#' in req.get_full_url():
            # Python 2.6 is brain-dead when it comes to fragments
            req._Request__original = req._Request__original.partition('#')[0]
            req._Request__r_type = req._Request__r_type.partition('#')[0]

        return req

    def http_response(self, req, resp):
        old_resp = resp
        # gzip
        if resp.headers.get('Content-encoding', '') == 'gzip':
            content = resp.read()
            gz = gzip.GzipFile(fileobj=io.BytesIO(content), mode='rb')
            try:
                uncompressed = io.BytesIO(gz.read())
            except IOError as original_ioerror:
                # There may be junk add the end of the file
                # See http://stackoverflow.com/q/4928560/35070 for details
                for i in range(1, 1024):
                    try:
                        gz = gzip.GzipFile(fileobj=io.BytesIO(content[:-i]), mode='rb')
                        uncompressed = io.BytesIO(gz.read())
                    except IOError:
                        continue
                    break
                else:
                    raise original_ioerror
            resp = compat_urllib_request.addinfourl(uncompressed, old_resp.headers, old_resp.url, old_resp.code)
            resp.msg = old_resp.msg
            del resp.headers['Content-encoding']
        # deflate
        if resp.headers.get('Content-encoding', '') == 'deflate':
            gz = io.BytesIO(self.deflate(resp.read()))
            resp = compat_urllib_request.addinfourl(gz, old_resp.headers, old_resp.url, old_resp.code)
            resp.msg = old_resp.msg
            del resp.headers['Content-encoding']
        # Percent-encode redirect URL of Location HTTP header to satisfy RFC 3986 (see
        # https://github.com/ytdl-org/youtube-dl/issues/6457).
        if 300 <= resp.code < 400:
            location = resp.headers.get('Location')
            if location:
                # As of RFC 2616 default charset is iso-8859-1 that is respected by python 3
                if sys.version_info >= (3, 0):
                    location = location.encode('iso-8859-1').decode('utf-8')
                else:
                    location = location.decode('utf-8')
                location_escaped = escape_url(location)
                if location != location_escaped:
                    del resp.headers['Location']
                    if sys.version_info < (3, 0):
                        location_escaped = location_escaped.encode('utf-8')
                    resp.headers['Location'] = location_escaped
        return resp

    https_request = http_request
    https_response = http_response


def make_socks_conn_class(base_class, socks_proxy):
    assert issubclass(base_class, (
        compat_http_client.HTTPConnection, compat_http_client.HTTPSConnection))

    url_components = compat_urlparse.urlparse(socks_proxy)
    if url_components.scheme.lower() == 'socks5':
        socks_type = ProxyType.SOCKS5
    elif url_components.scheme.lower() in ('socks', 'socks4'):
        socks_type = ProxyType.SOCKS4
    elif url_components.scheme.lower() == 'socks4a':
        socks_type = ProxyType.SOCKS4A

    def unquote_if_non_empty(s):
        if not s:
            return s
        return compat_urllib_parse_unquote_plus(s)

    proxy_args = (
        socks_type,
        url_components.hostname, url_components.port or 1080,
        True,  # Remote DNS
        unquote_if_non_empty(url_components.username),
        unquote_if_non_empty(url_components.password),
    )

    class SocksConnection(base_class):
        def connect(self):
            self.sock = sockssocket()
            self.sock.setproxy(*proxy_args)
            if type(self.timeout) in (int, float):
                self.sock.settimeout(self.timeout)
            self.sock.connect((self.host, self.port))

            if isinstance(self, compat_http_client.HTTPSConnection):
                if hasattr(self, '_context'):  # Python > 2.6
                    self.sock = self._context.wrap_socket(
                        self.sock, server_hostname=self.host)
                else:
                    self.sock = ssl.wrap_socket(self.sock)

    return SocksConnection


class YoutubeDLHTTPSHandler(compat_urllib_request.HTTPSHandler):
    def __init__(self, params, https_conn_class=None, *args, **kwargs):
        compat_urllib_request.HTTPSHandler.__init__(self, *args, **kwargs)
        self._https_conn_class = https_conn_class or compat_http_client.HTTPSConnection
        self._params = params

    def https_open(self, req):
        kwargs = {}
        conn_class = self._https_conn_class

        if hasattr(self, '_context'):  # python > 2.6
            kwargs['context'] = self._context
        if hasattr(self, '_check_hostname'):  # python 3.x
            kwargs['check_hostname'] = self._check_hostname

        socks_proxy = req.headers.get('Ytdl-socks-proxy')
        if socks_proxy:
            conn_class = make_socks_conn_class(conn_class, socks_proxy)
            del req.headers['Ytdl-socks-proxy']

        return self.do_open(functools.partial(
            _create_http_connection, self, conn_class, True),
            req, **kwargs)


class YoutubeDLCookieJar(compat_cookiejar.MozillaCookieJar):
    """
    See [1] for cookie file format.

    1. https://curl.haxx.se/docs/http-cookies.html
    """
    _HTTPONLY_PREFIX = '#HttpOnly_'
    _ENTRY_LEN = 7
    _HEADER = '''# Netscape HTTP Cookie File
# This file is generated by yt-dlp.  Do not edit.

'''
    _CookieFileEntry = collections.namedtuple(
        'CookieFileEntry',
        ('domain_name', 'include_subdomains', 'path', 'https_only', 'expires_at', 'name', 'value'))

    def save(self, filename=None, ignore_discard=False, ignore_expires=False):
        """
        Save cookies to a file.

        Most of the code is taken from CPython 3.8 and slightly adapted
        to support cookie files with UTF-8 in both python 2 and 3.
        """
        if filename is None:
            if self.filename is not None:
                filename = self.filename
            else:
                raise ValueError(compat_cookiejar.MISSING_FILENAME_TEXT)

        # Store session cookies with `expires` set to 0 instead of an empty
        # string
        for cookie in self:
            if cookie.expires is None:
                cookie.expires = 0

        with io.open(filename, 'w', encoding='utf-8') as f:
            f.write(self._HEADER)
            now = time.time()
            for cookie in self:
                if not ignore_discard and cookie.discard:
                    continue
                if not ignore_expires and cookie.is_expired(now):
                    continue
                if cookie.secure:
                    secure = 'TRUE'
                else:
                    secure = 'FALSE'
                if cookie.domain.startswith('.'):
                    initial_dot = 'TRUE'
                else:
                    initial_dot = 'FALSE'
                if cookie.expires is not None:
                    expires = compat_str(cookie.expires)
                else:
                    expires = ''
                if cookie.value is None:
                    # cookies.txt regards 'Set-Cookie: foo' as a cookie
                    # with no name, whereas http.cookiejar regards it as a
                    # cookie with no value.
                    name = ''
                    value = cookie.name
                else:
                    name = cookie.name
                    value = cookie.value
                f.write(
                    '\t'.join([cookie.domain, initial_dot, cookie.path,
                               secure, expires, name, value]) + '\n')

    def load(self, filename=None, ignore_discard=False, ignore_expires=False):
        """Load cookies from a file."""
        if filename is None:
            if self.filename is not None:
                filename = self.filename
            else:
                raise ValueError(compat_cookiejar.MISSING_FILENAME_TEXT)

        def prepare_line(line):
            if line.startswith(self._HTTPONLY_PREFIX):
                line = line[len(self._HTTPONLY_PREFIX):]
            # comments and empty lines are fine
            if line.startswith('#') or not line.strip():
                return line
            cookie_list = line.split('\t')
            if len(cookie_list) != self._ENTRY_LEN:
                raise compat_cookiejar.LoadError('invalid length %d' % len(cookie_list))
            cookie = self._CookieFileEntry(*cookie_list)
            if cookie.expires_at and not cookie.expires_at.isdigit():
                raise compat_cookiejar.LoadError('invalid expires at %s' % cookie.expires_at)
            return line

        cf = io.StringIO()
        with io.open(filename, encoding='utf-8') as f:
            for line in f:
                try:
                    cf.write(prepare_line(line))
                except compat_cookiejar.LoadError as e:
                    write_string(
                        'WARNING: skipping cookie file entry due to %s: %r\n'
                        % (e, line), sys.stderr)
                    continue
        cf.seek(0)
        self._really_load(cf, filename, ignore_discard, ignore_expires)
        # Session cookies are denoted by either `expires` field set to
        # an empty string or 0. MozillaCookieJar only recognizes the former
        # (see [1]). So we need force the latter to be recognized as session
        # cookies on our own.
        # Session cookies may be important for cookies-based authentication,
        # e.g. usually, when user does not check 'Remember me' check box while
        # logging in on a site, some important cookies are stored as session
        # cookies so that not recognizing them will result in failed login.
        # 1. https://bugs.python.org/issue17164
        for cookie in self:
            # Treat `expires=0` cookies as session cookies
            if cookie.expires == 0:
                cookie.expires = None
                cookie.discard = True


class YoutubeDLCookieProcessor(compat_urllib_request.HTTPCookieProcessor):
    def __init__(self, cookiejar=None):
        compat_urllib_request.HTTPCookieProcessor.__init__(self, cookiejar)

    def http_response(self, request, response):
        # Python 2 will choke on next HTTP request in row if there are non-ASCII
        # characters in Set-Cookie HTTP header of last response (see
        # https://github.com/ytdl-org/youtube-dl/issues/6769).
        # In order to at least prevent crashing we will percent encode Set-Cookie
        # header before HTTPCookieProcessor starts processing it.
        # if sys.version_info < (3, 0) and response.headers:
        #     for set_cookie_header in ('Set-Cookie', 'Set-Cookie2'):
        #         set_cookie = response.headers.get(set_cookie_header)
        #         if set_cookie:
        #             set_cookie_escaped = compat_urllib_parse.quote(set_cookie, b"%/;:@&=+$,!~*'()?#[] ")
        #             if set_cookie != set_cookie_escaped:
        #                 del response.headers[set_cookie_header]
        #                 response.headers[set_cookie_header] = set_cookie_escaped
        return compat_urllib_request.HTTPCookieProcessor.http_response(self, request, response)

    https_request = compat_urllib_request.HTTPCookieProcessor.http_request
    https_response = http_response


class YoutubeDLRedirectHandler(compat_urllib_request.HTTPRedirectHandler):
    """YoutubeDL redirect handler

    The code is based on HTTPRedirectHandler implementation from CPython [1].

    This redirect handler solves two issues:
     - ensures redirect URL is always unicode under python 2
     - introduces support for experimental HTTP response status code
       308 Permanent Redirect [2] used by some sites [3]

    1. https://github.com/python/cpython/blob/master/Lib/urllib/request.py
    2. https://developer.mozilla.org/en-US/docs/Web/HTTP/Status/308
    3. https://github.com/ytdl-org/youtube-dl/issues/28768
    """

    http_error_301 = http_error_303 = http_error_307 = http_error_308 = compat_urllib_request.HTTPRedirectHandler.http_error_302

    def redirect_request(self, req, fp, code, msg, headers, newurl):
        """Return a Request or None in response to a redirect.

        This is called by the http_error_30x methods when a
        redirection response is received.  If a redirection should
        take place, return a new Request to allow http_error_30x to
        perform the redirect.  Otherwise, raise HTTPError if no-one
        else should try to handle this url.  Return None if you can't
        but another Handler might.
        """
        m = req.get_method()
        if (not (code in (301, 302, 303, 307, 308) and m in ("GET", "HEAD")
                 or code in (301, 302, 303) and m == "POST")):
            raise compat_HTTPError(req.full_url, code, msg, headers, fp)
        # Strictly (according to RFC 2616), 301 or 302 in response to
        # a POST MUST NOT cause a redirection without confirmation
        # from the user (of urllib.request, in this case).  In practice,
        # essentially all clients do redirect in this case, so we do
        # the same.

        # On python 2 urlh.geturl() may sometimes return redirect URL
        # as byte string instead of unicode. This workaround allows
        # to force it always return unicode.
        if sys.version_info[0] < 3:
            newurl = compat_str(newurl)

        # Be conciliant with URIs containing a space.  This is mainly
        # redundant with the more complete encoding done in http_error_302(),
        # but it is kept for compatibility with other callers.
        newurl = newurl.replace(' ', '%20')

        CONTENT_HEADERS = ("content-length", "content-type")
        # NB: don't use dict comprehension for python 2.6 compatibility
        newheaders = dict((k, v) for k, v in req.headers.items()
                          if k.lower() not in CONTENT_HEADERS)
        return compat_urllib_request.Request(
            newurl, headers=newheaders, origin_req_host=req.origin_req_host,
            unverifiable=True)


def extract_timezone(date_str):
    m = re.search(
        r'''(?x)
            ^.{8,}?                                              # >=8 char non-TZ prefix, if present
            (?P<tz>Z|                                            # just the UTC Z, or
                (?:(?<=.\b\d{4}|\b\d{2}:\d\d)|                   # preceded by 4 digits or hh:mm or
                   (?<!.\b[a-zA-Z]{3}|[a-zA-Z]{4}|..\b\d\d))     # not preceded by 3 alpha word or >= 4 alpha or 2 digits
                   [ ]?                                          # optional space
                (?P<sign>\+|-)                                   # +/-
                (?P<hours>[0-9]{2}):?(?P<minutes>[0-9]{2})       # hh[:]mm
            $)
        ''', date_str)
    if not m:
        timezone = datetime.timedelta()
    else:
        date_str = date_str[:-len(m.group('tz'))]
        if not m.group('sign'):
            timezone = datetime.timedelta()
        else:
            sign = 1 if m.group('sign') == '+' else -1
            timezone = datetime.timedelta(
                hours=sign * int(m.group('hours')),
                minutes=sign * int(m.group('minutes')))
    return timezone, date_str


def parse_iso8601(date_str, delimiter='T', timezone=None):
    """ Return a UNIX timestamp from the given date """

    if date_str is None:
        return None

    if HAVE_DATEUTIL and timezone is None:
        try:
            return math.floor(dateutil.parser.parse(date_str).timestamp())
        except ValueError:
            pass

    date_str = re.sub(r'\.[0-9]+', '', date_str)

    if timezone is None:
        timezone, date_str = extract_timezone(date_str)

    formats = (
        '%Y-%m-%d{0}%H:%M:%S'.format(delimiter),
        '%Y-%m-%d{0}%H:%M'.format(delimiter), )
    for date_format in formats:
        try:
            dt = datetime.datetime.strptime(date_str, date_format) - timezone
            return calendar.timegm(dt.timetuple())
        except ValueError:
            pass


def date_formats(day_first=True):
    return DATE_FORMATS_DAY_FIRST if day_first else DATE_FORMATS_MONTH_FIRST


def unified_strdate(date_str, day_first=True):
    """Return a string with the date in the format YYYYMMDD"""

    if date_str is None:
        return None
    upload_date = None
    # Replace commas
    date_str = date_str.replace(',', ' ')
    # Remove AM/PM + timezone
    date_str = re.sub(r'(?i)\s*(?:AM|PM)(?:\s+[A-Z]+)?', '', date_str)
    _, date_str = extract_timezone(date_str)

    for expression in date_formats(day_first):
        try:
            upload_date = datetime.datetime.strptime(date_str, expression).strftime('%Y%m%d')
        except ValueError:
            pass
    if upload_date is None:
        timetuple = email.utils.parsedate_tz(date_str)
        if timetuple:
            try:
                upload_date = datetime.datetime(*timetuple[:6]).strftime('%Y%m%d')
            except ValueError:
                pass
    if upload_date is not None:
        return compat_str(upload_date)


def unified_timestamp(date_str, day_first=True):
    if date_str is None:
        return None

    date_str = re.sub(r'[,|]', '', date_str)

    pm_delta = 12 if re.search(r'(?i)PM', date_str) else 0
    timezone, date_str = extract_timezone(date_str)

    # Remove AM/PM + timezone
    date_str = re.sub(r'(?i)\s*(?:AM|PM)(?:\s+[A-Z]+)?', '', date_str)

    # Remove unrecognized timezones from ISO 8601 alike timestamps
    m = re.search(r'\d{1,2}:\d{1,2}(?:\.\d+)?(?P<tz>\s*[A-Z]+)$', date_str)
    if m:
        date_str = date_str[:-len(m.group('tz'))]

    # Python only supports microseconds, so remove nanoseconds
    m = re.search(r'^([0-9]{4,}-[0-9]{1,2}-[0-9]{1,2}T[0-9]{1,2}:[0-9]{1,2}:[0-9]{1,2}\.[0-9]{6})[0-9]+$', date_str)
    if m:
        date_str = m.group(1)

    for expression in date_formats(day_first):
        try:
            dt = datetime.datetime.strptime(date_str, expression) - timezone + datetime.timedelta(hours=pm_delta)
            return calendar.timegm(dt.timetuple())
        except ValueError:
            pass
    timetuple = email.utils.parsedate_tz(date_str)
    if timetuple:
        return calendar.timegm(timetuple) + pm_delta * 3600


def determine_ext(url, default_ext='unknown_video'):
    if url is None or '.' not in url:
        return default_ext
    guess = url.partition('?')[0].rpartition('.')[2]
    if re.match(r'^[A-Za-z0-9]+$', guess):
        return guess
    # Try extract ext from URLs like http://example.com/foo/bar.mp4/?download
    elif guess.rstrip('/') in KNOWN_EXTENSIONS:
        return guess.rstrip('/')
    else:
        return default_ext


def subtitles_filename(filename, sub_lang, sub_format, expected_real_ext=None):
    return replace_extension(filename, sub_lang + '.' + sub_format, expected_real_ext)


def datetime_from_str(date_str, precision='auto', format='%Y%m%d'):
    """
    Return a datetime object from a string in the format YYYYMMDD or
    (now|today|date)[+-][0-9](microsecond|second|minute|hour|day|week|month|year)(s)?

    format: string date format used to return datetime object from
    precision: round the time portion of a datetime object.
                auto|microsecond|second|minute|hour|day.
                auto: round to the unit provided in date_str (if applicable).
    """
    auto_precision = False
    if precision == 'auto':
        auto_precision = True
        precision = 'microsecond'
    today = datetime_round(datetime.datetime.now(), precision)
    if date_str in ('now', 'today'):
        return today
    if date_str == 'yesterday':
        return today - datetime.timedelta(days=1)
    match = re.match(
        r'(?P<start>.+)(?P<sign>[+-])(?P<time>\d+)(?P<unit>microsecond|second|minute|hour|day|week|month|year)(s)?',
        date_str)
    if match is not None:
        start_time = datetime_from_str(match.group('start'), precision, format)
        time = int(match.group('time')) * (-1 if match.group('sign') == '-' else 1)
        unit = match.group('unit')
        if unit == 'month' or unit == 'year':
            new_date = datetime_add_months(start_time, time * 12 if unit == 'year' else time)
            unit = 'day'
        else:
            if unit == 'week':
                unit = 'day'
                time *= 7
            delta = datetime.timedelta(**{unit + 's': time})
            new_date = start_time + delta
        if auto_precision:
            return datetime_round(new_date, unit)
        return new_date

    return datetime_round(datetime.datetime.strptime(date_str, format), precision)


def date_from_str(date_str, format='%Y%m%d'):
    """
    Return a datetime object from a string in the format YYYYMMDD or
    (now|today|date)[+-][0-9](microsecond|second|minute|hour|day|week|month|year)(s)?

    format: string date format used to return datetime object from
    """
    return datetime_from_str(date_str, precision='microsecond', format=format).date()


def datetime_add_months(dt, months):
    """Increment/Decrement a datetime object by months."""
    month = dt.month + months - 1
    year = dt.year + month // 12
    month = month % 12 + 1
    day = min(dt.day, calendar.monthrange(year, month)[1])
    return dt.replace(year, month, day)


def datetime_round(dt, precision='day'):
    """
    Round a datetime object's time to a specific precision
    """
    if precision == 'microsecond':
        return dt

    unit_seconds = {
        'day': 86400,
        'hour': 3600,
        'minute': 60,
        'second': 1,
    }
    roundto = lambda x, n: ((x + n / 2) // n) * n
    timestamp = calendar.timegm(dt.timetuple())
    return datetime.datetime.utcfromtimestamp(roundto(timestamp, unit_seconds[precision]))


def hyphenate_date(date_str):
    """
    Convert a date in 'YYYYMMDD' format to 'YYYY-MM-DD' format"""
    match = re.match(r'^(\d\d\d\d)(\d\d)(\d\d)$', date_str)
    if match is not None:
        return '-'.join(match.groups())
    else:
        return date_str


class DateRange(object):
    """Represents a time interval between two dates"""

    def __init__(self, start=None, end=None):
        """start and end must be strings in the format accepted by date"""
        if start is not None:
            self.start = date_from_str(start)
        else:
            self.start = datetime.datetime.min.date()
        if end is not None:
            self.end = date_from_str(end)
        else:
            self.end = datetime.datetime.max.date()
        if self.start > self.end:
            raise ValueError('Date range: "%s" , the start date must be before the end date' % self)

    @classmethod
    def day(cls, day):
        """Returns a range that only contains the given day"""
        return cls(day, day)

    def __contains__(self, date):
        """Check if the date is in the range"""
        if not isinstance(date, datetime.date):
            date = date_from_str(date)
        return self.start <= date <= self.end

    def __str__(self):
        return '%s - %s' % (self.start.isoformat(), self.end.isoformat())


def platform_name():
    """ Returns the platform name as a compat_str """
    res = platform.platform()
    if isinstance(res, bytes):
        res = res.decode(preferredencoding())

    assert isinstance(res, compat_str)
    return res


def get_windows_version():
    ''' Get Windows version. None if it's not running on Windows '''
    if compat_os_name == 'nt':
        return version_tuple(platform.win32_ver()[1])
    else:
        return None


def _windows_write_string(s, out):
    """ Returns True if the string was written using special methods,
    False if it has yet to be written out."""
    # Adapted from http://stackoverflow.com/a/3259271/35070

    import ctypes
    import ctypes.wintypes

    WIN_OUTPUT_IDS = {
        1: -11,
        2: -12,
    }

    try:
        fileno = out.fileno()
    except AttributeError:
        # If the output stream doesn't have a fileno, it's virtual
        return False
    except io.UnsupportedOperation:
        # Some strange Windows pseudo files?
        return False
    if fileno not in WIN_OUTPUT_IDS:
        return False

    GetStdHandle = compat_ctypes_WINFUNCTYPE(
        ctypes.wintypes.HANDLE, ctypes.wintypes.DWORD)(
        ('GetStdHandle', ctypes.windll.kernel32))
    h = GetStdHandle(WIN_OUTPUT_IDS[fileno])

    WriteConsoleW = compat_ctypes_WINFUNCTYPE(
        ctypes.wintypes.BOOL, ctypes.wintypes.HANDLE, ctypes.wintypes.LPWSTR,
        ctypes.wintypes.DWORD, ctypes.POINTER(ctypes.wintypes.DWORD),
        ctypes.wintypes.LPVOID)(('WriteConsoleW', ctypes.windll.kernel32))
    written = ctypes.wintypes.DWORD(0)

    GetFileType = compat_ctypes_WINFUNCTYPE(ctypes.wintypes.DWORD, ctypes.wintypes.DWORD)(('GetFileType', ctypes.windll.kernel32))
    FILE_TYPE_CHAR = 0x0002
    FILE_TYPE_REMOTE = 0x8000
    GetConsoleMode = compat_ctypes_WINFUNCTYPE(
        ctypes.wintypes.BOOL, ctypes.wintypes.HANDLE,
        ctypes.POINTER(ctypes.wintypes.DWORD))(
        ('GetConsoleMode', ctypes.windll.kernel32))
    INVALID_HANDLE_VALUE = ctypes.wintypes.DWORD(-1).value

    def not_a_console(handle):
        if handle == INVALID_HANDLE_VALUE or handle is None:
            return True
        return ((GetFileType(handle) & ~FILE_TYPE_REMOTE) != FILE_TYPE_CHAR
                or GetConsoleMode(handle, ctypes.byref(ctypes.wintypes.DWORD())) == 0)

    if not_a_console(h):
        return False

    def next_nonbmp_pos(s):
        try:
            return next(i for i, c in enumerate(s) if ord(c) > 0xffff)
        except StopIteration:
            return len(s)

    while s:
        count = min(next_nonbmp_pos(s), 1024)

        ret = WriteConsoleW(
            h, s, count if count else 2, ctypes.byref(written), None)
        if ret == 0:
            raise OSError('Failed to write string')
        if not count:  # We just wrote a non-BMP character
            assert written.value == 2
            s = s[1:]
        else:
            assert written.value > 0
            s = s[written.value:]
    return True


def write_string(s, out=None, encoding=None):
    if out is None:
        out = sys.stderr
    assert type(s) == compat_str

    if sys.platform == 'win32' and encoding is None and hasattr(out, 'fileno'):
        if _windows_write_string(s, out):
            return

    if ('b' in getattr(out, 'mode', '')
            or sys.version_info[0] < 3):  # Python 2 lies about mode of sys.stderr
        byt = s.encode(encoding or preferredencoding(), 'ignore')
        out.write(byt)
    elif hasattr(out, 'buffer'):
        enc = encoding or getattr(out, 'encoding', None) or preferredencoding()
        byt = s.encode(enc, 'ignore')
        out.buffer.write(byt)
    else:
        out.write(s)
    out.flush()


def bytes_to_intlist(bs):
    if not bs:
        return []
    if isinstance(bs[0], int):  # Python 3
        return list(bs)
    else:
        return [ord(c) for c in bs]


def intlist_to_bytes(xs):
    if not xs:
        return b''
    return compat_struct_pack('%dB' % len(xs), *xs)


# Cross-platform file locking
if sys.platform == 'win32':
    import ctypes.wintypes
    import msvcrt

    class OVERLAPPED(ctypes.Structure):
        _fields_ = [
            ('Internal', ctypes.wintypes.LPVOID),
            ('InternalHigh', ctypes.wintypes.LPVOID),
            ('Offset', ctypes.wintypes.DWORD),
            ('OffsetHigh', ctypes.wintypes.DWORD),
            ('hEvent', ctypes.wintypes.HANDLE),
        ]

    kernel32 = ctypes.windll.kernel32
    LockFileEx = kernel32.LockFileEx
    LockFileEx.argtypes = [
        ctypes.wintypes.HANDLE,     # hFile
        ctypes.wintypes.DWORD,      # dwFlags
        ctypes.wintypes.DWORD,      # dwReserved
        ctypes.wintypes.DWORD,      # nNumberOfBytesToLockLow
        ctypes.wintypes.DWORD,      # nNumberOfBytesToLockHigh
        ctypes.POINTER(OVERLAPPED)  # Overlapped
    ]
    LockFileEx.restype = ctypes.wintypes.BOOL
    UnlockFileEx = kernel32.UnlockFileEx
    UnlockFileEx.argtypes = [
        ctypes.wintypes.HANDLE,     # hFile
        ctypes.wintypes.DWORD,      # dwReserved
        ctypes.wintypes.DWORD,      # nNumberOfBytesToLockLow
        ctypes.wintypes.DWORD,      # nNumberOfBytesToLockHigh
        ctypes.POINTER(OVERLAPPED)  # Overlapped
    ]
    UnlockFileEx.restype = ctypes.wintypes.BOOL
    whole_low = 0xffffffff
    whole_high = 0x7fffffff

    def _lock_file(f, exclusive):
        overlapped = OVERLAPPED()
        overlapped.Offset = 0
        overlapped.OffsetHigh = 0
        overlapped.hEvent = 0
        f._lock_file_overlapped_p = ctypes.pointer(overlapped)
        handle = msvcrt.get_osfhandle(f.fileno())
        if not LockFileEx(handle, 0x2 if exclusive else 0x0, 0,
                          whole_low, whole_high, f._lock_file_overlapped_p):
            raise OSError('Locking file failed: %r' % ctypes.FormatError())

    def _unlock_file(f):
        assert f._lock_file_overlapped_p
        handle = msvcrt.get_osfhandle(f.fileno())
        if not UnlockFileEx(handle, 0,
                            whole_low, whole_high, f._lock_file_overlapped_p):
            raise OSError('Unlocking file failed: %r' % ctypes.FormatError())

else:
    # Some platforms, such as Jython, is missing fcntl
    try:
        import fcntl

        def _lock_file(f, exclusive):
            fcntl.flock(f, fcntl.LOCK_EX if exclusive else fcntl.LOCK_SH)

        def _unlock_file(f):
            fcntl.flock(f, fcntl.LOCK_UN)
    except ImportError:
        UNSUPPORTED_MSG = 'file locking is not supported on this platform'

        def _lock_file(f, exclusive):
            raise IOError(UNSUPPORTED_MSG)

        def _unlock_file(f):
            raise IOError(UNSUPPORTED_MSG)


class locked_file(object):
    def __init__(self, filename, mode, encoding=None):
        assert mode in ['r', 'a', 'w']
        self.f = io.open(filename, mode, encoding=encoding)
        self.mode = mode

    def __enter__(self):
        exclusive = self.mode != 'r'
        try:
            _lock_file(self.f, exclusive)
        except IOError:
            self.f.close()
            raise
        return self

    def __exit__(self, etype, value, traceback):
        try:
            _unlock_file(self.f)
        finally:
            self.f.close()

    def __iter__(self):
        return iter(self.f)

    def write(self, *args):
        return self.f.write(*args)

    def read(self, *args):
        return self.f.read(*args)


def get_filesystem_encoding():
    encoding = sys.getfilesystemencoding()
    return encoding if encoding is not None else 'utf-8'


def shell_quote(args):
    quoted_args = []
    encoding = get_filesystem_encoding()
    for a in args:
        if isinstance(a, bytes):
            # We may get a filename encoded with 'encodeFilename'
            a = a.decode(encoding)
        quoted_args.append(compat_shlex_quote(a))
    return ' '.join(quoted_args)


def smuggle_url(url, data):
    """ Pass additional data in a URL for internal use. """

    url, idata = unsmuggle_url(url, {})
    data.update(idata)
    sdata = compat_urllib_parse_urlencode(
        {'__youtubedl_smuggle': json.dumps(data)})
    return url + '#' + sdata


def unsmuggle_url(smug_url, default=None):
    if '#__youtubedl_smuggle' not in smug_url:
        return smug_url, default
    url, _, sdata = smug_url.rpartition('#')
    jsond = compat_parse_qs(sdata)['__youtubedl_smuggle'][0]
    data = json.loads(jsond)
    return url, data


def format_bytes(bytes):
    if bytes is None:
        return 'N/A'
    if type(bytes) is str:
        bytes = float(bytes)
    if bytes == 0.0:
        exponent = 0
    else:
        exponent = int(math.log(bytes, 1024.0))
    suffix = ['B', 'KiB', 'MiB', 'GiB', 'TiB', 'PiB', 'EiB', 'ZiB', 'YiB'][exponent]
    converted = float(bytes) / float(1024 ** exponent)
    return '%.2f%s' % (converted, suffix)


def lookup_unit_table(unit_table, s):
    units_re = '|'.join(re.escape(u) for u in unit_table)
    m = re.match(
        r'(?P<num>[0-9]+(?:[,.][0-9]*)?)\s*(?P<unit>%s)\b' % units_re, s)
    if not m:
        return None
    num_str = m.group('num').replace(',', '.')
    mult = unit_table[m.group('unit')]
    return int(float(num_str) * mult)


def parse_filesize(s):
    if s is None:
        return None

    # The lower-case forms are of course incorrect and unofficial,
    # but we support those too
    _UNIT_TABLE = {
        'B': 1,
        'b': 1,
        'bytes': 1,
        'KiB': 1024,
        'KB': 1000,
        'kB': 1024,
        'Kb': 1000,
        'kb': 1000,
        'kilobytes': 1000,
        'kibibytes': 1024,
        'MiB': 1024 ** 2,
        'MB': 1000 ** 2,
        'mB': 1024 ** 2,
        'Mb': 1000 ** 2,
        'mb': 1000 ** 2,
        'megabytes': 1000 ** 2,
        'mebibytes': 1024 ** 2,
        'GiB': 1024 ** 3,
        'GB': 1000 ** 3,
        'gB': 1024 ** 3,
        'Gb': 1000 ** 3,
        'gb': 1000 ** 3,
        'gigabytes': 1000 ** 3,
        'gibibytes': 1024 ** 3,
        'TiB': 1024 ** 4,
        'TB': 1000 ** 4,
        'tB': 1024 ** 4,
        'Tb': 1000 ** 4,
        'tb': 1000 ** 4,
        'terabytes': 1000 ** 4,
        'tebibytes': 1024 ** 4,
        'PiB': 1024 ** 5,
        'PB': 1000 ** 5,
        'pB': 1024 ** 5,
        'Pb': 1000 ** 5,
        'pb': 1000 ** 5,
        'petabytes': 1000 ** 5,
        'pebibytes': 1024 ** 5,
        'EiB': 1024 ** 6,
        'EB': 1000 ** 6,
        'eB': 1024 ** 6,
        'Eb': 1000 ** 6,
        'eb': 1000 ** 6,
        'exabytes': 1000 ** 6,
        'exbibytes': 1024 ** 6,
        'ZiB': 1024 ** 7,
        'ZB': 1000 ** 7,
        'zB': 1024 ** 7,
        'Zb': 1000 ** 7,
        'zb': 1000 ** 7,
        'zettabytes': 1000 ** 7,
        'zebibytes': 1024 ** 7,
        'YiB': 1024 ** 8,
        'YB': 1000 ** 8,
        'yB': 1024 ** 8,
        'Yb': 1000 ** 8,
        'yb': 1000 ** 8,
        'yottabytes': 1000 ** 8,
        'yobibytes': 1024 ** 8,
    }

    return lookup_unit_table(_UNIT_TABLE, s)


def parse_count(s):
    if s is None:
        return None

    s = s.strip()

    if re.match(r'^[\d,.]+$', s):
        return str_to_int(s)

    _UNIT_TABLE = {
        'k': 1000,
        'K': 1000,
        'm': 1000 ** 2,
        'M': 1000 ** 2,
        'kk': 1000 ** 2,
        'KK': 1000 ** 2,
    }

    return lookup_unit_table(_UNIT_TABLE, s)


def parse_resolution(s):
    if s is None:
        return {}

    mobj = re.search(r'\b(?P<w>\d+)\s*[xX×]\s*(?P<h>\d+)\b', s)
    if mobj:
        return {
            'width': int(mobj.group('w')),
            'height': int(mobj.group('h')),
        }

    mobj = re.search(r'\b(\d+)[pPiI]\b', s)
    if mobj:
        return {'height': int(mobj.group(1))}

    mobj = re.search(r'\b([48])[kK]\b', s)
    if mobj:
        return {'height': int(mobj.group(1)) * 540}

    return {}


def parse_bitrate(s):
    if not isinstance(s, compat_str):
        return
    mobj = re.search(r'\b(\d+)\s*kbps', s)
    if mobj:
        return int(mobj.group(1))


def month_by_name(name, lang='en'):
    """ Return the number of a month by (locale-independently) English name """

    month_names = MONTH_NAMES.get(lang, MONTH_NAMES['en'])

    try:
        return month_names.index(name) + 1
    except ValueError:
        return None


def month_by_abbreviation(abbrev):
    """ Return the number of a month by (locale-independently) English
        abbreviations """

    try:
        return [s[:3] for s in ENGLISH_MONTH_NAMES].index(abbrev) + 1
    except ValueError:
        return None


def fix_xml_ampersands(xml_str):
    """Replace all the '&' by '&amp;' in XML"""
    return re.sub(
        r'&(?!amp;|lt;|gt;|apos;|quot;|#x[0-9a-fA-F]{,4};|#[0-9]{,4};)',
        '&amp;',
        xml_str)


def setproctitle(title):
    assert isinstance(title, compat_str)

    # ctypes in Jython is not complete
    # http://bugs.jython.org/issue2148
    if sys.platform.startswith('java'):
        return

    try:
        libc = ctypes.cdll.LoadLibrary('libc.so.6')
    except OSError:
        return
    except TypeError:
        # LoadLibrary in Windows Python 2.7.13 only expects
        # a bytestring, but since unicode_literals turns
        # every string into a unicode string, it fails.
        return
    title_bytes = title.encode('utf-8')
    buf = ctypes.create_string_buffer(len(title_bytes))
    buf.value = title_bytes
    try:
        libc.prctl(15, buf, 0, 0, 0)
    except AttributeError:
        return  # Strange libc, just skip this


def remove_start(s, start):
    return s[len(start):] if s is not None and s.startswith(start) else s


def remove_end(s, end):
    return s[:-len(end)] if s is not None and s.endswith(end) else s


def remove_quotes(s):
    if s is None or len(s) < 2:
        return s
    for quote in ('"', "'", ):
        if s[0] == quote and s[-1] == quote:
            return s[1:-1]
    return s


def get_domain(url):
    domain = re.match(r'(?:https?:\/\/)?(?:www\.)?(?P<domain>[^\n\/]+\.[^\n\/]+)(?:\/(.*))?', url)
    return domain.group('domain') if domain else None


def url_basename(url):
    if not url:
        return url
    path = compat_urlparse.urlparse(url).path
    return path.strip('/').split('/')[-1]


def base_url(url):
    return re.match(r'https?://[^?#&]+/', url).group()


def urljoin(base, path):
    if isinstance(path, bytes):
        path = path.decode('utf-8')
    if not isinstance(path, compat_str) or not path:
        return None
    if re.match(r'^(?:[a-zA-Z][a-zA-Z0-9+-.]*:)?//', path):
        return path
    if isinstance(base, bytes):
        base = base.decode('utf-8')
    if not isinstance(base, compat_str) or not re.match(
            r'^(?:https?:)?//', base):
        return None
    return compat_urlparse.urljoin(base, path)


class HEADRequest(compat_urllib_request.Request):
    def get_method(self):
        return 'HEAD'


class PUTRequest(compat_urllib_request.Request):
    def get_method(self):
        return 'PUT'


def int_or_none(v, scale=1, default=None, get_attr=None, invscale=1):
    if get_attr:
        if v is not None:
            v = getattr(v, get_attr, None)
    if v == '':
        v = None
    if v is None:
        return default
    try:
        return int(v) * invscale // scale
    except (ValueError, TypeError):
        return default


def str_or_none(v, default=None):
    return default if v is None else compat_str(v)


def str_to_int(int_str):
    """ A more relaxed version of int_or_none """
    if isinstance(int_str, compat_integer_types):
        return int_str
    elif isinstance(int_str, compat_str):
        int_str = re.sub(r'[,\.\+]', '', int_str)
        return int_or_none(int_str)


def float_or_none(v, scale=1, invscale=1, default=None):
    if v is None:
        return default
    try:
        return float(v) * invscale / scale
    except (ValueError, TypeError):
        return default


def bool_or_none(v, default=None):
    return v if isinstance(v, bool) else default


def strip_or_none(v, default=None):
    return v.strip() if isinstance(v, compat_str) else default


def url_or_none(url):
    if not url or not isinstance(url, compat_str):
        return None
    url = url.strip()
    return url if re.match(r'^(?:(?:https?|rt(?:m(?:pt?[es]?|fp)|sp[su]?)|mms|ftps?):)?//', url) else None


def strftime_or_none(timestamp, date_format, default=None):
    datetime_object = None
    try:
        if isinstance(timestamp, compat_numeric_types):  # unix timestamp
            datetime_object = datetime.datetime.utcfromtimestamp(timestamp)
        elif isinstance(timestamp, compat_str):  # assume YYYYMMDD
            datetime_object = datetime.datetime.strptime(timestamp, '%Y%m%d')
        return datetime_object.strftime(date_format)
    except (ValueError, TypeError, AttributeError):
        return default


def parse_duration(s):
    if not isinstance(s, compat_basestring):
        return None

    s = s.strip()

    days, hours, mins, secs, ms = [None] * 5
    m = re.match(r'(?:(?:(?:(?P<days>[0-9]+):)?(?P<hours>[0-9]+):)?(?P<mins>[0-9]+):)?(?P<secs>[0-9]+)(?P<ms>\.[0-9]+)?Z?$', s)
    if m:
        days, hours, mins, secs, ms = m.groups()
    else:
        m = re.match(
            r'''(?ix)(?:P?
                (?:
                    [0-9]+\s*y(?:ears?)?\s*
                )?
                (?:
                    [0-9]+\s*m(?:onths?)?\s*
                )?
                (?:
                    [0-9]+\s*w(?:eeks?)?\s*
                )?
                (?:
                    (?P<days>[0-9]+)\s*d(?:ays?)?\s*
                )?
                T)?
                (?:
                    (?P<hours>[0-9]+)\s*h(?:ours?)?\s*
                )?
                (?:
                    (?P<mins>[0-9]+)\s*m(?:in(?:ute)?s?)?\s*
                )?
                (?:
                    (?P<secs>[0-9]+)(?P<ms>\.[0-9]+)?\s*s(?:ec(?:ond)?s?)?\s*
                )?Z?$''', s)
        if m:
            days, hours, mins, secs, ms = m.groups()
        else:
            m = re.match(r'(?i)(?:(?P<hours>[0-9.]+)\s*(?:hours?)|(?P<mins>[0-9.]+)\s*(?:mins?\.?|minutes?)\s*)Z?$', s)
            if m:
                hours, mins = m.groups()
            else:
                return None

    duration = 0
    if secs:
        duration += float(secs)
    if mins:
        duration += float(mins) * 60
    if hours:
        duration += float(hours) * 60 * 60
    if days:
        duration += float(days) * 24 * 60 * 60
    if ms:
        duration += float(ms)
    return duration


def prepend_extension(filename, ext, expected_real_ext=None):
    name, real_ext = os.path.splitext(filename)
    return (
        '{0}.{1}{2}'.format(name, ext, real_ext)
        if not expected_real_ext or real_ext[1:] == expected_real_ext
        else '{0}.{1}'.format(filename, ext))


def replace_extension(filename, ext, expected_real_ext=None):
    name, real_ext = os.path.splitext(filename)
    return '{0}.{1}'.format(
        name if not expected_real_ext or real_ext[1:] == expected_real_ext else filename,
        ext)


def check_executable(exe, args=[]):
    """ Checks if the given binary is installed somewhere in PATH, and returns its name.
    args can be a list of arguments for a short output (like -version) """
    try:
        process_communicate_or_kill(subprocess.Popen(
            [exe] + args, stdout=subprocess.PIPE, stderr=subprocess.PIPE))
    except OSError:
        return False
    return exe


def get_exe_version(exe, args=['--version'],
                    version_re=None, unrecognized='present'):
    """ Returns the version of the specified executable,
    or False if the executable is not present """
    try:
        # STDIN should be redirected too. On UNIX-like systems, ffmpeg triggers
        # SIGTTOU if yt-dlp is run in the background.
        # See https://github.com/ytdl-org/youtube-dl/issues/955#issuecomment-209789656
        out, _ = process_communicate_or_kill(subprocess.Popen(
            [encodeArgument(exe)] + args,
            stdin=subprocess.PIPE,
            stdout=subprocess.PIPE, stderr=subprocess.STDOUT))
    except OSError:
        return False
    if isinstance(out, bytes):  # Python 2.x
        out = out.decode('ascii', 'ignore')
    return detect_exe_version(out, version_re, unrecognized)


def detect_exe_version(output, version_re=None, unrecognized='present'):
    assert isinstance(output, compat_str)
    if version_re is None:
        version_re = r'version\s+([-0-9._a-zA-Z]+)'
    m = re.search(version_re, output)
    if m:
        return m.group(1)
    else:
        return unrecognized


class LazyList(collections.abc.Sequence):
    ''' Lazy immutable list from an iterable
    Note that slices of a LazyList are lists and not LazyList'''

    class IndexError(IndexError):
        pass

    def __init__(self, iterable):
        self.__iterable = iter(iterable)
        self.__cache = []
        self.__reversed = False

    def __iter__(self):
        if self.__reversed:
            # We need to consume the entire iterable to iterate in reverse
            yield from self.exhaust()
            return
        yield from self.__cache
        for item in self.__iterable:
            self.__cache.append(item)
            yield item

    def __exhaust(self):
        self.__cache.extend(self.__iterable)
        return self.__cache

    def exhaust(self):
        ''' Evaluate the entire iterable '''
        return self.__exhaust()[::-1 if self.__reversed else 1]

    @staticmethod
    def __reverse_index(x):
        return None if x is None else -(x + 1)

    def __getitem__(self, idx):
        if isinstance(idx, slice):
            if self.__reversed:
                idx = slice(self.__reverse_index(idx.start), self.__reverse_index(idx.stop), -(idx.step or 1))
            start, stop, step = idx.start, idx.stop, idx.step or 1
        elif isinstance(idx, int):
            if self.__reversed:
                idx = self.__reverse_index(idx)
            start, stop, step = idx, idx, 0
        else:
            raise TypeError('indices must be integers or slices')
        if ((start or 0) < 0 or (stop or 0) < 0
                or (start is None and step < 0)
                or (stop is None and step > 0)):
            # We need to consume the entire iterable to be able to slice from the end
            # Obviously, never use this with infinite iterables
            self.__exhaust()
            try:
                return self.__cache[idx]
            except IndexError as e:
                raise self.IndexError(e) from e
        n = max(start or 0, stop or 0) - len(self.__cache) + 1
        if n > 0:
            self.__cache.extend(itertools.islice(self.__iterable, n))
        try:
            return self.__cache[idx]
        except IndexError as e:
            raise self.IndexError(e) from e

    def __bool__(self):
        try:
            self[-1] if self.__reversed else self[0]
        except self.IndexError:
            return False
        return True

    def __len__(self):
        self.__exhaust()
        return len(self.__cache)

    def reverse(self):
        self.__reversed = not self.__reversed
        return self

    def __repr__(self):
        # repr and str should mimic a list. So we exhaust the iterable
        return repr(self.exhaust())

    def __str__(self):
        return repr(self.exhaust())


class PagedList:
    def __len__(self):
        # This is only useful for tests
        return len(self.getslice())

    def __init__(self, pagefunc, pagesize, use_cache=True):
        self._pagefunc = pagefunc
        self._pagesize = pagesize
        self._use_cache = use_cache
        self._cache = {}

    def getpage(self, pagenum):
        page_results = self._cache.get(pagenum) or list(self._pagefunc(pagenum))
        if self._use_cache:
            self._cache[pagenum] = page_results
        return page_results

    def getslice(self, start=0, end=None):
        return list(self._getslice(start, end))

    def _getslice(self, start, end):
        raise NotImplementedError('This method must be implemented by subclasses')

    def __getitem__(self, idx):
        # NOTE: cache must be enabled if this is used
        if not isinstance(idx, int) or idx < 0:
            raise TypeError('indices must be non-negative integers')
        entries = self.getslice(idx, idx + 1)
        return entries[0] if entries else None


class OnDemandPagedList(PagedList):
    def _getslice(self, start, end):
        for pagenum in itertools.count(start // self._pagesize):
            firstid = pagenum * self._pagesize
            nextfirstid = pagenum * self._pagesize + self._pagesize
            if start >= nextfirstid:
                continue

            startv = (
                start % self._pagesize
                if firstid <= start < nextfirstid
                else 0)
            endv = (
                ((end - 1) % self._pagesize) + 1
                if (end is not None and firstid <= end <= nextfirstid)
                else None)

            page_results = self.getpage(pagenum)
            if startv != 0 or endv is not None:
                page_results = page_results[startv:endv]
            yield from page_results

            # A little optimization - if current page is not "full", ie. does
            # not contain page_size videos then we can assume that this page
            # is the last one - there are no more ids on further pages -
            # i.e. no need to query again.
            if len(page_results) + startv < self._pagesize:
                break

            # If we got the whole page, but the next page is not interesting,
            # break out early as well
            if end == nextfirstid:
                break


class InAdvancePagedList(PagedList):
    def __init__(self, pagefunc, pagecount, pagesize):
        self._pagecount = pagecount
        PagedList.__init__(self, pagefunc, pagesize, True)

    def _getslice(self, start, end):
        start_page = start // self._pagesize
        end_page = (
            self._pagecount if end is None else (end // self._pagesize + 1))
        skip_elems = start - start_page * self._pagesize
        only_more = None if end is None else end - start
        for pagenum in range(start_page, end_page):
            page_results = self.getpage(pagenum)
            if skip_elems:
                page_results = page_results[skip_elems:]
                skip_elems = None
            if only_more is not None:
                if len(page_results) < only_more:
                    only_more -= len(page_results)
                else:
                    yield from page_results[:only_more]
                    break
            yield from page_results


def uppercase_escape(s):
    unicode_escape = codecs.getdecoder('unicode_escape')
    return re.sub(
        r'\\U[0-9a-fA-F]{8}',
        lambda m: unicode_escape(m.group(0))[0],
        s)


def lowercase_escape(s):
    unicode_escape = codecs.getdecoder('unicode_escape')
    return re.sub(
        r'\\u[0-9a-fA-F]{4}',
        lambda m: unicode_escape(m.group(0))[0],
        s)


def escape_rfc3986(s):
    """Escape non-ASCII characters as suggested by RFC 3986"""
    if sys.version_info < (3, 0) and isinstance(s, compat_str):
        s = s.encode('utf-8')
    return compat_urllib_parse.quote(s, b"%/;:@&=+$,!~*'()?#[]")


def escape_url(url):
    """Escape URL as suggested by RFC 3986"""
    url_parsed = compat_urllib_parse_urlparse(url)
    return url_parsed._replace(
        netloc=url_parsed.netloc.encode('idna').decode('ascii'),
        path=escape_rfc3986(url_parsed.path),
        params=escape_rfc3986(url_parsed.params),
        query=escape_rfc3986(url_parsed.query),
        fragment=escape_rfc3986(url_parsed.fragment)
    ).geturl()


def parse_qs(url):
    return compat_parse_qs(compat_urllib_parse_urlparse(url).query)


def read_batch_urls(batch_fd):
    def fixup(url):
        if not isinstance(url, compat_str):
            url = url.decode('utf-8', 'replace')
        BOM_UTF8 = ('\xef\xbb\xbf', '\ufeff')
        for bom in BOM_UTF8:
            if url.startswith(bom):
                url = url[len(bom):]
        url = url.lstrip()
        if not url or url.startswith(('#', ';', ']')):
            return False
        # "#" cannot be stripped out since it is part of the URI
        # However, it can be safely stipped out if follwing a whitespace
        return re.split(r'\s#', url, 1)[0].rstrip()

    with contextlib.closing(batch_fd) as fd:
        return [url for url in map(fixup, fd) if url]


def urlencode_postdata(*args, **kargs):
    return compat_urllib_parse_urlencode(*args, **kargs).encode('ascii')


def update_url_query(url, query):
    if not query:
        return url
    parsed_url = compat_urlparse.urlparse(url)
    qs = compat_parse_qs(parsed_url.query)
    qs.update(query)
    return compat_urlparse.urlunparse(parsed_url._replace(
        query=compat_urllib_parse_urlencode(qs, True)))


def update_Request(req, url=None, data=None, headers={}, query={}):
    req_headers = req.headers.copy()
    req_headers.update(headers)
    req_data = data or req.data
    req_url = update_url_query(url or req.get_full_url(), query)
    req_get_method = req.get_method()
    if req_get_method == 'HEAD':
        req_type = HEADRequest
    elif req_get_method == 'PUT':
        req_type = PUTRequest
    else:
        req_type = compat_urllib_request.Request
    new_req = req_type(
        req_url, data=req_data, headers=req_headers,
        origin_req_host=req.origin_req_host, unverifiable=req.unverifiable)
    if hasattr(req, 'timeout'):
        new_req.timeout = req.timeout
    return new_req


def _multipart_encode_impl(data, boundary):
    content_type = 'multipart/form-data; boundary=%s' % boundary

    out = b''
    for k, v in data.items():
        out += b'--' + boundary.encode('ascii') + b'\r\n'
        if isinstance(k, compat_str):
            k = k.encode('utf-8')
        if isinstance(v, compat_str):
            v = v.encode('utf-8')
        # RFC 2047 requires non-ASCII field names to be encoded, while RFC 7578
        # suggests sending UTF-8 directly. Firefox sends UTF-8, too
        content = b'Content-Disposition: form-data; name="' + k + b'"\r\n\r\n' + v + b'\r\n'
        if boundary.encode('ascii') in content:
            raise ValueError('Boundary overlaps with data')
        out += content

    out += b'--' + boundary.encode('ascii') + b'--\r\n'

    return out, content_type


def multipart_encode(data, boundary=None):
    '''
    Encode a dict to RFC 7578-compliant form-data

    data:
        A dict where keys and values can be either Unicode or bytes-like
        objects.
    boundary:
        If specified a Unicode object, it's used as the boundary. Otherwise
        a random boundary is generated.

    Reference: https://tools.ietf.org/html/rfc7578
    '''
    has_specified_boundary = boundary is not None

    while True:
        if boundary is None:
            boundary = '---------------' + str(random.randrange(0x0fffffff, 0xffffffff))

        try:
            out, content_type = _multipart_encode_impl(data, boundary)
            break
        except ValueError:
            if has_specified_boundary:
                raise
            boundary = None

    return out, content_type


def dict_get(d, key_or_keys, default=None, skip_false_values=True):
    if isinstance(key_or_keys, (list, tuple)):
        for key in key_or_keys:
            if key not in d or d[key] is None or skip_false_values and not d[key]:
                continue
            return d[key]
        return default
    return d.get(key_or_keys, default)


def try_get(src, getter, expected_type=None):
    for get in variadic(getter):
        try:
            v = get(src)
        except (AttributeError, KeyError, TypeError, IndexError):
            pass
        else:
            if expected_type is None or isinstance(v, expected_type):
                return v


def merge_dicts(*dicts):
    merged = {}
    for a_dict in dicts:
        for k, v in a_dict.items():
            if v is None:
                continue
            if (k not in merged
                    or (isinstance(v, compat_str) and v
                        and isinstance(merged[k], compat_str)
                        and not merged[k])):
                merged[k] = v
    return merged


def encode_compat_str(string, encoding=preferredencoding(), errors='strict'):
    return string if isinstance(string, compat_str) else compat_str(string, encoding, errors)


US_RATINGS = {
    'G': 0,
    'PG': 10,
    'PG-13': 13,
    'R': 16,
    'NC': 18,
}


TV_PARENTAL_GUIDELINES = {
    'TV-Y': 0,
    'TV-Y7': 7,
    'TV-G': 0,
    'TV-PG': 0,
    'TV-14': 14,
    'TV-MA': 17,
}


def parse_age_limit(s):
    if type(s) == int:
        return s if 0 <= s <= 21 else None
    if not isinstance(s, compat_basestring):
        return None
    m = re.match(r'^(?P<age>\d{1,2})\+?$', s)
    if m:
        return int(m.group('age'))
    s = s.upper()
    if s in US_RATINGS:
        return US_RATINGS[s]
    m = re.match(r'^TV[_-]?(%s)$' % '|'.join(k[3:] for k in TV_PARENTAL_GUIDELINES), s)
    if m:
        return TV_PARENTAL_GUIDELINES['TV-' + m.group(1)]
    return None


def strip_jsonp(code):
    return re.sub(
        r'''(?sx)^
            (?:window\.)?(?P<func_name>[a-zA-Z0-9_.$]*)
            (?:\s*&&\s*(?P=func_name))?
            \s*\(\s*(?P<callback_data>.*)\);?
            \s*?(?://[^\n]*)*$''',
        r'\g<callback_data>', code)


def js_to_json(code, vars={}):
    # vars is a dict of var, val pairs to substitute
    COMMENT_RE = r'/\*(?:(?!\*/).)*?\*/|//[^\n]*\n'
    SKIP_RE = r'\s*(?:{comment})?\s*'.format(comment=COMMENT_RE)
    INTEGER_TABLE = (
        (r'(?s)^(0[xX][0-9a-fA-F]+){skip}:?$'.format(skip=SKIP_RE), 16),
        (r'(?s)^(0+[0-7]+){skip}:?$'.format(skip=SKIP_RE), 8),
    )

    def fix_kv(m):
        v = m.group(0)
        if v in ('true', 'false', 'null'):
            return v
        elif v in ('undefined', 'void 0'):
            return 'null'
        elif v.startswith('/*') or v.startswith('//') or v.startswith('!') or v == ',':
            return ""

        if v[0] in ("'", '"'):
            v = re.sub(r'(?s)\\.|"', lambda m: {
                '"': '\\"',
                "\\'": "'",
                '\\\n': '',
                '\\x': '\\u00',
            }.get(m.group(0), m.group(0)), v[1:-1])
        else:
            for regex, base in INTEGER_TABLE:
                im = re.match(regex, v)
                if im:
                    i = int(im.group(1), base)
                    return '"%d":' % i if v.endswith(':') else '%d' % i

            if v in vars:
                return vars[v]

        return '"%s"' % v

    return re.sub(r'''(?sx)
        "(?:[^"\\]*(?:\\\\|\\['"nurtbfx/\n]))*[^"\\]*"|
        '(?:[^'\\]*(?:\\\\|\\['"nurtbfx/\n]))*[^'\\]*'|
        {comment}|,(?={skip}[\]}}])|
        void\s0|(?:(?<![0-9])[eE]|[a-df-zA-DF-Z_$])[.a-zA-Z_$0-9]*|
        \b(?:0[xX][0-9a-fA-F]+|0+[0-7]+)(?:{skip}:)?|
        [0-9]+(?={skip}:)|
        !+
        '''.format(comment=COMMENT_RE, skip=SKIP_RE), fix_kv, code)


def qualities(quality_ids):
    """ Get a numeric quality value out of a list of possible values """
    def q(qid):
        try:
            return quality_ids.index(qid)
        except ValueError:
            return -1
    return q


DEFAULT_OUTTMPL = {
    # reverted to match older version of ytdl-patched behavior.
    # changing this will trigger disastrous bugs in my local scripts
    'default': '%(title)s-%(id)s.%(ext)s',
    'chapter': '%(title)s - %(section_number)03d %(section_title)s [%(id)s].%(ext)s',
}
OUTTMPL_TYPES = {
    'chapter': None,
    'subtitle': None,
    'thumbnail': None,
    'description': 'description',
    'annotation': 'annotations.xml',
    'infojson': 'info.json',
    'pl_thumbnail': None,
    'pl_description': 'description',
    'pl_infojson': 'info.json',
}

# As of [1] format syntax is:
#  %[mapping_key][conversion_flags][minimum_width][.precision][length_modifier]type
# 1. https://docs.python.org/2/library/stdtypes.html#string-formatting
STR_FORMAT_RE_TMPL = r'''(?x)
    (?<!%)(?P<prefix>(?:%%)*)
    %
    (?P<has_key>\((?P<key>{0})\))?  # mapping key
    (?P<format>
        (?:[#0\-+ ]+)?  # conversion flags (optional)
        (?:\d+)?  # minimum field width (optional)
        (?:\.\d+)?  # precision (optional)
        [hlL]?  # length modifier (optional)
        {1}  # conversion type
    )
'''


STR_FORMAT_TYPES = 'diouxXeEfFgGcrs'


def limit_length(s, length):
    """ Add ellipses to overly long strings """
    if s is None:
        return None
    ELLIPSES = '...'
    if len(s) > length:
        return s[:length - len(ELLIPSES)] + ELLIPSES
    return s


def version_tuple(v):
    return tuple(int(e) for e in re.split(r'[-.]', v))


def is_outdated_version(version, limit, assume_new=True):
    if not version:
        return not assume_new
    try:
        return version_tuple(version) < version_tuple(limit)
    except ValueError:
        return not assume_new


def ytdl_is_updateable():
    """ Returns if yt-dlp can be updated with -U """
    return False

    from zipimport import zipimporter

    return isinstance(globals().get('__loader__'), zipimporter) or hasattr(sys, 'frozen')


def args_to_str(args):
    # Get a short string representation for a subprocess command
    return ' '.join(compat_shlex_quote(a) for a in args)


def error_to_compat_str(err):
    err_str = str(err)
    # On python 2 error byte string must be decoded with proper
    # encoding rather than ascii
    if sys.version_info[0] < 3:
        err_str = err_str.decode(preferredencoding())
    return err_str


def mimetype2ext(mt):
    if mt is None:
        return None

    ext = {
        'audio/mp4': 'm4a',
        # Per RFC 3003, audio/mpeg can be .mp1, .mp2 or .mp3. Here use .mp3 as
        # it's the most popular one
        'audio/mpeg': 'mp3',
        'audio/x-wav': 'wav',
    }.get(mt)
    if ext is not None:
        return ext

    _, _, res = mt.rpartition('/')
    res = res.split(';')[0].strip().lower()

    return {
        '3gpp': '3gp',
        'smptett+xml': 'tt',
        'ttaf+xml': 'dfxp',
        'ttml+xml': 'ttml',
        'x-flv': 'flv',
        'x-mp4-fragmented': 'mp4',
        'x-ms-sami': 'sami',
        'x-ms-wmv': 'wmv',
        'mpegurl': 'm3u8',
        'x-mpegurl': 'm3u8',
        'vnd.apple.mpegurl': 'm3u8',
        'dash+xml': 'mpd',
        'f4m+xml': 'f4m',
        'hds+xml': 'f4m',
        'vnd.ms-sstr+xml': 'ism',
        'quicktime': 'mov',
        'mp2t': 'ts',
        'x-wav': 'wav',
    }.get(res, res)


def parse_codecs(codecs_str):
    # http://tools.ietf.org/html/rfc6381
    if not codecs_str:
        return {}
    split_codecs = list(filter(None, map(
        str.strip, codecs_str.strip().strip(',').split(','))))
    vcodec, acodec = None, None
    for full_codec in split_codecs:
        codec = full_codec.split('.')[0]
        if codec in ('avc1', 'avc2', 'avc3', 'avc4', 'vp9', 'vp8', 'hev1', 'hev2', 'h263', 'h264', 'mp4v', 'hvc1', 'av01', 'theora'):
            if not vcodec:
                vcodec = full_codec
        elif codec in ('mp4a', 'opus', 'vorbis', 'mp3', 'aac', 'ac-3', 'ec-3', 'eac3', 'dtsc', 'dtse', 'dtsh', 'dtsl'):
            if not acodec:
                acodec = full_codec
        else:
            write_string('WARNING: Unknown codec %s\n' % full_codec, sys.stderr)
    if not vcodec and not acodec:
        if len(split_codecs) == 2:
            return {
                'vcodec': split_codecs[0],
                'acodec': split_codecs[1],
            }
    else:
        return {
            'vcodec': vcodec or 'none',
            'acodec': acodec or 'none',
        }
    return {}


def urlhandle_detect_ext(url_handle):
    getheader = url_handle.headers.get

    cd = getheader('Content-Disposition')
    if cd:
        m = re.match(r'attachment;\s*filename="(?P<filename>[^"]+)"', cd)
        if m:
            e = determine_ext(m.group('filename'), default_ext=None)
            if e:
                return e

    return mimetype2ext(getheader('Content-Type'))


def encode_data_uri(data, mime_type):
    return 'data:%s;base64,%s' % (mime_type, base64.b64encode(data).decode('ascii'))


def age_restricted(content_limit, age_limit):
    """ Returns True iff the content should be blocked """

    if age_limit is None:  # No limit set
        return False
    if content_limit is None:
        return False  # Content available for everyone
    return age_limit < content_limit


def is_html(first_bytes):
    """ Detect whether a file contains HTML by examining its first bytes. """

    BOMS = [
        (b'\xef\xbb\xbf', 'utf-8'),
        (b'\x00\x00\xfe\xff', 'utf-32-be'),
        (b'\xff\xfe\x00\x00', 'utf-32-le'),
        (b'\xff\xfe', 'utf-16-le'),
        (b'\xfe\xff', 'utf-16-be'),
    ]
    for bom, enc in BOMS:
        if first_bytes.startswith(bom):
            s = first_bytes[len(bom):].decode(enc, 'replace')
            break
    else:
        s = first_bytes.decode('utf-8', 'replace')

    return re.match(r'^\s*<', s)


def determine_protocol(info_dict):
    protocol = info_dict.get('protocol')
    if protocol is not None:
        return protocol

    url = info_dict['url']
    if url.startswith('rtmp'):
        return 'rtmp'
    elif url.startswith('mms'):
        return 'mms'
    elif url.startswith('rtsp'):
        return 'rtsp'

    ext = determine_ext(url)
    if ext == 'm3u8':
        return 'm3u8'
    elif ext == 'f4m':
        return 'f4m'

    return compat_urllib_parse_urlparse(url).scheme


def render_table(header_row, data, delim=False, extraGap=0, hideEmpty=False):
    """ Render a list of rows, each as a list of values """

    def get_max_lens(table):
        return [max(len(compat_str(v)) for v in col) for col in zip(*table)]

    def filter_using_list(row, filterArray):
        return [col for (take, col) in zip(filterArray, row) if take]

    if hideEmpty:
        max_lens = get_max_lens(data)
        header_row = filter_using_list(header_row, max_lens)
        data = [filter_using_list(row, max_lens) for row in data]

    table = [header_row] + data
    max_lens = get_max_lens(table)
    if delim:
        table = [header_row] + [['-' * ml for ml in max_lens]] + data
    format_str = ' '.join('%-' + compat_str(ml + extraGap) + 's' for ml in max_lens[:-1]) + ' %s'
    return '\n'.join(format_str % tuple(row) for row in table)


def _match_one(filter_part, dct, incomplete):
    # TODO: Generalize code with YoutubeDL._build_format_filter
    STRING_OPERATORS = {
        '*=': operator.contains,
        '^=': lambda attr, value: attr.startswith(value),
        '$=': lambda attr, value: attr.endswith(value),
        '~=': lambda attr, value: re.search(value, attr),
    }
    COMPARISON_OPERATORS = {
        **STRING_OPERATORS,
        '<=': operator.le,  # "<=" must be defined above "<"
        '<': operator.lt,
        '>=': operator.ge,
        '>': operator.gt,
        '=': operator.eq,
    }

    operator_rex = re.compile(r'''(?x)\s*
        (?P<key>[a-z_]+)
        \s*(?P<negation>!\s*)?(?P<op>%s)(?P<none_inclusive>\s*\?)?\s*
        (?:
            (?P<intval>[0-9.]+(?:[kKmMgGtTpPeEzZyY]i?[Bb]?)?)|
            (?P<quote>["\'])(?P<quotedstrval>.+?)(?P=quote)|
            (?P<strval>.+?)
        )
        \s*$
        ''' % '|'.join(map(re.escape, COMPARISON_OPERATORS.keys())))
    m = operator_rex.search(filter_part)
    if m:
        unnegated_op = COMPARISON_OPERATORS[m.group('op')]
        if m.group('negation'):
            op = lambda attr, value: not unnegated_op(attr, value)
        else:
            op = unnegated_op
        actual_value = dct.get(m.group('key'))
        if (m.group('quotedstrval') is not None
            or m.group('strval') is not None
            # If the original field is a string and matching comparisonvalue is
            # a number we should respect the origin of the original field
            # and process comparison value as a string (see
            # https://github.com/ytdl-org/youtube-dl/issues/11082).
            or actual_value is not None and m.group('intval') is not None
                and isinstance(actual_value, compat_str)):
            comparison_value = m.group('quotedstrval') or m.group('strval') or m.group('intval')
            quote = m.group('quote')
            if quote is not None:
                comparison_value = comparison_value.replace(r'\%s' % quote, quote)
        else:
            if m.group('op') in STRING_OPERATORS:
                raise ValueError('Operator %s only supports string values!' % m.group('op'))
            try:
                comparison_value = int(m.group('intval'))
            except ValueError:
                comparison_value = parse_filesize(m.group('intval'))
                if comparison_value is None:
                    comparison_value = parse_filesize(m.group('intval') + 'B')
                if comparison_value is None:
                    raise ValueError(
                        'Invalid integer value %r in filter part %r' % (
                            m.group('intval'), filter_part))
        if actual_value is None:
            return incomplete or m.group('none_inclusive')
        return op(actual_value, comparison_value)

    UNARY_OPERATORS = {
        '': lambda v: (v is True) if isinstance(v, bool) else (v is not None),
        '!': lambda v: (v is False) if isinstance(v, bool) else (v is None),
    }
    operator_rex = re.compile(r'''(?x)\s*
        (?P<op>%s)\s*(?P<key>[a-z_]+)
        \s*$
        ''' % '|'.join(map(re.escape, UNARY_OPERATORS.keys())))
    m = operator_rex.search(filter_part)
    if m:
        op = UNARY_OPERATORS[m.group('op')]
        actual_value = dct.get(m.group('key'))
        if incomplete and actual_value is None:
            return True
        return op(actual_value)

    raise ValueError('Invalid filter part %r' % filter_part)


def match_str(filter_str, dct, incomplete=False):
    """ Filter a dictionary with a simple string syntax. Returns True (=passes filter) or false
        When incomplete, all conditions passes on missing fields
    """
    return all(
        _match_one(filter_part.replace(r'\&', '&'), dct, incomplete)
        for filter_part in re.split(r'(?<!\\)&', filter_str))


def match_filter_func(filter_str):
    def _match_func(info_dict, *args, **kwargs):
        if match_str(filter_str, info_dict, *args, **kwargs):
            return None
        else:
            video_title = info_dict.get('title', info_dict.get('id', 'video'))
            return '%s does not pass filter %s, skipping ..' % (video_title, filter_str)
    return _match_func


def parse_dfxp_time_expr(time_expr):
    if not time_expr:
        return

    mobj = re.match(r'^(?P<time_offset>\d+(?:\.\d+)?)s?$', time_expr)
    if mobj:
        return float(mobj.group('time_offset'))

    mobj = re.match(r'^(\d+):(\d\d):(\d\d(?:(?:\.|:)\d+)?)$', time_expr)
    if mobj:
        return 3600 * int(mobj.group(1)) + 60 * int(mobj.group(2)) + float(mobj.group(3).replace(':', '.'))


def srt_subtitles_timecode(seconds):
    return '%02d:%02d:%02d,%03d' % (seconds / 3600, (seconds % 3600) / 60, seconds % 60, (seconds % 1) * 1000)


def dfxp2srt(dfxp_data):
    '''
    @param dfxp_data A bytes-like object containing DFXP data
    @returns A unicode object containing converted SRT data
    '''
    LEGACY_NAMESPACES = (
        (b'http://www.w3.org/ns/ttml', [
            b'http://www.w3.org/2004/11/ttaf1',
            b'http://www.w3.org/2006/04/ttaf1',
            b'http://www.w3.org/2006/10/ttaf1',
        ]),
        (b'http://www.w3.org/ns/ttml#styling', [
            b'http://www.w3.org/ns/ttml#style',
        ]),
    )

    SUPPORTED_STYLING = [
        'color',
        'fontFamily',
        'fontSize',
        'fontStyle',
        'fontWeight',
        'textDecoration'
    ]

    _x = functools.partial(xpath_with_ns, ns_map={
        'xml': 'http://www.w3.org/XML/1998/namespace',
        'ttml': 'http://www.w3.org/ns/ttml',
        'tts': 'http://www.w3.org/ns/ttml#styling',
    })

    styles = {}
    default_style = {}

    class TTMLPElementParser(object):
        _out = ''
        _unclosed_elements = []
        _applied_styles = []

        def start(self, tag, attrib):
            if tag in (_x('ttml:br'), 'br'):
                self._out += '\n'
            else:
                unclosed_elements = []
                style = {}
                element_style_id = attrib.get('style')
                if default_style:
                    style.update(default_style)
                if element_style_id:
                    style.update(styles.get(element_style_id, {}))
                for prop in SUPPORTED_STYLING:
                    prop_val = attrib.get(_x('tts:' + prop))
                    if prop_val:
                        style[prop] = prop_val
                if style:
                    font = ''
                    for k, v in sorted(style.items()):
                        if self._applied_styles and self._applied_styles[-1].get(k) == v:
                            continue
                        if k == 'color':
                            font += ' color="%s"' % v
                        elif k == 'fontSize':
                            font += ' size="%s"' % v
                        elif k == 'fontFamily':
                            font += ' face="%s"' % v
                        elif k == 'fontWeight' and v == 'bold':
                            self._out += '<b>'
                            unclosed_elements.append('b')
                        elif k == 'fontStyle' and v == 'italic':
                            self._out += '<i>'
                            unclosed_elements.append('i')
                        elif k == 'textDecoration' and v == 'underline':
                            self._out += '<u>'
                            unclosed_elements.append('u')
                    if font:
                        self._out += '<font' + font + '>'
                        unclosed_elements.append('font')
                    applied_style = {}
                    if self._applied_styles:
                        applied_style.update(self._applied_styles[-1])
                    applied_style.update(style)
                    self._applied_styles.append(applied_style)
                self._unclosed_elements.append(unclosed_elements)

        def end(self, tag):
            if tag not in (_x('ttml:br'), 'br'):
                unclosed_elements = self._unclosed_elements.pop()
                for element in reversed(unclosed_elements):
                    self._out += '</%s>' % element
                if unclosed_elements and self._applied_styles:
                    self._applied_styles.pop()

        def data(self, data):
            self._out += data

        def close(self):
            return self._out.strip()

    def parse_node(node):
        target = TTMLPElementParser()
        parser = xml.etree.ElementTree.XMLParser(target=target)
        parser.feed(xml.etree.ElementTree.tostring(node))
        return parser.close()

    for k, v in LEGACY_NAMESPACES:
        for ns in v:
            dfxp_data = dfxp_data.replace(ns, k)

    dfxp = compat_etree_fromstring(dfxp_data)
    out = []
    paras = dfxp.findall(_x('.//ttml:p')) or dfxp.findall('.//p')

    if not paras:
        raise ValueError('Invalid dfxp/TTML subtitle')

    repeat = False
    while True:
        for style in dfxp.findall(_x('.//ttml:style')):
            style_id = style.get('id') or style.get(_x('xml:id'))
            if not style_id:
                continue
            parent_style_id = style.get('style')
            if parent_style_id:
                if parent_style_id not in styles:
                    repeat = True
                    continue
                styles[style_id] = styles[parent_style_id].copy()
            for prop in SUPPORTED_STYLING:
                prop_val = style.get(_x('tts:' + prop))
                if prop_val:
                    styles.setdefault(style_id, {})[prop] = prop_val
        if repeat:
            repeat = False
        else:
            break

    for p in ('body', 'div'):
        ele = xpath_element(dfxp, [_x('.//ttml:' + p), './/' + p])
        if ele is None:
            continue
        style = styles.get(ele.get('style'))
        if not style:
            continue
        default_style.update(style)

    for para, index in zip(paras, itertools.count(1)):
        begin_time = parse_dfxp_time_expr(para.attrib.get('begin'))
        end_time = parse_dfxp_time_expr(para.attrib.get('end'))
        dur = parse_dfxp_time_expr(para.attrib.get('dur'))
        if begin_time is None:
            continue
        if not end_time:
            if not dur:
                continue
            end_time = begin_time + dur
        out.append('%d\n%s --> %s\n%s\n\n' % (
            index,
            srt_subtitles_timecode(begin_time),
            srt_subtitles_timecode(end_time),
            parse_node(para)))

    return ''.join(out)


def cli_option(params, command_option, param):
    param = params.get(param)
    if param:
        param = compat_str(param)
    return [command_option, param] if param is not None else []


def cli_bool_option(params, command_option, param, true_value='true', false_value='false', separator=None):
    param = params.get(param)
    if param is None:
        return []
    assert isinstance(param, bool)
    if separator:
        return [command_option + separator + (true_value if param else false_value)]
    return [command_option, true_value if param else false_value]


def cli_valueless_option(params, command_option, param, expected_value=True):
    param = params.get(param)
    return [command_option] if param == expected_value else []


def cli_configuration_args(argdict, keys, default=[], use_compat=True):
    if isinstance(argdict, (list, tuple)):  # for backward compatibility
        if use_compat:
            return argdict
        else:
            argdict = None
    if argdict is None:
        return default
    assert isinstance(argdict, dict)

    assert isinstance(keys, (list, tuple))
    for key_list in keys:
        arg_list = list(filter(
            lambda x: x is not None,
            [argdict.get(key.lower()) for key in variadic(key_list)]))
        if arg_list:
            return [arg for args in arg_list for arg in args]
    return default


def _configuration_args(main_key, argdict, exe, keys=None, default=[], use_compat=True):
    main_key, exe = main_key.lower(), exe.lower()
    root_key = exe if main_key == exe else f'{main_key}+{exe}'
    keys = [f'{root_key}{k}' for k in (keys or [''])]
    if root_key in keys:
        if main_key != exe:
            keys.append((main_key, exe))
        keys.append('default')
    else:
        use_compat = False
    return cli_configuration_args(argdict, keys, default, use_compat)


class ISO639Utils(object):
    # See http://www.loc.gov/standards/iso639-2/ISO-639-2_utf-8.txt
    _lang_map = {
        'aa': 'aar',
        'ab': 'abk',
        'ae': 'ave',
        'af': 'afr',
        'ak': 'aka',
        'am': 'amh',
        'an': 'arg',
        'ar': 'ara',
        'as': 'asm',
        'av': 'ava',
        'ay': 'aym',
        'az': 'aze',
        'ba': 'bak',
        'be': 'bel',
        'bg': 'bul',
        'bh': 'bih',
        'bi': 'bis',
        'bm': 'bam',
        'bn': 'ben',
        'bo': 'bod',
        'br': 'bre',
        'bs': 'bos',
        'ca': 'cat',
        'ce': 'che',
        'ch': 'cha',
        'co': 'cos',
        'cr': 'cre',
        'cs': 'ces',
        'cu': 'chu',
        'cv': 'chv',
        'cy': 'cym',
        'da': 'dan',
        'de': 'deu',
        'dv': 'div',
        'dz': 'dzo',
        'ee': 'ewe',
        'el': 'ell',
        'en': 'eng',
        'eo': 'epo',
        'es': 'spa',
        'et': 'est',
        'eu': 'eus',
        'fa': 'fas',
        'ff': 'ful',
        'fi': 'fin',
        'fj': 'fij',
        'fo': 'fao',
        'fr': 'fra',
        'fy': 'fry',
        'ga': 'gle',
        'gd': 'gla',
        'gl': 'glg',
        'gn': 'grn',
        'gu': 'guj',
        'gv': 'glv',
        'ha': 'hau',
        'he': 'heb',
        'iw': 'heb',  # Replaced by he in 1989 revision
        'hi': 'hin',
        'ho': 'hmo',
        'hr': 'hrv',
        'ht': 'hat',
        'hu': 'hun',
        'hy': 'hye',
        'hz': 'her',
        'ia': 'ina',
        'id': 'ind',
        'in': 'ind',  # Replaced by id in 1989 revision
        'ie': 'ile',
        'ig': 'ibo',
        'ii': 'iii',
        'ik': 'ipk',
        'io': 'ido',
        'is': 'isl',
        'it': 'ita',
        'iu': 'iku',
        'ja': 'jpn',
        'jv': 'jav',
        'ka': 'kat',
        'kg': 'kon',
        'ki': 'kik',
        'kj': 'kua',
        'kk': 'kaz',
        'kl': 'kal',
        'km': 'khm',
        'kn': 'kan',
        'ko': 'kor',
        'kr': 'kau',
        'ks': 'kas',
        'ku': 'kur',
        'kv': 'kom',
        'kw': 'cor',
        'ky': 'kir',
        'la': 'lat',
        'lb': 'ltz',
        'lg': 'lug',
        'li': 'lim',
        'ln': 'lin',
        'lo': 'lao',
        'lt': 'lit',
        'lu': 'lub',
        'lv': 'lav',
        'mg': 'mlg',
        'mh': 'mah',
        'mi': 'mri',
        'mk': 'mkd',
        'ml': 'mal',
        'mn': 'mon',
        'mr': 'mar',
        'ms': 'msa',
        'mt': 'mlt',
        'my': 'mya',
        'na': 'nau',
        'nb': 'nob',
        'nd': 'nde',
        'ne': 'nep',
        'ng': 'ndo',
        'nl': 'nld',
        'nn': 'nno',
        'no': 'nor',
        'nr': 'nbl',
        'nv': 'nav',
        'ny': 'nya',
        'oc': 'oci',
        'oj': 'oji',
        'om': 'orm',
        'or': 'ori',
        'os': 'oss',
        'pa': 'pan',
        'pi': 'pli',
        'pl': 'pol',
        'ps': 'pus',
        'pt': 'por',
        'qu': 'que',
        'rm': 'roh',
        'rn': 'run',
        'ro': 'ron',
        'ru': 'rus',
        'rw': 'kin',
        'sa': 'san',
        'sc': 'srd',
        'sd': 'snd',
        'se': 'sme',
        'sg': 'sag',
        'si': 'sin',
        'sk': 'slk',
        'sl': 'slv',
        'sm': 'smo',
        'sn': 'sna',
        'so': 'som',
        'sq': 'sqi',
        'sr': 'srp',
        'ss': 'ssw',
        'st': 'sot',
        'su': 'sun',
        'sv': 'swe',
        'sw': 'swa',
        'ta': 'tam',
        'te': 'tel',
        'tg': 'tgk',
        'th': 'tha',
        'ti': 'tir',
        'tk': 'tuk',
        'tl': 'tgl',
        'tn': 'tsn',
        'to': 'ton',
        'tr': 'tur',
        'ts': 'tso',
        'tt': 'tat',
        'tw': 'twi',
        'ty': 'tah',
        'ug': 'uig',
        'uk': 'ukr',
        'ur': 'urd',
        'uz': 'uzb',
        've': 'ven',
        'vi': 'vie',
        'vo': 'vol',
        'wa': 'wln',
        'wo': 'wol',
        'xh': 'xho',
        'yi': 'yid',
        'ji': 'yid',  # Replaced by yi in 1989 revision
        'yo': 'yor',
        'za': 'zha',
        'zh': 'zho',
        'zu': 'zul',
    }

    @classmethod
    def short2long(cls, code):
        """Convert language code from ISO 639-1 to ISO 639-2/T"""
        return cls._lang_map.get(code[:2])

    @classmethod
    def long2short(cls, code):
        """Convert language code from ISO 639-2/T to ISO 639-1"""
        for short_name, long_name in cls._lang_map.items():
            if long_name == code:
                return short_name


class ISO3166Utils(object):
    # From http://data.okfn.org/data/core/country-list
    _country_map = {
        'AF': 'Afghanistan',
        'AX': 'Åland Islands',
        'AL': 'Albania',
        'DZ': 'Algeria',
        'AS': 'American Samoa',
        'AD': 'Andorra',
        'AO': 'Angola',
        'AI': 'Anguilla',
        'AQ': 'Antarctica',
        'AG': 'Antigua and Barbuda',
        'AR': 'Argentina',
        'AM': 'Armenia',
        'AW': 'Aruba',
        'AU': 'Australia',
        'AT': 'Austria',
        'AZ': 'Azerbaijan',
        'BS': 'Bahamas',
        'BH': 'Bahrain',
        'BD': 'Bangladesh',
        'BB': 'Barbados',
        'BY': 'Belarus',
        'BE': 'Belgium',
        'BZ': 'Belize',
        'BJ': 'Benin',
        'BM': 'Bermuda',
        'BT': 'Bhutan',
        'BO': 'Bolivia, Plurinational State of',
        'BQ': 'Bonaire, Sint Eustatius and Saba',
        'BA': 'Bosnia and Herzegovina',
        'BW': 'Botswana',
        'BV': 'Bouvet Island',
        'BR': 'Brazil',
        'IO': 'British Indian Ocean Territory',
        'BN': 'Brunei Darussalam',
        'BG': 'Bulgaria',
        'BF': 'Burkina Faso',
        'BI': 'Burundi',
        'KH': 'Cambodia',
        'CM': 'Cameroon',
        'CA': 'Canada',
        'CV': 'Cape Verde',
        'KY': 'Cayman Islands',
        'CF': 'Central African Republic',
        'TD': 'Chad',
        'CL': 'Chile',
        'CN': 'China',
        'CX': 'Christmas Island',
        'CC': 'Cocos (Keeling) Islands',
        'CO': 'Colombia',
        'KM': 'Comoros',
        'CG': 'Congo',
        'CD': 'Congo, the Democratic Republic of the',
        'CK': 'Cook Islands',
        'CR': 'Costa Rica',
        'CI': 'Côte d\'Ivoire',
        'HR': 'Croatia',
        'CU': 'Cuba',
        'CW': 'Curaçao',
        'CY': 'Cyprus',
        'CZ': 'Czech Republic',
        'DK': 'Denmark',
        'DJ': 'Djibouti',
        'DM': 'Dominica',
        'DO': 'Dominican Republic',
        'EC': 'Ecuador',
        'EG': 'Egypt',
        'SV': 'El Salvador',
        'GQ': 'Equatorial Guinea',
        'ER': 'Eritrea',
        'EE': 'Estonia',
        'ET': 'Ethiopia',
        'FK': 'Falkland Islands (Malvinas)',
        'FO': 'Faroe Islands',
        'FJ': 'Fiji',
        'FI': 'Finland',
        'FR': 'France',
        'GF': 'French Guiana',
        'PF': 'French Polynesia',
        'TF': 'French Southern Territories',
        'GA': 'Gabon',
        'GM': 'Gambia',
        'GE': 'Georgia',
        'DE': 'Germany',
        'GH': 'Ghana',
        'GI': 'Gibraltar',
        'GR': 'Greece',
        'GL': 'Greenland',
        'GD': 'Grenada',
        'GP': 'Guadeloupe',
        'GU': 'Guam',
        'GT': 'Guatemala',
        'GG': 'Guernsey',
        'GN': 'Guinea',
        'GW': 'Guinea-Bissau',
        'GY': 'Guyana',
        'HT': 'Haiti',
        'HM': 'Heard Island and McDonald Islands',
        'VA': 'Holy See (Vatican City State)',
        'HN': 'Honduras',
        'HK': 'Hong Kong',
        'HU': 'Hungary',
        'IS': 'Iceland',
        'IN': 'India',
        'ID': 'Indonesia',
        'IR': 'Iran, Islamic Republic of',
        'IQ': 'Iraq',
        'IE': 'Ireland',
        'IM': 'Isle of Man',
        'IL': 'Israel',
        'IT': 'Italy',
        'JM': 'Jamaica',
        'JP': 'Japan',
        'JE': 'Jersey',
        'JO': 'Jordan',
        'KZ': 'Kazakhstan',
        'KE': 'Kenya',
        'KI': 'Kiribati',
        'KP': 'Korea, Democratic People\'s Republic of',
        'KR': 'Korea, Republic of',
        'KW': 'Kuwait',
        'KG': 'Kyrgyzstan',
        'LA': 'Lao People\'s Democratic Republic',
        'LV': 'Latvia',
        'LB': 'Lebanon',
        'LS': 'Lesotho',
        'LR': 'Liberia',
        'LY': 'Libya',
        'LI': 'Liechtenstein',
        'LT': 'Lithuania',
        'LU': 'Luxembourg',
        'MO': 'Macao',
        'MK': 'Macedonia, the Former Yugoslav Republic of',
        'MG': 'Madagascar',
        'MW': 'Malawi',
        'MY': 'Malaysia',
        'MV': 'Maldives',
        'ML': 'Mali',
        'MT': 'Malta',
        'MH': 'Marshall Islands',
        'MQ': 'Martinique',
        'MR': 'Mauritania',
        'MU': 'Mauritius',
        'YT': 'Mayotte',
        'MX': 'Mexico',
        'FM': 'Micronesia, Federated States of',
        'MD': 'Moldova, Republic of',
        'MC': 'Monaco',
        'MN': 'Mongolia',
        'ME': 'Montenegro',
        'MS': 'Montserrat',
        'MA': 'Morocco',
        'MZ': 'Mozambique',
        'MM': 'Myanmar',
        'NA': 'Namibia',
        'NR': 'Nauru',
        'NP': 'Nepal',
        'NL': 'Netherlands',
        'NC': 'New Caledonia',
        'NZ': 'New Zealand',
        'NI': 'Nicaragua',
        'NE': 'Niger',
        'NG': 'Nigeria',
        'NU': 'Niue',
        'NF': 'Norfolk Island',
        'MP': 'Northern Mariana Islands',
        'NO': 'Norway',
        'OM': 'Oman',
        'PK': 'Pakistan',
        'PW': 'Palau',
        'PS': 'Palestine, State of',
        'PA': 'Panama',
        'PG': 'Papua New Guinea',
        'PY': 'Paraguay',
        'PE': 'Peru',
        'PH': 'Philippines',
        'PN': 'Pitcairn',
        'PL': 'Poland',
        'PT': 'Portugal',
        'PR': 'Puerto Rico',
        'QA': 'Qatar',
        'RE': 'Réunion',
        'RO': 'Romania',
        'RU': 'Russian Federation',
        'RW': 'Rwanda',
        'BL': 'Saint Barthélemy',
        'SH': 'Saint Helena, Ascension and Tristan da Cunha',
        'KN': 'Saint Kitts and Nevis',
        'LC': 'Saint Lucia',
        'MF': 'Saint Martin (French part)',
        'PM': 'Saint Pierre and Miquelon',
        'VC': 'Saint Vincent and the Grenadines',
        'WS': 'Samoa',
        'SM': 'San Marino',
        'ST': 'Sao Tome and Principe',
        'SA': 'Saudi Arabia',
        'SN': 'Senegal',
        'RS': 'Serbia',
        'SC': 'Seychelles',
        'SL': 'Sierra Leone',
        'SG': 'Singapore',
        'SX': 'Sint Maarten (Dutch part)',
        'SK': 'Slovakia',
        'SI': 'Slovenia',
        'SB': 'Solomon Islands',
        'SO': 'Somalia',
        'ZA': 'South Africa',
        'GS': 'South Georgia and the South Sandwich Islands',
        'SS': 'South Sudan',
        'ES': 'Spain',
        'LK': 'Sri Lanka',
        'SD': 'Sudan',
        'SR': 'Suriname',
        'SJ': 'Svalbard and Jan Mayen',
        'SZ': 'Swaziland',
        'SE': 'Sweden',
        'CH': 'Switzerland',
        'SY': 'Syrian Arab Republic',
        'TW': 'Taiwan, Province of China',
        'TJ': 'Tajikistan',
        'TZ': 'Tanzania, United Republic of',
        'TH': 'Thailand',
        'TL': 'Timor-Leste',
        'TG': 'Togo',
        'TK': 'Tokelau',
        'TO': 'Tonga',
        'TT': 'Trinidad and Tobago',
        'TN': 'Tunisia',
        'TR': 'Turkey',
        'TM': 'Turkmenistan',
        'TC': 'Turks and Caicos Islands',
        'TV': 'Tuvalu',
        'UG': 'Uganda',
        'UA': 'Ukraine',
        'AE': 'United Arab Emirates',
        'GB': 'United Kingdom',
        'US': 'United States',
        'UM': 'United States Minor Outlying Islands',
        'UY': 'Uruguay',
        'UZ': 'Uzbekistan',
        'VU': 'Vanuatu',
        'VE': 'Venezuela, Bolivarian Republic of',
        'VN': 'Viet Nam',
        'VG': 'Virgin Islands, British',
        'VI': 'Virgin Islands, U.S.',
        'WF': 'Wallis and Futuna',
        'EH': 'Western Sahara',
        'YE': 'Yemen',
        'ZM': 'Zambia',
        'ZW': 'Zimbabwe',
    }

    @classmethod
    def short2full(cls, code):
        """Convert an ISO 3166-2 country code to the corresponding full name"""
        return cls._country_map.get(code.upper())


class GeoUtils(object):
    # Major IPv4 address blocks per country
    _country_ip_map = {
        'AD': '46.172.224.0/19',
        'AE': '94.200.0.0/13',
        'AF': '149.54.0.0/17',
        'AG': '209.59.64.0/18',
        'AI': '204.14.248.0/21',
        'AL': '46.99.0.0/16',
        'AM': '46.70.0.0/15',
        'AO': '105.168.0.0/13',
        'AP': '182.50.184.0/21',
        'AQ': '23.154.160.0/24',
        'AR': '181.0.0.0/12',
        'AS': '202.70.112.0/20',
        'AT': '77.116.0.0/14',
        'AU': '1.128.0.0/11',
        'AW': '181.41.0.0/18',
        'AX': '185.217.4.0/22',
        'AZ': '5.197.0.0/16',
        'BA': '31.176.128.0/17',
        'BB': '65.48.128.0/17',
        'BD': '114.130.0.0/16',
        'BE': '57.0.0.0/8',
        'BF': '102.178.0.0/15',
        'BG': '95.42.0.0/15',
        'BH': '37.131.0.0/17',
        'BI': '154.117.192.0/18',
        'BJ': '137.255.0.0/16',
        'BL': '185.212.72.0/23',
        'BM': '196.12.64.0/18',
        'BN': '156.31.0.0/16',
        'BO': '161.56.0.0/16',
        'BQ': '161.0.80.0/20',
        'BR': '191.128.0.0/12',
        'BS': '24.51.64.0/18',
        'BT': '119.2.96.0/19',
        'BW': '168.167.0.0/16',
        'BY': '178.120.0.0/13',
        'BZ': '179.42.192.0/18',
        'CA': '99.224.0.0/11',
        'CD': '41.243.0.0/16',
        'CF': '197.242.176.0/21',
        'CG': '160.113.0.0/16',
        'CH': '85.0.0.0/13',
        'CI': '102.136.0.0/14',
        'CK': '202.65.32.0/19',
        'CL': '152.172.0.0/14',
        'CM': '102.244.0.0/14',
        'CN': '36.128.0.0/10',
        'CO': '181.240.0.0/12',
        'CR': '201.192.0.0/12',
        'CU': '152.206.0.0/15',
        'CV': '165.90.96.0/19',
        'CW': '190.88.128.0/17',
        'CY': '31.153.0.0/16',
        'CZ': '88.100.0.0/14',
        'DE': '53.0.0.0/8',
        'DJ': '197.241.0.0/17',
        'DK': '87.48.0.0/12',
        'DM': '192.243.48.0/20',
        'DO': '152.166.0.0/15',
        'DZ': '41.96.0.0/12',
        'EC': '186.68.0.0/15',
        'EE': '90.190.0.0/15',
        'EG': '156.160.0.0/11',
        'ER': '196.200.96.0/20',
        'ES': '88.0.0.0/11',
        'ET': '196.188.0.0/14',
        'EU': '2.16.0.0/13',
        'FI': '91.152.0.0/13',
        'FJ': '144.120.0.0/16',
        'FK': '80.73.208.0/21',
        'FM': '119.252.112.0/20',
        'FO': '88.85.32.0/19',
        'FR': '90.0.0.0/9',
        'GA': '41.158.0.0/15',
        'GB': '25.0.0.0/8',
        'GD': '74.122.88.0/21',
        'GE': '31.146.0.0/16',
        'GF': '161.22.64.0/18',
        'GG': '62.68.160.0/19',
        'GH': '154.160.0.0/12',
        'GI': '95.164.0.0/16',
        'GL': '88.83.0.0/19',
        'GM': '160.182.0.0/15',
        'GN': '197.149.192.0/18',
        'GP': '104.250.0.0/19',
        'GQ': '105.235.224.0/20',
        'GR': '94.64.0.0/13',
        'GT': '168.234.0.0/16',
        'GU': '168.123.0.0/16',
        'GW': '197.214.80.0/20',
        'GY': '181.41.64.0/18',
        'HK': '113.252.0.0/14',
        'HN': '181.210.0.0/16',
        'HR': '93.136.0.0/13',
        'HT': '148.102.128.0/17',
        'HU': '84.0.0.0/14',
        'ID': '39.192.0.0/10',
        'IE': '87.32.0.0/12',
        'IL': '79.176.0.0/13',
        'IM': '5.62.80.0/20',
        'IN': '117.192.0.0/10',
        'IO': '203.83.48.0/21',
        'IQ': '37.236.0.0/14',
        'IR': '2.176.0.0/12',
        'IS': '82.221.0.0/16',
        'IT': '79.0.0.0/10',
        'JE': '87.244.64.0/18',
        'JM': '72.27.0.0/17',
        'JO': '176.29.0.0/16',
        'JP': '133.0.0.0/8',
        'KE': '105.48.0.0/12',
        'KG': '158.181.128.0/17',
        'KH': '36.37.128.0/17',
        'KI': '103.25.140.0/22',
        'KM': '197.255.224.0/20',
        'KN': '198.167.192.0/19',
        'KP': '175.45.176.0/22',
        'KR': '175.192.0.0/10',
        'KW': '37.36.0.0/14',
        'KY': '64.96.0.0/15',
        'KZ': '2.72.0.0/13',
        'LA': '115.84.64.0/18',
        'LB': '178.135.0.0/16',
        'LC': '24.92.144.0/20',
        'LI': '82.117.0.0/19',
        'LK': '112.134.0.0/15',
        'LR': '102.183.0.0/16',
        'LS': '129.232.0.0/17',
        'LT': '78.56.0.0/13',
        'LU': '188.42.0.0/16',
        'LV': '46.109.0.0/16',
        'LY': '41.252.0.0/14',
        'MA': '105.128.0.0/11',
        'MC': '88.209.64.0/18',
        'MD': '37.246.0.0/16',
        'ME': '178.175.0.0/17',
        'MF': '74.112.232.0/21',
        'MG': '154.126.0.0/17',
        'MH': '117.103.88.0/21',
        'MK': '77.28.0.0/15',
        'ML': '154.118.128.0/18',
        'MM': '37.111.0.0/17',
        'MN': '49.0.128.0/17',
        'MO': '60.246.0.0/16',
        'MP': '202.88.64.0/20',
        'MQ': '109.203.224.0/19',
        'MR': '41.188.64.0/18',
        'MS': '208.90.112.0/22',
        'MT': '46.11.0.0/16',
        'MU': '105.16.0.0/12',
        'MV': '27.114.128.0/18',
        'MW': '102.70.0.0/15',
        'MX': '187.192.0.0/11',
        'MY': '175.136.0.0/13',
        'MZ': '197.218.0.0/15',
        'NA': '41.182.0.0/16',
        'NC': '101.101.0.0/18',
        'NE': '197.214.0.0/18',
        'NF': '203.17.240.0/22',
        'NG': '105.112.0.0/12',
        'NI': '186.76.0.0/15',
        'NL': '145.96.0.0/11',
        'NO': '84.208.0.0/13',
        'NP': '36.252.0.0/15',
        'NR': '203.98.224.0/19',
        'NU': '49.156.48.0/22',
        'NZ': '49.224.0.0/14',
        'OM': '5.36.0.0/15',
        'PA': '186.72.0.0/15',
        'PE': '186.160.0.0/14',
        'PF': '123.50.64.0/18',
        'PG': '124.240.192.0/19',
        'PH': '49.144.0.0/13',
        'PK': '39.32.0.0/11',
        'PL': '83.0.0.0/11',
        'PM': '70.36.0.0/20',
        'PR': '66.50.0.0/16',
        'PS': '188.161.0.0/16',
        'PT': '85.240.0.0/13',
        'PW': '202.124.224.0/20',
        'PY': '181.120.0.0/14',
        'QA': '37.210.0.0/15',
        'RE': '102.35.0.0/16',
        'RO': '79.112.0.0/13',
        'RS': '93.86.0.0/15',
        'RU': '5.136.0.0/13',
        'RW': '41.186.0.0/16',
        'SA': '188.48.0.0/13',
        'SB': '202.1.160.0/19',
        'SC': '154.192.0.0/11',
        'SD': '102.120.0.0/13',
        'SE': '78.64.0.0/12',
        'SG': '8.128.0.0/10',
        'SI': '188.196.0.0/14',
        'SK': '78.98.0.0/15',
        'SL': '102.143.0.0/17',
        'SM': '89.186.32.0/19',
        'SN': '41.82.0.0/15',
        'SO': '154.115.192.0/18',
        'SR': '186.179.128.0/17',
        'SS': '105.235.208.0/21',
        'ST': '197.159.160.0/19',
        'SV': '168.243.0.0/16',
        'SX': '190.102.0.0/20',
        'SY': '5.0.0.0/16',
        'SZ': '41.84.224.0/19',
        'TC': '65.255.48.0/20',
        'TD': '154.68.128.0/19',
        'TG': '196.168.0.0/14',
        'TH': '171.96.0.0/13',
        'TJ': '85.9.128.0/18',
        'TK': '27.96.24.0/21',
        'TL': '180.189.160.0/20',
        'TM': '95.85.96.0/19',
        'TN': '197.0.0.0/11',
        'TO': '175.176.144.0/21',
        'TR': '78.160.0.0/11',
        'TT': '186.44.0.0/15',
        'TV': '202.2.96.0/19',
        'TW': '120.96.0.0/11',
        'TZ': '156.156.0.0/14',
        'UA': '37.52.0.0/14',
        'UG': '102.80.0.0/13',
        'US': '6.0.0.0/8',
        'UY': '167.56.0.0/13',
        'UZ': '84.54.64.0/18',
        'VA': '212.77.0.0/19',
        'VC': '207.191.240.0/21',
        'VE': '186.88.0.0/13',
        'VG': '66.81.192.0/20',
        'VI': '146.226.0.0/16',
        'VN': '14.160.0.0/11',
        'VU': '202.80.32.0/20',
        'WF': '117.20.32.0/21',
        'WS': '202.4.32.0/19',
        'YE': '134.35.0.0/16',
        'YT': '41.242.116.0/22',
        'ZA': '41.0.0.0/11',
        'ZM': '102.144.0.0/13',
        'ZW': '102.177.192.0/18',
    }

    @classmethod
    def random_ipv4(cls, code_or_block):
        if len(code_or_block) == 2:
            block = cls._country_ip_map.get(code_or_block.upper())
            if not block:
                return None
        else:
            block = code_or_block
        addr, preflen = block.split('/')
        addr_min = compat_struct_unpack('!L', socket.inet_aton(addr))[0]
        addr_max = addr_min | (0xffffffff >> int(preflen))
        return compat_str(socket.inet_ntoa(
            compat_struct_pack('!L', random.randint(addr_min, addr_max))))


class PerRequestProxyHandler(compat_urllib_request.ProxyHandler):
    def __init__(self, proxies=None):
        # Set default handlers
        for type in ('http', 'https'):
            setattr(self, '%s_open' % type,
                    lambda r, proxy='__noproxy__', type=type, meth=self.proxy_open:
                        meth(r, proxy, type))
        compat_urllib_request.ProxyHandler.__init__(self, proxies)

    def proxy_open(self, req, proxy, type):
        req_proxy = req.headers.get('Ytdl-request-proxy')
        if req_proxy is not None:
            proxy = req_proxy
            del req.headers['Ytdl-request-proxy']

        if proxy == '__noproxy__':
            return None  # No Proxy
        if compat_urlparse.urlparse(proxy).scheme.lower() in ('socks', 'socks4', 'socks4a', 'socks5'):
            req.add_header('Ytdl-socks-proxy', proxy)
            # yt-dlp's http/https handlers do wrapping the socket with socks
            return None
        return compat_urllib_request.ProxyHandler.proxy_open(
            self, req, proxy, type)


# Both long_to_bytes and bytes_to_long are adapted from PyCrypto, which is
# released into Public Domain
# https://github.com/dlitz/pycrypto/blob/master/lib/Crypto/Util/number.py#L387

def long_to_bytes(n, blocksize=0):
    """long_to_bytes(n:long, blocksize:int) : string
    Convert a long integer to a byte string.

    If optional blocksize is given and greater than zero, pad the front of the
    byte string with binary zeros so that the length is a multiple of
    blocksize.
    """
    # after much testing, this algorithm was deemed to be the fastest
    s = b''
    n = int(n)
    while n > 0:
        s = compat_struct_pack('>I', n & 0xffffffff) + s
        n = n >> 32
    # strip off leading zeros
    for i in range(len(s)):
        if s[i] != b'\000'[0]:
            break
    else:
        # only happens when n == 0
        s = b'\000'
        i = 0
    s = s[i:]
    # add back some pad bytes.  this could be done more efficiently w.r.t. the
    # de-padding being done above, but sigh...
    if blocksize > 0 and len(s) % blocksize:
        s = (blocksize - len(s) % blocksize) * b'\000' + s
    return s


def bytes_to_long(s):
    """bytes_to_long(string) : long
    Convert a byte string to a long integer.

    This is (essentially) the inverse of long_to_bytes().
    """
    acc = 0
    length = len(s)
    if length % 4:
        extra = (4 - length % 4)
        s = b'\000' * extra + s
        length = length + extra
    for i in range(0, length, 4):
        acc = (acc << 32) + compat_struct_unpack('>I', s[i:i + 4])[0]
    return acc


def ohdave_rsa_encrypt(data, exponent, modulus):
    '''
    Implement OHDave's RSA algorithm. See http://www.ohdave.com/rsa/

    Input:
        data: data to encrypt, bytes-like object
        exponent, modulus: parameter e and N of RSA algorithm, both integer
    Output: hex string of encrypted data

    Limitation: supports one block encryption only
    '''

    payload = int(binascii.hexlify(data[::-1]), 16)
    encrypted = pow(payload, exponent, modulus)
    return '%x' % encrypted


def pkcs1pad(data, length):
    """
    Padding input data with PKCS#1 scheme

    @param {int[]} data        input data
    @param {int}   length      target length
    @returns {int[]}           padded data
    """
    if len(data) > length - 11:
        raise ValueError('Input data too long for PKCS#1 padding')

    pseudo_random = [random.randint(0, 254) for _ in range(length - len(data) - 3)]
    return [0, 2] + pseudo_random + [0] + data


def encode_base_n(num, n, table=None):
    FULL_TABLE = '0123456789abcdefghijklmnopqrstuvwxyzABCDEFGHIJKLMNOPQRSTUVWXYZ'
    if not table:
        table = FULL_TABLE[:n]

    if n > len(table):
        raise ValueError('base %d exceeds table length %d' % (n, len(table)))

    if num == 0:
        return table[0]

    ret = ''
    while num:
        ret = table[num % n] + ret
        num = num // n
    return ret


def decode_packed_codes(code):
    mobj = re.search(PACKED_CODES_RE, code)
    obfuscated_code, base, count, symbols = mobj.groups()
    base = int(base)
    count = int(count)
    symbols = symbols.split('|')
    symbol_table = {}

    while count:
        count -= 1
        base_n_count = encode_base_n(count, base)
        symbol_table[base_n_count] = symbols[count] or base_n_count

    return re.sub(
        r'\b(\w+)\b', lambda mobj: symbol_table[mobj.group(0)],
        obfuscated_code)


def caesar(s, alphabet, shift):
    if shift == 0:
        return s
    l = len(alphabet)
    return ''.join(
        alphabet[(alphabet.index(c) + shift) % l] if c in alphabet else c
        for c in s)


def rot47(s):
    return caesar(s, r'''!"#$%&'()*+,-./0123456789:;<=>?@ABCDEFGHIJKLMNOPQRSTUVWXYZ[\]^_`abcdefghijklmnopqrstuvwxyz{|}~''', 47)


def parse_m3u8_attributes(attrib):
    info = {}
    for (key, val) in re.findall(r'(?P<key>[A-Z0-9-]+)=(?P<val>"[^"]+"|[^",]+)(?:,|$)', attrib):
        if val.startswith('"'):
            val = val[1:-1]
        info[key] = val
    return info


def urshift(val, n):
    return val >> n if val >= 0 else (val + 0x100000000) >> n


# Based on png2str() written by @gdkchan and improved by @yokrysty
# Originally posted at https://github.com/ytdl-org/youtube-dl/issues/9706
def decode_png(png_data):
    # Reference: https://www.w3.org/TR/PNG/
    header = png_data[8:]

    if png_data[:8] != b'\x89PNG\x0d\x0a\x1a\x0a' or header[4:8] != b'IHDR':
        raise IOError('Not a valid PNG file.')

    int_map = {1: '>B', 2: '>H', 4: '>I'}
    unpack_integer = lambda x: compat_struct_unpack(int_map[len(x)], x)[0]

    chunks = []

    while header:
        length = unpack_integer(header[:4])
        header = header[4:]

        chunk_type = header[:4]
        header = header[4:]

        chunk_data = header[:length]
        header = header[length:]

        header = header[4:]  # Skip CRC

        chunks.append({
            'type': chunk_type,
            'length': length,
            'data': chunk_data
        })

    ihdr = chunks[0]['data']

    width = unpack_integer(ihdr[:4])
    height = unpack_integer(ihdr[4:8])

    idat = b''

    for chunk in chunks:
        if chunk['type'] == b'IDAT':
            idat += chunk['data']

    if not idat:
        raise IOError('Unable to read PNG data.')

    decompressed_data = bytearray(zlib.decompress(idat))

    stride = width * 3
    pixels = []

    def _get_pixel(idx):
        x = idx % stride
        y = idx // stride
        return pixels[y][x]

    for y in range(height):
        basePos = y * (1 + stride)
        filter_type = decompressed_data[basePos]

        current_row = []

        pixels.append(current_row)

        for x in range(stride):
            color = decompressed_data[1 + basePos + x]
            basex = y * stride + x
            left = 0
            up = 0

            if x > 2:
                left = _get_pixel(basex - 3)
            if y > 0:
                up = _get_pixel(basex - stride)

            if filter_type == 1:  # Sub
                color = (color + left) & 0xff
            elif filter_type == 2:  # Up
                color = (color + up) & 0xff
            elif filter_type == 3:  # Average
                color = (color + ((left + up) >> 1)) & 0xff
            elif filter_type == 4:  # Paeth
                a = left
                b = up
                c = 0

                if x > 2 and y > 0:
                    c = _get_pixel(basex - stride - 3)

                p = a + b - c

                pa = abs(p - a)
                pb = abs(p - b)
                pc = abs(p - c)

                if pa <= pb and pa <= pc:
                    color = (color + a) & 0xff
                elif pb <= pc:
                    color = (color + b) & 0xff
                else:
                    color = (color + c) & 0xff

            current_row.append(color)

    return width, height, pixels


def write_xattr(path, key, value):
    # This mess below finds the best xattr tool for the job
    try:
        # try the pyxattr module...
        import xattr

        if hasattr(xattr, 'set'):  # pyxattr
            # Unicode arguments are not supported in python-pyxattr until
            # version 0.5.0
            # See https://github.com/ytdl-org/youtube-dl/issues/5498
            pyxattr_required_version = '0.5.0'
            if version_tuple(xattr.__version__) < version_tuple(pyxattr_required_version):
                # TODO: fallback to CLI tools
                raise XAttrUnavailableError(
                    'python-pyxattr is detected but is too old. '
                    'yt-dlp requires %s or above while your version is %s. '
                    'Falling back to other xattr implementations' % (
                        pyxattr_required_version, xattr.__version__))

            setxattr = xattr.set
        else:  # xattr
            setxattr = xattr.setxattr

        try:
            setxattr(path, key, value)
        except EnvironmentError as e:
            raise XAttrMetadataError(e.errno, e.strerror)

    except ImportError:
        if compat_os_name == 'nt':
            # Write xattrs to NTFS Alternate Data Streams:
            # http://en.wikipedia.org/wiki/NTFS#Alternate_data_streams_.28ADS.29
            assert ':' not in key
            assert os.path.exists(path)

            ads_fn = path + ':' + key
            try:
                with open(ads_fn, 'wb') as f:
                    f.write(value)
            except EnvironmentError as e:
                raise XAttrMetadataError(e.errno, e.strerror)
        else:
            user_has_setfattr = check_executable('setfattr', ['--version'])
            user_has_xattr = check_executable('xattr', ['-h'])

            if user_has_setfattr or user_has_xattr:

                value = value.decode('utf-8')
                if user_has_setfattr:
                    executable = 'setfattr'
                    opts = ['-n', key, '-v', value]
                elif user_has_xattr:
                    executable = 'xattr'
                    opts = ['-w', key, value]

                cmd = ([encodeFilename(executable, True)]
                       + [encodeArgument(o) for o in opts]
                       + [encodeFilename(path, True)])

                try:
                    p = subprocess.Popen(
                        cmd, stdout=subprocess.PIPE, stderr=subprocess.PIPE, stdin=subprocess.PIPE)
                except EnvironmentError as e:
                    raise XAttrMetadataError(e.errno, e.strerror)
                stdout, stderr = process_communicate_or_kill(p)
                stderr = stderr.decode('utf-8', 'replace')
                if p.returncode != 0:
                    raise XAttrMetadataError(p.returncode, stderr)

            else:
                # On Unix, and can't find pyxattr, setfattr, or xattr.
                if sys.platform.startswith('linux'):
                    raise XAttrUnavailableError(
                        "Couldn't find a tool to set the xattrs. "
                        "Install either the python 'pyxattr' or 'xattr' "
                        "modules, or the GNU 'attr' package "
                        "(which contains the 'setfattr' tool).")
                else:
                    raise XAttrUnavailableError(
                        "Couldn't find a tool to set the xattrs. "
                        "Install either the python 'xattr' module, "
                        "or the 'xattr' binary.")


def random_birthday(year_field, month_field, day_field):
    start_date = datetime.date(1950, 1, 1)
    end_date = datetime.date(1995, 12, 31)
    offset = random.randint(0, (end_date - start_date).days)
    random_date = start_date + datetime.timedelta(offset)
    return {
        year_field: str(random_date.year),
        month_field: str(random_date.month),
        day_field: str(random_date.day),
    }


# Templates for internet shortcut files, which are plain text files.
DOT_URL_LINK_TEMPLATE = '''
[InternetShortcut]
URL=%(url)s
'''.lstrip()

DOT_WEBLOC_LINK_TEMPLATE = '''
<?xml version="1.0" encoding="UTF-8"?>
<!DOCTYPE plist PUBLIC "-//Apple//DTD PLIST 1.0//EN" "http://www.apple.com/DTDs/PropertyList-1.0.dtd">
<plist version="1.0">
<dict>
\t<key>URL</key>
\t<string>%(url)s</string>
</dict>
</plist>
'''.lstrip()

DOT_DESKTOP_LINK_TEMPLATE = '''
[Desktop Entry]
Encoding=UTF-8
Name=%(filename)s
Type=Link
URL=%(url)s
Icon=text-html
'''.lstrip()


def iri_to_uri(iri):
    """
    Converts an IRI (Internationalized Resource Identifier, allowing Unicode characters) to a URI (Uniform Resource Identifier, ASCII-only).

    The function doesn't add an additional layer of escaping; e.g., it doesn't escape `%3C` as `%253C`. Instead, it percent-escapes characters with an underlying UTF-8 encoding *besides* those already escaped, leaving the URI intact.
    """

    iri_parts = compat_urllib_parse_urlparse(iri)

    if '[' in iri_parts.netloc:
        raise ValueError('IPv6 URIs are not, yet, supported.')
        # Querying `.netloc`, when there's only one bracket, also raises a ValueError.

    # The `safe` argument values, that the following code uses, contain the characters that should not be percent-encoded. Everything else but letters, digits and '_.-' will be percent-encoded with an underlying UTF-8 encoding. Everything already percent-encoded will be left as is.

    net_location = ''
    if iri_parts.username:
        net_location += compat_urllib_parse_quote(iri_parts.username, safe=r"!$%&'()*+,~")
        if iri_parts.password is not None:
            net_location += ':' + compat_urllib_parse_quote(iri_parts.password, safe=r"!$%&'()*+,~")
        net_location += '@'

    net_location += iri_parts.hostname.encode('idna').decode('utf-8')  # Punycode for Unicode hostnames.
    # The 'idna' encoding produces ASCII text.
    if iri_parts.port is not None and iri_parts.port != 80:
        net_location += ':' + str(iri_parts.port)

    return compat_urllib_parse_urlunparse(
        (iri_parts.scheme,
            net_location,

            compat_urllib_parse_quote_plus(iri_parts.path, safe=r"!$%&'()*+,/:;=@|~"),

            # Unsure about the `safe` argument, since this is a legacy way of handling parameters.
            compat_urllib_parse_quote_plus(iri_parts.params, safe=r"!$%&'()*+,/:;=@|~"),

            # Not totally sure about the `safe` argument, since the source does not explicitly mention the query URI component.
            compat_urllib_parse_quote_plus(iri_parts.query, safe=r"!$%&'()*+,/:;=?@{|}~"),

            compat_urllib_parse_quote_plus(iri_parts.fragment, safe=r"!#$%&'()*+,/:;=?@{|}~")))

    # Source for `safe` arguments: https://url.spec.whatwg.org/#percent-encoded-bytes.


def to_high_limit_path(path):
    if sys.platform in ['win32', 'cygwin']:
        # Work around MAX_PATH limitation on Windows. The maximum allowed length for the individual path segments may still be quite limited.
        return r'\\?\ '.rstrip() + os.path.abspath(path)

    return path


def format_field(obj, field=None, template='%s', ignore=(None, ''), default='', func=None):
    if field is None:
        val = obj if obj is not None else default
    else:
        val = obj.get(field, default)
    if func and val not in ignore:
        val = func(val)
    return template % val if val not in ignore else default


def clean_podcast_url(url):
    return re.sub(r'''(?x)
        (?:
            (?:
                chtbl\.com/track|
                media\.blubrry\.com| # https://create.blubrry.com/resources/podcast-media-download-statistics/getting-started/
                play\.podtrac\.com
            )/[^/]+|
            (?:dts|www)\.podtrac\.com/(?:pts/)?redirect\.[0-9a-z]{3,4}| # http://analytics.podtrac.com/how-to-measure
            flex\.acast\.com|
            pd(?:
                cn\.co| # https://podcorn.com/analytics-prefix/
                st\.fm # https://podsights.com/docs/
            )/e
        )/''', '', url)


_HEX_TABLE = '0123456789abcdef'


def random_uuidv4():
    return re.sub(r'[xy]', lambda x: _HEX_TABLE[random.randint(0, 15)], 'xxxxxxxx-xxxx-4xxx-yxxx-xxxxxxxxxxxx')


def make_dir(path, to_screen=None):
    try:
        dn = os.path.dirname(path)
        if dn and not os.path.exists(dn):
            os.makedirs(dn)
        return True
    except (OSError, IOError) as err:
        if callable(to_screen) is not None:
            to_screen('unable to create directory ' + error_to_compat_str(err))
        return False


def get_executable_path():
    from zipimport import zipimporter
    if hasattr(sys, 'frozen'):  # Running from PyInstaller
        path = os.path.dirname(sys.executable)
    elif isinstance(globals().get('__loader__'), zipimporter):  # Running from ZIP
        path = os.path.join(os.path.dirname(__file__), '../..')
    else:
        path = os.path.join(os.path.dirname(__file__), '..')
    return os.path.abspath(path)


def load_plugins(name, suffix, namespace):
    plugin_info = [None]
    classes = []
    try:
        plugin_info = imp.find_module(
            name, [os.path.join(get_executable_path(), 'ytdlp_plugins')])
        plugins = imp.load_module(name, *plugin_info)
        for name in dir(plugins):
            if name in namespace:
                continue
            if not name.endswith(suffix):
                continue
            klass = getattr(plugins, name)
            classes.append(klass)
            namespace[name] = klass
    except ImportError:
        pass
    finally:
        if plugin_info[0] is not None:
            plugin_info[0].close()
    return classes


def traverse_obj(
        obj, *path_list, default=None, expected_type=None, get_all=True,
        casesense=True, is_user_input=False, traverse_string=False):
    ''' Traverse nested list/dict/tuple
    @param path_list        A list of paths which are checked one by one.
                            Each path is a list of keys where each key is a string,
                            a tuple of strings or "...". When a tuple is given,
                            all the keys given in the tuple are traversed, and
                            "..." traverses all the keys in the object
    @param default          Default value to return
    @param expected_type    Only accept final value of this type (Can also be any callable)
    @param get_all          Return all the values obtained from a path or only the first one
    @param casesense        Whether to consider dictionary keys as case sensitive
    @param is_user_input    Whether the keys are generated from user input. If True,
                            strings are converted to int/slice if necessary
    @param traverse_string  Whether to traverse inside strings. If True, any
                            non-compatible object will also be converted into a string
    # TODO: Write tests
    '''
    if not casesense:
        _lower = lambda k: (k.lower() if isinstance(k, str) else k)
        path_list = (map(_lower, variadic(path)) for path in path_list)

    def _traverse_obj(obj, path, _current_depth=0):
        nonlocal depth
        if obj is None:
            return None
        path = tuple(variadic(path))
        for i, key in enumerate(path):
            if isinstance(key, (list, tuple)):
                obj = [_traverse_obj(obj, sub_key, _current_depth) for sub_key in key]
                key = ...
            if key is ...:
                obj = (obj.values() if isinstance(obj, dict)
                       else obj if isinstance(obj, (list, tuple, LazyList))
                       else str(obj) if traverse_string else [])
                _current_depth += 1
                depth = max(depth, _current_depth)
                return [_traverse_obj(inner_obj, path[i + 1:], _current_depth) for inner_obj in obj]
            elif isinstance(obj, dict) and not (is_user_input and key == ':'):
                obj = (obj.get(key) if casesense or (key in obj)
                       else next((v for k, v in obj.items() if _lower(k) == key), None))
            else:
                if is_user_input:
                    key = (int_or_none(key) if ':' not in key
                           else slice(*map(int_or_none, key.split(':'))))
                    if key == slice(None):
                        return _traverse_obj(obj, (..., *path[i + 1:]), _current_depth)
                if not isinstance(key, (int, slice)):
                    return None
                if not isinstance(obj, (list, tuple, LazyList)):
                    if not traverse_string:
                        return None
                    obj = str(obj)
                try:
                    obj = obj[key]
                except IndexError:
                    return None
        return obj

    if isinstance(expected_type, type):
        type_test = lambda val: val if isinstance(val, expected_type) else None
    elif expected_type is not None:
        type_test = expected_type
    else:
        type_test = lambda val: val

    for path in path_list:
        depth = 0
        val = _traverse_obj(obj, path)
        if val is not None:
            if depth:
                for _ in range(depth - 1):
                    val = itertools.chain.from_iterable(v for v in val if v is not None)
                val = [v for v in map(type_test, val) if v is not None]
                if val:
                    return val if get_all else val[0]
            else:
                val = type_test(val)
                if val is not None:
                    return val
    return default


def traverse_dict(dictn, keys, casesense=True):
    ''' For backward compatibility. Do not use '''
    return traverse_obj(dictn, keys, casesense=casesense,
                        is_user_input=True, traverse_string=True)


def variadic(x, allowed_types=(str, bytes)):
    return x if isinstance(x, collections.abc.Iterable) and not isinstance(x, allowed_types) else (x,)


<<<<<<< HEAD
def bytes_to_scalar(value):
    if isinstance(value, compat_str):
        value = value.decode('utf8')
    result = 0
    for b in value:
        result *= 256
        result += b
    return result


def decode_base(value, digits):
    # This will convert given base-x string to scalar (long or int)
    table = {char: index for index, char in enumerate(digits)}
    result = 0
    base = len(digits)
    for chr in value:
        result *= base
        result += table[chr]
    return result


def scalar_to_bytes(scalar):
    if not scalar:
        return b''
    array = []
    while scalar:
        scalar, idx = divmod(scalar, 256)
        array.insert(0, idx)
    return intlist_to_bytes(array)


def encode_base(scalar, digits):
    # This will convert scalar (long or int) to base-x string
    if not scalar:
        return ''
    base = len(digits)
    result = ''
    while scalar:
        scalar, idx = divmod(scalar, base)
        result = digits[idx] + result
    return result


def char_replace(base, replace, string):
    # character-by-character replacing
    if not string:
        return ''
    assert len(base) == len(replace)
    table = {b: r for b, r in zip(base, replace) if b != r}
    if not table:
        return string
    result = ''
    for i in string:
        result += table.get(i, i)
    return result


def dig_object_type(obj, prefix='', lines=None):
    if lines is None:
        lines = []
    if isinstance(obj, dict):
        for k, v in obj.items():
            dig_object_type(v, prefix + '.' + str(k), lines)
    elif isinstance(obj, tuple(x for x in (list, tuple, map, filter) if isinstance(x, type))):
        for i, v in enumerate(obj):
            dig_object_type(v, prefix + '[' + str(i) + ']', lines)
    else:
        lines.append(prefix + ': ' + str(type(obj)))
    return lines


def to_str(value):
    if isinstance(value, bytes):
        value = value.decode(preferredencoding())
    return value


class PrintJsonEncoder(json.JSONEncoder):
    def default(self, obj):
        if isinstance(obj, bytes):
            try:
                return obj.decode('utf-8')
            except BaseException:
                return None
        else:
            return json.JSONEncoder.default(self, obj)


def time_millis():
    return round(time.time() * 1000)


def get_windows_version():
    ''' Get Windows version. None if it's not running on Windows '''
    if compat_os_name == 'nt':
        return version_tuple(platform.win32_ver()[1])
    else:
        return None
=======
# create a JSON Web Signature (jws) with HS256 algorithm
# the resulting format is in JWS Compact Serialization
# implemented following JWT https://www.rfc-editor.org/rfc/rfc7519.html
# implemented following JWS https://www.rfc-editor.org/rfc/rfc7515.html
def jwt_encode_hs256(payload_data, key, headers={}):
    header_data = {
        'alg': 'HS256',
        'typ': 'JWT',
    }
    if headers:
        header_data.update(headers)
    header_b64 = base64.b64encode(json.dumps(header_data).encode('utf-8'))
    payload_b64 = base64.b64encode(json.dumps(payload_data).encode('utf-8'))
    h = hmac.new(key.encode('utf-8'), header_b64 + b'.' + payload_b64, hashlib.sha256)
    signature_b64 = base64.b64encode(h.digest())
    token = header_b64 + b'.' + payload_b64 + b'.' + signature_b64
    return token
>>>>>>> 600e9003
<|MERGE_RESOLUTION|>--- conflicted
+++ resolved
@@ -4847,7 +4847,6 @@
     return x if isinstance(x, collections.abc.Iterable) and not isinstance(x, allowed_types) else (x,)
 
 
-<<<<<<< HEAD
 def bytes_to_scalar(value):
     if isinstance(value, compat_str):
         value = value.decode('utf8')
@@ -4940,13 +4939,6 @@
     return round(time.time() * 1000)
 
 
-def get_windows_version():
-    ''' Get Windows version. None if it's not running on Windows '''
-    if compat_os_name == 'nt':
-        return version_tuple(platform.win32_ver()[1])
-    else:
-        return None
-=======
 # create a JSON Web Signature (jws) with HS256 algorithm
 # the resulting format is in JWS Compact Serialization
 # implemented following JWT https://www.rfc-editor.org/rfc/rfc7519.html
@@ -4963,5 +4955,4 @@
     h = hmac.new(key.encode('utf-8'), header_b64 + b'.' + payload_b64, hashlib.sha256)
     signature_b64 = base64.b64encode(h.digest())
     token = header_b64 + b'.' + payload_b64 + b'.' + signature_b64
-    return token
->>>>>>> 600e9003
+    return token