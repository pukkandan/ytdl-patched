--- conflicted
+++ resolved
@@ -1033,21 +1033,6 @@
     msg = 'Encountered a video that is already in the archive, stopping due to --break-on-existing'
 
 
-class ReextractRequested(YoutubeDLError):
-    """ Request re-extraction in any reason. """
-    msg = 'Re-extraction requested'
-
-
-class ThrottledDownload(ReextractRequested):
-    """ Download speed below --throttled-rate. """
-    msg = 'The download speed is below throttle limit'
-
-
-class UnrecoverableHttpError(ReextractRequested):
-    """ Unrecoverable errors defined by each format has been reported by downloader. """
-    msg = 'An unrecoverable error has been detected'
-
-
 class RejectedVideoReached(DownloadCancelled):
     """ --break-on-reject triggered """
     msg = 'Encountered a video that did not match filter, stopping due to --break-on-reject'
@@ -1058,25 +1043,21 @@
     msg = 'Maximum number of downloads reached, stopping due to --max-downloads'
 
 
-<<<<<<< HEAD
-=======
 class ReExtractInfo(YoutubeDLError):
-    """ Video info needs to be re-extracted. """
-
-    def __init__(self, msg, expected=False):
-        super().__init__(msg)
-        self.expected = expected
+    """ Request re-extraction in any reason. """
+    msg = 'Re-extraction requested'
 
 
 class ThrottledDownload(ReExtractInfo):
     """ Download speed below --throttled-rate. """
     msg = 'The download speed is below throttle limit'
 
-    def __init__(self, msg):
-        super().__init__(msg, expected=False)
-
-
->>>>>>> 717216b0
+
+class UnrecoverableHttpError(ReExtractInfo):
+    """ Unrecoverable errors defined by each format has been reported by downloader. """
+    msg = 'An unrecoverable error has been detected'
+
+
 class UnavailableVideoError(YoutubeDLError):
     """Unavailable Format exception.
 
