#!/usr/bin/env python3
import base64
import binascii
import calendar
import codecs
import collections
import contextlib
import ctypes
import datetime
import email.header
import email.utils
import errno
import functools
import gzip
import hashlib
import hmac
import importlib.util
import io
import itertools
import json
import locale
import math
import mimetypes
import operator
import os
import platform
import random
import re
import shlex
import socket
import ssl
import subprocess
import sys
import tempfile
import time
import traceback
import urllib.parse
import xml.etree.ElementTree
import zlib
try:
    import dateutil.parser
    HAVE_DATEUTIL = True
except (ImportError, SyntaxError):
    # dateutil is optional
    HAVE_DATEUTIL = False

from .compat import (
<<<<<<< HEAD
    compat_brotli,
=======
    asyncio,
>>>>>>> 9b8ee23b
    compat_chr,
    compat_cookiejar,
    compat_etree_fromstring,
    compat_expanduser,
    compat_html_entities,
    compat_html_entities_html5,
    compat_HTMLParseError,
    compat_HTMLParser,
    compat_http_client,
    compat_HTTPError,
    compat_os_name,
    compat_parse_qs,
    compat_shlex_quote,
    compat_str,
    compat_struct_pack,
    compat_struct_unpack,
    compat_urllib_error,
    compat_urllib_parse_unquote_plus,
    compat_urllib_parse_urlencode,
    compat_urllib_parse_urlparse,
    compat_urllib_request,
    compat_urlparse,
)
<<<<<<< HEAD

from .socks import (
    ProxyType,
    sockssocket,
)
from .chrome_versions import versions as _CHROME_VERSIONS
=======
from .dependencies import brotli, certifi, websockets
from .socks import ProxyType, sockssocket
>>>>>>> 9b8ee23b


def register_socks_protocols():
    # "Register" SOCKS protocols
    # In Python < 2.6.5, urlsplit() suffers from bug https://bugs.python.org/issue7904
    # URLs with protocols not in urlparse.uses_netloc are not handled correctly
    for scheme in ('socks', 'socks4', 'socks4a', 'socks5'):
        if scheme not in compat_urlparse.uses_netloc:
            compat_urlparse.uses_netloc.append(scheme)


# This is not clearly defined otherwise
compiled_regex_type = type(re.compile(''))


def random_user_agent():
    _USER_AGENT_TPL = 'Mozilla/5.0 (Windows NT %s; Win64; x64) AppleWebKit/537.36 (KHTML, like Gecko) Chrome/%s Safari/537.36'
    _WINDOWS_VERSIONS = (
        '6.1',  # 7
        '6.2',  # 8
        '6.3',  # 8.1
        '10.0',
    )
    return _USER_AGENT_TPL % (random.choice(_WINDOWS_VERSIONS), random.choice(_CHROME_VERSIONS))


SUPPORTED_ENCODINGS = [
    'gzip', 'deflate'
]
if brotli:
    SUPPORTED_ENCODINGS.append('br')

std_headers = {
    'User-Agent': random_user_agent(),
    'Accept': 'text/html,application/xhtml+xml,application/xml;q=0.9,*/*;q=0.8',
    'Accept-Language': 'en-us,en;q=0.5',
    'Sec-Fetch-Mode': 'navigate',
}


USER_AGENTS = {
    'Safari': 'Mozilla/5.0 (X11; Linux x86_64; rv:10.0) AppleWebKit/533.20.25 (KHTML, like Gecko) Version/5.0.4 Safari/533.20.27',
}


NO_DEFAULT = object()

ENGLISH_MONTH_NAMES = [
    'January', 'February', 'March', 'April', 'May', 'June',
    'July', 'August', 'September', 'October', 'November', 'December']

MONTH_NAMES = {
    'en': ENGLISH_MONTH_NAMES,
    'fr': [
        'janvier', 'février', 'mars', 'avril', 'mai', 'juin',
        'juillet', 'août', 'septembre', 'octobre', 'novembre', 'décembre'],
}

KNOWN_EXTENSIONS = (
    'mp4', 'm4a', 'm4p', 'm4b', 'm4r', 'm4v', 'aac',
    'flv', 'f4v', 'f4a', 'f4b',
    'webm', 'ogg', 'ogv', 'oga', 'ogx', 'spx', 'opus',
    'mkv', 'mka', 'mk3d',
    'avi', 'divx',
    'mov',
    'asf', 'wmv', 'wma',
    '3gp', '3g2',
    'mp3',
    'flac',
    'ape',
    'wav',
    'f4f', 'f4m', 'm3u8', 'smil')

# needed for sanitizing filenames in restricted mode
ACCENT_CHARS = dict(zip('ÂÃÄÀÁÅÆÇÈÉÊËÌÍÎÏÐÑÒÓÔÕÖŐØŒÙÚÛÜŰÝÞßàáâãäåæçèéêëìíîïðñòóôõöőøœùúûüűýþÿ',
                        itertools.chain('AAAAAA', ['AE'], 'CEEEEIIIIDNOOOOOOO', ['OE'], 'UUUUUY', ['TH', 'ss'],
                                        'aaaaaa', ['ae'], 'ceeeeiiiionooooooo', ['oe'], 'uuuuuy', ['th'], 'y')))

DATE_FORMATS = (
    '%d %B %Y',
    '%d %b %Y',
    '%B %d %Y',
    '%B %dst %Y',
    '%B %dnd %Y',
    '%B %drd %Y',
    '%B %dth %Y',
    '%b %d %Y',
    '%b %dst %Y',
    '%b %dnd %Y',
    '%b %drd %Y',
    '%b %dth %Y',
    '%b %dst %Y %I:%M',
    '%b %dnd %Y %I:%M',
    '%b %drd %Y %I:%M',
    '%b %dth %Y %I:%M',
    '%Y %m %d',
    '%Y-%m-%d',
    '%Y.%m.%d.',
    '%Y/%m/%d',
    '%Y/%m/%d %H:%M',
    '%Y/%m/%d %H:%M:%S',
    '%Y%m%d%H%M',
    '%Y%m%d%H%M%S',
    '%Y%m%d',
    '%Y-%m-%d %H:%M',
    '%Y-%m-%d %H:%M:%S',
    '%Y-%m-%d %H:%M:%S.%f',
    '%Y-%m-%d %H:%M:%S:%f',
    '%d.%m.%Y %H:%M',
    '%d.%m.%Y %H.%M',
    '%Y-%m-%dT%H:%M:%SZ',
    '%Y-%m-%dT%H:%M:%S.%fZ',
    '%Y-%m-%dT%H:%M:%S.%f0Z',
    '%Y-%m-%dT%H:%M:%S',
    '%Y-%m-%dT%H:%M:%S.%f',
    '%Y-%m-%dT%H:%M',
    '%b %d %Y at %H:%M',
    '%b %d %Y at %H:%M:%S',
    '%B %d %Y at %H:%M',
    '%B %d %Y at %H:%M:%S',
    '%H:%M %d-%b-%Y',
)

DATE_FORMATS_DAY_FIRST = list(DATE_FORMATS)
DATE_FORMATS_DAY_FIRST.extend([
    '%d-%m-%Y',
    '%d.%m.%Y',
    '%d.%m.%y',
    '%d/%m/%Y',
    '%d/%m/%y',
    '%d/%m/%Y %H:%M:%S',
])

DATE_FORMATS_MONTH_FIRST = list(DATE_FORMATS)
DATE_FORMATS_MONTH_FIRST.extend([
    '%m-%d-%Y',
    '%m.%d.%Y',
    '%m/%d/%Y',
    '%m/%d/%y',
    '%m/%d/%Y %H:%M:%S',
])

PACKED_CODES_RE = r"}\('(.+)',(\d+),(\d+),'([^']+)'\.split\('\|'\)"
JSON_LD_RE = r'(?is)<script[^>]+type=(["\']?)application/ld\+json\1[^>]*>(?P<json_ld>.+?)</script>'


def preferredencoding():
    """Get preferred encoding.

    Returns the best encoding scheme for the system, based on
    locale.getpreferredencoding() and some further tweaks.
    """
    try:
        pref = locale.getpreferredencoding()
        'TEST'.encode(pref)
    except Exception:
        pref = 'UTF-8'

    return pref


def write_json_file(obj, fn):
    """ Encode obj as JSON and write it to fn, atomically if possible """

    tf = tempfile.NamedTemporaryFile(
        prefix=f'{os.path.basename(fn)}.', dir=os.path.dirname(fn),
        suffix='.tmp', delete=False, mode='w', encoding='utf-8')

    try:
        with tf:
            json.dump(obj, tf, ensure_ascii=False)
        if sys.platform == 'win32':
            # Need to remove existing file on Windows, else os.rename raises
            # WindowsError or FileExistsError.
            with contextlib.suppress(OSError):
                os.unlink(fn)
        with contextlib.suppress(OSError):
            mask = os.umask(0)
            os.umask(mask)
            os.chmod(tf.name, 0o666 & ~mask)
        os.rename(tf.name, fn)
    except Exception:
        with contextlib.suppress(OSError):
            os.remove(tf.name)
        raise


def find_xpath_attr(node, xpath, key, val=None):
    """ Find the xpath xpath[@key=val] """
    assert re.match(r'^[a-zA-Z_-]+$', key)
    expr = xpath + ('[@%s]' % key if val is None else f"[@{key}='{val}']")
    return node.find(expr)

# On python2.6 the xml.etree.ElementTree.Element methods don't support
# the namespace parameter


def xpath_with_ns(path, ns_map):
    components = [c.split(':') for c in path.split('/')]
    replaced = []
    for c in components:
        if len(c) == 1:
            replaced.append(c[0])
        else:
            ns, tag = c
            replaced.append('{%s}%s' % (ns_map[ns], tag))
    return '/'.join(replaced)


def xpath_element(node, xpath, name=None, fatal=False, default=NO_DEFAULT):
    def _find_xpath(xpath):
        return node.find(xpath)

    if isinstance(xpath, (str, compat_str)):
        n = _find_xpath(xpath)
    else:
        for xp in xpath:
            n = _find_xpath(xp)
            if n is not None:
                break

    if n is None:
        if default is not NO_DEFAULT:
            return default
        elif fatal:
            name = xpath if name is None else name
            raise ExtractorError('Could not find XML element %s' % name)
        else:
            return None
    return n


def xpath_text(node, xpath, name=None, fatal=False, default=NO_DEFAULT):
    n = xpath_element(node, xpath, name, fatal=fatal, default=default)
    if n is None or n == default:
        return n
    if n.text is None:
        if default is not NO_DEFAULT:
            return default
        elif fatal:
            name = xpath if name is None else name
            raise ExtractorError('Could not find XML element\'s text %s' % name)
        else:
            return None
    return n.text


def xpath_attr(node, xpath, key, name=None, fatal=False, default=NO_DEFAULT):
    n = find_xpath_attr(node, xpath, key)
    if n is None:
        if default is not NO_DEFAULT:
            return default
        elif fatal:
            name = f'{xpath}[@{key}]' if name is None else name
            raise ExtractorError('Could not find XML attribute %s' % name)
        else:
            return None
    return n.attrib[key]


def get_element_by_id(id, html):
    """Return the content of the tag with the specified ID in the passed HTML document"""
    return get_element_by_attribute('id', id, html)


def get_element_html_by_id(id, html):
    """Return the html of the tag with the specified ID in the passed HTML document"""
    return get_element_html_by_attribute('id', id, html)


def get_element_by_class(class_name, html):
    """Return the content of the first tag with the specified class in the passed HTML document"""
    retval = get_elements_by_class(class_name, html)
    return retval[0] if retval else None


def get_element_html_by_class(class_name, html):
    """Return the html of the first tag with the specified class in the passed HTML document"""
    retval = get_elements_html_by_class(class_name, html)
    return retval[0] if retval else None


def get_element_by_attribute(attribute, value, html, escape_value=True):
    retval = get_elements_by_attribute(attribute, value, html, escape_value)
    return retval[0] if retval else None


def get_element_html_by_attribute(attribute, value, html, escape_value=True):
    retval = get_elements_html_by_attribute(attribute, value, html, escape_value)
    return retval[0] if retval else None


def get_elements_by_class(class_name, html):
    """Return the content of all tags with the specified class in the passed HTML document as a list"""
    return get_elements_by_attribute(
        'class', r'[^\'"]*\b%s\b[^\'"]*' % re.escape(class_name),
        html, escape_value=False)


def get_elements_html_by_class(class_name, html):
    """Return the html of all tags with the specified class in the passed HTML document as a list"""
    return get_elements_html_by_attribute(
        'class', r'[^\'"]*\b%s\b[^\'"]*' % re.escape(class_name),
        html, escape_value=False)


def get_elements_by_attribute(*args, **kwargs):
    """Return the content of the tag with the specified attribute in the passed HTML document"""
    return [content for content, _ in get_elements_text_and_html_by_attribute(*args, **kwargs)]


def get_elements_html_by_attribute(*args, **kwargs):
    """Return the html of the tag with the specified attribute in the passed HTML document"""
    return [whole for _, whole in get_elements_text_and_html_by_attribute(*args, **kwargs)]


def get_elements_text_and_html_by_attribute(attribute, value, html, escape_value=True):
    """
    Return the text (content) and the html (whole) of the tag with the specified
    attribute in the passed HTML document
    """

    quote = '' if re.match(r'''[\s"'`=<>]''', value) else '?'

    value = re.escape(value) if escape_value else value

    partial_element_re = rf'''(?x)
        <(?P<tag>[a-zA-Z0-9:._-]+)
         (?:\s(?:[^>"']|"[^"]*"|'[^']*')*)?
         \s{re.escape(attribute)}\s*=\s*(?P<_q>['"]{quote})(?-x:{value})(?P=_q)
        '''

    for m in re.finditer(partial_element_re, html):
        content, whole = get_element_text_and_html_by_tag(m.group('tag'), html[m.start():])

        yield (
            unescapeHTML(re.sub(r'^(?P<q>["\'])(?P<content>.*)(?P=q)$', r'\g<content>', content, flags=re.DOTALL)),
            whole
        )


class HTMLBreakOnClosingTagParser(compat_HTMLParser):
    """
    HTML parser which raises HTMLBreakOnClosingTagException upon reaching the
    closing tag for the first opening tag it has encountered, and can be used
    as a context manager
    """

    class HTMLBreakOnClosingTagException(Exception):
        pass

    def __init__(self):
        self.tagstack = collections.deque()
        compat_HTMLParser.__init__(self)

    def __enter__(self):
        return self

    def __exit__(self, *_):
        self.close()

    def close(self):
        # handle_endtag does not return upon raising HTMLBreakOnClosingTagException,
        # so data remains buffered; we no longer have any interest in it, thus
        # override this method to discard it
        pass

    def handle_starttag(self, tag, _):
        self.tagstack.append(tag)

    def handle_endtag(self, tag):
        if not self.tagstack:
            raise compat_HTMLParseError('no tags in the stack')
        while self.tagstack:
            inner_tag = self.tagstack.pop()
            if inner_tag == tag:
                break
        else:
            raise compat_HTMLParseError(f'matching opening tag for closing {tag} tag not found')
        if not self.tagstack:
            raise self.HTMLBreakOnClosingTagException()


def get_element_text_and_html_by_tag(tag, html):
    """
    For the first element with the specified tag in the passed HTML document
    return its' content (text) and the whole element (html)
    """
    def find_or_raise(haystack, needle, exc):
        try:
            return haystack.index(needle)
        except ValueError:
            raise exc
    closing_tag = f'</{tag}>'
    whole_start = find_or_raise(
        html, f'<{tag}', compat_HTMLParseError(f'opening {tag} tag not found'))
    content_start = find_or_raise(
        html[whole_start:], '>', compat_HTMLParseError(f'malformed opening {tag} tag'))
    content_start += whole_start + 1
    with HTMLBreakOnClosingTagParser() as parser:
        parser.feed(html[whole_start:content_start])
        if not parser.tagstack or parser.tagstack[0] != tag:
            raise compat_HTMLParseError(f'parser did not match opening {tag} tag')
        offset = content_start
        while offset < len(html):
            next_closing_tag_start = find_or_raise(
                html[offset:], closing_tag,
                compat_HTMLParseError(f'closing {tag} tag not found'))
            next_closing_tag_end = next_closing_tag_start + len(closing_tag)
            try:
                parser.feed(html[offset:offset + next_closing_tag_end])
                offset += next_closing_tag_end
            except HTMLBreakOnClosingTagParser.HTMLBreakOnClosingTagException:
                return html[content_start:offset + next_closing_tag_start], \
                    html[whole_start:offset + next_closing_tag_end]
        raise compat_HTMLParseError('unexpected end of html')


class HTMLAttributeParser(compat_HTMLParser):
    """Trivial HTML parser to gather the attributes for a single element"""

    def __init__(self):
        self.attrs = {}
        compat_HTMLParser.__init__(self)

    def handle_starttag(self, tag, attrs):
        self.attrs = dict(attrs)


class HTMLListAttrsParser(compat_HTMLParser):
    """HTML parser to gather the attributes for the elements of a list"""

    def __init__(self):
        compat_HTMLParser.__init__(self)
        self.items = []
        self._level = 0

    def handle_starttag(self, tag, attrs):
        if tag == 'li' and self._level == 0:
            self.items.append(dict(attrs))
        self._level += 1

    def handle_endtag(self, tag):
        self._level -= 1


def extract_attributes(html_element):
    """Given a string for an HTML element such as
    <el
         a="foo" B="bar" c="&98;az" d=boz
         empty= noval entity="&amp;"
         sq='"' dq="'"
    >
    Decode and return a dictionary of attributes.
    {
        'a': 'foo', 'b': 'bar', c: 'baz', d: 'boz',
        'empty': '', 'noval': None, 'entity': '&',
        'sq': '"', 'dq': '\''
    }.
    """
    parser = HTMLAttributeParser()
    with contextlib.suppress(compat_HTMLParseError):
        parser.feed(html_element)
        parser.close()
    return parser.attrs


def parse_list(webpage):
    """Given a string for an series of HTML <li> elements,
    return a dictionary of their attributes"""
    parser = HTMLListAttrsParser()
    parser.feed(webpage)
    parser.close()
    return parser.items


def clean_html(html):
    """Clean an HTML snippet into a readable string"""

    if html is None:  # Convenience for sanitizing descriptions etc.
        return html

    html = re.sub(r'\s+', ' ', html)
    html = re.sub(r'(?u)\s?<\s?br\s?/?\s?>\s?', '\n', html)
    html = re.sub(r'(?u)<\s?/\s?p\s?>\s?<\s?p[^>]*>', '\n', html)
    # Strip html tags
    html = re.sub('<.*?>', '', html)
    # Replace html entities
    html = unescapeHTML(html)
    return html.strip()


def sanitize_open(filename, open_mode):
    """Try to open the given filename, and slightly tweak it if this fails.

    Attempts to open the given filename. If this fails, it tries to change
    the filename slightly, step by step, until it's either able to open it
    or it fails and raises a final exception, like the standard open()
    function.

    It returns the tuple (stream, definitive_file_name).
    """
    if filename == '-':
        if sys.platform == 'win32':
            import msvcrt
            msvcrt.setmode(sys.stdout.fileno(), os.O_BINARY)
        return (sys.stdout.buffer if hasattr(sys.stdout, 'buffer') else sys.stdout, filename)

    for attempt in range(2):
        try:
            try:
                if sys.platform == 'win32':
                    # FIXME: An exclusive lock also locks the file from being read.
                    # Since windows locks are mandatory, don't lock the file on windows (for now).
                    # Ref: https://github.com/yt-dlp/yt-dlp/issues/3124
                    raise LockingUnsupportedError()
                stream = locked_file(filename, open_mode, block=False).__enter__()
            except LockingUnsupportedError:
                stream = open(filename, open_mode)
            return (stream, filename)
        except OSError as err:
            if attempt or err.errno in (errno.EACCES,):
                raise
            old_filename, filename = filename, sanitize_path(filename)
            if old_filename == filename:
                raise


def timeconvert(timestr):
    """Convert RFC 2822 defined time string into system timestamp"""
    timestamp = None
    timetuple = email.utils.parsedate_tz(timestr)
    if timetuple is not None:
        timestamp = email.utils.mktime_tz(timetuple)
    return timestamp


def sanitize_filename(s, restricted=False, is_id=NO_DEFAULT):
    """Sanitizes a string so it could be used as part of a filename.
    @param restricted   Use a stricter subset of allowed characters
    @param is_id        Whether this is an ID that should be kept unchanged if possible.
                        If unset, yt-dlp's new sanitization rules are in effect
    """
    if s == '':
        return ''

    def replace_insane(char):
        if restricted and char in ACCENT_CHARS:
            return ACCENT_CHARS[char]
        elif not restricted and char == '\n':
            return '\0 '
        elif char == '?' or ord(char) < 32 or ord(char) == 127:
            return ''
        elif char == '"':
            return '' if restricted else '\''
        elif char == ':':
            return '\0_\0-' if restricted else '\0 \0-'
        elif char in '\\/|*<>':
            return '\0_'
        if restricted and (char in '!&\'()[]{}$;`^,#' or char.isspace() or ord(char) > 127):
            return '\0_'
        return char

    s = re.sub(r'[0-9]+(?::[0-9]+)+', lambda m: m.group(0).replace(':', '_'), s)  # Handle timestamps
    result = ''.join(map(replace_insane, s))
    if is_id is NO_DEFAULT:
        result = re.sub('(\0.)(?:(?=\\1)..)+', r'\1', result)  # Remove repeated substitute chars
        STRIP_RE = '(?:\0.|[ _-])*'
        result = re.sub(f'^\0.{STRIP_RE}|{STRIP_RE}\0.$', '', result)  # Remove substitute chars from start/end
    result = result.replace('\0', '') or '_'

    if not is_id:
        while '__' in result:
            result = result.replace('__', '_')
        result = result.strip('_')
        # Common case of "Foreign band name - English song title"
        if restricted and result.startswith('-_'):
            result = result[2:]
        if result.startswith('-'):
            result = '_' + result[len('-'):]
        result = result.lstrip('.')
        if not result:
            result = '_'
    return result


def sanitize_path(s, force=False):
    """Sanitizes and normalizes path on Windows"""
    if sys.platform == 'win32':
        force = False
        drive_or_unc, _ = os.path.splitdrive(s)
    elif force:
        drive_or_unc = ''
    else:
        return s

    norm_path = os.path.normpath(remove_start(s, drive_or_unc)).split(os.path.sep)
    if drive_or_unc:
        norm_path.pop(0)
    sanitized_path = [
        path_part if path_part in ['.', '..'] else re.sub(r'(?:[/<>:"\|\\?\*]|[\s.]$)', '#', path_part)
        for path_part in norm_path]
    if drive_or_unc:
        sanitized_path.insert(0, drive_or_unc + os.path.sep)
    elif force and s and s[0] == os.path.sep:
        sanitized_path.insert(0, os.path.sep)
    return os.path.join(*sanitized_path)


def sanitize_url(url):
    # Prepend protocol-less URLs with `http:` scheme in order to mitigate
    # the number of unwanted failures due to missing protocol
    if url.startswith('//'):
        return 'http:%s' % url
    # Fix some common typos seen so far
    COMMON_TYPOS = (
        # https://github.com/ytdl-org/youtube-dl/issues/15649
        (r'^httpss://', r'https://'),
        # https://bx1.be/lives/direct-tv/
        (r'^rmtp([es]?)://', r'rtmp\1://'),
    )
    for mistake, fixup in COMMON_TYPOS:
        if re.match(mistake, url):
            return re.sub(mistake, fixup, url)
    return url


def extract_basic_auth(url):
    parts = compat_urlparse.urlsplit(url)
    if parts.username is None:
        return url, None
    url = compat_urlparse.urlunsplit(parts._replace(netloc=(
        parts.hostname if parts.port is None
        else '%s:%d' % (parts.hostname, parts.port))))
    auth_payload = base64.b64encode(
        ('%s:%s' % (parts.username, parts.password or '')).encode('utf-8'))
    return url, 'Basic ' + auth_payload.decode('utf-8')


def sanitized_Request(url, *args, **kwargs):
    url, auth_header = extract_basic_auth(escape_url(sanitize_url(url)))
    if auth_header is not None:
        headers = args[1] if len(args) >= 2 else kwargs.setdefault('headers', {})
        headers['Authorization'] = auth_header
    return compat_urllib_request.Request(url, *args, **kwargs)


def expand_path(s):
    """Expand shell variables and ~"""
    return os.path.expandvars(compat_expanduser(s))


def orderedSet(iterable):
    """ Remove all duplicates from the input iterable """
    res = []
    for el in iterable:
        if el not in res:
            res.append(el)
    return res


def _htmlentity_transform(entity_with_semicolon):
    """Transforms an HTML entity to a character."""
    entity = entity_with_semicolon[:-1]

    # Known non-numeric HTML entity
    if entity in compat_html_entities.name2codepoint:
        return compat_chr(compat_html_entities.name2codepoint[entity])

    # TODO: HTML5 allows entities without a semicolon. For example,
    # '&Eacuteric' should be decoded as 'Éric'.
    if entity_with_semicolon in compat_html_entities_html5:
        return compat_html_entities_html5[entity_with_semicolon]

    mobj = re.match(r'#(x[0-9a-fA-F]+|[0-9]+)', entity)
    if mobj is not None:
        numstr = mobj.group(1)
        if numstr.startswith('x'):
            base = 16
            numstr = '0%s' % numstr
        else:
            base = 10
        # See https://github.com/ytdl-org/youtube-dl/issues/7518
        with contextlib.suppress(ValueError):
            return compat_chr(int(numstr, base))

    # Unknown entity in name, return its literal representation
    return '&%s;' % entity


def unescapeHTML(s):
    if s is None:
        return None
    assert isinstance(s, str)

    return re.sub(
        r'&([^&;]+;)', lambda m: _htmlentity_transform(m.group(1)), s)


def escapeHTML(text):
    return (
        text
        .replace('&', '&amp;')
        .replace('<', '&lt;')
        .replace('>', '&gt;')
        .replace('"', '&quot;')
        .replace("'", '&#39;')
    )


def process_communicate_or_kill(p, *args, **kwargs):
    try:
        return p.communicate(*args, **kwargs)
    except BaseException:  # Including KeyboardInterrupt
        p.kill()
        p.wait()
        raise


class Popen(subprocess.Popen):
    if sys.platform == 'win32':
        _startupinfo = subprocess.STARTUPINFO()
        _startupinfo.dwFlags |= subprocess.STARTF_USESHOWWINDOW
    else:
        _startupinfo = None

    def __init__(self, *args, **kwargs):
        super().__init__(*args, **kwargs, startupinfo=self._startupinfo)
        self.textmode = bool(
            kwargs.get('universal_newlines')
            or kwargs.get('encoding')
            or kwargs.get('errors')
            or kwargs.get('text')
            or isinstance(self.stdout, io.TextIOWrapper)
            or isinstance(self.stderr, io.TextIOWrapper)
            or isinstance(self.stdin, io.TextIOWrapper))

    def communicate_or_kill(self, *args, **kwargs):
        if self.textmode and args and isinstance(args[0], bytes):
            if isinstance(args, tuple):
                args = list(args)
            args[0] = args[0].decode()
        return process_communicate_or_kill(self, *args, **kwargs)


def get_subprocess_encoding():
    if sys.platform == 'win32' and sys.getwindowsversion()[0] >= 5:
        # For subprocess calls, encode with locale encoding
        # Refer to http://stackoverflow.com/a/9951851/35070
        encoding = preferredencoding()
    else:
        encoding = sys.getfilesystemencoding()
    if encoding is None:
        encoding = 'utf-8'
    return encoding


def encodeFilename(s, for_subprocess=False):
    assert isinstance(s, str)
    return s


def decodeFilename(b, for_subprocess=False):
    return b


def encodeArgument(s):
    # Legacy code that uses byte strings
    # Uncomment the following line after fixing all post processors
    # assert isinstance(s, str), 'Internal error: %r should be of type %r, is %r' % (s, compat_str, type(s))
    return s if isinstance(s, str) else s.decode('ascii')


def decodeArgument(b):
    return b


def decodeOption(optval):
    if optval is None:
        return optval
    if isinstance(optval, bytes):
        optval = optval.decode(preferredencoding())

    assert isinstance(optval, compat_str)
    return optval


_timetuple = collections.namedtuple('Time', ('hours', 'minutes', 'seconds', 'milliseconds'))


def timetuple_from_msec(msec):
    secs, msec = divmod(msec, 1000)
    mins, secs = divmod(secs, 60)
    hrs, mins = divmod(mins, 60)
    return _timetuple(hrs, mins, secs, msec)


def formatSeconds(secs, delim=':', msec=False):
    time = timetuple_from_msec(secs * 1000)
    if time.hours:
        ret = '%d%s%02d%s%02d' % (time.hours, delim, time.minutes, delim, time.seconds)
    elif time.minutes:
        ret = '%d%s%02d' % (time.minutes, delim, time.seconds)
    else:
        ret = '%d' % time.seconds
    return '%s.%03d' % (ret, time.milliseconds) if msec else ret


def _ssl_load_windows_store_certs(ssl_context, storename):
    # Code adapted from _load_windows_store_certs in https://github.com/python/cpython/blob/main/Lib/ssl.py
    try:
        certs = [cert for cert, encoding, trust in ssl.enum_certificates(storename)
                 if encoding == 'x509_asn' and (
                     trust is True or ssl.Purpose.SERVER_AUTH.oid in trust)]
    except PermissionError:
        return
    for cert in certs:
        with contextlib.suppress(ssl.SSLError):
            ssl_context.load_verify_locations(cadata=cert)


def make_HTTPS_handler(params, **kwargs):
    opts_check_certificate = not params.get('nocheckcertificate')
    opts_modern_tls_cipher = params.get('use_modern_tls_cipher')
    context = ssl.SSLContext(ssl.PROTOCOL_TLS_CLIENT)
    if opts_modern_tls_cipher:
        context.set_ciphers('ECDHE-RSA-AES256-GCM-SHA384:ECDHE-ECDSA-AES256-GCM-SHA384:ECDHE-RSA-AES256-SHA384:ECDHE-ECDSA-AES256-SHA384:ECDHE-RSA-AES128-GCM-SHA256:ECDHE-RSA-AES128-SHA256:AES256-SHA')
    context.check_hostname = opts_check_certificate
    if params.get('legacyserverconnect'):
        context.options |= 4  # SSL_OP_LEGACY_SERVER_CONNECT
    context.verify_mode = ssl.CERT_REQUIRED if opts_check_certificate else ssl.CERT_NONE
    if opts_check_certificate:
        if has_certifi and 'no-certifi' not in params.get('compat_opts', []):
            context.load_verify_locations(cafile=certifi.where())
        else:
            try:
                context.load_default_certs()
                # Work around the issue in load_default_certs when there are bad certificates. See:
                # https://github.com/yt-dlp/yt-dlp/issues/1060,
                # https://bugs.python.org/issue35665, https://bugs.python.org/issue45312
            except ssl.SSLError:
                # enum_certificates is not present in mingw python. See https://github.com/yt-dlp/yt-dlp/issues/1151
                if sys.platform == 'win32' and hasattr(ssl, 'enum_certificates'):
                    # Create a new context to discard any certificates that were already loaded
                    context = ssl.SSLContext(ssl.PROTOCOL_TLS_CLIENT)
                    context.check_hostname, context.verify_mode = True, ssl.CERT_REQUIRED
                    for storename in ('CA', 'ROOT'):
                        _ssl_load_windows_store_certs(context, storename)
                context.set_default_verify_paths()
    return YoutubeDLHTTPSHandler(params, context=context, **kwargs)


def bug_reports_message(before=';'):
    msg = ('please report this issue on  https://github.com/ytdl-patched/ytdl-patched/issues?q= , '
           'filling out the appropriate issue template. '
           'Confirm you are on the latest version using  yt-dlp -U')

    before = before.rstrip()
    if not before or before.endswith(('.', '!', '?')):
        msg = msg[0].title() + msg[1:]

    return (before + ' ' if before else '') + msg


class YoutubeDLError(Exception):
    """Base exception for YoutubeDL errors."""
    msg = None

    def __init__(self, msg=None):
        if msg is not None:
            self.msg = msg
        elif self.msg is None:
            self.msg = type(self).__name__
        super().__init__(self.msg)


network_exceptions = [compat_urllib_error.URLError, compat_http_client.HTTPException, socket.error]
if hasattr(ssl, 'CertificateError'):
    network_exceptions.append(ssl.CertificateError)
network_exceptions = tuple(network_exceptions)


class ExtractorError(YoutubeDLError):
    """Error during info extraction."""

    def __init__(self, msg, tb=None, expected=False, cause=None, video_id=None, ie=None):
        """ tb, if given, is the original traceback (so that it can be printed out).
        If expected is set, this is a normal error message and most likely not a bug in yt-dlp.
        """
        if sys.exc_info()[0] in network_exceptions:
            expected = True

        self.orig_msg = str(msg)
        self.traceback = tb
        self.expected = expected
        self.cause = cause
        self.video_id = video_id
        self.ie = ie
        self.exc_info = sys.exc_info()  # preserve original exception

        super().__init__(''.join((
            format_field(ie, template='[%s] '),
            format_field(video_id, template='%s: '),
            msg,
            format_field(cause, template=' (caused by %r)'),
            '' if expected else bug_reports_message())))

    def format_traceback(self):
        return join_nonempty(
            self.traceback and ''.join(traceback.format_tb(self.traceback)),
            self.cause and ''.join(traceback.format_exception(None, self.cause, self.cause.__traceback__)[1:]),
            delim='\n') or None


class UnsupportedError(ExtractorError):
    def __init__(self, url):
        super().__init__(
            'Unsupported URL: %s' % url, expected=True)
        self.url = url


class RegexNotFoundError(ExtractorError):
    """Error when a regex didn't match"""
    pass


class GeoRestrictedError(ExtractorError):
    """Geographic restriction Error exception.

    This exception may be thrown when a video is not available from your
    geographic location due to geographic restrictions imposed by a website.
    """

    def __init__(self, msg, countries=None, **kwargs):
        kwargs['expected'] = True
        super().__init__(msg, **kwargs)
        self.countries = countries


class DownloadError(YoutubeDLError):
    """Download Error exception.

    This exception may be thrown by FileDownloader objects if they are not
    configured to continue on errors. They will contain the appropriate
    error message.
    """

    def __init__(self, msg, exc_info=None):
        """ exc_info, if given, is the original exception that caused the trouble (as returned by sys.exc_info()). """
        super().__init__(msg)
        self.exc_info = exc_info


class EntryNotInPlaylist(YoutubeDLError):
    """Entry not in playlist exception.

    This exception will be thrown by YoutubeDL when a requested entry
    is not found in the playlist info_dict
    """
    msg = 'Entry not found in info'


class SameFileError(YoutubeDLError):
    """Same File exception.

    This exception will be thrown by FileDownloader objects if they detect
    multiple files would have to be downloaded to the same file on disk.
    """
    msg = 'Fixed output name but more than one file to download'

    def __init__(self, filename=None):
        if filename is not None:
            self.msg += f': {filename}'
        super().__init__(self.msg)


class ExclusivelyLockedError(YoutubeDLError):
    """Exclusively locked exception.

    This exception will be thrown by FileDownloader objects if they detect
    multiple files would have to be downloaded to the same file on disk.
    """
    pass


class PostProcessingError(YoutubeDLError):
    """Post Processing exception.

    This exception may be raised by PostProcessor's .run() method to
    indicate an error in the postprocessing task.
    """


class DownloadCancelled(YoutubeDLError):
    """ Exception raised when the download queue should be interrupted """
    msg = 'The download was cancelled'


class ExistingVideoReached(DownloadCancelled):
    """ --break-on-existing triggered """
    msg = 'Encountered a video that is already in the archive, stopping due to --break-on-existing'


class RejectedVideoReached(DownloadCancelled):
    """ --break-on-reject triggered """
    msg = 'Encountered a video that did not match filter, stopping due to --break-on-reject'


class MaxDownloadsReached(DownloadCancelled):
    """ --max-downloads limit has been reached. """
    msg = 'Maximum number of downloads reached, stopping due to --max-downloads'


class ReExtractInfo(YoutubeDLError):
    """ Request re-extraction in any reason. """
    msg = 'Re-extraction requested'
    expected = True

    def __init__(self):
        super().__init__(self.msg)


class ThrottledDownload(ReExtractInfo):
    """ Download speed below --throttled-rate. """
    msg = 'The download speed is below throttle limit'
    expected = False


class UnrecoverableHttpError(ReExtractInfo):
    """ Unrecoverable errors defined by each format has been reported by downloader. """
    msg = 'An unrecoverable error has been detected'
    expected = False


class UnavailableVideoError(YoutubeDLError):
    """Unavailable Format exception.

    This exception will be thrown when a video is requested
    in a format that is not available for that video.
    """
    msg = 'Unable to download video'

    def __init__(self, err=None):
        if err is not None:
            self.msg += f': {err}'
        super().__init__(self.msg)


class ContentTooShortError(YoutubeDLError):
    """Content Too Short exception.

    This exception may be raised by FileDownloader objects when a file they
    download is too small for what the server announced first, indicating
    the connection was probably interrupted.
    """

    def __init__(self, downloaded, expected):
        super().__init__(f'Downloaded {downloaded} bytes, expected {expected} bytes')
        # Both in bytes
        self.downloaded = downloaded
        self.expected = expected


class XAttrMetadataError(YoutubeDLError):
    def __init__(self, code=None, msg='Unknown error'):
        super().__init__(msg)
        self.code = code
        self.msg = msg

        # Parsing code and msg
        if (self.code in (errno.ENOSPC, errno.EDQUOT)
                or 'No space left' in self.msg or 'Disk quota exceeded' in self.msg):
            self.reason = 'NO_SPACE'
        elif self.code == errno.E2BIG or 'Argument list too long' in self.msg:
            self.reason = 'VALUE_TOO_LONG'
        else:
            self.reason = 'NOT_SUPPORTED'


class XAttrUnavailableError(YoutubeDLError):
    pass


class DummyError(YoutubeDLError):
    pass


def _create_http_connection(ydl_handler, http_class, is_https, *args, **kwargs):
    hc = http_class(*args, **kwargs)
    source_address = ydl_handler._params.get('source_address')

    if source_address is not None:
        # This is to workaround _create_connection() from socket where it will try all
        # address data from getaddrinfo() including IPv6. This filters the result from
        # getaddrinfo() based on the source_address value.
        # This is based on the cpython socket.create_connection() function.
        # https://github.com/python/cpython/blob/master/Lib/socket.py#L691
        def _create_connection(address, timeout=socket._GLOBAL_DEFAULT_TIMEOUT, source_address=None):
            host, port = address
            err = None
            addrs = socket.getaddrinfo(host, port, 0, socket.SOCK_STREAM)
            af = socket.AF_INET if '.' in source_address[0] else socket.AF_INET6
            ip_addrs = [addr for addr in addrs if addr[0] == af]
            if addrs and not ip_addrs:
                ip_version = 'v4' if af == socket.AF_INET else 'v6'
                raise OSError(
                    "No remote IP%s addresses available for connect, can't use '%s' as source address"
                    % (ip_version, source_address[0]))
            for res in ip_addrs:
                af, socktype, proto, canonname, sa = res
                sock = None
                try:
                    sock = socket.socket(af, socktype, proto)
                    if timeout is not socket._GLOBAL_DEFAULT_TIMEOUT:
                        sock.settimeout(timeout)
                    sock.bind(source_address)
                    sock.connect(sa)
                    err = None  # Explicitly break reference cycle
                    return sock
                except OSError as _:
                    err = _
                    if sock is not None:
                        sock.close()
            if err is not None:
                raise err
            else:
                raise OSError('getaddrinfo returns an empty list')
        if hasattr(hc, '_create_connection'):
            hc._create_connection = _create_connection
        hc.source_address = (source_address, 0)

    return hc


def handle_youtubedl_headers(headers):
    filtered_headers = headers

    if 'Youtubedl-no-compression' in filtered_headers:
        filtered_headers = {k: v for k, v in filtered_headers.items() if k.lower() != 'accept-encoding'}
        del filtered_headers['Youtubedl-no-compression']

    return filtered_headers


class YoutubeDLHandler(compat_urllib_request.HTTPHandler):
    """Handler for HTTP requests and responses.

    This class, when installed with an OpenerDirector, automatically adds
    the standard headers to every HTTP request and handles gzipped and
    deflated responses from web servers. If compression is to be avoided in
    a particular request, the original request in the program code only has
    to include the HTTP header "Youtubedl-no-compression", which will be
    removed before making the real request.

    Part of this code was copied from:

    http://techknack.net/python-urllib2-handlers/

    Andrew Rowls, the author of that code, agreed to release it to the
    public domain.
    """

    def __init__(self, params, *args, **kwargs):
        compat_urllib_request.HTTPHandler.__init__(self, *args, **kwargs)
        self._params = params

    def http_open(self, req):
        conn_class = compat_http_client.HTTPConnection

        socks_proxy = req.headers.get('Ytdl-socks-proxy')
        if socks_proxy:
            conn_class = make_socks_conn_class(conn_class, socks_proxy)
            del req.headers['Ytdl-socks-proxy']

        return self.do_open(functools.partial(
            _create_http_connection, self, conn_class, False),
            req)

    @staticmethod
    def deflate(data):
        if not data:
            return data
        try:
            return zlib.decompress(data, -zlib.MAX_WBITS)
        except zlib.error:
            return zlib.decompress(data)

    @staticmethod
    def brotli(data):
        if not data:
            return data
        return brotli.decompress(data)

    def http_request(self, req):
        # According to RFC 3986, URLs can not contain non-ASCII characters, however this is not
        # always respected by websites, some tend to give out URLs with non percent-encoded
        # non-ASCII characters (see telemb.py, ard.py [#3412])
        # urllib chokes on URLs with non-ASCII characters (see http://bugs.python.org/issue3991)
        # To work around aforementioned issue we will replace request's original URL with
        # percent-encoded one
        # Since redirects are also affected (e.g. http://www.southpark.de/alle-episoden/s18e09)
        # the code of this workaround has been moved here from YoutubeDL.urlopen()
        url = req.get_full_url()
        url_escaped = escape_url(url)

        # Substitute URL if any change after escaping
        if url != url_escaped:
            req = update_Request(req, url=url_escaped)

        for h, v in self._params.get('http_headers', std_headers).items():
            # Capitalize is needed because of Python bug 2275: http://bugs.python.org/issue2275
            # The dict keys are capitalized because of this bug by urllib
            if h.capitalize() not in req.headers:
                req.add_header(h, v)

        if 'Accept-encoding' not in req.headers:
            req.add_header('Accept-encoding', ', '.join(SUPPORTED_ENCODINGS))

        req.headers = handle_youtubedl_headers(req.headers)

        return req

    def http_response(self, req, resp):
        old_resp = resp
        # gzip
        if resp.headers.get('Content-encoding', '') == 'gzip':
            content = resp.read()
            gz = gzip.GzipFile(fileobj=io.BytesIO(content), mode='rb')
            try:
                uncompressed = io.BytesIO(gz.read())
            except OSError as original_ioerror:
                # There may be junk add the end of the file
                # See http://stackoverflow.com/q/4928560/35070 for details
                for i in range(1, 1024):
                    try:
                        gz = gzip.GzipFile(fileobj=io.BytesIO(content[:-i]), mode='rb')
                        uncompressed = io.BytesIO(gz.read())
                    except OSError:
                        continue
                    break
                else:
                    raise original_ioerror
            resp = compat_urllib_request.addinfourl(uncompressed, old_resp.headers, old_resp.url, old_resp.code)
            resp.msg = old_resp.msg
            del resp.headers['Content-encoding']
            old_resp.close()
        # deflate
        if resp.headers.get('Content-encoding', '') == 'deflate':
            with old_resp:
                gz = io.BytesIO(self.deflate(resp.read()))
                resp = compat_urllib_request.addinfourl(gz, old_resp.headers, old_resp.url, old_resp.code)
                resp.msg = old_resp.msg
            del resp.headers['Content-encoding']
        # brotli
        if resp.headers.get('Content-encoding', '') == 'br':
            resp = compat_urllib_request.addinfourl(
                io.BytesIO(self.brotli(resp.read())), old_resp.headers, old_resp.url, old_resp.code)
            resp.msg = old_resp.msg
            del resp.headers['Content-encoding']
        # Percent-encode redirect URL of Location HTTP header to satisfy RFC 3986 (see
        # https://github.com/ytdl-org/youtube-dl/issues/6457).
        if 300 <= resp.code < 400:
            location = resp.headers.get('Location')
            if location:
                # As of RFC 2616 default charset is iso-8859-1 that is respected by python 3
                location = location.encode('iso-8859-1').decode('utf-8')
                location_escaped = escape_url(location)
                if location != location_escaped:
                    del resp.headers['Location']
                    resp.headers['Location'] = location_escaped
        return resp

    https_request = http_request
    https_response = http_response


def make_socks_conn_class(base_class, socks_proxy):
    assert issubclass(base_class, (
        compat_http_client.HTTPConnection, compat_http_client.HTTPSConnection))

    url_components = compat_urlparse.urlparse(socks_proxy)
    if url_components.scheme.lower() == 'socks5':
        socks_type = ProxyType.SOCKS5
    elif url_components.scheme.lower() in ('socks', 'socks4'):
        socks_type = ProxyType.SOCKS4
    elif url_components.scheme.lower() == 'socks4a':
        socks_type = ProxyType.SOCKS4A

    def unquote_if_non_empty(s):
        if not s:
            return s
        return compat_urllib_parse_unquote_plus(s)

    proxy_args = (
        socks_type,
        url_components.hostname, url_components.port or 1080,
        True,  # Remote DNS
        unquote_if_non_empty(url_components.username),
        unquote_if_non_empty(url_components.password),
    )

    class SocksConnection(base_class):
        def connect(self):
            self.sock = sockssocket()
            self.sock.setproxy(*proxy_args)
            if isinstance(self.timeout, (int, float)):
                self.sock.settimeout(self.timeout)
            self.sock.connect((self.host, self.port))

            if isinstance(self, compat_http_client.HTTPSConnection):
                if hasattr(self, '_context'):  # Python > 2.6
                    self.sock = self._context.wrap_socket(
                        self.sock, server_hostname=self.host)
                else:
                    self.sock = ssl.wrap_socket(self.sock)

    return SocksConnection


class YoutubeDLHTTPSHandler(compat_urllib_request.HTTPSHandler):
    def __init__(self, params, https_conn_class=None, *args, **kwargs):
        compat_urllib_request.HTTPSHandler.__init__(self, *args, **kwargs)
        self._https_conn_class = https_conn_class or compat_http_client.HTTPSConnection
        self._params = params

    def https_open(self, req):
        kwargs = {}
        conn_class = self._https_conn_class

        if hasattr(self, '_context'):  # python > 2.6
            kwargs['context'] = self._context
        if hasattr(self, '_check_hostname'):  # python 3.x
            kwargs['check_hostname'] = self._check_hostname

        socks_proxy = req.headers.get('Ytdl-socks-proxy')
        if socks_proxy:
            conn_class = make_socks_conn_class(conn_class, socks_proxy)
            del req.headers['Ytdl-socks-proxy']

        return self.do_open(functools.partial(
            _create_http_connection, self, conn_class, True),
            req, **kwargs)


class YoutubeDLCookieJar(compat_cookiejar.MozillaCookieJar):
    """
    See [1] for cookie file format.

    1. https://curl.haxx.se/docs/http-cookies.html
    """
    _HTTPONLY_PREFIX = '#HttpOnly_'
    _ENTRY_LEN = 7
    _HEADER = '''# Netscape HTTP Cookie File
# This file is generated by yt-dlp.  Do not edit.

'''
    _CookieFileEntry = collections.namedtuple(
        'CookieFileEntry',
        ('domain_name', 'include_subdomains', 'path', 'https_only', 'expires_at', 'name', 'value'))

    def save(self, filename=None, ignore_discard=False, ignore_expires=False):
        """
        Save cookies to a file.

        Most of the code is taken from CPython 3.8 and slightly adapted
        to support cookie files with UTF-8 in both python 2 and 3.
        """
        if filename is None:
            if self.filename is not None:
                filename = self.filename
            else:
                raise ValueError(compat_cookiejar.MISSING_FILENAME_TEXT)

        # Store session cookies with `expires` set to 0 instead of an empty
        # string
        for cookie in self:
            if cookie.expires is None:
                cookie.expires = 0

        with open(filename, 'w', encoding='utf-8') as f:
            f.write(self._HEADER)
            now = time.time()
            for cookie in self:
                if not ignore_discard and cookie.discard:
                    continue
                if not ignore_expires and cookie.is_expired(now):
                    continue
                if cookie.secure:
                    secure = 'TRUE'
                else:
                    secure = 'FALSE'
                if cookie.domain.startswith('.'):
                    initial_dot = 'TRUE'
                else:
                    initial_dot = 'FALSE'
                if cookie.expires is not None:
                    expires = compat_str(cookie.expires)
                else:
                    expires = ''
                if cookie.value is None:
                    # cookies.txt regards 'Set-Cookie: foo' as a cookie
                    # with no name, whereas http.cookiejar regards it as a
                    # cookie with no value.
                    name = ''
                    value = cookie.name
                else:
                    name = cookie.name
                    value = cookie.value
                f.write(
                    '\t'.join([cookie.domain, initial_dot, cookie.path,
                               secure, expires, name, value]) + '\n')

    def load(self, filename=None, ignore_discard=False, ignore_expires=False):
        """Load cookies from a file."""
        if filename is None:
            if self.filename is not None:
                filename = self.filename
            else:
                raise ValueError(compat_cookiejar.MISSING_FILENAME_TEXT)

        def prepare_line(line):
            if line.startswith(self._HTTPONLY_PREFIX):
                line = line[len(self._HTTPONLY_PREFIX):]
            # comments and empty lines are fine
            if line.startswith('#') or not line.strip():
                return line
            cookie_list = line.split('\t')
            if len(cookie_list) != self._ENTRY_LEN:
                raise compat_cookiejar.LoadError('invalid length %d' % len(cookie_list))
            cookie = self._CookieFileEntry(*cookie_list)
            if cookie.expires_at and not cookie.expires_at.isdigit():
                raise compat_cookiejar.LoadError('invalid expires at %s' % cookie.expires_at)
            return line

        cf = io.StringIO()
        with open(filename, encoding='utf-8') as f:
            for line in f:
                try:
                    cf.write(prepare_line(line))
                except compat_cookiejar.LoadError as e:
                    write_string(f'WARNING: skipping cookie file entry due to {e}: {line!r}\n')
                    continue
        cf.seek(0)
        self._really_load(cf, filename, ignore_discard, ignore_expires)
        # Session cookies are denoted by either `expires` field set to
        # an empty string or 0. MozillaCookieJar only recognizes the former
        # (see [1]). So we need force the latter to be recognized as session
        # cookies on our own.
        # Session cookies may be important for cookies-based authentication,
        # e.g. usually, when user does not check 'Remember me' check box while
        # logging in on a site, some important cookies are stored as session
        # cookies so that not recognizing them will result in failed login.
        # 1. https://bugs.python.org/issue17164
        for cookie in self:
            # Treat `expires=0` cookies as session cookies
            if cookie.expires == 0:
                cookie.expires = None
                cookie.discard = True


class YoutubeDLCookieProcessor(compat_urllib_request.HTTPCookieProcessor):
    def __init__(self, cookiejar=None):
        compat_urllib_request.HTTPCookieProcessor.__init__(self, cookiejar)

    def http_response(self, request, response):
        return compat_urllib_request.HTTPCookieProcessor.http_response(self, request, response)

    https_request = compat_urllib_request.HTTPCookieProcessor.http_request
    https_response = http_response


class YoutubeDLRedirectHandler(compat_urllib_request.HTTPRedirectHandler):
    """YoutubeDL redirect handler

    The code is based on HTTPRedirectHandler implementation from CPython [1].

    This redirect handler solves two issues:
     - ensures redirect URL is always unicode under python 2
     - introduces support for experimental HTTP response status code
       308 Permanent Redirect [2] used by some sites [3]

    1. https://github.com/python/cpython/blob/master/Lib/urllib/request.py
    2. https://developer.mozilla.org/en-US/docs/Web/HTTP/Status/308
    3. https://github.com/ytdl-org/youtube-dl/issues/28768
    """

    http_error_301 = http_error_303 = http_error_307 = http_error_308 = compat_urllib_request.HTTPRedirectHandler.http_error_302

    def redirect_request(self, req, fp, code, msg, headers, newurl):
        """Return a Request or None in response to a redirect.

        This is called by the http_error_30x methods when a
        redirection response is received.  If a redirection should
        take place, return a new Request to allow http_error_30x to
        perform the redirect.  Otherwise, raise HTTPError if no-one
        else should try to handle this url.  Return None if you can't
        but another Handler might.
        """
        m = req.get_method()
        if (not (code in (301, 302, 303, 307, 308) and m in ("GET", "HEAD")
                 or code in (301, 302, 303) and m == "POST")):
            raise compat_HTTPError(req.full_url, code, msg, headers, fp)
        # Strictly (according to RFC 2616), 301 or 302 in response to
        # a POST MUST NOT cause a redirection without confirmation
        # from the user (of urllib.request, in this case).  In practice,
        # essentially all clients do redirect in this case, so we do
        # the same.

        # Be conciliant with URIs containing a space.  This is mainly
        # redundant with the more complete encoding done in http_error_302(),
        # but it is kept for compatibility with other callers.
        newurl = newurl.replace(' ', '%20')

        CONTENT_HEADERS = ("content-length", "content-type")
        # NB: don't use dict comprehension for python 2.6 compatibility
        newheaders = {k: v for k, v in req.headers.items() if k.lower() not in CONTENT_HEADERS}
        return compat_urllib_request.Request(
            newurl, headers=newheaders, origin_req_host=req.origin_req_host,
            unverifiable=True)


def extract_timezone(date_str):
    m = re.search(
        r'''(?x)
            ^.{8,}?                                              # >=8 char non-TZ prefix, if present
            (?P<tz>Z|                                            # just the UTC Z, or
                (?:(?<=.\b\d{4}|\b\d{2}:\d\d)|                   # preceded by 4 digits or hh:mm or
                   (?<!.\b[a-zA-Z]{3}|[a-zA-Z]{4}|..\b\d\d))     # not preceded by 3 alpha word or >= 4 alpha or 2 digits
                   [ ]?                                          # optional space
                (?P<sign>\+|-)                                   # +/-
                (?P<hours>[0-9]{2}):?(?P<minutes>[0-9]{2})       # hh[:]mm
            $)
        ''', date_str)
    if not m:
        timezone = datetime.timedelta()
    else:
        date_str = date_str[:-len(m.group('tz'))]
        if not m.group('sign'):
            timezone = datetime.timedelta()
        else:
            sign = 1 if m.group('sign') == '+' else -1
            timezone = datetime.timedelta(
                hours=sign * int(m.group('hours')),
                minutes=sign * int(m.group('minutes')))
    return timezone, date_str


def parse_iso8601(date_str, delimiter='T', timezone=None):
    """ Return a UNIX timestamp from the given date """

    if date_str is None:
        return None

    if HAVE_DATEUTIL and timezone is None:
        try:
            return math.floor(dateutil.parser.parse(date_str).timestamp())
        except ValueError:
            pass

    date_str = re.sub(r'\.[0-9]+', '', date_str)

    if timezone is None:
        timezone, date_str = extract_timezone(date_str)

    formats = (
        '%Y-%m-%d{0}%H:%M:%S'.format(delimiter),
        '%Y-%m-%d{0}%H:%M'.format(delimiter), )
    with contextlib.suppress(ValueError):
        for date_format in formats:
            date_format = f'%Y-%m-%d{delimiter}%H:%M:%S'
            dt = datetime.datetime.strptime(date_str, date_format) - timezone
            return calendar.timegm(dt.timetuple())


def date_formats(day_first=True):
    return DATE_FORMATS_DAY_FIRST if day_first else DATE_FORMATS_MONTH_FIRST


def unified_strdate(date_str, day_first=True):
    """Return a string with the date in the format YYYYMMDD"""

    if date_str is None:
        return None
    upload_date = None
    # Replace commas
    date_str = date_str.replace(',', ' ')
    # Remove AM/PM + timezone
    date_str = re.sub(r'(?i)\s*(?:AM|PM)(?:\s+[A-Z]+)?', '', date_str)
    _, date_str = extract_timezone(date_str)

    for expression in date_formats(day_first):
        with contextlib.suppress(ValueError):
            upload_date = datetime.datetime.strptime(date_str, expression).strftime('%Y%m%d')
    if upload_date is None:
        timetuple = email.utils.parsedate_tz(date_str)
        if timetuple:
            with contextlib.suppress(ValueError):
                upload_date = datetime.datetime(*timetuple[:6]).strftime('%Y%m%d')
    if upload_date is not None:
        return compat_str(upload_date)


def unified_timestamp(date_str, day_first=True):
    if date_str is None:
        return None

    date_str = re.sub(r'[,|]', '', date_str)

    pm_delta = 12 if re.search(r'(?i)PM', date_str) else 0
    timezone, date_str = extract_timezone(date_str)

    # Remove AM/PM + timezone
    date_str = re.sub(r'(?i)\s*(?:AM|PM)(?:\s+[A-Z]+)?', '', date_str)

    # Remove unrecognized timezones from ISO 8601 alike timestamps
    m = re.search(r'\d{1,2}:\d{1,2}(?:\.\d+)?(?P<tz>\s*[A-Z]+)$', date_str)
    if m:
        date_str = date_str[:-len(m.group('tz'))]

    # Python only supports microseconds, so remove nanoseconds
    m = re.search(r'^([0-9]{4,}-[0-9]{1,2}-[0-9]{1,2}T[0-9]{1,2}:[0-9]{1,2}:[0-9]{1,2}\.[0-9]{6})[0-9]+$', date_str)
    if m:
        date_str = m.group(1)

    for expression in date_formats(day_first):
        with contextlib.suppress(ValueError):
            dt = datetime.datetime.strptime(date_str, expression) - timezone + datetime.timedelta(hours=pm_delta)
            return calendar.timegm(dt.timetuple())
    timetuple = email.utils.parsedate_tz(date_str)
    if timetuple:
        return calendar.timegm(timetuple) + pm_delta * 3600


def determine_ext(url, default_ext='unknown_video'):
    if url is None or '.' not in url:
        return default_ext
    guess = url.partition('?')[0].rpartition('.')[2]
    if re.match(r'^[A-Za-z0-9]+$', guess):
        return guess
    # Try extract ext from URLs like http://example.com/foo/bar.mp4/?download
    elif guess.rstrip('/') in KNOWN_EXTENSIONS:
        return guess.rstrip('/')
    else:
        return default_ext


def subtitles_filename(filename, sub_lang, sub_format, expected_real_ext=None):
    return replace_extension(filename, sub_lang + '.' + sub_format, expected_real_ext)


def datetime_from_str(date_str, precision='auto', format='%Y%m%d'):
    """
    Return a datetime object from a string in the format YYYYMMDD or
    (now|today|yesterday|date)[+-][0-9](microsecond|second|minute|hour|day|week|month|year)(s)?

    format: string date format used to return datetime object from
    precision: round the time portion of a datetime object.
                auto|microsecond|second|minute|hour|day.
                auto: round to the unit provided in date_str (if applicable).
    """
    auto_precision = False
    if precision == 'auto':
        auto_precision = True
        precision = 'microsecond'
    today = datetime_round(datetime.datetime.utcnow(), precision)
    if date_str in ('now', 'today'):
        return today
    if date_str == 'yesterday':
        return today - datetime.timedelta(days=1)
    match = re.match(
        r'(?P<start>.+)(?P<sign>[+-])(?P<time>\d+)(?P<unit>microsecond|second|minute|hour|day|week|month|year)(s)?',
        date_str)
    if match is not None:
        start_time = datetime_from_str(match.group('start'), precision, format)
        time = int(match.group('time')) * (-1 if match.group('sign') == '-' else 1)
        unit = match.group('unit')
        if unit == 'month' or unit == 'year':
            new_date = datetime_add_months(start_time, time * 12 if unit == 'year' else time)
            unit = 'day'
        else:
            if unit == 'week':
                unit = 'day'
                time *= 7
            delta = datetime.timedelta(**{unit + 's': time})
            new_date = start_time + delta
        if auto_precision:
            return datetime_round(new_date, unit)
        return new_date

    return datetime_round(datetime.datetime.strptime(date_str, format), precision)


def date_from_str(date_str, format='%Y%m%d', strict=False):
    """
    Return a datetime object from a string in the format YYYYMMDD or
    (now|today|yesterday|date)[+-][0-9](microsecond|second|minute|hour|day|week|month|year)(s)?

    If "strict", only (now|today)[+-][0-9](day|week|month|year)(s)? is allowed

    format: string date format used to return datetime object from
    """
    if strict and not re.fullmatch(r'\d{8}|(now|today)[+-]\d+(day|week|month|year)(s)?', date_str):
        raise ValueError(f'Invalid date format {date_str}')
    return datetime_from_str(date_str, precision='microsecond', format=format).date()


def datetime_add_months(dt, months):
    """Increment/Decrement a datetime object by months."""
    month = dt.month + months - 1
    year = dt.year + month // 12
    month = month % 12 + 1
    day = min(dt.day, calendar.monthrange(year, month)[1])
    return dt.replace(year, month, day)


def datetime_round(dt, precision='day'):
    """
    Round a datetime object's time to a specific precision
    """
    if precision == 'microsecond':
        return dt

    unit_seconds = {
        'day': 86400,
        'hour': 3600,
        'minute': 60,
        'second': 1,
    }
    roundto = lambda x, n: ((x + n / 2) // n) * n
    timestamp = calendar.timegm(dt.timetuple())
    return datetime.datetime.utcfromtimestamp(roundto(timestamp, unit_seconds[precision]))


def hyphenate_date(date_str):
    """
    Convert a date in 'YYYYMMDD' format to 'YYYY-MM-DD' format"""
    match = re.match(r'^(\d\d\d\d)(\d\d)(\d\d)$', date_str)
    if match is not None:
        return '-'.join(match.groups())
    else:
        return date_str


class DateRange:
    """Represents a time interval between two dates"""

    def __init__(self, start=None, end=None):
        """start and end must be strings in the format accepted by date"""
        if start is not None:
            self.start = date_from_str(start, strict=True)
        else:
            self.start = datetime.datetime.min.date()
        if end is not None:
            self.end = date_from_str(end, strict=True)
        else:
            self.end = datetime.datetime.max.date()
        if self.start > self.end:
            raise ValueError('Date range: "%s" , the start date must be before the end date' % self)

    @classmethod
    def day(cls, day):
        """Returns a range that only contains the given day"""
        return cls(day, day)

    def __contains__(self, date):
        """Check if the date is in the range"""
        if not isinstance(date, datetime.date):
            date = date_from_str(date)
        return self.start <= date <= self.end

    def __str__(self):
        return f'{self.start.isoformat()} - {self.end.isoformat()}'


def platform_name():
    """ Returns the platform name as a compat_str """
    res = platform.platform()
    if isinstance(res, bytes):
        res = res.decode(preferredencoding())

    assert isinstance(res, compat_str)
    return res


def get_windows_version():
    ''' Get Windows version. None if it's not running on Windows '''
    if compat_os_name == 'nt':
        return version_tuple(platform.win32_ver()[1])
    else:
        return None


def write_string(s, out=None, encoding=None):
    assert isinstance(s, str)
    out = out or sys.stderr

    if 'b' in getattr(out, 'mode', ''):
        byt = s.encode(encoding or preferredencoding(), 'ignore')
        out.write(byt)
    elif hasattr(out, 'buffer'):
        enc = encoding or getattr(out, 'encoding', None) or preferredencoding()
        byt = s.encode(enc, 'ignore')
        out.buffer.write(byt)
    else:
        out.write(s)
    out.flush()


def bytes_to_intlist(bs):
    if not bs:
        return []
    if isinstance(bs[0], int):  # Python 3
        return list(bs)
    else:
        return [ord(c) for c in bs]


def intlist_to_bytes(xs):
    if not xs:
        return b''
    return compat_struct_pack('%dB' % len(xs), *xs)


class LockingUnsupportedError(IOError):
    msg = 'File locking is not supported on this platform'

    def __init__(self):
        super().__init__(self.msg)


# Cross-platform file locking
if sys.platform == 'win32':
    import ctypes.wintypes
    import msvcrt

    class OVERLAPPED(ctypes.Structure):
        _fields_ = [
            ('Internal', ctypes.wintypes.LPVOID),
            ('InternalHigh', ctypes.wintypes.LPVOID),
            ('Offset', ctypes.wintypes.DWORD),
            ('OffsetHigh', ctypes.wintypes.DWORD),
            ('hEvent', ctypes.wintypes.HANDLE),
        ]

    kernel32 = ctypes.windll.kernel32
    LockFileEx = kernel32.LockFileEx
    LockFileEx.argtypes = [
        ctypes.wintypes.HANDLE,     # hFile
        ctypes.wintypes.DWORD,      # dwFlags
        ctypes.wintypes.DWORD,      # dwReserved
        ctypes.wintypes.DWORD,      # nNumberOfBytesToLockLow
        ctypes.wintypes.DWORD,      # nNumberOfBytesToLockHigh
        ctypes.POINTER(OVERLAPPED)  # Overlapped
    ]
    LockFileEx.restype = ctypes.wintypes.BOOL
    UnlockFileEx = kernel32.UnlockFileEx
    UnlockFileEx.argtypes = [
        ctypes.wintypes.HANDLE,     # hFile
        ctypes.wintypes.DWORD,      # dwReserved
        ctypes.wintypes.DWORD,      # nNumberOfBytesToLockLow
        ctypes.wintypes.DWORD,      # nNumberOfBytesToLockHigh
        ctypes.POINTER(OVERLAPPED)  # Overlapped
    ]
    UnlockFileEx.restype = ctypes.wintypes.BOOL
    whole_low = 0xffffffff
    whole_high = 0x7fffffff

    def _lock_file(f, exclusive, block):
        overlapped = OVERLAPPED()
        overlapped.Offset = 0
        overlapped.OffsetHigh = 0
        overlapped.hEvent = 0
        f._lock_file_overlapped_p = ctypes.pointer(overlapped)

        if not LockFileEx(msvcrt.get_osfhandle(f.fileno()),
                          (0x2 if exclusive else 0x0) | (0x0 if block else 0x1),
                          0, whole_low, whole_high, f._lock_file_overlapped_p):
            raise BlockingIOError('Locking file failed: %r' % ctypes.FormatError())

    def _unlock_file(f):
        assert f._lock_file_overlapped_p
        handle = msvcrt.get_osfhandle(f.fileno())
        if not UnlockFileEx(handle, 0, whole_low, whole_high, f._lock_file_overlapped_p):
            raise OSError('Unlocking file failed: %r' % ctypes.FormatError())

else:
    try:
        import fcntl

        def _lock_file(f, exclusive, block):
            flags = fcntl.LOCK_EX if exclusive else fcntl.LOCK_SH
            if not block:
                flags |= fcntl.LOCK_NB
            try:
                fcntl.flock(f, flags)
            except BlockingIOError:
                raise
            except OSError:  # AOSP does not have flock()
                fcntl.lockf(f, flags)

        def _unlock_file(f):
            try:
                fcntl.flock(f, fcntl.LOCK_UN)
            except OSError:
                fcntl.lockf(f, fcntl.LOCK_UN)

    except ImportError:

        def _lock_file(f, exclusive, block):
            raise LockingUnsupportedError()

        def _unlock_file(f):
            raise LockingUnsupportedError()


class locked_file:
    locked = False

    def __init__(self, filename, mode, block=True, encoding=None):
        if mode not in {'r', 'rb', 'a', 'ab', 'w', 'wb'}:
            raise NotImplementedError(mode)
        self.mode, self.block = mode, block

        writable = any(f in mode for f in 'wax+')
        readable = any(f in mode for f in 'r+')
        flags = functools.reduce(operator.ior, (
            getattr(os, 'O_CLOEXEC', 0),  # UNIX only
            getattr(os, 'O_BINARY', 0),  # Windows only
            getattr(os, 'O_NOINHERIT', 0),  # Windows only
            os.O_CREAT if writable else 0,  # O_TRUNC only after locking
            os.O_APPEND if 'a' in mode else 0,
            os.O_EXCL if 'x' in mode else 0,
            os.O_RDONLY if not writable else os.O_RDWR if readable else os.O_WRONLY,
        ))

        self.f = os.fdopen(os.open(filename, flags, 0o666), mode, encoding=encoding)

    def __enter__(self):
        exclusive = 'r' not in self.mode
        try:
            _lock_file(self.f, exclusive, self.block)
            self.locked = True
        except OSError:
            self.f.close()
            raise
        if 'w' in self.mode:
            self.f.truncate()
        return self

    def unlock(self):
        if not self.locked:
            return
        try:
            _unlock_file(self.f)
        finally:
            self.locked = False

    def __exit__(self, *_):
        try:
            self.unlock()
        finally:
            self.f.close()

    open = __enter__
    close = __exit__

    def __getattr__(self, attr):
        return getattr(self.f, attr)

    def __iter__(self):
        return iter(self.f)

    @property
    def closed(self):
        return self.f.closed


def get_filesystem_encoding():
    encoding = sys.getfilesystemencoding()
    return encoding if encoding is not None else 'utf-8'


def shell_quote(args):
    quoted_args = []
    encoding = get_filesystem_encoding()
    for a in args:
        if isinstance(a, bytes):
            # We may get a filename encoded with 'encodeFilename'
            a = a.decode(encoding)
        quoted_args.append(compat_shlex_quote(a))
    return ' '.join(quoted_args)


def smuggle_url(url, data):
    """ Pass additional data in a URL for internal use. """

    url, idata = unsmuggle_url(url, {})
    data.update(idata)
    sdata = compat_urllib_parse_urlencode(
        {'__youtubedl_smuggle': json.dumps(data)})
    return url + '#' + sdata


def unsmuggle_url(smug_url, default=None):
    if '#__youtubedl_smuggle' not in smug_url:
        return smug_url, default
    url, _, sdata = smug_url.rpartition('#')
    jsond = compat_parse_qs(sdata)['__youtubedl_smuggle'][0]
    data = json.loads(jsond)
    return url, data


def format_decimal_suffix(num, fmt='%d%s', *, factor=1000):
    """ Formats numbers with decimal sufixes like K, M, etc """
    num, factor = float_or_none(num), float(factor)
    if num is None or num < 0:
        return None
    POSSIBLE_SUFFIXES = 'kMGTPEZY'
    exponent = 0 if num == 0 else min(int(math.log(num, factor)), len(POSSIBLE_SUFFIXES))
    suffix = ['', *POSSIBLE_SUFFIXES][exponent]
    if factor == 1024:
        suffix = {'k': 'Ki', '': ''}.get(suffix, f'{suffix}i')
    converted = num / (factor ** exponent)
    return fmt % (converted, suffix)


def format_bytes(bytes):
    return format_decimal_suffix(bytes, '%.2f%sB', factor=1024) or 'N/A'


def lookup_unit_table(unit_table, s):
    units_re = '|'.join(re.escape(u) for u in unit_table)
    m = re.match(
        r'(?P<num>[0-9]+(?:[,.][0-9]*)?)\s*(?P<unit>%s)\b' % units_re, s)
    if not m:
        return None
    num_str = m.group('num').replace(',', '.')
    mult = unit_table[m.group('unit')]
    return int(float(num_str) * mult)


def parse_filesize(s):
    if s is None:
        return None

    # The lower-case forms are of course incorrect and unofficial,
    # but we support those too
    _UNIT_TABLE = {
        'B': 1,
        'b': 1,
        'bytes': 1,
        'KiB': 1024,
        'KB': 1000,
        'kB': 1024,
        'Kb': 1000,
        'kb': 1000,
        'kilobytes': 1000,
        'kibibytes': 1024,
        'MiB': 1024 ** 2,
        'MB': 1000 ** 2,
        'mB': 1024 ** 2,
        'Mb': 1000 ** 2,
        'mb': 1000 ** 2,
        'megabytes': 1000 ** 2,
        'mebibytes': 1024 ** 2,
        'GiB': 1024 ** 3,
        'GB': 1000 ** 3,
        'gB': 1024 ** 3,
        'Gb': 1000 ** 3,
        'gb': 1000 ** 3,
        'gigabytes': 1000 ** 3,
        'gibibytes': 1024 ** 3,
        'TiB': 1024 ** 4,
        'TB': 1000 ** 4,
        'tB': 1024 ** 4,
        'Tb': 1000 ** 4,
        'tb': 1000 ** 4,
        'terabytes': 1000 ** 4,
        'tebibytes': 1024 ** 4,
        'PiB': 1024 ** 5,
        'PB': 1000 ** 5,
        'pB': 1024 ** 5,
        'Pb': 1000 ** 5,
        'pb': 1000 ** 5,
        'petabytes': 1000 ** 5,
        'pebibytes': 1024 ** 5,
        'EiB': 1024 ** 6,
        'EB': 1000 ** 6,
        'eB': 1024 ** 6,
        'Eb': 1000 ** 6,
        'eb': 1000 ** 6,
        'exabytes': 1000 ** 6,
        'exbibytes': 1024 ** 6,
        'ZiB': 1024 ** 7,
        'ZB': 1000 ** 7,
        'zB': 1024 ** 7,
        'Zb': 1000 ** 7,
        'zb': 1000 ** 7,
        'zettabytes': 1000 ** 7,
        'zebibytes': 1024 ** 7,
        'YiB': 1024 ** 8,
        'YB': 1000 ** 8,
        'yB': 1024 ** 8,
        'Yb': 1000 ** 8,
        'yb': 1000 ** 8,
        'yottabytes': 1000 ** 8,
        'yobibytes': 1024 ** 8,
    }

    return lookup_unit_table(_UNIT_TABLE, s)


def parse_count(s):
    if s is None:
        return None

    s = re.sub(r'^[^\d]+\s', '', s).strip()

    if re.match(r'^[\d,.]+$', s):
        return str_to_int(s)

    _UNIT_TABLE = {
        'k': 1000,
        'K': 1000,
        'm': 1000 ** 2,
        'M': 1000 ** 2,
        'kk': 1000 ** 2,
        'KK': 1000 ** 2,
        'b': 1000 ** 3,
        'B': 1000 ** 3,
    }

    ret = lookup_unit_table(_UNIT_TABLE, s)
    if ret is not None:
        return ret

    mobj = re.match(r'([\d,.]+)(?:$|\s)', s)
    if mobj:
        return str_to_int(mobj.group(1))


def parse_resolution(s, *, lenient=False):
    if s is None:
        return {}

    if lenient:
        mobj = re.search(r'(?P<w>\d+)\s*[xX×,]\s*(?P<h>\d+)', s)
    else:
        mobj = re.search(r'(?<![a-zA-Z0-9])(?P<w>\d+)\s*[xX×,]\s*(?P<h>\d+)(?![a-zA-Z0-9])', s)
    if mobj:
        return {
            'width': int(mobj.group('w')),
            'height': int(mobj.group('h')),
        }

    mobj = re.search(r'(?<![a-zA-Z0-9])(\d+)[pPiI](?![a-zA-Z0-9])', s)
    if mobj:
        return {'height': int(mobj.group(1))}

    mobj = re.search(r'\b([48])[kK]\b', s)
    if mobj:
        return {'height': int(mobj.group(1)) * 540}

    return {}


def parse_bitrate(s):
    if not isinstance(s, compat_str):
        return
    mobj = re.search(r'\b(\d+)\s*kbps', s)
    if mobj:
        return int(mobj.group(1))


def month_by_name(name, lang='en'):
    """ Return the number of a month by (locale-independently) English name """

    month_names = MONTH_NAMES.get(lang, MONTH_NAMES['en'])

    try:
        return month_names.index(name) + 1
    except ValueError:
        return None


def month_by_abbreviation(abbrev):
    """ Return the number of a month by (locale-independently) English
        abbreviations """

    try:
        return [s[:3] for s in ENGLISH_MONTH_NAMES].index(abbrev) + 1
    except ValueError:
        return None


def fix_xml_ampersands(xml_str):
    """Replace all the '&' by '&amp;' in XML"""
    return re.sub(
        r'&(?!amp;|lt;|gt;|apos;|quot;|#x[0-9a-fA-F]{,4};|#[0-9]{,4};)',
        '&amp;',
        xml_str)


def setproctitle(title):
    assert isinstance(title, compat_str)

    # ctypes in Jython is not complete
    # http://bugs.jython.org/issue2148
    if sys.platform.startswith('java'):
        return

    try:
        libc = ctypes.cdll.LoadLibrary('libc.so.6')
    except OSError:
        return
    except TypeError:
        # LoadLibrary in Windows Python 2.7.13 only expects
        # a bytestring, but since unicode_literals turns
        # every string into a unicode string, it fails.
        return
    title_bytes = title.encode('utf-8')
    buf = ctypes.create_string_buffer(len(title_bytes))
    buf.value = title_bytes
    try:
        libc.prctl(15, buf, 0, 0, 0)
    except AttributeError:
        return  # Strange libc, just skip this


def remove_start(s, start):
    return s[len(start):] if s is not None and s.startswith(start) else s


def remove_end(s, end):
    return s[:-len(end)] if s is not None and s.endswith(end) else s


def remove_quotes(s):
    if s is None or len(s) < 2:
        return s
    for quote in ('"', "'", ):
        if s[0] == quote and s[-1] == quote:
            return s[1:-1]
    return s


def get_domain(url):
    if not url:
        return url
    domain = re.match(r'(?:https?:\/\/)?(?:www\.)?(?P<domain>[^\n\/]+\.[^\n\/]+)(?:\/(.*))?', url)
    return domain.group('domain') if domain else None


def url_basename(url):
    if not url:
        return url
    path = compat_urlparse.urlparse(url).path
    return path.strip('/').split('/')[-1]


def base_url(url):
    return re.match(r'https?://[^?#&]+/', url).group()


def urljoin(base, path):
    if isinstance(path, bytes):
        path = path.decode('utf-8')
    if not isinstance(path, compat_str) or not path:
        return None
    if re.match(r'^(?:[a-zA-Z][a-zA-Z0-9+-.]*:)?//', path):
        return path
    if isinstance(base, bytes):
        base = base.decode('utf-8')
    if not isinstance(base, compat_str) or not re.match(
            r'^(?:https?:)?//', base):
        return None
    return compat_urlparse.urljoin(base, path)


class HEADRequest(compat_urllib_request.Request):
    def get_method(self):
        return 'HEAD'


class PUTRequest(compat_urllib_request.Request):
    def get_method(self):
        return 'PUT'


def int_or_none(v, scale=1, default=None, get_attr=None, invscale=1):
    if get_attr and v is not None:
        v = getattr(v, get_attr, None)
    try:
        return int(v) * invscale // scale
    except (ValueError, TypeError, OverflowError):
        return default


def str_or_none(v, default=None):
    return default if v is None else compat_str(v)


def str_to_int(int_str):
    """ A more relaxed version of int_or_none """
    if isinstance(int_str, int):
        return int_str
    elif isinstance(int_str, compat_str):
        int_str = re.sub(r'[,\.\+]', '', int_str)
        return int_or_none(int_str)


def float_or_none(v, scale=1, invscale=1, default=None):
    if v is None:
        return default
    try:
        return float(v) * invscale / scale
    except (ValueError, TypeError):
        return default


def bool_or_none(v, default=None):
    return v if isinstance(v, bool) else default


def strip_or_none(v, default=None):
    return v.strip() if isinstance(v, compat_str) else default


def url_or_none(url):
    if not url or not isinstance(url, compat_str):
        return None
    url = url.strip()
    return url if re.match(r'^(?:(?:https?|rt(?:m(?:pt?[es]?|fp)|sp[su]?)|mms|ftps?):)?//', url) else None


def request_to_url(req):
    if isinstance(req, compat_urllib_request.Request):
        return req.get_full_url()
    else:
        return req


def strftime_or_none(timestamp, date_format, default=None):
    datetime_object = None
    try:
        if isinstance(timestamp, (int, float)):  # unix timestamp
            datetime_object = datetime.datetime.utcfromtimestamp(timestamp)
        elif isinstance(timestamp, compat_str):  # assume YYYYMMDD
            datetime_object = datetime.datetime.strptime(timestamp, '%Y%m%d')
        return datetime_object.strftime(date_format)
    except (ValueError, TypeError, AttributeError):
        return default


def parse_duration(s):
    if not isinstance(s, str):
        return None
    s = s.strip()
    if not s:
        return None

    days, hours, mins, secs, ms = [None] * 5
    m = re.match(r'''(?x)
            (?P<before_secs>
                (?:(?:(?P<days>[0-9]+):)?(?P<hours>[0-9]+):)?(?P<mins>[0-9]+):)?
            (?P<secs>(?(before_secs)[0-9]{1,2}|[0-9]+))
            (?P<ms>[.:][0-9]+)?Z?$
        ''', s)
    if m:
        days, hours, mins, secs, ms = m.group('days', 'hours', 'mins', 'secs', 'ms')
    else:
        m = re.match(
            r'''(?ix)(?:P?
                (?:
                    [0-9]+\s*y(?:ears?)?,?\s*
                )?
                (?:
                    [0-9]+\s*m(?:onths?)?,?\s*
                )?
                (?:
                    [0-9]+\s*w(?:eeks?)?,?\s*
                )?
                (?:
                    (?P<days>[0-9]+)\s*d(?:ays?)?,?\s*
                )?
                T)?
                (?:
                    (?P<hours>[0-9]+)\s*h(?:ours?)?,?\s*
                )?
                (?:
                    (?P<mins>[0-9]+)\s*m(?:in(?:ute)?s?)?,?\s*
                )?
                (?:
                    (?P<secs>[0-9]+)(?P<ms>\.[0-9]+)?\s*s(?:ec(?:ond)?s?)?\s*
                )?Z?$''', s)
        if m:
            days, hours, mins, secs, ms = m.groups()
        else:
            m = re.match(r'(?i)(?:(?P<hours>[0-9.]+)\s*(?:hours?)|(?P<mins>[0-9.]+)\s*(?:mins?\.?|minutes?)\s*)Z?$', s)
            if m:
                hours, mins = m.groups()
            else:
                return None

    if ms:
        ms = ms.replace(':', '.')
    return sum(float(part or 0) * mult for part, mult in (
        (days, 86400), (hours, 3600), (mins, 60), (secs, 1), (ms, 1)))


def prepend_extension(filename, ext, expected_real_ext=None):
    name, real_ext = os.path.splitext(filename)
    return (
        f'{name}.{ext}{real_ext}'
        if not expected_real_ext or real_ext[1:] == expected_real_ext
        else f'{filename}.{ext}')


def replace_extension(filename, ext, expected_real_ext=None):
    name, real_ext = os.path.splitext(filename)
    return '{}.{}'.format(
        name if not expected_real_ext or real_ext[1:] == expected_real_ext else filename,
        ext)


def check_executable(exe, args=[]):
    """ Checks if the given binary is installed somewhere in PATH, and returns its name.
    args can be a list of arguments for a short output (like -version) """
    try:
        Popen([exe] + args, stdout=subprocess.PIPE, stderr=subprocess.PIPE).communicate_or_kill()
    except OSError:
        return False
    return exe


def _get_exe_version_output(exe, args, *, to_screen=None):
    if to_screen:
        to_screen(f'Checking exe version: {shell_quote([exe] + args)}')
    try:
        # STDIN should be redirected too. On UNIX-like systems, ffmpeg triggers
        # SIGTTOU if yt-dlp is run in the background.
        # See https://github.com/ytdl-org/youtube-dl/issues/955#issuecomment-209789656
        out, _ = Popen(
            [encodeArgument(exe)] + args, stdin=subprocess.PIPE,
            stdout=subprocess.PIPE, stderr=subprocess.STDOUT).communicate_or_kill()
    except OSError:
        return False
    if isinstance(out, bytes):  # Python 2.x
        out = out.decode('ascii', 'ignore')
    return out


def detect_exe_version(output, version_re=None, unrecognized='present'):
    assert isinstance(output, compat_str)
    if version_re is None:
        version_re = r'version\s+([-0-9._a-zA-Z]+)'
    m = re.search(version_re, output)
    if m:
        return m.group(1)
    else:
        return unrecognized


def get_exe_version(exe, args=['--version'],
                    version_re=None, unrecognized='present'):
    """ Returns the version of the specified executable,
    or False if the executable is not present """
    out = _get_exe_version_output(exe, args)
    return detect_exe_version(out, version_re, unrecognized) if out else False


class LazyList(collections.abc.Sequence):
    ''' Lazy immutable list from an iterable
    Note that slices of a LazyList are lists and not LazyList'''

    class IndexError(IndexError):
        pass

    def __init__(self, iterable, *, reverse=False, _cache=None):
        self.__iterable = iter(iterable)
        self.__cache = [] if _cache is None else _cache
        self.__reversed = reverse

    def __iter__(self):
        if self.__reversed:
            # We need to consume the entire iterable to iterate in reverse
            yield from self.exhaust()
            return
        yield from self.__cache
        for item in self.__iterable:
            self.__cache.append(item)
            yield item

    def __exhaust(self):
        self.__cache.extend(self.__iterable)
        # Discard the emptied iterable to make it pickle-able
        self.__iterable = []
        return self.__cache

    def exhaust(self):
        ''' Evaluate the entire iterable '''
        return self.__exhaust()[::-1 if self.__reversed else 1]

    @staticmethod
    def __reverse_index(x):
        return None if x is None else -(x + 1)

    def __getitem__(self, idx):
        if isinstance(idx, slice):
            if self.__reversed:
                idx = slice(self.__reverse_index(idx.start), self.__reverse_index(idx.stop), -(idx.step or 1))
            start, stop, step = idx.start, idx.stop, idx.step or 1
        elif isinstance(idx, int):
            if self.__reversed:
                idx = self.__reverse_index(idx)
            start, stop, step = idx, idx, 0
        else:
            raise TypeError('indices must be integers or slices')
        if ((start or 0) < 0 or (stop or 0) < 0
                or (start is None and step < 0)
                or (stop is None and step > 0)):
            # We need to consume the entire iterable to be able to slice from the end
            # Obviously, never use this with infinite iterables
            self.__exhaust()
            try:
                return self.__cache[idx]
            except IndexError as e:
                raise self.IndexError(e) from e
        n = max(start or 0, stop or 0) - len(self.__cache) + 1
        if n > 0:
            self.__cache.extend(itertools.islice(self.__iterable, n))
        try:
            return self.__cache[idx]
        except IndexError as e:
            raise self.IndexError(e) from e

    def __bool__(self):
        try:
            self[-1] if self.__reversed else self[0]
        except self.IndexError:
            return False
        return True

    def __len__(self):
        self.__exhaust()
        return len(self.__cache)

    def __reversed__(self):
        return type(self)(self.__iterable, reverse=not self.__reversed, _cache=self.__cache)

    def __copy__(self):
        return type(self)(self.__iterable, reverse=self.__reversed, _cache=self.__cache)

    def __repr__(self):
        # repr and str should mimic a list. So we exhaust the iterable
        return repr(self.exhaust())

    def __str__(self):
        return repr(self.exhaust())


class PagedList:

    class IndexError(IndexError):
        pass

    def __len__(self):
        # This is only useful for tests
        return len(self.getslice())

    def __init__(self, pagefunc, pagesize, use_cache=True):
        self._pagefunc = pagefunc
        self._pagesize = pagesize
        self._pagecount = float('inf')
        self._use_cache = use_cache
        self._cache = {}

    def getpage(self, pagenum):
        page_results = self._cache.get(pagenum)
        if page_results is None:
            page_results = [] if pagenum > self._pagecount else list(self._pagefunc(pagenum))
        if self._use_cache:
            self._cache[pagenum] = page_results
        return page_results

    def getslice(self, start=0, end=None):
        return list(self._getslice(start, end))

    def _getslice(self, start, end):
        raise NotImplementedError('This method must be implemented by subclasses')

    def __getitem__(self, idx):
        assert self._use_cache, 'Indexing PagedList requires cache'
        if not isinstance(idx, int) or idx < 0:
            raise TypeError('indices must be non-negative integers')
        entries = self.getslice(idx, idx + 1)
        if not entries:
            raise self.IndexError()
        return entries[0]


class OnDemandPagedList(PagedList):
    """Download pages until a page with less than maximum results"""

    def _getslice(self, start, end):
        for pagenum in itertools.count(start // self._pagesize):
            firstid = pagenum * self._pagesize
            nextfirstid = pagenum * self._pagesize + self._pagesize
            if start >= nextfirstid:
                continue

            startv = (
                start % self._pagesize
                if firstid <= start < nextfirstid
                else 0)
            endv = (
                ((end - 1) % self._pagesize) + 1
                if (end is not None and firstid <= end <= nextfirstid)
                else None)

            try:
                page_results = self.getpage(pagenum)
            except Exception:
                self._pagecount = pagenum - 1
                raise
            if startv != 0 or endv is not None:
                page_results = page_results[startv:endv]
            yield from page_results

            # A little optimization - if current page is not "full", ie. does
            # not contain page_size videos then we can assume that this page
            # is the last one - there are no more ids on further pages -
            # i.e. no need to query again.
            if len(page_results) + startv < self._pagesize:
                break

            # If we got the whole page, but the next page is not interesting,
            # break out early as well
            if end == nextfirstid:
                break


class InAdvancePagedList(PagedList):
    """PagedList with total number of pages known in advance"""

    def __init__(self, pagefunc, pagecount, pagesize):
        PagedList.__init__(self, pagefunc, pagesize, True)
        self._pagecount = pagecount

    def _getslice(self, start, end):
        start_page = start // self._pagesize
        end_page = self._pagecount if end is None else min(self._pagecount, end // self._pagesize + 1)
        skip_elems = start - start_page * self._pagesize
        only_more = None if end is None else end - start
        for pagenum in range(start_page, end_page):
            page_results = self.getpage(pagenum)
            if skip_elems:
                page_results = page_results[skip_elems:]
                skip_elems = None
            if only_more is not None:
                if len(page_results) < only_more:
                    only_more -= len(page_results)
                else:
                    yield from page_results[:only_more]
                    break
            yield from page_results


def uppercase_escape(s):
    unicode_escape = codecs.getdecoder('unicode_escape')
    return re.sub(
        r'\\U[0-9a-fA-F]{8}',
        lambda m: unicode_escape(m.group(0))[0],
        s)


def lowercase_escape(s):
    unicode_escape = codecs.getdecoder('unicode_escape')
    return re.sub(
        r'\\u[0-9a-fA-F]{4}',
        lambda m: unicode_escape(m.group(0))[0],
        s)


def escape_rfc3986(s):
    """Escape non-ASCII characters as suggested by RFC 3986"""
    return urllib.parse.quote(s, b"%/;:@&=+$,!~*'()?#[]")


def escape_url(url):
    """Escape URL as suggested by RFC 3986"""
    url_parsed = compat_urllib_parse_urlparse(url)
    return url_parsed._replace(
        netloc=url_parsed.netloc.encode('idna').decode('ascii'),
        path=escape_rfc3986(url_parsed.path),
        params=escape_rfc3986(url_parsed.params),
        query=escape_rfc3986(url_parsed.query),
        fragment=escape_rfc3986(url_parsed.fragment)
    ).geturl()


def parse_qs(url):
    return compat_parse_qs(compat_urllib_parse_urlparse(url).query)


def read_batch_urls(batch_fd):
    def fixup(url):
        if not isinstance(url, compat_str):
            url = url.decode('utf-8', 'replace')
        BOM_UTF8 = ('\xef\xbb\xbf', '\ufeff')
        for bom in BOM_UTF8:
            if url.startswith(bom):
                url = url[len(bom):]
        url = url.lstrip()
        if not url or url.startswith(('#', ';', ']')):
            return False
        # "#" cannot be stripped out since it is part of the URI
        # However, it can be safely stipped out if follwing a whitespace
        return re.split(r'\s#', url, 1)[0].rstrip()

    with contextlib.closing(batch_fd) as fd:
        return [url for url in map(fixup, fd) if url]


def urlencode_postdata(*args, **kargs):
    return compat_urllib_parse_urlencode(*args, **kargs).encode('ascii')


def update_url_query(url, query):
    if not query:
        return url
    parsed_url = compat_urlparse.urlparse(url)
    qs = compat_parse_qs(parsed_url.query)
    qs.update(query)
    return compat_urlparse.urlunparse(parsed_url._replace(
        query=compat_urllib_parse_urlencode(qs, True)))


def update_Request(req, url=None, data=None, headers={}, query={}):
    req_headers = req.headers.copy()
    req_headers.update(headers)
    req_data = data or req.data
    req_url = update_url_query(url or req.get_full_url(), query)
    req_get_method = req.get_method()
    if req_get_method == 'HEAD':
        req_type = HEADRequest
    elif req_get_method == 'PUT':
        req_type = PUTRequest
    else:
        req_type = compat_urllib_request.Request
    new_req = req_type(
        req_url, data=req_data, headers=req_headers,
        origin_req_host=req.origin_req_host, unverifiable=req.unverifiable)
    if hasattr(req, 'timeout'):
        new_req.timeout = req.timeout
    return new_req


def _multipart_encode_impl(data, boundary):
    content_type = 'multipart/form-data; boundary=%s' % boundary

    out = b''
    for k, v in data.items():
        out += b'--' + boundary.encode('ascii') + b'\r\n'
        if isinstance(k, compat_str):
            k = k.encode('utf-8')
        if isinstance(v, compat_str):
            v = v.encode('utf-8')
        # RFC 2047 requires non-ASCII field names to be encoded, while RFC 7578
        # suggests sending UTF-8 directly. Firefox sends UTF-8, too
        content = b'Content-Disposition: form-data; name="' + k + b'"\r\n\r\n' + v + b'\r\n'
        if boundary.encode('ascii') in content:
            raise ValueError('Boundary overlaps with data')
        out += content

    out += b'--' + boundary.encode('ascii') + b'--\r\n'

    return out, content_type


def multipart_encode(data, boundary=None):
    '''
    Encode a dict to RFC 7578-compliant form-data

    data:
        A dict where keys and values can be either Unicode or bytes-like
        objects.
    boundary:
        If specified a Unicode object, it's used as the boundary. Otherwise
        a random boundary is generated.

    Reference: https://tools.ietf.org/html/rfc7578
    '''
    has_specified_boundary = boundary is not None

    while True:
        if boundary is None:
            boundary = '---------------' + str(random.randrange(0x0fffffff, 0xffffffff))

        try:
            out, content_type = _multipart_encode_impl(data, boundary)
            break
        except ValueError:
            if has_specified_boundary:
                raise
            boundary = None

    return out, content_type


def dict_get(d, key_or_keys, default=None, skip_false_values=True):
    for val in map(d.get, variadic(key_or_keys)):
        if val is not None and (val or not skip_false_values):
            return val
    return default


def try_call(*funcs, expected_type=None, args=[], kwargs={}):
    for f in funcs:
        try:
            val = f(*args, **kwargs)
        except (AttributeError, KeyError, TypeError, IndexError, ZeroDivisionError):
            pass
        else:
            if expected_type is None or isinstance(val, expected_type):
                return val


def try_get(src, getter, expected_type=None):
    return try_call(*variadic(getter), args=(src,), expected_type=expected_type)


def filter_dict(dct, cndn=lambda _, v: v is not None):
    return {k: v for k, v in dct.items() if cndn(k, v)}


def merge_dicts(*dicts):
    merged = {}
    for a_dict in dicts:
        for k, v in a_dict.items():
            if (v is not None and k not in merged
                    or isinstance(v, str) and merged[k] == ''):
                merged[k] = v
    return merged


def encode_compat_str(string, encoding=preferredencoding(), errors='strict'):
    return string if isinstance(string, compat_str) else compat_str(string, encoding, errors)


US_RATINGS = {
    'G': 0,
    'PG': 10,
    'PG-13': 13,
    'R': 16,
    'NC': 18,
}


TV_PARENTAL_GUIDELINES = {
    'TV-Y': 0,
    'TV-Y7': 7,
    'TV-G': 0,
    'TV-PG': 0,
    'TV-14': 14,
    'TV-MA': 17,
}


def parse_age_limit(s):
    # isinstance(False, int) is True. So type() must be used instead
    if type(s) is int:
        return s if 0 <= s <= 21 else None
    elif not isinstance(s, str):
        return None
    m = re.match(r'^(?P<age>\d{1,2})\+?$', s)
    if m:
        return int(m.group('age'))
    s = s.upper()
    if s in US_RATINGS:
        return US_RATINGS[s]
    m = re.match(r'^TV[_-]?(%s)$' % '|'.join(k[3:] for k in TV_PARENTAL_GUIDELINES), s)
    if m:
        return TV_PARENTAL_GUIDELINES['TV-' + m.group(1)]
    return None


def strip_jsonp(code):
    return re.sub(
        r'''(?sx)^
            (?:window\.)?(?P<func_name>[a-zA-Z0-9_.$]*)
            (?:\s*&&\s*(?P=func_name))?
            \s*\(\s*(?P<callback_data>.*)\);?
            \s*?(?://[^\n]*)*$''',
        r'\g<callback_data>', code)


def js_to_json(code, vars={}):
    # vars is a dict of var, val pairs to substitute
    COMMENT_RE = r'/\*(?:(?!\*/).)*?\*/|//[^\n]*\n'
    SKIP_RE = fr'\s*(?:{COMMENT_RE})?\s*'
    INTEGER_TABLE = (
        (fr'(?s)^(0[xX][0-9a-fA-F]+){SKIP_RE}:?$', 16),
        (fr'(?s)^(0+[0-7]+){SKIP_RE}:?$', 8),
    )

    def fix_kv(m):
        v = m.group(0)
        if v in ('true', 'false', 'null'):
            return v
        elif v in ('undefined', 'void 0'):
            return 'null'
        elif v.startswith('/*') or v.startswith('//') or v.startswith('!') or v == ',':
            return ""

        if v[0] in ("'", '"'):
            v = re.sub(r'(?s)\\.|"', lambda m: {
                '"': '\\"',
                "\\'": "'",
                '\\\n': '',
                '\\x': '\\u00',
            }.get(m.group(0), m.group(0)), v[1:-1])
        else:
            for regex, base in INTEGER_TABLE:
                im = re.match(regex, v)
                if im:
                    i = int(im.group(1), base)
                    return '"%d":' % i if v.endswith(':') else '%d' % i

            if v in vars:
                return vars[v]

        return '"%s"' % v

    code = re.sub(r'new Date\((".+")\)', r'\g<1>', code)

    return re.sub(r'''(?sx)
        "(?:[^"\\]*(?:\\\\|\\['"nurtbfx/\n]))*[^"\\]*"|
        '(?:[^'\\]*(?:\\\\|\\['"nurtbfx/\n]))*[^'\\]*'|
        {comment}|,(?={skip}[\]}}])|
        void\s0|(?:(?<![0-9])[eE]|[a-df-zA-DF-Z_$])[.a-zA-Z_$0-9]*|
        \b(?:0[xX][0-9a-fA-F]+|0+[0-7]+)(?:{skip}:)?|
        [0-9]+(?={skip}:)|
        !+
        '''.format(comment=COMMENT_RE, skip=SKIP_RE), fix_kv, code)


def qualities(quality_ids):
    """ Get a numeric quality value out of a list of possible values """
    def q(qid):
        try:
            return quality_ids.index(qid)
        except ValueError:
            return -1
    return q


POSTPROCESS_WHEN = ('pre_process', 'after_filter', 'before_dl', 'after_move', 'post_process', 'after_video', 'playlist')


DEFAULT_OUTTMPL = {
    'default': '%(title)s [%(id)s].%(ext)s',
    'chapter': '%(title)s - %(section_number)03d %(section_title)s [%(id)s].%(ext)s',
}
OUTTMPL_TYPES = {
    'chapter': None,
    'subtitle': None,
    'thumbnail': None,
    'description': 'description',
    'annotation': 'annotations.xml',
    'infojson': 'info.json',
    'link': None,
    'pl_video': None,
    'pl_thumbnail': None,
    'pl_description': 'description',
    'pl_infojson': 'info.json',
}

# As of [1] format syntax is:
#  %[mapping_key][conversion_flags][minimum_width][.precision][length_modifier]type
# 1. https://docs.python.org/2/library/stdtypes.html#string-formatting
STR_FORMAT_RE_TMPL = r'''(?x)
    (?<!%)(?P<prefix>(?:%%)*)
    %
    (?P<has_key>\((?P<key>{0})\))?
    (?P<format>
        (?P<conversion>[#0\-+ ]+)?
        (?P<min_width>\d+)?
        (?P<precision>\.\d+)?
        (?P<len_mod>[hlL])?  # unused in python
        {1}  # conversion type
    )
'''


STR_FORMAT_TYPES = 'diouxXeEfFgGcrs'


def limit_length(s, length):
    """ Add ellipses to overly long strings """
    if s is None:
        return None
    ELLIPSES = '...'
    if len(s) > length:
        return s[:length - len(ELLIPSES)] + ELLIPSES
    return s


def version_tuple(v):
    return tuple(int(e) for e in re.split(r'[-.]', v))


def is_outdated_version(version, limit, assume_new=True):
    if not version:
        return not assume_new
    try:
        return version_tuple(version) < version_tuple(limit)
    except ValueError:
        return not assume_new


def ytdl_is_updateable():
    """ Returns if yt-dlp can be updated with -U """

    from .update import is_non_updateable

    return not is_non_updateable()


def args_to_str(args):
    # Get a short string representation for a subprocess command
    return ' '.join(compat_shlex_quote(a) for a in args)


def error_to_compat_str(err):
    return str(err)


def error_to_str(err):
    return f'{type(err).__name__}: {err}'


def mimetype2ext(mt):
    if mt is None:
        return None

    mt, _, params = mt.partition(';')
    mt = mt.strip()

    FULL_MAP = {
        'audio/mp4': 'm4a',
        # Per RFC 3003, audio/mpeg can be .mp1, .mp2 or .mp3. Here use .mp3 as
        # it's the most popular one
        'audio/mpeg': 'mp3',
        'audio/x-wav': 'wav',
        'audio/wav': 'wav',
        'audio/wave': 'wav',
    }

    ext = FULL_MAP.get(mt)
    if ext is not None:
        return ext

    SUBTYPE_MAP = {
        '3gpp': '3gp',
        'smptett+xml': 'tt',
        'ttaf+xml': 'dfxp',
        'ttml+xml': 'ttml',
        'x-flv': 'flv',
        'x-mp4-fragmented': 'mp4',
        'x-ms-sami': 'sami',
        'x-ms-wmv': 'wmv',
        'mpegurl': 'm3u8',
        'x-mpegurl': 'm3u8',
        'vnd.apple.mpegurl': 'm3u8',
        'dash+xml': 'mpd',
        'f4m+xml': 'f4m',
        'hds+xml': 'f4m',
        'vnd.ms-sstr+xml': 'ism',
        'quicktime': 'mov',
        'mp2t': 'ts',
        'x-wav': 'wav',
        'filmstrip+json': 'fs',
        'svg+xml': 'svg',
    }

    _, _, subtype = mt.rpartition('/')
    ext = SUBTYPE_MAP.get(subtype.lower())
    if ext is not None:
        return ext

    SUFFIX_MAP = {
        'json': 'json',
        'xml': 'xml',
        'zip': 'zip',
        'gzip': 'gz',
    }

    _, _, suffix = subtype.partition('+')
    ext = SUFFIX_MAP.get(suffix)
    if ext is not None:
        return ext

    return subtype.replace('+', '.')


def ext2mimetype(ext_or_url):
    if not ext_or_url:
        return None
    if '.' not in ext_or_url:
        ext_or_url = f'file.{ext_or_url}'
    return mimetypes.guess_type(ext_or_url)[0]


def parse_codecs(codecs_str):
    # http://tools.ietf.org/html/rfc6381
    if not codecs_str:
        return {}
    split_codecs = list(filter(None, map(
        str.strip, codecs_str.strip().strip(',').split(','))))
    vcodec, acodec, tcodec, hdr = None, None, None, None
    for full_codec in split_codecs:
        parts = full_codec.split('.')
        codec = parts[0].replace('0', '')
        if codec in ('avc1', 'avc2', 'avc3', 'avc4', 'vp9', 'vp8', 'hev1', 'hev2',
                     'h263', 'h264', 'mp4v', 'hvc1', 'av1', 'theora', 'dvh1', 'dvhe'):
            if not vcodec:
                vcodec = '.'.join(parts[:4]) if codec in ('vp9', 'av1', 'hvc1') else full_codec
                if codec in ('dvh1', 'dvhe'):
                    hdr = 'DV'
                elif codec == 'av1' and len(parts) > 3 and parts[3] == '10':
                    hdr = 'HDR10'
                elif full_codec.replace('0', '').startswith('vp9.2'):
                    hdr = 'HDR10'
        elif codec in ('flac', 'mp4a', 'opus', 'vorbis', 'mp3', 'aac', 'ac-3', 'ec-3', 'eac3', 'dtsc', 'dtse', 'dtsh', 'dtsl'):
            if not acodec:
                acodec = full_codec
        elif codec in ('stpp', 'wvtt',):
            if not tcodec:
                tcodec = full_codec
        else:
            write_string(f'WARNING: Unknown codec {full_codec}\n')
    if vcodec or acodec or tcodec:
        return {
            'vcodec': vcodec or 'none',
            'acodec': acodec or 'none',
            'dynamic_range': hdr,
            **({'tcodec': tcodec} if tcodec is not None else {}),
        }
    elif len(split_codecs) == 2:
        return {
            'vcodec': split_codecs[0],
            'acodec': split_codecs[1],
        }
    return {}


def urlhandle_detect_ext(url_handle):
    getheader = url_handle.headers.get

    cd = getheader('Content-Disposition')
    if cd:
        m = re.match(r'attachment;\s*filename="(?P<filename>[^"]+)"', cd)
        if m:
            e = determine_ext(m.group('filename'), default_ext=None)
            if e:
                return e

    return mimetype2ext(getheader('Content-Type'))


def encode_data_uri(data, mime_type):
    return 'data:%s;base64,%s' % (mime_type, base64.b64encode(data).decode('ascii'))


def age_restricted(content_limit, age_limit):
    """ Returns True iff the content should be blocked """

    if age_limit is None:  # No limit set
        return False
    if content_limit is None:
        return False  # Content available for everyone
    return age_limit < content_limit


def is_html(first_bytes):
    """ Detect whether a file contains HTML by examining its first bytes. """

    BOMS = [
        (b'\xef\xbb\xbf', 'utf-8'),
        (b'\x00\x00\xfe\xff', 'utf-32-be'),
        (b'\xff\xfe\x00\x00', 'utf-32-le'),
        (b'\xff\xfe', 'utf-16-le'),
        (b'\xfe\xff', 'utf-16-be'),
    ]
    for bom, enc in BOMS:
        if first_bytes.startswith(bom):
            s = first_bytes[len(bom):].decode(enc, 'replace')
            break
    else:
        s = first_bytes.decode('utf-8', 'replace')

    return re.match(r'^\s*<', s)


def determine_protocol(info_dict):
    protocol = info_dict.get('protocol')
    if protocol is not None:
        return protocol

    url = sanitize_url(info_dict['url'])
    if url.startswith('rtmp'):
        return 'rtmp'
    elif url.startswith('mms'):
        return 'mms'
    elif url.startswith('rtsp'):
        return 'rtsp'

    ext = determine_ext(url)
    if ext == 'm3u8':
        return 'm3u8'
    elif ext == 'f4m':
        return 'f4m'

    return compat_urllib_parse_urlparse(url).scheme


def render_table(header_row, data, delim=False, extra_gap=0, hide_empty=False):
    """ Render a list of rows, each as a list of values.
    Text after a \t will be right aligned """
    def width(string):
        return len(remove_terminal_sequences(string).replace('\t', ''))

    def get_max_lens(table):
        return [max(width(str(v)) for v in col) for col in zip(*table)]

    def filter_using_list(row, filterArray):
        return [col for take, col in itertools.zip_longest(filterArray, row, fillvalue=True) if take]

    max_lens = get_max_lens(data) if hide_empty else []
    header_row = filter_using_list(header_row, max_lens)
    data = [filter_using_list(row, max_lens) for row in data]

    table = [header_row] + data
    max_lens = get_max_lens(table)
    extra_gap += 1
    if delim:
        table = [header_row, [delim * (ml + extra_gap) for ml in max_lens]] + data
        table[1][-1] = table[1][-1][:-extra_gap * len(delim)]  # Remove extra_gap from end of delimiter
    for row in table:
        for pos, text in enumerate(map(str, row)):
            if '\t' in text:
                row[pos] = text.replace('\t', ' ' * (max_lens[pos] - width(text))) + ' ' * extra_gap
            else:
                row[pos] = text + ' ' * (max_lens[pos] - width(text) + extra_gap)
    ret = '\n'.join(''.join(row).rstrip() for row in table)
    return ret


def _match_one(filter_part, dct, incomplete):
    # TODO: Generalize code with YoutubeDL._build_format_filter
    STRING_OPERATORS = {
        '*=': operator.contains,
        '^=': lambda attr, value: attr.startswith(value),
        '$=': lambda attr, value: attr.endswith(value),
        '~=': lambda attr, value: re.search(value, attr),
    }
    COMPARISON_OPERATORS = {
        **STRING_OPERATORS,
        '<=': operator.le,  # "<=" must be defined above "<"
        '<': operator.lt,
        '>=': operator.ge,
        '>': operator.gt,
        '=': operator.eq,
    }

    if isinstance(incomplete, bool):
        is_incomplete = lambda _: incomplete
    else:
        is_incomplete = lambda k: k in incomplete

    operator_rex = re.compile(r'''(?x)\s*
        (?P<key>[a-z_]+)
        \s*(?P<negation>!\s*)?(?P<op>%s)(?P<none_inclusive>\s*\?)?\s*
        (?:
            (?P<quote>["\'])(?P<quotedstrval>.+?)(?P=quote)|
            (?P<strval>.+?)
        )
        \s*$
        ''' % '|'.join(map(re.escape, COMPARISON_OPERATORS.keys())))
    m = operator_rex.search(filter_part)
    if m:
        m = m.groupdict()
        unnegated_op = COMPARISON_OPERATORS[m['op']]
        if m['negation']:
            op = lambda attr, value: not unnegated_op(attr, value)
        else:
            op = unnegated_op
        comparison_value = m['quotedstrval'] or m['strval'] or m['intval']
        if m['quote']:
            comparison_value = comparison_value.replace(r'\%s' % m['quote'], m['quote'])
        actual_value = dct.get(m['key'])
        numeric_comparison = None
        if isinstance(actual_value, (int, float)):
            # If the original field is a string and matching comparisonvalue is
            # a number we should respect the origin of the original field
            # and process comparison value as a string (see
            # https://github.com/ytdl-org/youtube-dl/issues/11082)
            try:
                numeric_comparison = int(comparison_value)
            except ValueError:
                numeric_comparison = parse_filesize(comparison_value)
                if numeric_comparison is None:
                    numeric_comparison = parse_filesize(f'{comparison_value}B')
                if numeric_comparison is None:
                    numeric_comparison = parse_duration(comparison_value)
        if numeric_comparison is not None and m['op'] in STRING_OPERATORS:
            raise ValueError('Operator %s only supports string values!' % m['op'])
        if actual_value is None:
            return is_incomplete(m['key']) or m['none_inclusive']
        return op(actual_value, comparison_value if numeric_comparison is None else numeric_comparison)

    UNARY_OPERATORS = {
        '': lambda v: (v is True) if isinstance(v, bool) else (v is not None),
        '!': lambda v: (v is False) if isinstance(v, bool) else (v is None),
    }
    operator_rex = re.compile(r'''(?x)\s*
        (?P<op>%s)\s*(?P<key>[a-z_]+)
        \s*$
        ''' % '|'.join(map(re.escape, UNARY_OPERATORS.keys())))
    m = operator_rex.search(filter_part)
    if m:
        op = UNARY_OPERATORS[m.group('op')]
        actual_value = dct.get(m.group('key'))
        if is_incomplete(m.group('key')) and actual_value is None:
            return True
        return op(actual_value)

    raise ValueError('Invalid filter part %r' % filter_part)


def match_str(filter_str, dct, incomplete=False):
    """ Filter a dictionary with a simple string syntax.
    @returns           Whether the filter passes
    @param incomplete  Set of keys that is expected to be missing from dct.
                       Can be True/False to indicate all/none of the keys may be missing.
                       All conditions on incomplete keys pass if the key is missing
    """
    return all(
        _match_one(filter_part.replace(r'\&', '&'), dct, incomplete)
        for filter_part in re.split(r'(?<!\\)&', filter_str))


def match_filter_func(filters):
    if not filters:
        return None
    filters = variadic(filters)

    def _match_func(info_dict, *args, **kwargs):
        if any(match_str(f, info_dict, *args, **kwargs) for f in filters):
            return None
        else:
            video_title = info_dict.get('title') or info_dict.get('id') or 'video'
            filter_str = ') | ('.join(map(str.strip, filters))
            return f'{video_title} does not pass filter ({filter_str}), skipping ..'
    return _match_func


def parse_dfxp_time_expr(time_expr):
    if not time_expr:
        return

    mobj = re.match(r'^(?P<time_offset>\d+(?:\.\d+)?)s?$', time_expr)
    if mobj:
        return float(mobj.group('time_offset'))

    mobj = re.match(r'^(\d+):(\d\d):(\d\d(?:(?:\.|:)\d+)?)$', time_expr)
    if mobj:
        return 3600 * int(mobj.group(1)) + 60 * int(mobj.group(2)) + float(mobj.group(3).replace(':', '.'))


def srt_subtitles_timecode(seconds):
    return '%02d:%02d:%02d,%03d' % timetuple_from_msec(seconds * 1000)


def ass_subtitles_timecode(seconds):
    time = timetuple_from_msec(seconds * 1000)
    return '%01d:%02d:%02d.%02d' % (*time[:-1], time.milliseconds / 10)


def dfxp2srt(dfxp_data):
    '''
    @param dfxp_data A bytes-like object containing DFXP data
    @returns A unicode object containing converted SRT data
    '''
    LEGACY_NAMESPACES = (
        (b'http://www.w3.org/ns/ttml', [
            b'http://www.w3.org/2004/11/ttaf1',
            b'http://www.w3.org/2006/04/ttaf1',
            b'http://www.w3.org/2006/10/ttaf1',
        ]),
        (b'http://www.w3.org/ns/ttml#styling', [
            b'http://www.w3.org/ns/ttml#style',
        ]),
    )

    SUPPORTED_STYLING = [
        'color',
        'fontFamily',
        'fontSize',
        'fontStyle',
        'fontWeight',
        'textDecoration'
    ]

    _x = functools.partial(xpath_with_ns, ns_map={
        'xml': 'http://www.w3.org/XML/1998/namespace',
        'ttml': 'http://www.w3.org/ns/ttml',
        'tts': 'http://www.w3.org/ns/ttml#styling',
    })

    styles = {}
    default_style = {}

    class TTMLPElementParser:
        _out = ''
        _unclosed_elements = []
        _applied_styles = []

        def start(self, tag, attrib):
            if tag in (_x('ttml:br'), 'br'):
                self._out += '\n'
            else:
                unclosed_elements = []
                style = {}
                element_style_id = attrib.get('style')
                if default_style:
                    style.update(default_style)
                if element_style_id:
                    style.update(styles.get(element_style_id, {}))
                for prop in SUPPORTED_STYLING:
                    prop_val = attrib.get(_x('tts:' + prop))
                    if prop_val:
                        style[prop] = prop_val
                if style:
                    font = ''
                    for k, v in sorted(style.items()):
                        if self._applied_styles and self._applied_styles[-1].get(k) == v:
                            continue
                        if k == 'color':
                            font += ' color="%s"' % v
                        elif k == 'fontSize':
                            font += ' size="%s"' % v
                        elif k == 'fontFamily':
                            font += ' face="%s"' % v
                        elif k == 'fontWeight' and v == 'bold':
                            self._out += '<b>'
                            unclosed_elements.append('b')
                        elif k == 'fontStyle' and v == 'italic':
                            self._out += '<i>'
                            unclosed_elements.append('i')
                        elif k == 'textDecoration' and v == 'underline':
                            self._out += '<u>'
                            unclosed_elements.append('u')
                    if font:
                        self._out += '<font' + font + '>'
                        unclosed_elements.append('font')
                    applied_style = {}
                    if self._applied_styles:
                        applied_style.update(self._applied_styles[-1])
                    applied_style.update(style)
                    self._applied_styles.append(applied_style)
                self._unclosed_elements.append(unclosed_elements)

        def end(self, tag):
            if tag not in (_x('ttml:br'), 'br'):
                unclosed_elements = self._unclosed_elements.pop()
                for element in reversed(unclosed_elements):
                    self._out += '</%s>' % element
                if unclosed_elements and self._applied_styles:
                    self._applied_styles.pop()

        def data(self, data):
            self._out += data

        def close(self):
            return self._out.strip()

    def parse_node(node):
        target = TTMLPElementParser()
        parser = xml.etree.ElementTree.XMLParser(target=target)
        parser.feed(xml.etree.ElementTree.tostring(node))
        return parser.close()

    for k, v in LEGACY_NAMESPACES:
        for ns in v:
            dfxp_data = dfxp_data.replace(ns, k)

    dfxp = compat_etree_fromstring(dfxp_data)
    out = []
    paras = dfxp.findall(_x('.//ttml:p')) or dfxp.findall('.//p')

    if not paras:
        raise ValueError('Invalid dfxp/TTML subtitle')

    repeat = False
    while True:
        for style in dfxp.findall(_x('.//ttml:style')):
            style_id = style.get('id') or style.get(_x('xml:id'))
            if not style_id:
                continue
            parent_style_id = style.get('style')
            if parent_style_id:
                if parent_style_id not in styles:
                    repeat = True
                    continue
                styles[style_id] = styles[parent_style_id].copy()
            for prop in SUPPORTED_STYLING:
                prop_val = style.get(_x('tts:' + prop))
                if prop_val:
                    styles.setdefault(style_id, {})[prop] = prop_val
        if repeat:
            repeat = False
        else:
            break

    for p in ('body', 'div'):
        ele = xpath_element(dfxp, [_x('.//ttml:' + p), './/' + p])
        if ele is None:
            continue
        style = styles.get(ele.get('style'))
        if not style:
            continue
        default_style.update(style)

    for para, index in zip(paras, itertools.count(1)):
        begin_time = parse_dfxp_time_expr(para.attrib.get('begin'))
        end_time = parse_dfxp_time_expr(para.attrib.get('end'))
        dur = parse_dfxp_time_expr(para.attrib.get('dur'))
        if begin_time is None:
            continue
        if not end_time:
            if not dur:
                continue
            end_time = begin_time + dur
        out.append('%d\n%s --> %s\n%s\n\n' % (
            index,
            srt_subtitles_timecode(begin_time),
            srt_subtitles_timecode(end_time),
            parse_node(para)))

    return ''.join(out)


def cli_option(params, command_option, param):
    param = params.get(param)
    if param:
        param = compat_str(param)
    return [command_option, param] if param is not None else []


def cli_bool_option(params, command_option, param, true_value='true', false_value='false', separator=None):
    param = params.get(param)
    if param is None:
        return []
    assert isinstance(param, bool)
    if separator:
        return [command_option + separator + (true_value if param else false_value)]
    return [command_option, true_value if param else false_value]


def cli_valueless_option(params, command_option, param, expected_value=True):
    param = params.get(param)
    return [command_option] if param == expected_value else []


def cli_configuration_args(argdict, keys, default=[], use_compat=True):
    if isinstance(argdict, (list, tuple)):  # for backward compatibility
        if use_compat:
            return argdict
        else:
            argdict = None
    if argdict is None:
        return default
    assert isinstance(argdict, dict)

    assert isinstance(keys, (list, tuple))
    for key_list in keys:
        arg_list = list(filter(
            lambda x: x is not None,
            [argdict.get(key.lower()) for key in variadic(key_list)]))
        if arg_list:
            return [arg for args in arg_list for arg in args]
    return default


def _configuration_args(main_key, argdict, exe, keys=None, default=[], use_compat=True):
    main_key, exe = main_key.lower(), exe.lower()
    root_key = exe if main_key == exe else f'{main_key}+{exe}'
    keys = [f'{root_key}{k}' for k in (keys or [''])]
    if root_key in keys:
        if main_key != exe:
            keys.append((main_key, exe))
        keys.append('default')
    else:
        use_compat = False
    return cli_configuration_args(argdict, keys, default, use_compat)


class ISO639Utils:
    # See http://www.loc.gov/standards/iso639-2/ISO-639-2_utf-8.txt
    _lang_map = {
        'aa': 'aar',
        'ab': 'abk',
        'ae': 'ave',
        'af': 'afr',
        'ak': 'aka',
        'am': 'amh',
        'an': 'arg',
        'ar': 'ara',
        'as': 'asm',
        'av': 'ava',
        'ay': 'aym',
        'az': 'aze',
        'ba': 'bak',
        'be': 'bel',
        'bg': 'bul',
        'bh': 'bih',
        'bi': 'bis',
        'bm': 'bam',
        'bn': 'ben',
        'bo': 'bod',
        'br': 'bre',
        'bs': 'bos',
        'ca': 'cat',
        'ce': 'che',
        'ch': 'cha',
        'co': 'cos',
        'cr': 'cre',
        'cs': 'ces',
        'cu': 'chu',
        'cv': 'chv',
        'cy': 'cym',
        'da': 'dan',
        'de': 'deu',
        'dv': 'div',
        'dz': 'dzo',
        'ee': 'ewe',
        'el': 'ell',
        'en': 'eng',
        'eo': 'epo',
        'es': 'spa',
        'et': 'est',
        'eu': 'eus',
        'fa': 'fas',
        'ff': 'ful',
        'fi': 'fin',
        'fj': 'fij',
        'fo': 'fao',
        'fr': 'fra',
        'fy': 'fry',
        'ga': 'gle',
        'gd': 'gla',
        'gl': 'glg',
        'gn': 'grn',
        'gu': 'guj',
        'gv': 'glv',
        'ha': 'hau',
        'he': 'heb',
        'iw': 'heb',  # Replaced by he in 1989 revision
        'hi': 'hin',
        'ho': 'hmo',
        'hr': 'hrv',
        'ht': 'hat',
        'hu': 'hun',
        'hy': 'hye',
        'hz': 'her',
        'ia': 'ina',
        'id': 'ind',
        'in': 'ind',  # Replaced by id in 1989 revision
        'ie': 'ile',
        'ig': 'ibo',
        'ii': 'iii',
        'ik': 'ipk',
        'io': 'ido',
        'is': 'isl',
        'it': 'ita',
        'iu': 'iku',
        'ja': 'jpn',
        'jv': 'jav',
        'ka': 'kat',
        'kg': 'kon',
        'ki': 'kik',
        'kj': 'kua',
        'kk': 'kaz',
        'kl': 'kal',
        'km': 'khm',
        'kn': 'kan',
        'ko': 'kor',
        'kr': 'kau',
        'ks': 'kas',
        'ku': 'kur',
        'kv': 'kom',
        'kw': 'cor',
        'ky': 'kir',
        'la': 'lat',
        'lb': 'ltz',
        'lg': 'lug',
        'li': 'lim',
        'ln': 'lin',
        'lo': 'lao',
        'lt': 'lit',
        'lu': 'lub',
        'lv': 'lav',
        'mg': 'mlg',
        'mh': 'mah',
        'mi': 'mri',
        'mk': 'mkd',
        'ml': 'mal',
        'mn': 'mon',
        'mr': 'mar',
        'ms': 'msa',
        'mt': 'mlt',
        'my': 'mya',
        'na': 'nau',
        'nb': 'nob',
        'nd': 'nde',
        'ne': 'nep',
        'ng': 'ndo',
        'nl': 'nld',
        'nn': 'nno',
        'no': 'nor',
        'nr': 'nbl',
        'nv': 'nav',
        'ny': 'nya',
        'oc': 'oci',
        'oj': 'oji',
        'om': 'orm',
        'or': 'ori',
        'os': 'oss',
        'pa': 'pan',
        'pi': 'pli',
        'pl': 'pol',
        'ps': 'pus',
        'pt': 'por',
        'qu': 'que',
        'rm': 'roh',
        'rn': 'run',
        'ro': 'ron',
        'ru': 'rus',
        'rw': 'kin',
        'sa': 'san',
        'sc': 'srd',
        'sd': 'snd',
        'se': 'sme',
        'sg': 'sag',
        'si': 'sin',
        'sk': 'slk',
        'sl': 'slv',
        'sm': 'smo',
        'sn': 'sna',
        'so': 'som',
        'sq': 'sqi',
        'sr': 'srp',
        'ss': 'ssw',
        'st': 'sot',
        'su': 'sun',
        'sv': 'swe',
        'sw': 'swa',
        'ta': 'tam',
        'te': 'tel',
        'tg': 'tgk',
        'th': 'tha',
        'ti': 'tir',
        'tk': 'tuk',
        'tl': 'tgl',
        'tn': 'tsn',
        'to': 'ton',
        'tr': 'tur',
        'ts': 'tso',
        'tt': 'tat',
        'tw': 'twi',
        'ty': 'tah',
        'ug': 'uig',
        'uk': 'ukr',
        'ur': 'urd',
        'uz': 'uzb',
        've': 'ven',
        'vi': 'vie',
        'vo': 'vol',
        'wa': 'wln',
        'wo': 'wol',
        'xh': 'xho',
        'yi': 'yid',
        'ji': 'yid',  # Replaced by yi in 1989 revision
        'yo': 'yor',
        'za': 'zha',
        'zh': 'zho',
        'zu': 'zul',
    }

    @classmethod
    def short2long(cls, code):
        """Convert language code from ISO 639-1 to ISO 639-2/T"""
        return cls._lang_map.get(code[:2])

    @classmethod
    def long2short(cls, code):
        """Convert language code from ISO 639-2/T to ISO 639-1"""
        for short_name, long_name in cls._lang_map.items():
            if long_name == code:
                return short_name


class ISO3166Utils:
    # From http://data.okfn.org/data/core/country-list
    _country_map = {
        'AF': 'Afghanistan',
        'AX': 'Åland Islands',
        'AL': 'Albania',
        'DZ': 'Algeria',
        'AS': 'American Samoa',
        'AD': 'Andorra',
        'AO': 'Angola',
        'AI': 'Anguilla',
        'AQ': 'Antarctica',
        'AG': 'Antigua and Barbuda',
        'AR': 'Argentina',
        'AM': 'Armenia',
        'AW': 'Aruba',
        'AU': 'Australia',
        'AT': 'Austria',
        'AZ': 'Azerbaijan',
        'BS': 'Bahamas',
        'BH': 'Bahrain',
        'BD': 'Bangladesh',
        'BB': 'Barbados',
        'BY': 'Belarus',
        'BE': 'Belgium',
        'BZ': 'Belize',
        'BJ': 'Benin',
        'BM': 'Bermuda',
        'BT': 'Bhutan',
        'BO': 'Bolivia, Plurinational State of',
        'BQ': 'Bonaire, Sint Eustatius and Saba',
        'BA': 'Bosnia and Herzegovina',
        'BW': 'Botswana',
        'BV': 'Bouvet Island',
        'BR': 'Brazil',
        'IO': 'British Indian Ocean Territory',
        'BN': 'Brunei Darussalam',
        'BG': 'Bulgaria',
        'BF': 'Burkina Faso',
        'BI': 'Burundi',
        'KH': 'Cambodia',
        'CM': 'Cameroon',
        'CA': 'Canada',
        'CV': 'Cape Verde',
        'KY': 'Cayman Islands',
        'CF': 'Central African Republic',
        'TD': 'Chad',
        'CL': 'Chile',
        'CN': 'China',
        'CX': 'Christmas Island',
        'CC': 'Cocos (Keeling) Islands',
        'CO': 'Colombia',
        'KM': 'Comoros',
        'CG': 'Congo',
        'CD': 'Congo, the Democratic Republic of the',
        'CK': 'Cook Islands',
        'CR': 'Costa Rica',
        'CI': 'Côte d\'Ivoire',
        'HR': 'Croatia',
        'CU': 'Cuba',
        'CW': 'Curaçao',
        'CY': 'Cyprus',
        'CZ': 'Czech Republic',
        'DK': 'Denmark',
        'DJ': 'Djibouti',
        'DM': 'Dominica',
        'DO': 'Dominican Republic',
        'EC': 'Ecuador',
        'EG': 'Egypt',
        'SV': 'El Salvador',
        'GQ': 'Equatorial Guinea',
        'ER': 'Eritrea',
        'EE': 'Estonia',
        'ET': 'Ethiopia',
        'FK': 'Falkland Islands (Malvinas)',
        'FO': 'Faroe Islands',
        'FJ': 'Fiji',
        'FI': 'Finland',
        'FR': 'France',
        'GF': 'French Guiana',
        'PF': 'French Polynesia',
        'TF': 'French Southern Territories',
        'GA': 'Gabon',
        'GM': 'Gambia',
        'GE': 'Georgia',
        'DE': 'Germany',
        'GH': 'Ghana',
        'GI': 'Gibraltar',
        'GR': 'Greece',
        'GL': 'Greenland',
        'GD': 'Grenada',
        'GP': 'Guadeloupe',
        'GU': 'Guam',
        'GT': 'Guatemala',
        'GG': 'Guernsey',
        'GN': 'Guinea',
        'GW': 'Guinea-Bissau',
        'GY': 'Guyana',
        'HT': 'Haiti',
        'HM': 'Heard Island and McDonald Islands',
        'VA': 'Holy See (Vatican City State)',
        'HN': 'Honduras',
        'HK': 'Hong Kong',
        'HU': 'Hungary',
        'IS': 'Iceland',
        'IN': 'India',
        'ID': 'Indonesia',
        'IR': 'Iran, Islamic Republic of',
        'IQ': 'Iraq',
        'IE': 'Ireland',
        'IM': 'Isle of Man',
        'IL': 'Israel',
        'IT': 'Italy',
        'JM': 'Jamaica',
        'JP': 'Japan',
        'JE': 'Jersey',
        'JO': 'Jordan',
        'KZ': 'Kazakhstan',
        'KE': 'Kenya',
        'KI': 'Kiribati',
        'KP': 'Korea, Democratic People\'s Republic of',
        'KR': 'Korea, Republic of',
        'KW': 'Kuwait',
        'KG': 'Kyrgyzstan',
        'LA': 'Lao People\'s Democratic Republic',
        'LV': 'Latvia',
        'LB': 'Lebanon',
        'LS': 'Lesotho',
        'LR': 'Liberia',
        'LY': 'Libya',
        'LI': 'Liechtenstein',
        'LT': 'Lithuania',
        'LU': 'Luxembourg',
        'MO': 'Macao',
        'MK': 'Macedonia, the Former Yugoslav Republic of',
        'MG': 'Madagascar',
        'MW': 'Malawi',
        'MY': 'Malaysia',
        'MV': 'Maldives',
        'ML': 'Mali',
        'MT': 'Malta',
        'MH': 'Marshall Islands',
        'MQ': 'Martinique',
        'MR': 'Mauritania',
        'MU': 'Mauritius',
        'YT': 'Mayotte',
        'MX': 'Mexico',
        'FM': 'Micronesia, Federated States of',
        'MD': 'Moldova, Republic of',
        'MC': 'Monaco',
        'MN': 'Mongolia',
        'ME': 'Montenegro',
        'MS': 'Montserrat',
        'MA': 'Morocco',
        'MZ': 'Mozambique',
        'MM': 'Myanmar',
        'NA': 'Namibia',
        'NR': 'Nauru',
        'NP': 'Nepal',
        'NL': 'Netherlands',
        'NC': 'New Caledonia',
        'NZ': 'New Zealand',
        'NI': 'Nicaragua',
        'NE': 'Niger',
        'NG': 'Nigeria',
        'NU': 'Niue',
        'NF': 'Norfolk Island',
        'MP': 'Northern Mariana Islands',
        'NO': 'Norway',
        'OM': 'Oman',
        'PK': 'Pakistan',
        'PW': 'Palau',
        'PS': 'Palestine, State of',
        'PA': 'Panama',
        'PG': 'Papua New Guinea',
        'PY': 'Paraguay',
        'PE': 'Peru',
        'PH': 'Philippines',
        'PN': 'Pitcairn',
        'PL': 'Poland',
        'PT': 'Portugal',
        'PR': 'Puerto Rico',
        'QA': 'Qatar',
        'RE': 'Réunion',
        'RO': 'Romania',
        'RU': 'Russian Federation',
        'RW': 'Rwanda',
        'BL': 'Saint Barthélemy',
        'SH': 'Saint Helena, Ascension and Tristan da Cunha',
        'KN': 'Saint Kitts and Nevis',
        'LC': 'Saint Lucia',
        'MF': 'Saint Martin (French part)',
        'PM': 'Saint Pierre and Miquelon',
        'VC': 'Saint Vincent and the Grenadines',
        'WS': 'Samoa',
        'SM': 'San Marino',
        'ST': 'Sao Tome and Principe',
        'SA': 'Saudi Arabia',
        'SN': 'Senegal',
        'RS': 'Serbia',
        'SC': 'Seychelles',
        'SL': 'Sierra Leone',
        'SG': 'Singapore',
        'SX': 'Sint Maarten (Dutch part)',
        'SK': 'Slovakia',
        'SI': 'Slovenia',
        'SB': 'Solomon Islands',
        'SO': 'Somalia',
        'ZA': 'South Africa',
        'GS': 'South Georgia and the South Sandwich Islands',
        'SS': 'South Sudan',
        'ES': 'Spain',
        'LK': 'Sri Lanka',
        'SD': 'Sudan',
        'SR': 'Suriname',
        'SJ': 'Svalbard and Jan Mayen',
        'SZ': 'Swaziland',
        'SE': 'Sweden',
        'CH': 'Switzerland',
        'SY': 'Syrian Arab Republic',
        'TW': 'Taiwan, Province of China',
        'TJ': 'Tajikistan',
        'TZ': 'Tanzania, United Republic of',
        'TH': 'Thailand',
        'TL': 'Timor-Leste',
        'TG': 'Togo',
        'TK': 'Tokelau',
        'TO': 'Tonga',
        'TT': 'Trinidad and Tobago',
        'TN': 'Tunisia',
        'TR': 'Turkey',
        'TM': 'Turkmenistan',
        'TC': 'Turks and Caicos Islands',
        'TV': 'Tuvalu',
        'UG': 'Uganda',
        'UA': 'Ukraine',
        'AE': 'United Arab Emirates',
        'GB': 'United Kingdom',
        'US': 'United States',
        'UM': 'United States Minor Outlying Islands',
        'UY': 'Uruguay',
        'UZ': 'Uzbekistan',
        'VU': 'Vanuatu',
        'VE': 'Venezuela, Bolivarian Republic of',
        'VN': 'Viet Nam',
        'VG': 'Virgin Islands, British',
        'VI': 'Virgin Islands, U.S.',
        'WF': 'Wallis and Futuna',
        'EH': 'Western Sahara',
        'YE': 'Yemen',
        'ZM': 'Zambia',
        'ZW': 'Zimbabwe',
    }

    @classmethod
    def short2full(cls, code):
        """Convert an ISO 3166-2 country code to the corresponding full name"""
        return cls._country_map.get(code.upper())


class GeoUtils:
    # Major IPv4 address blocks per country
    _country_ip_map = {
        'AD': '46.172.224.0/19',
        'AE': '94.200.0.0/13',
        'AF': '149.54.0.0/17',
        'AG': '209.59.64.0/18',
        'AI': '204.14.248.0/21',
        'AL': '46.99.0.0/16',
        'AM': '46.70.0.0/15',
        'AO': '105.168.0.0/13',
        'AP': '182.50.184.0/21',
        'AQ': '23.154.160.0/24',
        'AR': '181.0.0.0/12',
        'AS': '202.70.112.0/20',
        'AT': '77.116.0.0/14',
        'AU': '1.128.0.0/11',
        'AW': '181.41.0.0/18',
        'AX': '185.217.4.0/22',
        'AZ': '5.197.0.0/16',
        'BA': '31.176.128.0/17',
        'BB': '65.48.128.0/17',
        'BD': '114.130.0.0/16',
        'BE': '57.0.0.0/8',
        'BF': '102.178.0.0/15',
        'BG': '95.42.0.0/15',
        'BH': '37.131.0.0/17',
        'BI': '154.117.192.0/18',
        'BJ': '137.255.0.0/16',
        'BL': '185.212.72.0/23',
        'BM': '196.12.64.0/18',
        'BN': '156.31.0.0/16',
        'BO': '161.56.0.0/16',
        'BQ': '161.0.80.0/20',
        'BR': '191.128.0.0/12',
        'BS': '24.51.64.0/18',
        'BT': '119.2.96.0/19',
        'BW': '168.167.0.0/16',
        'BY': '178.120.0.0/13',
        'BZ': '179.42.192.0/18',
        'CA': '99.224.0.0/11',
        'CD': '41.243.0.0/16',
        'CF': '197.242.176.0/21',
        'CG': '160.113.0.0/16',
        'CH': '85.0.0.0/13',
        'CI': '102.136.0.0/14',
        'CK': '202.65.32.0/19',
        'CL': '152.172.0.0/14',
        'CM': '102.244.0.0/14',
        'CN': '36.128.0.0/10',
        'CO': '181.240.0.0/12',
        'CR': '201.192.0.0/12',
        'CU': '152.206.0.0/15',
        'CV': '165.90.96.0/19',
        'CW': '190.88.128.0/17',
        'CY': '31.153.0.0/16',
        'CZ': '88.100.0.0/14',
        'DE': '53.0.0.0/8',
        'DJ': '197.241.0.0/17',
        'DK': '87.48.0.0/12',
        'DM': '192.243.48.0/20',
        'DO': '152.166.0.0/15',
        'DZ': '41.96.0.0/12',
        'EC': '186.68.0.0/15',
        'EE': '90.190.0.0/15',
        'EG': '156.160.0.0/11',
        'ER': '196.200.96.0/20',
        'ES': '88.0.0.0/11',
        'ET': '196.188.0.0/14',
        'EU': '2.16.0.0/13',
        'FI': '91.152.0.0/13',
        'FJ': '144.120.0.0/16',
        'FK': '80.73.208.0/21',
        'FM': '119.252.112.0/20',
        'FO': '88.85.32.0/19',
        'FR': '90.0.0.0/9',
        'GA': '41.158.0.0/15',
        'GB': '25.0.0.0/8',
        'GD': '74.122.88.0/21',
        'GE': '31.146.0.0/16',
        'GF': '161.22.64.0/18',
        'GG': '62.68.160.0/19',
        'GH': '154.160.0.0/12',
        'GI': '95.164.0.0/16',
        'GL': '88.83.0.0/19',
        'GM': '160.182.0.0/15',
        'GN': '197.149.192.0/18',
        'GP': '104.250.0.0/19',
        'GQ': '105.235.224.0/20',
        'GR': '94.64.0.0/13',
        'GT': '168.234.0.0/16',
        'GU': '168.123.0.0/16',
        'GW': '197.214.80.0/20',
        'GY': '181.41.64.0/18',
        'HK': '113.252.0.0/14',
        'HN': '181.210.0.0/16',
        'HR': '93.136.0.0/13',
        'HT': '148.102.128.0/17',
        'HU': '84.0.0.0/14',
        'ID': '39.192.0.0/10',
        'IE': '87.32.0.0/12',
        'IL': '79.176.0.0/13',
        'IM': '5.62.80.0/20',
        'IN': '117.192.0.0/10',
        'IO': '203.83.48.0/21',
        'IQ': '37.236.0.0/14',
        'IR': '2.176.0.0/12',
        'IS': '82.221.0.0/16',
        'IT': '79.0.0.0/10',
        'JE': '87.244.64.0/18',
        'JM': '72.27.0.0/17',
        'JO': '176.29.0.0/16',
        'JP': '133.0.0.0/8',
        'KE': '105.48.0.0/12',
        'KG': '158.181.128.0/17',
        'KH': '36.37.128.0/17',
        'KI': '103.25.140.0/22',
        'KM': '197.255.224.0/20',
        'KN': '198.167.192.0/19',
        'KP': '175.45.176.0/22',
        'KR': '175.192.0.0/10',
        'KW': '37.36.0.0/14',
        'KY': '64.96.0.0/15',
        'KZ': '2.72.0.0/13',
        'LA': '115.84.64.0/18',
        'LB': '178.135.0.0/16',
        'LC': '24.92.144.0/20',
        'LI': '82.117.0.0/19',
        'LK': '112.134.0.0/15',
        'LR': '102.183.0.0/16',
        'LS': '129.232.0.0/17',
        'LT': '78.56.0.0/13',
        'LU': '188.42.0.0/16',
        'LV': '46.109.0.0/16',
        'LY': '41.252.0.0/14',
        'MA': '105.128.0.0/11',
        'MC': '88.209.64.0/18',
        'MD': '37.246.0.0/16',
        'ME': '178.175.0.0/17',
        'MF': '74.112.232.0/21',
        'MG': '154.126.0.0/17',
        'MH': '117.103.88.0/21',
        'MK': '77.28.0.0/15',
        'ML': '154.118.128.0/18',
        'MM': '37.111.0.0/17',
        'MN': '49.0.128.0/17',
        'MO': '60.246.0.0/16',
        'MP': '202.88.64.0/20',
        'MQ': '109.203.224.0/19',
        'MR': '41.188.64.0/18',
        'MS': '208.90.112.0/22',
        'MT': '46.11.0.0/16',
        'MU': '105.16.0.0/12',
        'MV': '27.114.128.0/18',
        'MW': '102.70.0.0/15',
        'MX': '187.192.0.0/11',
        'MY': '175.136.0.0/13',
        'MZ': '197.218.0.0/15',
        'NA': '41.182.0.0/16',
        'NC': '101.101.0.0/18',
        'NE': '197.214.0.0/18',
        'NF': '203.17.240.0/22',
        'NG': '105.112.0.0/12',
        'NI': '186.76.0.0/15',
        'NL': '145.96.0.0/11',
        'NO': '84.208.0.0/13',
        'NP': '36.252.0.0/15',
        'NR': '203.98.224.0/19',
        'NU': '49.156.48.0/22',
        'NZ': '49.224.0.0/14',
        'OM': '5.36.0.0/15',
        'PA': '186.72.0.0/15',
        'PE': '186.160.0.0/14',
        'PF': '123.50.64.0/18',
        'PG': '124.240.192.0/19',
        'PH': '49.144.0.0/13',
        'PK': '39.32.0.0/11',
        'PL': '83.0.0.0/11',
        'PM': '70.36.0.0/20',
        'PR': '66.50.0.0/16',
        'PS': '188.161.0.0/16',
        'PT': '85.240.0.0/13',
        'PW': '202.124.224.0/20',
        'PY': '181.120.0.0/14',
        'QA': '37.210.0.0/15',
        'RE': '102.35.0.0/16',
        'RO': '79.112.0.0/13',
        'RS': '93.86.0.0/15',
        'RU': '5.136.0.0/13',
        'RW': '41.186.0.0/16',
        'SA': '188.48.0.0/13',
        'SB': '202.1.160.0/19',
        'SC': '154.192.0.0/11',
        'SD': '102.120.0.0/13',
        'SE': '78.64.0.0/12',
        'SG': '8.128.0.0/10',
        'SI': '188.196.0.0/14',
        'SK': '78.98.0.0/15',
        'SL': '102.143.0.0/17',
        'SM': '89.186.32.0/19',
        'SN': '41.82.0.0/15',
        'SO': '154.115.192.0/18',
        'SR': '186.179.128.0/17',
        'SS': '105.235.208.0/21',
        'ST': '197.159.160.0/19',
        'SV': '168.243.0.0/16',
        'SX': '190.102.0.0/20',
        'SY': '5.0.0.0/16',
        'SZ': '41.84.224.0/19',
        'TC': '65.255.48.0/20',
        'TD': '154.68.128.0/19',
        'TG': '196.168.0.0/14',
        'TH': '171.96.0.0/13',
        'TJ': '85.9.128.0/18',
        'TK': '27.96.24.0/21',
        'TL': '180.189.160.0/20',
        'TM': '95.85.96.0/19',
        'TN': '197.0.0.0/11',
        'TO': '175.176.144.0/21',
        'TR': '78.160.0.0/11',
        'TT': '186.44.0.0/15',
        'TV': '202.2.96.0/19',
        'TW': '120.96.0.0/11',
        'TZ': '156.156.0.0/14',
        'UA': '37.52.0.0/14',
        'UG': '102.80.0.0/13',
        'US': '6.0.0.0/8',
        'UY': '167.56.0.0/13',
        'UZ': '84.54.64.0/18',
        'VA': '212.77.0.0/19',
        'VC': '207.191.240.0/21',
        'VE': '186.88.0.0/13',
        'VG': '66.81.192.0/20',
        'VI': '146.226.0.0/16',
        'VN': '14.160.0.0/11',
        'VU': '202.80.32.0/20',
        'WF': '117.20.32.0/21',
        'WS': '202.4.32.0/19',
        'YE': '134.35.0.0/16',
        'YT': '41.242.116.0/22',
        'ZA': '41.0.0.0/11',
        'ZM': '102.144.0.0/13',
        'ZW': '102.177.192.0/18',
    }

    @classmethod
    def random_ipv4(cls, code_or_block):
        if len(code_or_block) == 2:
            block = cls._country_ip_map.get(code_or_block.upper())
            if not block:
                return None
        else:
            block = code_or_block
        addr, preflen = block.split('/')
        addr_min = compat_struct_unpack('!L', socket.inet_aton(addr))[0]
        addr_max = addr_min | (0xffffffff >> int(preflen))
        return compat_str(socket.inet_ntoa(
            compat_struct_pack('!L', random.randint(addr_min, addr_max))))


class PerRequestProxyHandler(compat_urllib_request.ProxyHandler):
    def __init__(self, proxies=None):
        # Set default handlers
        for type in ('http', 'https'):
            setattr(self, '%s_open' % type,
                    lambda r, proxy='__noproxy__', type=type, meth=self.proxy_open:
                        meth(r, proxy, type))
        compat_urllib_request.ProxyHandler.__init__(self, proxies)

    def proxy_open(self, req, proxy, type):
        req_proxy = req.headers.get('Ytdl-request-proxy')
        if req_proxy is not None:
            proxy = req_proxy
            del req.headers['Ytdl-request-proxy']

        if proxy == '__noproxy__':
            return None  # No Proxy
        if compat_urlparse.urlparse(proxy).scheme.lower() in ('socks', 'socks4', 'socks4a', 'socks5'):
            req.add_header('Ytdl-socks-proxy', proxy)
            # yt-dlp's http/https handlers do wrapping the socket with socks
            return None
        return compat_urllib_request.ProxyHandler.proxy_open(
            self, req, proxy, type)


# Both long_to_bytes and bytes_to_long are adapted from PyCrypto, which is
# released into Public Domain
# https://github.com/dlitz/pycrypto/blob/master/lib/Crypto/Util/number.py#L387

def long_to_bytes(n, blocksize=0):
    """long_to_bytes(n:long, blocksize:int) : string
    Convert a long integer to a byte string.

    If optional blocksize is given and greater than zero, pad the front of the
    byte string with binary zeros so that the length is a multiple of
    blocksize.
    """
    # after much testing, this algorithm was deemed to be the fastest
    s = b''
    n = int(n)
    while n > 0:
        s = compat_struct_pack('>I', n & 0xffffffff) + s
        n = n >> 32
    # strip off leading zeros
    for i in range(len(s)):
        if s[i] != b'\000'[0]:
            break
    else:
        # only happens when n == 0
        s = b'\000'
        i = 0
    s = s[i:]
    # add back some pad bytes.  this could be done more efficiently w.r.t. the
    # de-padding being done above, but sigh...
    if blocksize > 0 and len(s) % blocksize:
        s = (blocksize - len(s) % blocksize) * b'\000' + s
    return s


def bytes_to_long(s):
    """bytes_to_long(string) : long
    Convert a byte string to a long integer.

    This is (essentially) the inverse of long_to_bytes().
    """
    acc = 0
    length = len(s)
    if length % 4:
        extra = (4 - length % 4)
        s = b'\000' * extra + s
        length = length + extra
    for i in range(0, length, 4):
        acc = (acc << 32) + compat_struct_unpack('>I', s[i:i + 4])[0]
    return acc


def ohdave_rsa_encrypt(data, exponent, modulus):
    '''
    Implement OHDave's RSA algorithm. See http://www.ohdave.com/rsa/

    Input:
        data: data to encrypt, bytes-like object
        exponent, modulus: parameter e and N of RSA algorithm, both integer
    Output: hex string of encrypted data

    Limitation: supports one block encryption only
    '''

    payload = int(binascii.hexlify(data[::-1]), 16)
    encrypted = pow(payload, exponent, modulus)
    return '%x' % encrypted


def pkcs1pad(data, length):
    """
    Padding input data with PKCS#1 scheme

    @param {int[]} data        input data
    @param {int}   length      target length
    @returns {int[]}           padded data
    """
    if len(data) > length - 11:
        raise ValueError('Input data too long for PKCS#1 padding')

    pseudo_random = [random.randint(0, 254) for _ in range(length - len(data) - 3)]
    return [0, 2] + pseudo_random + [0] + data


def encode_base_n(num, n, table=None):
    FULL_TABLE = '0123456789abcdefghijklmnopqrstuvwxyzABCDEFGHIJKLMNOPQRSTUVWXYZ'
    if not table:
        table = FULL_TABLE[:n]

    if n > len(table):
        raise ValueError('base %d exceeds table length %d' % (n, len(table)))

    if num == 0:
        return table[0]

    ret = ''
    while num:
        ret = table[num % n] + ret
        num = num // n
    return ret


def decode_packed_codes(code):
    mobj = re.search(PACKED_CODES_RE, code)
    obfuscated_code, base, count, symbols = mobj.groups()
    base = int(base)
    count = int(count)
    symbols = symbols.split('|')
    symbol_table = {}

    while count:
        count -= 1
        base_n_count = encode_base_n(count, base)
        symbol_table[base_n_count] = symbols[count] or base_n_count

    return re.sub(
        r'\b(\w+)\b', lambda mobj: symbol_table[mobj.group(0)],
        obfuscated_code)


def caesar(s, alphabet, shift):
    if shift == 0:
        return s
    l = len(alphabet)
    return ''.join(
        alphabet[(alphabet.index(c) + shift) % l] if c in alphabet else c
        for c in s)


def rot47(s):
    return caesar(s, r'''!"#$%&'()*+,-./0123456789:;<=>?@ABCDEFGHIJKLMNOPQRSTUVWXYZ[\]^_`abcdefghijklmnopqrstuvwxyz{|}~''', 47)


def parse_m3u8_attributes(attrib):
    info = {}
    for (key, val) in re.findall(r'(?P<key>[A-Z0-9-]+)=(?P<val>"[^"]+"|[^",]+)(?:,|$)', attrib):
        if val.startswith('"'):
            val = val[1:-1]
        info[key] = val
    return info


def urshift(val, n):
    return val >> n if val >= 0 else (val + 0x100000000) >> n


# Based on png2str() written by @gdkchan and improved by @yokrysty
# Originally posted at https://github.com/ytdl-org/youtube-dl/issues/9706
def decode_png(png_data):
    # Reference: https://www.w3.org/TR/PNG/
    header = png_data[8:]

    if png_data[:8] != b'\x89PNG\x0d\x0a\x1a\x0a' or header[4:8] != b'IHDR':
        raise OSError('Not a valid PNG file.')

    int_map = {1: '>B', 2: '>H', 4: '>I'}
    unpack_integer = lambda x: compat_struct_unpack(int_map[len(x)], x)[0]

    chunks = []

    while header:
        length = unpack_integer(header[:4])
        header = header[4:]

        chunk_type = header[:4]
        header = header[4:]

        chunk_data = header[:length]
        header = header[length:]

        header = header[4:]  # Skip CRC

        chunks.append({
            'type': chunk_type,
            'length': length,
            'data': chunk_data
        })

    ihdr = chunks[0]['data']

    width = unpack_integer(ihdr[:4])
    height = unpack_integer(ihdr[4:8])

    idat = b''

    for chunk in chunks:
        if chunk['type'] == b'IDAT':
            idat += chunk['data']

    if not idat:
        raise OSError('Unable to read PNG data.')

    decompressed_data = bytearray(zlib.decompress(idat))

    stride = width * 3
    pixels = []

    def _get_pixel(idx):
        x = idx % stride
        y = idx // stride
        return pixels[y][x]

    for y in range(height):
        basePos = y * (1 + stride)
        filter_type = decompressed_data[basePos]

        current_row = []

        pixels.append(current_row)

        for x in range(stride):
            color = decompressed_data[1 + basePos + x]
            basex = y * stride + x
            left = 0
            up = 0

            if x > 2:
                left = _get_pixel(basex - 3)
            if y > 0:
                up = _get_pixel(basex - stride)

            if filter_type == 1:  # Sub
                color = (color + left) & 0xff
            elif filter_type == 2:  # Up
                color = (color + up) & 0xff
            elif filter_type == 3:  # Average
                color = (color + ((left + up) >> 1)) & 0xff
            elif filter_type == 4:  # Paeth
                a = left
                b = up
                c = 0

                if x > 2 and y > 0:
                    c = _get_pixel(basex - stride - 3)

                p = a + b - c

                pa = abs(p - a)
                pb = abs(p - b)
                pc = abs(p - c)

                if pa <= pb and pa <= pc:
                    color = (color + a) & 0xff
                elif pb <= pc:
                    color = (color + b) & 0xff
                else:
                    color = (color + c) & 0xff

            current_row.append(color)

    return width, height, pixels


def write_xattr(path, key, value):
    # This mess below finds the best xattr tool for the job
    try:
        # try the pyxattr module...
        import xattr

        if hasattr(xattr, 'set'):  # pyxattr
            # Unicode arguments are not supported in python-pyxattr until
            # version 0.5.0
            # See https://github.com/ytdl-org/youtube-dl/issues/5498
            pyxattr_required_version = '0.5.0'
            if version_tuple(xattr.__version__) < version_tuple(pyxattr_required_version):
                # TODO: fallback to CLI tools
                raise XAttrUnavailableError(
                    'python-pyxattr is detected but is too old. '
                    'yt-dlp requires %s or above while your version is %s. '
                    'Falling back to other xattr implementations' % (
                        pyxattr_required_version, xattr.__version__))

            setxattr = xattr.set
        else:  # xattr
            setxattr = xattr.setxattr

        try:
            setxattr(path, key, value)
        except OSError as e:
            raise XAttrMetadataError(e.errno, e.strerror)

    except ImportError:
        if compat_os_name == 'nt':
            # Write xattrs to NTFS Alternate Data Streams:
            # http://en.wikipedia.org/wiki/NTFS#Alternate_data_streams_.28ADS.29
            assert ':' not in key
            assert os.path.exists(path)

            ads_fn = path + ':' + key
            try:
                with open(ads_fn, 'wb') as f:
                    f.write(value)
            except OSError as e:
                raise XAttrMetadataError(e.errno, e.strerror)
        else:
            user_has_setfattr = check_executable('setfattr', ['--version'])
            user_has_xattr = check_executable('xattr', ['-h'])

            if user_has_setfattr or user_has_xattr:

                value = value.decode('utf-8')
                if user_has_setfattr:
                    executable = 'setfattr'
                    opts = ['-n', key, '-v', value]
                elif user_has_xattr:
                    executable = 'xattr'
                    opts = ['-w', key, value]

                cmd = ([encodeFilename(executable, True)]
                       + [encodeArgument(o) for o in opts]
                       + [encodeFilename(path, True)])

                try:
                    p = Popen(
                        cmd, stdout=subprocess.PIPE, stderr=subprocess.PIPE, stdin=subprocess.PIPE)
                except OSError as e:
                    raise XAttrMetadataError(e.errno, e.strerror)
                stdout, stderr = p.communicate_or_kill()
                stderr = stderr.decode('utf-8', 'replace')
                if p.returncode != 0:
                    raise XAttrMetadataError(p.returncode, stderr)

            else:
                # On Unix, and can't find pyxattr, setfattr, or xattr.
                if sys.platform.startswith('linux'):
                    raise XAttrUnavailableError(
                        "Couldn't find a tool to set the xattrs. "
                        "Install either the python 'pyxattr' or 'xattr' "
                        "modules, or the GNU 'attr' package "
                        "(which contains the 'setfattr' tool).")
                else:
                    raise XAttrUnavailableError(
                        "Couldn't find a tool to set the xattrs. "
                        "Install either the python 'xattr' module, "
                        "or the 'xattr' binary.")


def random_birthday(year_field, month_field, day_field):
    start_date = datetime.date(1950, 1, 1)
    end_date = datetime.date(1995, 12, 31)
    offset = random.randint(0, (end_date - start_date).days)
    random_date = start_date + datetime.timedelta(offset)
    return {
        year_field: str(random_date.year),
        month_field: str(random_date.month),
        day_field: str(random_date.day),
    }


# Templates for internet shortcut files, which are plain text files.
DOT_URL_LINK_TEMPLATE = '''\
[InternetShortcut]
URL=%(url)s
'''

DOT_WEBLOC_LINK_TEMPLATE = '''\
<?xml version="1.0" encoding="UTF-8"?>
<!DOCTYPE plist PUBLIC "-//Apple//DTD PLIST 1.0//EN" "http://www.apple.com/DTDs/PropertyList-1.0.dtd">
<plist version="1.0">
<dict>
\t<key>URL</key>
\t<string>%(url)s</string>
</dict>
</plist>
'''

DOT_DESKTOP_LINK_TEMPLATE = '''\
[Desktop Entry]
Encoding=UTF-8
Name=%(filename)s
Type=Link
URL=%(url)s
Icon=text-html
'''

LINK_TEMPLATES = {
    'url': DOT_URL_LINK_TEMPLATE,
    'desktop': DOT_DESKTOP_LINK_TEMPLATE,
    'webloc': DOT_WEBLOC_LINK_TEMPLATE,
}


def iri_to_uri(iri):
    """
    Converts an IRI (Internationalized Resource Identifier, allowing Unicode characters) to a URI (Uniform Resource Identifier, ASCII-only).

    The function doesn't add an additional layer of escaping; e.g., it doesn't escape `%3C` as `%253C`. Instead, it percent-escapes characters with an underlying UTF-8 encoding *besides* those already escaped, leaving the URI intact.
    """

    iri_parts = compat_urllib_parse_urlparse(iri)

    if '[' in iri_parts.netloc:
        raise ValueError('IPv6 URIs are not, yet, supported.')
        # Querying `.netloc`, when there's only one bracket, also raises a ValueError.

    # The `safe` argument values, that the following code uses, contain the characters that should not be percent-encoded. Everything else but letters, digits and '_.-' will be percent-encoded with an underlying UTF-8 encoding. Everything already percent-encoded will be left as is.

    net_location = ''
    if iri_parts.username:
        net_location += urllib.parse.quote(iri_parts.username, safe=r"!$%&'()*+,~")
        if iri_parts.password is not None:
            net_location += ':' + urllib.parse.quote(iri_parts.password, safe=r"!$%&'()*+,~")
        net_location += '@'

    net_location += iri_parts.hostname.encode('idna').decode('utf-8')  # Punycode for Unicode hostnames.
    # The 'idna' encoding produces ASCII text.
    if iri_parts.port is not None and iri_parts.port != 80:
        net_location += ':' + str(iri_parts.port)

    return urllib.parse.urlunparse(
        (iri_parts.scheme,
            net_location,

            urllib.parse.quote_plus(iri_parts.path, safe=r"!$%&'()*+,/:;=@|~"),

            # Unsure about the `safe` argument, since this is a legacy way of handling parameters.
            urllib.parse.quote_plus(iri_parts.params, safe=r"!$%&'()*+,/:;=@|~"),

            # Not totally sure about the `safe` argument, since the source does not explicitly mention the query URI component.
            urllib.parse.quote_plus(iri_parts.query, safe=r"!$%&'()*+,/:;=?@{|}~"),

            urllib.parse.quote_plus(iri_parts.fragment, safe=r"!#$%&'()*+,/:;=?@{|}~")))

    # Source for `safe` arguments: https://url.spec.whatwg.org/#percent-encoded-bytes.


def to_high_limit_path(path):
    if sys.platform in ['win32', 'cygwin']:
        # Work around MAX_PATH limitation on Windows. The maximum allowed length for the individual path segments may still be quite limited.
        return '\\\\?\\' + os.path.abspath(path)

    return path


def format_field(obj, field=None, template='%s', ignore=(None, ''), default='', func=None):
    val = traverse_obj(obj, *variadic(field))
    if val in ignore:
        return default
    return template % (func(val) if func else val)


def clean_podcast_url(url):
    return re.sub(r'''(?x)
        (?:
            (?:
                chtbl\.com/track|
                media\.blubrry\.com| # https://create.blubrry.com/resources/podcast-media-download-statistics/getting-started/
                play\.podtrac\.com
            )/[^/]+|
            (?:dts|www)\.podtrac\.com/(?:pts/)?redirect\.[0-9a-z]{3,4}| # http://analytics.podtrac.com/how-to-measure
            flex\.acast\.com|
            pd(?:
                cn\.co| # https://podcorn.com/analytics-prefix/
                st\.fm # https://podsights.com/docs/
            )/e
        )/''', '', url)


_HEX_TABLE = '0123456789abcdef'


def random_uuidv4():
    return re.sub(r'[xy]', lambda x: _HEX_TABLE[random.randint(0, 15)], 'xxxxxxxx-xxxx-4xxx-yxxx-xxxxxxxxxxxx')


def make_dir(path, to_screen=None):
    try:
        dn = os.path.dirname(path)
        if dn and not os.path.exists(dn):
            os.makedirs(dn)
        return True
    except OSError as err:
        if callable(to_screen) is not None:
            to_screen('unable to create directory ' + error_to_compat_str(err))
        return False


def get_executable_path():
    from zipimport import zipimporter
    if hasattr(sys, 'frozen'):  # Running from PyInstaller
        path = os.path.dirname(sys.executable)
    elif isinstance(__loader__, zipimporter):  # Running from ZIP
        path = os.path.join(os.path.dirname(__file__), '../..')
    else:
        path = os.path.join(os.path.dirname(__file__), '..')
    return os.path.abspath(path)


def load_plugins(name, suffix, namespace):
    classes = {}
    with contextlib.suppress(FileNotFoundError):
        plugins_spec = importlib.util.spec_from_file_location(
            name, os.path.join(get_executable_path(), 'ytdlp_plugins', name, '__init__.py'))
        plugins = importlib.util.module_from_spec(plugins_spec)
        sys.modules[plugins_spec.name] = plugins
        plugins_spec.loader.exec_module(plugins)
        for name in dir(plugins):
            if name in namespace:
                continue
            if not name.endswith(suffix):
                continue
            klass = getattr(plugins, name)
            classes[name] = namespace[name] = klass
    return classes


def traverse_obj(
        obj, *path_list, default=None, expected_type=None, get_all=True,
        casesense=True, is_user_input=False, traverse_string=False):
    ''' Traverse nested list/dict/tuple
    @param path_list        A list of paths which are checked one by one.
                            Each path is a list of keys where each key is a:
                              - None:     Do nothing
                              - string:   A dictionary key
                              - int:      An index into a list
                              - tuple:    A list of keys all of which will be traversed
                              - Ellipsis: Fetch all values in the object
                              - Function: Takes the key and value as arguments
                                          and returns whether the key matches or not
    @param default          Default value to return
    @param expected_type    Only accept final value of this type (Can also be any callable)
    @param get_all          Return all the values obtained from a path or only the first one
    @param casesense        Whether to consider dictionary keys as case sensitive
    @param is_user_input    Whether the keys are generated from user input. If True,
                            strings are converted to int/slice if necessary
    @param traverse_string  Whether to traverse inside strings. If True, any
                            non-compatible object will also be converted into a string
    # TODO: Write tests
    '''
    if not casesense:
        _lower = lambda k: (k.lower() if isinstance(k, str) else k)
        path_list = (map(_lower, variadic(path)) for path in path_list)

    def _traverse_obj(obj, path, _current_depth=0):
        nonlocal depth
        path = tuple(variadic(path))
        for i, key in enumerate(path):
            if None in (key, obj):
                return obj
            if isinstance(key, (list, tuple)):
                obj = [_traverse_obj(obj, sub_key, _current_depth) for sub_key in key]
                key = ...
            if key is ...:
                obj = (obj.values() if isinstance(obj, dict)
                       else obj if isinstance(obj, (list, tuple, LazyList))
                       else str(obj) if traverse_string else [])
                _current_depth += 1
                depth = max(depth, _current_depth)
                return [_traverse_obj(inner_obj, path[i + 1:], _current_depth) for inner_obj in obj]
            elif callable(key):
                if isinstance(obj, (list, tuple, LazyList)):
                    obj = enumerate(obj)
                elif isinstance(obj, dict):
                    obj = obj.items()
                else:
                    if not traverse_string:
                        return None
                    obj = str(obj)
                _current_depth += 1
                depth = max(depth, _current_depth)
                return [_traverse_obj(v, path[i + 1:], _current_depth) for k, v in obj if try_call(key, args=(k, v))]
            elif isinstance(obj, dict) and not (is_user_input and key == ':'):
                obj = (obj.get(key) if casesense or (key in obj)
                       else next((v for k, v in obj.items() if _lower(k) == key), None))
            else:
                if is_user_input:
                    key = (int_or_none(key) if ':' not in key
                           else slice(*map(int_or_none, key.split(':'))))
                    if key == slice(None):
                        return _traverse_obj(obj, (..., *path[i + 1:]), _current_depth)
                if not isinstance(key, (int, slice)):
                    return None
                if not isinstance(obj, (list, tuple, LazyList)):
                    if not traverse_string:
                        return None
                    obj = str(obj)
                try:
                    obj = obj[key]
                except IndexError:
                    return None
        return obj

    if isinstance(expected_type, type):
        type_test = lambda val: val if isinstance(val, expected_type) else None
    elif expected_type is not None:
        type_test = expected_type
    else:
        type_test = lambda val: val

    for path in path_list:
        depth = 0
        val = _traverse_obj(obj, path)
        if val is not None:
            if depth:
                for _ in range(depth - 1):
                    val = itertools.chain.from_iterable(v for v in val if v is not None)
                val = [v for v in map(type_test, val) if v is not None]
                if val:
                    return val if get_all else val[0]
            else:
                val = type_test(val)
                if val is not None:
                    return val
    return default


def traverse_dict(dictn, keys, casesense=True):
    write_string('DeprecationWarning: yt_dlp.utils.traverse_dict is deprecated '
                 'and may be removed in a future version. Use yt_dlp.utils.traverse_obj instead')
    return traverse_obj(dictn, keys, casesense=casesense, is_user_input=True, traverse_string=True)


def get_first(obj, keys, **kwargs):
    return traverse_obj(obj, (..., *variadic(keys)), **kwargs, get_all=False)


def variadic(x, allowed_types=(str, bytes, dict)):
    return x if isinstance(x, collections.abc.Iterable) and not isinstance(x, allowed_types) else (x,)


def bytes_to_scalar(value):
    if isinstance(value, compat_str):
        value = value.decode('utf8')
    result = 0
    for b in value:
        result *= 256
        result += b
    return result


def decode_base(value, digits):
    # This will convert given base-x string to scalar (long or int)
    table = {char: index for index, char in enumerate(digits)}
    result = 0
    base = len(digits)
    for chr in value:
        result *= base
        result += table[chr]
    return result


def scalar_to_bytes(scalar):
    if not scalar:
        return b''
    array = []
    while scalar:
        scalar, idx = divmod(scalar, 256)
        array.insert(0, idx)
    return intlist_to_bytes(array)


def encode_base(scalar, digits):
    # This will convert scalar (long or int) to base-x string
    if not scalar:
        return ''
    base = len(digits)
    result = ''
    while scalar:
        scalar, idx = divmod(scalar, base)
        result = digits[idx] + result
    return result


def char_replace(base, replace, string):
    # character-by-character replacing
    if not string:
        return ''
    assert len(base) == len(replace)
    table = {b: r for b, r in zip(base, replace) if b != r}
    if not table:
        return string
    result = ''
    for i in string:
        result += table.get(i, i)
    return result


def dig_object_type(obj, prefix='', lines=None):
    if lines is None:
        lines = []
    if isinstance(obj, dict):
        for k, v in obj.items():
            dig_object_type(v, prefix + '.' + str(k), lines)
    elif isinstance(obj, tuple(x for x in (list, tuple, map, filter) if isinstance(x, type))):
        for i, v in enumerate(obj):
            dig_object_type(v, prefix + '[' + str(i) + ']', lines)
    else:
        lines.append(prefix + ': ' + str(type(obj)))
    return lines


def to_str(value):
    if isinstance(value, bytes):
        value = value.decode(preferredencoding())
    return value


class PrintJsonEncoder(json.JSONEncoder):
    def default(self, obj):
        if isinstance(obj, bytes):
            try:
                return obj.decode('utf-8')
            except BaseException:
                return None
        else:
            return json.JSONEncoder.default(self, obj)


def time_millis():
    return round(time.time() * 1000)


def time_seconds(**kwargs):
    t = datetime.datetime.now(datetime.timezone(datetime.timedelta(**kwargs)))
    return t.timestamp()


# create a JSON Web Signature (jws) with HS256 algorithm
# the resulting format is in JWS Compact Serialization
# implemented following JWT https://www.rfc-editor.org/rfc/rfc7519.html
# implemented following JWS https://www.rfc-editor.org/rfc/rfc7515.html
def jwt_encode_hs256(payload_data, key, headers={}):
    header_data = {
        'alg': 'HS256',
        'typ': 'JWT',
    }
    if headers:
        header_data.update(headers)
    header_b64 = base64.b64encode(json.dumps(header_data).encode('utf-8'))
    payload_b64 = base64.b64encode(json.dumps(payload_data).encode('utf-8'))
    h = hmac.new(key.encode('utf-8'), header_b64 + b'.' + payload_b64, hashlib.sha256)
    signature_b64 = base64.b64encode(h.digest())
    token = header_b64 + b'.' + payload_b64 + b'.' + signature_b64
    return token


# can be extended in future to verify the signature and parse header and return the algorithm used if it's not HS256
def jwt_decode_hs256(jwt):
    header_b64, payload_b64, signature_b64 = jwt.split('.')
    payload_data = json.loads(base64.urlsafe_b64decode(payload_b64))
    return payload_data


def supports_terminal_sequences(stream):
    if compat_os_name == 'nt':
        from .compat import WINDOWS_VT_MODE  # Must be imported locally
        if not WINDOWS_VT_MODE or get_windows_version() < (10, 0, 10586):
            return False
    elif not os.getenv('TERM'):
        return False
    try:
        return stream.isatty()
    except BaseException:
        return False


_terminal_sequences_re = re.compile('\033\\[[^m]+m')


def remove_terminal_sequences(string):
    return _terminal_sequences_re.sub('', string)


def number_of_digits(number):
    return len('%d' % number)


def join_nonempty(*values, delim='-', from_dict=None):
    if from_dict is not None:
        values = map(from_dict.get, values)
    return delim.join(map(str, filter(None, values)))


def scale_thumbnails_to_max_format_width(formats, thumbnails, url_width_re):
    """
    Find the largest format dimensions in terms of video width and, for each thumbnail:
    * Modify the URL: Match the width with the provided regex and replace with the former width
    * Update dimensions

    This function is useful with video services that scale the provided thumbnails on demand
    """
    _keys = ('width', 'height')
    max_dimensions = max(
        (tuple(format.get(k) or 0 for k in _keys) for format in formats),
        default=(0, 0))
    if not max_dimensions[0]:
        return thumbnails
    return [
        merge_dicts(
            {'url': re.sub(url_width_re, str(max_dimensions[0]), thumbnail['url'])},
            dict(zip(_keys, max_dimensions)), thumbnail)
        for thumbnail in thumbnails
    ]


def parse_http_range(range):
    """ Parse value of "Range" or "Content-Range" HTTP header into tuple. """
    if not range:
        return None, None, None
    crg = re.search(r'bytes[ =](\d+)-(\d+)?(?:/(\d+))?', range)
    if not crg:
        return None, None, None
    return int(crg.group(1)), int_or_none(crg.group(2)), int_or_none(crg.group(3))


class Config:
    own_args = None
    filename = None
    __initialized = False

    def __init__(self, parser, label=None):
        self._parser, self.label = parser, label
        self._loaded_paths, self.configs = set(), []

    def init(self, args=None, filename=None):
        assert not self.__initialized
        directory = ''
        if filename:
            location = os.path.realpath(filename)
            directory = os.path.dirname(location)
            if location in self._loaded_paths:
                return False
            self._loaded_paths.add(location)

        self.__initialized = True
        self.own_args, self.filename = args, filename
        for location in self._parser.parse_args(args)[0].config_locations or []:
            location = os.path.join(directory, expand_path(location))
            if os.path.isdir(location):
                location = os.path.join(location, 'yt-dlp.conf')
            if not os.path.exists(location):
                self._parser.error(f'config location {location} does not exist')
            self.append_config(self.read_file(location), location)
        return True

    def __str__(self):
        label = join_nonempty(
            self.label, 'config', f'"{self.filename}"' if self.filename else '',
            delim=' ')
        return join_nonempty(
            self.own_args is not None and f'{label[0].upper()}{label[1:]}: {self.hide_login_info(self.own_args)}',
            *(f'\n{c}'.replace('\n', '\n| ')[1:] for c in self.configs),
            delim='\n')

    @staticmethod
    def read_file(filename, default=[]):
        try:
            optionf = open(filename)
        except OSError:
            return default  # silently skip if file is not present
        try:
            # FIXME: https://github.com/ytdl-org/youtube-dl/commit/dfe5fa49aed02cf36ba9f743b11b0903554b5e56
            contents = optionf.read()
            res = shlex.split(contents, comments=True)
        finally:
            optionf.close()
        return res

    @staticmethod
    def hide_login_info(opts):
        PRIVATE_OPTS = {'-p', '--password', '-u', '--username', '--video-password', '--ap-password', '--ap-username'}
        eqre = re.compile('^(?P<key>' + ('|'.join(re.escape(po) for po in PRIVATE_OPTS)) + ')=.+$')

        def _scrub_eq(o):
            m = eqre.match(o)
            if m:
                return m.group('key') + '=PRIVATE'
            else:
                return o

        opts = list(map(_scrub_eq, opts))
        for idx, opt in enumerate(opts):
            if opt in PRIVATE_OPTS and idx + 1 < len(opts):
                opts[idx + 1] = 'PRIVATE'
        return opts

    def append_config(self, *args, label=None):
        config = type(self)(self._parser, label)
        config._loaded_paths = self._loaded_paths
        if config.init(*args):
            self.configs.append(config)

    @property
    def all_args(self):
        for config in reversed(self.configs):
            yield from config.all_args
        yield from self.own_args or []

    def parse_args(self):
        return self._parser.parse_args(self.all_args)


<<<<<<< HEAD
def get_first_group(match, *groups, default=None):
    for g in groups:
        try:
            m = match.group(g)
            if m:
                return m
        except IndexError:
            continue
    return default
=======
class WebSocketsWrapper():
    """Wraps websockets module to use in non-async scopes"""
    pool = None

    def __init__(self, url, headers=None, connect=True):
        self.loop = asyncio.events.new_event_loop()
        self.conn = websockets.connect(
            url, extra_headers=headers, ping_interval=None,
            close_timeout=float('inf'), loop=self.loop, ping_timeout=float('inf'))
        if connect:
            self.__enter__()
        atexit.register(self.__exit__, None, None, None)

    def __enter__(self):
        if not self.pool:
            self.pool = self.run_with_loop(self.conn.__aenter__(), self.loop)
        return self

    def send(self, *args):
        self.run_with_loop(self.pool.send(*args), self.loop)

    def recv(self, *args):
        return self.run_with_loop(self.pool.recv(*args), self.loop)

    def __exit__(self, type, value, traceback):
        try:
            return self.run_with_loop(self.conn.__aexit__(type, value, traceback), self.loop)
        finally:
            self.loop.close()
            self._cancel_all_tasks(self.loop)

    # taken from https://github.com/python/cpython/blob/3.9/Lib/asyncio/runners.py with modifications
    # for contributors: If there's any new library using asyncio needs to be run in non-async, move these function out of this class
    @staticmethod
    def run_with_loop(main, loop):
        if not asyncio.coroutines.iscoroutine(main):
            raise ValueError(f'a coroutine was expected, got {main!r}')

        try:
            return loop.run_until_complete(main)
        finally:
            loop.run_until_complete(loop.shutdown_asyncgens())
            if hasattr(loop, 'shutdown_default_executor'):
                loop.run_until_complete(loop.shutdown_default_executor())

    @staticmethod
    def _cancel_all_tasks(loop):
        to_cancel = asyncio.tasks.all_tasks(loop)

        if not to_cancel:
            return

        for task in to_cancel:
            task.cancel()

        loop.run_until_complete(
            asyncio.tasks.gather(*to_cancel, loop=loop, return_exceptions=True))

        for task in to_cancel:
            if task.cancelled():
                continue
            if task.exception() is not None:
                loop.call_exception_handler({
                    'message': 'unhandled exception during asyncio.run() shutdown',
                    'exception': task.exception(),
                    'task': task,
                })
>>>>>>> 9b8ee23b


def merge_headers(*dicts):
    """Merge dicts of http headers case insensitively, prioritizing the latter ones"""
    return {k.title(): v for k, v in itertools.chain.from_iterable(map(dict.items, dicts))}


class classproperty:
    def __init__(self, f):
        self.f = f

    def __get__(self, _, cls):
        return self.f(cls)


def get_argcount(func):
    return try_get(func, lambda x: x.__code__.co_argcount, int)


def Namespace(**kwargs):
    return collections.namedtuple('Namespace', kwargs)(**kwargs)


# Deprecated
has_certifi = bool(certifi)
has_websockets = bool(websockets)<|MERGE_RESOLUTION|>--- conflicted
+++ resolved
@@ -45,11 +45,6 @@
     HAVE_DATEUTIL = False
 
 from .compat import (
-<<<<<<< HEAD
-    compat_brotli,
-=======
-    asyncio,
->>>>>>> 9b8ee23b
     compat_chr,
     compat_cookiejar,
     compat_etree_fromstring,
@@ -73,17 +68,10 @@
     compat_urllib_request,
     compat_urlparse,
 )
-<<<<<<< HEAD
-
-from .socks import (
-    ProxyType,
-    sockssocket,
-)
-from .chrome_versions import versions as _CHROME_VERSIONS
-=======
+
 from .dependencies import brotli, certifi, websockets
 from .socks import ProxyType, sockssocket
->>>>>>> 9b8ee23b
+from .chrome_versions import versions as _CHROME_VERSIONS
 
 
 def register_socks_protocols():
@@ -5334,7 +5322,6 @@
         return self._parser.parse_args(self.all_args)
 
 
-<<<<<<< HEAD
 def get_first_group(match, *groups, default=None):
     for g in groups:
         try:
@@ -5344,75 +5331,6 @@
         except IndexError:
             continue
     return default
-=======
-class WebSocketsWrapper():
-    """Wraps websockets module to use in non-async scopes"""
-    pool = None
-
-    def __init__(self, url, headers=None, connect=True):
-        self.loop = asyncio.events.new_event_loop()
-        self.conn = websockets.connect(
-            url, extra_headers=headers, ping_interval=None,
-            close_timeout=float('inf'), loop=self.loop, ping_timeout=float('inf'))
-        if connect:
-            self.__enter__()
-        atexit.register(self.__exit__, None, None, None)
-
-    def __enter__(self):
-        if not self.pool:
-            self.pool = self.run_with_loop(self.conn.__aenter__(), self.loop)
-        return self
-
-    def send(self, *args):
-        self.run_with_loop(self.pool.send(*args), self.loop)
-
-    def recv(self, *args):
-        return self.run_with_loop(self.pool.recv(*args), self.loop)
-
-    def __exit__(self, type, value, traceback):
-        try:
-            return self.run_with_loop(self.conn.__aexit__(type, value, traceback), self.loop)
-        finally:
-            self.loop.close()
-            self._cancel_all_tasks(self.loop)
-
-    # taken from https://github.com/python/cpython/blob/3.9/Lib/asyncio/runners.py with modifications
-    # for contributors: If there's any new library using asyncio needs to be run in non-async, move these function out of this class
-    @staticmethod
-    def run_with_loop(main, loop):
-        if not asyncio.coroutines.iscoroutine(main):
-            raise ValueError(f'a coroutine was expected, got {main!r}')
-
-        try:
-            return loop.run_until_complete(main)
-        finally:
-            loop.run_until_complete(loop.shutdown_asyncgens())
-            if hasattr(loop, 'shutdown_default_executor'):
-                loop.run_until_complete(loop.shutdown_default_executor())
-
-    @staticmethod
-    def _cancel_all_tasks(loop):
-        to_cancel = asyncio.tasks.all_tasks(loop)
-
-        if not to_cancel:
-            return
-
-        for task in to_cancel:
-            task.cancel()
-
-        loop.run_until_complete(
-            asyncio.tasks.gather(*to_cancel, loop=loop, return_exceptions=True))
-
-        for task in to_cancel:
-            if task.cancelled():
-                continue
-            if task.exception() is not None:
-                loop.call_exception_handler({
-                    'message': 'unhandled exception during asyncio.run() shutdown',
-                    'exception': task.exception(),
-                    'task': task,
-                })
->>>>>>> 9b8ee23b
 
 
 def merge_headers(*dicts):
