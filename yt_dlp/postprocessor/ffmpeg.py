from __future__ import unicode_literals

import io
import os
import subprocess
import time
import re
import json
from yt_dlp.longname import split_longname_str


from .common import AudioConversionError, PostProcessor

from ..compat import compat_str, compat_numeric_types
from ..utils import (
    encodeArgument,
    encodeFilename,
    get_exe_version,
    is_outdated_version,
    PostProcessingError,
    prepend_extension,
    shell_quote,
    dfxp2srt,
    ISO639Utils,
    process_communicate_or_kill,
    replace_extension,
    traverse_obj,
)


EXT_TO_OUT_FORMATS = {
    'aac': 'adts',
    'flac': 'flac',
    'm4a': 'ipod',
    'mka': 'matroska',
    'mkv': 'matroska',
    'mpg': 'mpeg',
    'ogv': 'ogg',
    'ts': 'mpegts',
    'wma': 'asf',
    'wmv': 'asf',
}
ACODECS = {
    'mp3': 'libmp3lame',
    'aac': 'aac',
    'flac': 'flac',
    'm4a': 'aac',
    'opus': 'libopus',
    'vorbis': 'libvorbis',
    'wav': None,
}


class FFmpegPostProcessorError(PostProcessingError):
    pass


class FFmpegPostProcessor(PostProcessor):
    def __init__(self, downloader=None):
        PostProcessor.__init__(self, downloader)
        self._determine_executables()

    def check_version(self):
        if not self.available:
            raise FFmpegPostProcessorError('ffmpeg not found. Please install or provide the path using --ffmpeg-location')

        required_version = '10-0' if self.basename == 'avconv' else '1.0'
        if is_outdated_version(
                self._versions[self.basename], required_version):
            warning = 'Your copy of %s is outdated, update %s to version %s or newer if you encounter any errors.' % (
                self.basename, self.basename, required_version)
            self.report_warning(warning)

    @staticmethod
    def get_versions(downloader=None):
        return FFmpegPostProcessor(downloader)._versions

    def _determine_executables(self):
        programs = ['avprobe', 'avconv', 'ffmpeg', 'ffprobe']
        prefer_ffmpeg = True

        def get_ffmpeg_version(path):
            ver = get_exe_version(path, args=['-version'])
            if ver:
                regexs = [
                    r'(?:\d+:)?([0-9.]+)-[0-9]+ubuntu[0-9.]+$',  # Ubuntu, see [1]
                    r'n([0-9.]+)$',  # Arch Linux
                    # 1. http://www.ducea.com/2006/06/17/ubuntu-package-version-naming-explanation/
                ]
                for regex in regexs:
                    mobj = re.match(regex, ver)
                    if mobj:
                        ver = mobj.group(1)
            return ver

        self.basename = None
        self.probe_basename = None

        self._paths = None
        self._versions = None
        if self._downloader:
            prefer_ffmpeg = self.get_param('prefer_ffmpeg', True)
            location = self.get_param('ffmpeg_location')
            if location is not None:
                if not os.path.exists(location):
                    self.report_warning(
                        'ffmpeg-location %s does not exist! '
                        'Continuing without ffmpeg.' % (location))
                    self._versions = {}
                    return
                elif not os.path.isdir(location):
                    basename = os.path.splitext(os.path.basename(location))[0]
                    if basename not in programs:
                        self.report_warning(
                            'Cannot identify executable %s, its basename should be one of %s. '
                            'Continuing without ffmpeg.' %
                            (location, ', '.join(programs)))
                        self._versions = {}
                        return None
                    location = os.path.dirname(os.path.abspath(location))
                    if basename in ('ffmpeg', 'ffprobe'):
                        prefer_ffmpeg = True

                self._paths = dict(
                    (p, os.path.join(location, p)) for p in programs)
                self._versions = dict(
                    (p, get_ffmpeg_version(self._paths[p])) for p in programs)
        if self._versions is None:
            self._versions = dict(
                (p, get_ffmpeg_version(p)) for p in programs)
            self._paths = dict((p, p) for p in programs)

        if prefer_ffmpeg is False:
            prefs = ('avconv', 'ffmpeg')
        else:
            prefs = ('ffmpeg', 'avconv')
        for p in prefs:
            if self._versions[p]:
                self.basename = p
                break

        if prefer_ffmpeg is False:
            prefs = ('avprobe', 'ffprobe')
        else:
            prefs = ('ffprobe', 'avprobe')
        for p in prefs:
            if self._versions[p]:
                self.probe_basename = p
                break

    @property
    def available(self):
        return self.basename is not None

    @property
    def executable(self):
        return self._paths[self.basename]

    @property
    def probe_available(self):
        return self.probe_basename is not None

    @property
    def probe_executable(self):
        return self._paths[self.probe_basename]

    def get_audio_codec(self, path):
        if not self.probe_available and not self.available:
            raise PostProcessingError('ffprobe and ffmpeg not found. Please install or provide the path using --ffmpeg-location')
        try:
            if self.probe_available:
                cmd = [
                    encodeFilename(self.probe_executable, True),
                    encodeArgument('-show_streams')]
            else:
                cmd = [
                    encodeFilename(self.executable, True),
                    encodeArgument('-i')]
            cmd.append(self._ffmpeg_fn_arg_split(path, True, True))
            self.write_debug('%s command line: %s' % (self.basename, shell_quote(cmd)))
            handle = subprocess.Popen(
                cmd, stderr=subprocess.PIPE,
                stdout=subprocess.PIPE, stdin=subprocess.PIPE)
            stdout_data, stderr_data = process_communicate_or_kill(handle)
            expected_ret = 0 if self.probe_available else 1
            if handle.wait() != expected_ret:
                return None
        except (IOError, OSError):
            return None
        output = (stdout_data if self.probe_available else stderr_data).decode('ascii', 'ignore')
        if self.probe_available:
            audio_codec = None
            for line in output.split('\n'):
                if line.startswith('codec_name='):
                    audio_codec = line.split('=')[1].strip()
                elif line.strip() == 'codec_type=audio' and audio_codec is not None:
                    return audio_codec
        else:
            # Stream #FILE_INDEX:STREAM_INDEX[STREAM_ID](LANGUAGE): CODEC_TYPE: CODEC_NAME
            mobj = re.search(
                r'Stream\s*#\d+:\d+(?:\[0x[0-9a-f]+\])?(?:\([a-z]{3}\))?:\s*Audio:\s*([0-9a-z]+)',
                output)
            if mobj:
                return mobj.group(1)
        return None

    def get_metadata_object(self, path, opts=[]):
        if self.probe_basename != 'ffprobe':
            if self.probe_available:
                self.report_warning('Only ffprobe is supported for metadata extraction')
            raise PostProcessingError('ffprobe not found. Please install or provide the path using --ffmpeg-location')
        self.check_version()

        cmd = [
            encodeFilename(self.probe_executable, True),
            encodeArgument('-hide_banner'),
            encodeArgument('-show_format'),
            encodeArgument('-show_streams'),
            encodeArgument('-print_format'),
            encodeArgument('json'),
        ]

        cmd += opts
        cmd.append(self._ffmpeg_fn_arg_split(path, True, True))
        self.write_debug('ffprobe command line: %s' % shell_quote(cmd))
        p = subprocess.Popen(cmd, stdout=subprocess.PIPE, stderr=subprocess.PIPE, stdin=subprocess.PIPE)
        stdout, stderr = p.communicate()
        return json.loads(stdout.decode('utf-8', 'replace'))

    def get_stream_number(self, path, keys, value):
        streams = self.get_metadata_object(path)['streams']
        num = next(
            (i for i, stream in enumerate(streams) if traverse_obj(stream, keys, casesense=False) == value),
            None)
        return num, len(streams)

    def run_ffmpeg_multiple_files(self, input_paths, out_path, opts):
        return self.real_run_ffmpeg(
            [(path, []) for path in input_paths],
            [(out_path, opts)])

    def real_run_ffmpeg(self, input_path_opts, output_path_opts):
        self.check_version()

        oldest_mtime = min(
            self._downloader.stat(path).st_mtime for path, _ in input_path_opts)

        cmd = [encodeFilename(self.executable, True), encodeArgument('-y')]
        # avconv does not have repeat option
        if self.basename == 'ffmpeg':
            cmd += [encodeArgument('-loglevel'), encodeArgument('repeat+info')]

        def make_args(file, args, name, number):
            keys = ['_%s%d' % (name, number), '_%s' % name]
            if name == 'o' and number == 1:
                keys.append('')
            args += self._configuration_args(self.basename, keys)
            if name == 'i':
                args.append('-i')
            return (
                [encodeArgument(arg) for arg in args]
                + [self._ffmpeg_fn_arg_split(file, True, True)])

        for arg_type, path_opts in (('i', input_path_opts), ('o', output_path_opts)):
            cmd += [arg for i, o in enumerate(path_opts)
                    for arg in make_args(o[0], o[1], arg_type, i + 1)]

        self.write_debug('ffmpeg command line: %s' % shell_quote(cmd))
        p = subprocess.Popen(cmd, stdout=subprocess.PIPE, stderr=subprocess.PIPE, stdin=subprocess.PIPE)
        stdout, stderr = process_communicate_or_kill(p)
        if p.returncode != 0:
            stderr = stderr.decode('utf-8', 'replace').strip()
            if self.get_param('verbose', False):
                self.report_error(stderr)
            raise FFmpegPostProcessorError(stderr.split('\n')[-1])
        for out_path, _ in output_path_opts:
            self.try_utime(out_path, oldest_mtime, oldest_mtime)
        return stderr.decode('utf-8', 'replace')

    def run_ffmpeg(self, path, out_path, opts):
        return self.run_ffmpeg_multiple_files([path], out_path, opts)

    def _ffmpeg_filename_argument(self, fn):
        # Always use 'file:' because the filename may contain ':' (ffmpeg
        # interprets that as a protocol) or can start with '-' (-- is broken in
        # ffmpeg, see https://ffmpeg.org/trac/ffmpeg/ticket/2127 for details)
        # Also leave '-' intact in order not to break streaming to stdout.
        if fn.startswith(('http://', 'https://')):
            return fn
        return 'file:' + fn if fn != '-' else fn

    def _ffmpeg_fn_arg_split(self, fn, encoded=False, for_subproc=False):
        " Same as self.encode_filename_fixed(self._ffmpeg_filename_argument(path), True) but with split_longname "

        def may_encode(text):
            if encoded:
                return encodeFilename(text, for_subproc)
            else:
                text

        if fn.startswith(('http://', 'https://')):
            return may_encode(fn)

        return may_encode('file:' + split_longname_str(fn) if fn != '-' else fn)


class FFmpegExtractAudioPP(FFmpegPostProcessor):
    COMMON_AUDIO_EXTS = ('wav', 'flac', 'm4a', 'aiff', 'mp3', 'ogg', 'mka', 'opus', 'wma')
    SUPPORTED_EXTS = ('best', 'aac', 'flac', 'mp3', 'm4a', 'opus', 'vorbis', 'wav')

    def __init__(self, downloader=None, preferredcodec=None, preferredquality=None, nopostoverwrites=False):
        FFmpegPostProcessor.__init__(self, downloader)
        self._preferredcodec = preferredcodec or 'best'
        self._preferredquality = preferredquality
        self._nopostoverwrites = nopostoverwrites

    def run_ffmpeg(self, path, out_path, codec, more_opts):
        if codec is None:
            acodec_opts = []
        else:
            acodec_opts = ['-acodec', codec]
        opts = ['-vn'] + acodec_opts + more_opts
        try:
            FFmpegPostProcessor.run_ffmpeg(self, path, out_path, opts)
        except FFmpegPostProcessorError as err:
            raise AudioConversionError(err.msg)

    @PostProcessor._restrict_to(images=False)
    def run(self, information):
        path = information['filepath']
        orig_ext = information['ext']

        if self._preferredcodec == 'best' and orig_ext in self.COMMON_AUDIO_EXTS:
            self.to_screen('Skipping audio extraction since the file is already in a common audio format')
            return [], information

        filecodec = self.get_audio_codec(path)
        if filecodec is None:
            raise PostProcessingError('WARNING: unable to obtain file audio codec with ffprobe')

        more_opts = []
        if self._preferredcodec == 'best' or self._preferredcodec == filecodec or (self._preferredcodec == 'm4a' and filecodec == 'aac'):
            if filecodec == 'aac' and self._preferredcodec in ['m4a', 'best']:
                # Lossless, but in another container
                acodec = 'copy'
                extension = 'm4a'
                more_opts = ['-bsf:a', 'aac_adtstoasc']
            elif filecodec in ['aac', 'flac', 'mp3', 'vorbis', 'opus']:
                # Lossless if possible
                acodec = 'copy'
                extension = filecodec
                if filecodec == 'aac':
                    more_opts = ['-f', 'adts']
                if filecodec == 'vorbis':
                    extension = 'ogg'
            else:
                # MP3 otherwise.
                acodec = 'libmp3lame'
                extension = 'mp3'
                more_opts = []
                if self._preferredquality is not None:
                    if int(self._preferredquality) < 10:
                        more_opts += ['-q:a', self._preferredquality]
                    else:
                        more_opts += ['-b:a', self._preferredquality + 'k']
        else:
            # We convert the audio (lossy if codec is lossy)
            acodec = ACODECS[self._preferredcodec]
            extension = self._preferredcodec
            more_opts = []
            if self._preferredquality is not None:
                # The opus codec doesn't support the -aq option
                if int(self._preferredquality) < 10 and extension != 'opus':
                    more_opts += ['-q:a', self._preferredquality]
                else:
                    more_opts += ['-b:a', self._preferredquality + 'k']
            if self._preferredcodec == 'aac':
                more_opts += ['-f', 'adts']
            if self._preferredcodec == 'm4a':
                more_opts += ['-bsf:a', 'aac_adtstoasc']
            if self._preferredcodec == 'vorbis':
                extension = 'ogg'
            if self._preferredcodec == 'wav':
                extension = 'wav'
                more_opts += ['-f', 'wav']

        prefix, sep, ext = path.rpartition('.')  # not os.path.splitext, since the latter does not work on unicode in all setups
        new_path = prefix + sep + extension

        information['filepath'] = new_path
        information['ext'] = extension

        # If we download foo.mp3 and convert it to... foo.mp3, then don't delete foo.mp3, silly.
        if (new_path == path
                or (self._nopostoverwrites and self._downloader.exists(new_path))):
            self.to_screen('Post-process file %s exists, skipping' % new_path)
            return [], information

        try:
            self.to_screen('Destination: ' + new_path)
            self.run_ffmpeg(path, new_path, acodec, more_opts)
        except AudioConversionError as e:
            raise PostProcessingError(
                'audio conversion failed: ' + e.msg)
        except Exception:
            raise PostProcessingError('error running ' + self.basename)

        # Try to update the date time for extracted audio file.
        if information.get('filetime') is not None:
            self.try_utime(
                new_path, time.time(), information['filetime'],
                errnote='Cannot update utime of audio file')

        return [path], information


class FFmpegVideoConvertorPP(FFmpegPostProcessor):
    SUPPORTED_EXTS = ('mp4', 'mkv', 'flv', 'webm', 'mov', 'avi', 'mp3', 'mka', 'm4a', 'ogg', 'opus')
    FORMAT_RE = re.compile(r'{0}(?:/{0})*$'.format(r'(?:\w+>)?(?:%s)' % '|'.join(SUPPORTED_EXTS)))
    _action = 'converting'

    def __init__(self, downloader=None, preferedformat=None):
        super(FFmpegVideoConvertorPP, self).__init__(downloader)
        self._preferedformats = preferedformat.lower().split('/')

    def _target_ext(self, source_ext):
        for pair in self._preferedformats:
            kv = pair.split('>')
            if len(kv) == 1 or kv[0].strip() == source_ext:
                return kv[-1].strip()

    @staticmethod
    def _options(target_ext):
        if target_ext == 'avi':
            return ['-c:v', 'libxvid', '-vtag', 'XVID']
        return []

    @PostProcessor._restrict_to(images=False)
    def run(self, information):
        path, source_ext = information['filepath'], information['ext'].lower()
        target_ext = self._target_ext(source_ext)
        _skip_msg = (
            'could not find a mapping for %s' if not target_ext
            else 'already is in target format %s' if source_ext == target_ext
            else None)
        if _skip_msg:
            self.to_screen('Not %s media file "%s"; %s' % (self._action, path, _skip_msg % source_ext))
            return [], information

        prefix, sep, oldext = path.rpartition('.')
        outpath = prefix + sep + target_ext
        self.to_screen('%s video from %s to %s; Destination: %s' % (self._action.title(), source_ext, target_ext, outpath))
        self.run_ffmpeg(path, outpath, self._options(target_ext))

        information['filepath'] = outpath
        information['format'] = information['ext'] = target_ext
        return [path], information


class FFmpegVideoRemuxerPP(FFmpegVideoConvertorPP):
    _action = 'remuxing'

    @staticmethod
    def _options(target_ext):
        options = ['-c', 'copy', '-map', '0', '-dn']
        if target_ext in ['mp4', 'm4a', 'mov']:
            options.extend(['-movflags', '+faststart'])
        return options


class FFmpegEmbedSubtitlePP(FFmpegPostProcessor):
    def __init__(self, downloader=None, already_have_subtitle=False):
        super(FFmpegEmbedSubtitlePP, self).__init__(downloader)
        self._already_have_subtitle = already_have_subtitle

    @PostProcessor._restrict_to(images=False)
    def run(self, information):
        if information['ext'] not in ('mp4', 'webm', 'mkv'):
            self.to_screen('Subtitles can only be embedded in mp4, webm or mkv files')
            return [], information
        subtitles = information.get('requested_subtitles')
        if not subtitles:
            self.to_screen('There aren\'t any subtitles to embed')
            return [], information

        filename = information['filepath']

        ext = information['ext']
        sub_langs, sub_names, sub_filenames = [], [], []
        webm_vtt_warn = False
        mp4_ass_warn = False

        for lang, sub_info in subtitles.items():
            sub_ext = sub_info['ext']
            if sub_ext == 'json':
                self.report_warning('JSON subtitles cannot be embedded')
            elif ext != 'webm' or ext == 'webm' and sub_ext == 'vtt':
                sub_langs.append(lang)
                sub_names.append(sub_info.get('name'))
                sub_filenames.append(sub_info['filepath'])
            else:
                if not webm_vtt_warn and ext == 'webm' and sub_ext != 'vtt':
                    webm_vtt_warn = True
                    self.report_warning('Only WebVTT subtitles can be embedded in webm files')
            if not mp4_ass_warn and ext == 'mp4' and sub_ext == 'ass':
                mp4_ass_warn = True
                self.report_warning('ASS subtitles cannot be properly embedded in mp4 files; expect issues')

        if not sub_langs:
            return [], information

        input_files = [filename] + sub_filenames

        opts = [
            '-c', 'copy', '-map', '0', '-dn',
            # Don't copy the existing subtitles, we may be running the
            # postprocessor a second time
            '-map', '-0:s',
            # Don't copy Apple TV chapters track, bin_data (see #19042, #19024,
            # https://trac.ffmpeg.org/ticket/6016)
            '-map', '-0:d',
        ]
        if information['ext'] == 'mp4':
            opts += ['-c:s', 'mov_text']
        for i, (lang, name) in enumerate(zip(sub_langs, sub_names)):
            opts.extend(['-map', '%d:0' % (i + 1)])
            lang_code = ISO639Utils.short2long(lang) or lang
            opts.extend(['-metadata:s:s:%d' % i, 'language=%s' % lang_code])
            if name:
                opts.extend(['-metadata:s:s:%d' % i, 'handler_name=%s' % name,
                             '-metadata:s:s:%d' % i, 'title=%s' % name])

        temp_filename = prepend_extension(filename, 'temp')
        self.to_screen('Embedding subtitles in "%s"' % filename)
        self.run_ffmpeg_multiple_files(input_files, temp_filename, opts)
        self._downloader.remove(filename)
        self._downloader.rename(temp_filename, filename)

        files_to_delete = [] if self._already_have_subtitle else sub_filenames
        return files_to_delete, information


class FFmpegMetadataPP(FFmpegPostProcessor):
    @PostProcessor._restrict_to(images=False)
    def run(self, info):
        metadata = {}

        def add(meta_list, info_list=None):
            if not meta_list:
                return
            if not info_list:
                info_list = meta_list
            if not isinstance(meta_list, (list, tuple)):
                meta_list = (meta_list,)
            if not isinstance(info_list, (list, tuple)):
                info_list = (info_list,)
            for info_f in info_list:
                if isinstance(info.get(info_f), (compat_str, compat_numeric_types)):
                    for meta_f in meta_list:
                        metadata[meta_f] = info[info_f]
                    break

        # See [1-4] for some info on media metadata/metadata supported
        # by ffmpeg.
        # 1. https://kdenlive.org/en/project/adding-meta-data-to-mp4-video/
        # 2. https://wiki.multimedia.cx/index.php/FFmpeg_Metadata
        # 3. https://kodi.wiki/view/Video_file_tagging

        add('title', ('track', 'title'))
        add('date', 'upload_date')
        add(('description', 'synopsis'), 'description')
        add(('purl', 'comment'), 'webpage_url')
        add('track', 'track_number')
        add('artist', ('artist', 'creator', 'uploader', 'uploader_id'))
        add('genre')
        add('album')
        add('album_artist')
        add('disc', 'disc_number')
        add('show', 'series')
        add('season_number')
        add('episode_id', ('episode', 'episode_id'))
        add('episode_sort', 'episode_number')

        prefix = 'meta_'
        for key in filter(lambda k: k.startswith(prefix), info.keys()):
            add(key[len(prefix):], key)

        if not metadata:
            self.to_screen('There isn\'t any metadata to add')
            return [], info

        filename = info['filepath']
        temp_filename = prepend_extension(filename, 'temp')
        in_filenames = [filename]
        options = ['-map', '0', '-dn']

        if info['ext'] == 'm4a':
            options.extend(['-vn', '-acodec', 'copy'])
        else:
            options.extend(['-c', 'copy'])

        for name, value in metadata.items():
            options.extend(['-metadata', '%s=%s' % (name, value)])

        chapters = info.get('chapters', [])
        if chapters:
            metadata_filename = replace_extension(filename, 'meta')
            with io.open(metadata_filename, 'wt', encoding='utf-8') as f:
                def ffmpeg_escape(text):
                    return re.sub(r'(=|;|#|\\|\n)', r'\\\1', text)

                metadata_file_content = ';FFMETADATA1\n'
                for chapter in chapters:
                    metadata_file_content += '[CHAPTER]\nTIMEBASE=1/1000\n'
                    metadata_file_content += 'START=%d\n' % (chapter['start_time'] * 1000)
                    metadata_file_content += 'END=%d\n' % (chapter['end_time'] * 1000)
                    chapter_title = chapter.get('title')
                    if chapter_title:
                        metadata_file_content += 'title=%s\n' % ffmpeg_escape(chapter_title)
                f.write(metadata_file_content)
                in_filenames.append(metadata_filename)
                options.extend(['-map_metadata', '1'])

        if ('no-attach-info-json' not in self.get_param('compat_opts', [])
                and '__infojson_filename' in info and info['ext'] in ('mkv', 'mka')):
            old_stream, new_stream = self.get_stream_number(
                filename, ('tags', 'mimetype'), 'application/json')
            if old_stream is not None:
                options.extend(['-map', '-0:%d' % old_stream])
                new_stream -= 1

            options.extend([
                '-attach', info['__infojson_filename'],
                '-metadata:s:%d' % new_stream, 'mimetype=application/json'
            ])

        self.to_screen('Adding metadata to \'%s\'' % filename)
        self.run_ffmpeg_multiple_files(in_filenames, temp_filename, options)
        if chapters:
            self._downloader.remove(metadata_filename)
        self._downloader.remove(filename)
        self._downloader.rename(temp_filename, filename)
        return [], info


class FFmpegMergerPP(FFmpegPostProcessor):
    @PostProcessor._restrict_to(images=False)
    def run(self, info):
        filename = info['filepath']
        temp_filename = prepend_extension(filename, 'temp')
        args = ['-c', 'copy']
        for (i, fmt) in enumerate(info['requested_formats']):
            if fmt.get('acodec') != 'none':
                args.extend(['-map', '%u:a:0' % (i)])
            if fmt.get('vcodec') != 'none':
                args.extend(['-map', '%u:v:0' % (i)])
        self.to_screen('Merging formats into "%s"' % filename)
        self.run_ffmpeg_multiple_files(info['__files_to_merge'], temp_filename, args)
        self._downloader.rename(temp_filename, filename)
        return info['__files_to_merge'], info

    def can_merge(self):
        # TODO: figure out merge-capable ffmpeg version
        if self.basename != 'avconv':
            return True

        required_version = '10-0'
        if is_outdated_version(
                self._versions[self.basename], required_version):
            warning = ('Your copy of %s is outdated and unable to properly mux separate video and audio files, '
                       'yt-dlp will download single file media. '
                       'Update %s to version %s or newer to fix this.') % (
                           self.basename, self.basename, required_version)
            self.report_warning(warning)
            return False
        return True


class FFmpegFixupPostProcessor(FFmpegPostProcessor):
    def _fixup(self, msg, filename, options):
        temp_filename = prepend_extension(filename, 'temp')

        self.to_screen(f'{msg} of "{filename}"')
        self.run_ffmpeg(filename, temp_filename, options)

        self._downloader.remove(filename)
        self._downloader.rename(temp_filename, filename)


class FFmpegFixupStretchedPP(FFmpegFixupPostProcessor):
    @PostProcessor._restrict_to(images=False, audio=False)
    def run(self, info):
        stretched_ratio = info.get('stretched_ratio')
        if stretched_ratio not in (None, 1):
            self._fixup('Fixing aspect ratio', info['filepath'], [
                '-c', 'copy', '-map', '0', '-dn', '-aspect', '%f' % stretched_ratio])
        return [], info


class FFmpegFixupM4aPP(FFmpegFixupPostProcessor):
    @PostProcessor._restrict_to(images=False, video=False)
    def run(self, info):
        if info.get('container') == 'm4a_dash':
            self._fixup('Correcting container', info['filepath'], [
                '-c', 'copy', '-map', '0', '-dn', '-f', 'mp4'])
        return [], info


class FFmpegFixupM3u8PP(FFmpegFixupPostProcessor):
    @PostProcessor._restrict_to(images=False)
    def run(self, info):
        if self.get_audio_codec(info['filepath']) == 'aac':
            self._fixup('Fixing malformed AAC bitstream', info['filepath'], [
                '-c', 'copy', '-map', '0', '-dn', '-f', 'mp4', '-bsf:a', 'aac_adtstoasc'])
        return [], info

<<<<<<< HEAD
        self._downloader.remove(filename)
        self._downloader.rename(temp_filename, filename)
=======
>>>>>>> 2b18a8c5

class FFmpegFixupTimestampPP(FFmpegFixupPostProcessor):

    def __init__(self, downloader=None, trim=0.001):
        # "trim" should be used when the video contains unintended packets
        super(FFmpegFixupTimestampPP, self).__init__(downloader)
        assert isinstance(trim, (int, float))
        self.trim = str(trim)

    @PostProcessor._restrict_to(images=False)
    def run(self, info):
        required_version = '4.4'
        if is_outdated_version(self._versions[self.basename], required_version):
            self.report_warning(
                'A re-encode is needed to fix timestamps in older versions of ffmpeg. '
                f'Please install ffmpeg {required_version} or later to fixup without re-encoding')
            opts = ['-vf', 'setpts=PTS-STARTPTS']
        else:
            opts = ['-c', 'copy', '-bsf', 'setts=ts=TS-STARTPTS']
        self._fixup('Fixing frame timestamp', info['filepath'], opts + ['-map', '0', '-dn', '-ss', self.trim])
        return [], info


<<<<<<< HEAD
            self._downloader.remove(filename)
            self._downloader.rename(temp_filename, filename)
=======
class FFmpegFixupDurationPP(FFmpegFixupPostProcessor):
    @PostProcessor._restrict_to(images=False)
    def run(self, info):
        self._fixup('Fixing video duration', info['filepath'], ['-c', 'copy', '-map', '0', '-dn'])
>>>>>>> 2b18a8c5
        return [], info


class FFmpegSubtitlesConvertorPP(FFmpegPostProcessor):
    SUPPORTED_EXTS = ('srt', 'vtt', 'ass', 'lrc')

    def __init__(self, downloader=None, format=None):
        super(FFmpegSubtitlesConvertorPP, self).__init__(downloader)
        self.format = format

    def run(self, info):
        subs = info.get('requested_subtitles')
        new_ext = self.format
        new_format = new_ext
        if new_format == 'vtt':
            new_format = 'webvtt'
        if subs is None:
            self.to_screen('There aren\'t any subtitles to convert')
            return [], info
        self.to_screen('Converting subtitles')
        sub_filenames = []
        for lang, sub in subs.items():
            ext = sub['ext']
            if ext == new_ext:
                self.to_screen('Subtitle file for %s is already in the requested format' % new_ext)
                continue
            elif ext == 'json':
                self.to_screen(
                    'You have requested to convert json subtitles into another format, '
                    'which is currently not possible')
                continue
            old_file = sub['filepath']
            sub_filenames.append(old_file)
            new_file = replace_extension(old_file, new_ext)

            if ext in ('dfxp', 'ttml', 'tt'):
                self.report_warning(
                    'You have requested to convert dfxp (TTML) subtitles into another format, '
                    'which results in style information loss')

                dfxp_file = old_file
                srt_file = replace_extension(old_file, 'srt')

                with open(dfxp_file, 'rb') as f:
                    srt_data = dfxp2srt(f.read())

                with io.open(srt_file, 'wt', encoding='utf-8') as f:
                    f.write(srt_data)
                old_file = srt_file

                subs[lang] = {
                    'ext': 'srt',
                    'data': srt_data,
                    'filepath': srt_file,
                }

                if new_ext == 'srt':
                    continue
                else:
                    sub_filenames.append(srt_file)

            self.run_ffmpeg(old_file, new_file, ['-f', new_format])

            with io.open(new_file, 'rt', encoding='utf-8') as f:
                subs[lang] = {
                    'ext': new_ext,
                    'data': f.read(),
                    'filepath': new_file,
                }

            info['__files_to_move'][new_file] = replace_extension(
                info['__files_to_move'][old_file], new_ext)

        return sub_filenames, info


class FFmpegSplitChaptersPP(FFmpegPostProcessor):

    def _prepare_filename(self, number, chapter, info):
        info = info.copy()
        info.update({
            'section_number': number,
            'section_title': chapter.get('title'),
            'section_start': chapter.get('start_time'),
            'section_end': chapter.get('end_time'),
        })
        return self._downloader.prepare_filename(info, 'chapter')

    def _ffmpeg_args_for_chapter(self, number, chapter, info):
        destination = self._prepare_filename(number, chapter, info)
        if not self._downloader._ensure_dir_exists(encodeFilename(destination)):
            return

        chapter['filepath'] = destination
        self.to_screen('Chapter %03d; Destination: %s' % (number, destination))
        return (
            destination,
            ['-ss', compat_str(chapter['start_time']),
             '-t', compat_str(chapter['end_time'] - chapter['start_time'])])

    @PostProcessor._restrict_to(images=False)
    def run(self, info):
        chapters = info.get('chapters') or []
        if not chapters:
            self.report_warning('Chapter information is unavailable')
            return [], info

        self.to_screen('Splitting video by chapters; %d chapters found' % len(chapters))
        for idx, chapter in enumerate(chapters):
            destination, opts = self._ffmpeg_args_for_chapter(idx + 1, chapter, info)
            self.real_run_ffmpeg([(info['filepath'], opts)], [(destination, ['-c', 'copy'])])
        return [], info


class FFmpegThumbnailsConvertorPP(FFmpegPostProcessor):
    SUPPORTED_EXTS = ('jpg', 'png')

    def __init__(self, downloader=None, format=None):
        super(FFmpegThumbnailsConvertorPP, self).__init__(downloader)
        self.format = format

    @staticmethod
    def is_webp(path):
        with open(encodeFilename(path), 'rb') as f:
            b = f.read(12)
        return b[0:4] == b'RIFF' and b[8:] == b'WEBP'

    def fixup_webp(self, info, idx=-1):
        thumbnail_filename = info['thumbnails'][idx]['filepath']
        _, thumbnail_ext = os.path.splitext(thumbnail_filename)
        if thumbnail_ext:
            thumbnail_ext = thumbnail_ext[1:].lower()
            if thumbnail_ext != 'webp' and self.is_webp(thumbnail_filename):
                self.to_screen('Correcting thumbnail "%s" extension to webp' % thumbnail_filename)
                webp_filename = replace_extension(thumbnail_filename, 'webp')
                if self._downloader.exists(webp_filename):
                    self._downloader.remove(webp_filename)
                self._downloader.rename(thumbnail_filename, webp_filename)
                info['thumbnails'][idx]['filepath'] = webp_filename
                info['__files_to_move'][webp_filename] = replace_extension(
                    info['__files_to_move'].pop(thumbnail_filename), 'webp')

    @staticmethod
    def _options(target_ext):
        if target_ext == 'jpg':
            return ['-bsf:v', 'mjpeg2jpeg']
        return []

    def convert_thumbnail(self, thumbnail_filename, target_ext):
        thumbnail_conv_filename = replace_extension(thumbnail_filename, target_ext)

        self.to_screen('Converting thumbnail "%s" to %s' % (thumbnail_filename, target_ext))
        self.real_run_ffmpeg(
            [(thumbnail_filename, ['-f', 'image2', '-pattern_type', 'none'])],
            [(thumbnail_conv_filename.replace('%', '%%'), self._options(target_ext))])
        return thumbnail_conv_filename

    def run(self, info):
        files_to_delete = []
        has_thumbnail = False

        for idx, thumbnail_dict in enumerate(info['thumbnails']):
            if 'filepath' not in thumbnail_dict:
                continue
            has_thumbnail = True
            self.fixup_webp(info, idx)
            original_thumbnail = thumbnail_dict['filepath']
            _, thumbnail_ext = os.path.splitext(original_thumbnail)
            if thumbnail_ext:
                thumbnail_ext = thumbnail_ext[1:].lower()
            if thumbnail_ext == self.format:
                self.to_screen('Thumbnail "%s" is already in the requested format' % original_thumbnail)
                continue
            thumbnail_dict['filepath'] = self.convert_thumbnail(original_thumbnail, self.format)
            files_to_delete.append(original_thumbnail)
            info['__files_to_move'][thumbnail_dict['filepath']] = replace_extension(
                info['__files_to_move'][original_thumbnail], self.format)

        if not has_thumbnail:
            self.to_screen('There aren\'t any thumbnails to convert')
        return files_to_delete, info<|MERGE_RESOLUTION|>--- conflicted
+++ resolved
@@ -714,11 +714,6 @@
                 '-c', 'copy', '-map', '0', '-dn', '-f', 'mp4', '-bsf:a', 'aac_adtstoasc'])
         return [], info
 
-<<<<<<< HEAD
-        self._downloader.remove(filename)
-        self._downloader.rename(temp_filename, filename)
-=======
->>>>>>> 2b18a8c5
 
 class FFmpegFixupTimestampPP(FFmpegFixupPostProcessor):
 
@@ -742,15 +737,10 @@
         return [], info
 
 
-<<<<<<< HEAD
-            self._downloader.remove(filename)
-            self._downloader.rename(temp_filename, filename)
-=======
 class FFmpegFixupDurationPP(FFmpegFixupPostProcessor):
     @PostProcessor._restrict_to(images=False)
     def run(self, info):
         self._fixup('Fixing video duration', info['filepath'], ['-c', 'copy', '-map', '0', '-dn'])
->>>>>>> 2b18a8c5
         return [], info
 
 
