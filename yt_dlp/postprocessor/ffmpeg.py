--- conflicted
+++ resolved
@@ -79,7 +79,6 @@
         self._prefer_ffmpeg = self.get_param('prefer_ffmpeg', True)
         self._paths = self._determine_executables()
 
-<<<<<<< HEAD
     @property
     def use_native_progress(self):
         # don't take --verbose in account since PPs don't redirect ffmpeg output to respective stdfds
@@ -90,17 +89,6 @@
         if self.use_native_progress:
             self._enable_progress(False)
 
-    def check_version(self):
-        if not self.available:
-            raise FFmpegPostProcessorError('ffmpeg not found. Please install or provide the path using --ffmpeg-location')
-
-        required_version = '10-0' if self.basename == 'avconv' else '1.0'
-        if is_outdated_version(self._version, required_version):
-            self.report_warning(f'Your copy of {self.basename} is outdated, update {self.basename} '
-                                f'to version {required_version} or newer if you encounter any errors')
-
-=======
->>>>>>> 829bbd1d
     @staticmethod
     def get_versions_and_features(downloader=None):
         pp = FFmpegPostProcessor(downloader)
