--- conflicted
+++ resolved
@@ -7,14 +7,10 @@
 import tempfile
 import time
 
-<<<<<<< HEAD
 from ..longname import split_longname_str
-from .common import AudioConversionError, PostProcessor
 from ._attachments import RunsFFmpeg, ShowsProgress
 
-=======
 from .common import PostProcessor
->>>>>>> 65141660
 from ..compat import functools, imghdr
 from ..utils import (
     ISO639Utils,
@@ -587,19 +583,8 @@
             self.to_screen('Post-process file %s exists, skipping' % new_path)
             return [], information
 
-<<<<<<< HEAD
-        try:
-            self.to_screen(f'Destination: {new_path}')
-            self.run_ffmpeg(path, temp_path, acodec, more_opts, information)
-        except AudioConversionError as e:
-            raise PostProcessingError(
-                'audio conversion failed: ' + e.msg)
-        except Exception:
-            raise PostProcessingError('error running ' + self.basename)
-=======
         self.to_screen(f'Destination: {new_path}')
-        self.run_ffmpeg(path, temp_path, acodec, more_opts)
->>>>>>> 65141660
+        self.run_ffmpeg(path, temp_path, acodec, more_opts, information)
 
         os.replace(path, orig_path)
         os.replace(temp_path, new_path)
