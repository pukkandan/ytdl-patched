--- conflicted
+++ resolved
@@ -210,12 +210,7 @@
         yield from ('-dn', '-ignore_unknown')
         if copy:
             yield from ('-c', 'copy')
-<<<<<<< HEAD
-        # For some reason, '-c copy -map 0' is not enough to copy subtitles
-        if ext in ('mp4', 'm4a', 'mov'):
-=======
         if ext in ('mp4', 'mov', 'm4a'):
->>>>>>> cda1bc51
             yield from ('-c:s', 'mov_text')
 
     def get_audio_codec(self, path):
