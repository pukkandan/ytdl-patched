--- conflicted
+++ resolved
@@ -1,22 +1,16 @@
 from __future__ import unicode_literals
 
 import functools
-<<<<<<< HEAD
+import itertools
+import json
+import time
+import urllib.error
 
 from typing import TYPE_CHECKING
 if TYPE_CHECKING:
     from ..YoutubeDL import YoutubeDL
 
 from ..longname import split_longname
-from ..compat import compat_str
-=======
-import itertools
-import json
-import os
-import time
-import urllib.error
-
->>>>>>> 6db9c4d5
 from ..utils import (
     _configuration_args,
     encodeFilename,
