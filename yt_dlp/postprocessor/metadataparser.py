--- conflicted
+++ resolved
@@ -76,12 +76,8 @@
             if match is None:
                 self.to_screen(f'Could not interpret {inp!r} as {out!r}')
                 return
-<<<<<<< HEAD
-            for attribute, value in match.groupdict().items():
+            for attribute, value in filter_dict(match.groupdict()).items():
                 yield (attribute, info.get(attribute, MetadataParserPP.BACKLOG_UNSET))
-=======
-            for attribute, value in filter_dict(match.groupdict()).items():
->>>>>>> 3df4f81d
                 info[attribute] = value
                 self.to_screen(f'Parsed {attribute} from {template!r}: {value!r}')
 
