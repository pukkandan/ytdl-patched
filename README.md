<!-- MANPAGE: BEGIN EXCLUDED SECTION -->
<div align="center">

# YTDL-PATCHED
A command-line program to download videos from YouTube and many other [video platforms](supportedsites.md)

</div>
<!-- MANPAGE: END EXCLUDED SECTION -->

## MIRRORS
- ~~https://github.com/Lesmiscore/ytdl-patched (passed away)~~
- https://github.com/ytdl-patched/ytdl-patched (primary)
- https://bitbucket.org/Lesmiscore/ytdl-patched (secondary)
- https://forge.tedomum.net/Lesmiscore/ytdl-patched (secondary)
- https://gitlab.com/lesmi_the_goodness/ytdl-patched (secondary)
- https://gitea.com/Lesmiscore/ytdl-patched (secondary)
- https://git.sr.ht/~nao20010128nao/ytdl-patched (secondary)
  - manually mirrored at every git push
- https://codeberg.org/Lesmiscore/ytdl-patched (secondary)
- https://gitgud.io/Lesmiscore/ytdl-patched (secondary)
- [In my Keybase account](https://book.keybase.io/git) (secondary)
  - spoiler: you can clone it with `git clone keybase://public/nao20010128nao/ytdl-patched`
- https://bookish-octo-barnacle.vercel.app/ (just for fun, no longer synced)
- https://ytdl-patched.netlify.app/ (just for fun, no longer synced)

<!-- MARKER BEGIN -->

| Service | Type | Status | Note |
|:-------:|:----:|:------:|:----:|
| GitHub Actions | Tests | [![Run tests](https://github.com/ytdl-patched/ytdl-patched/actions/workflows/tests.yml/badge.svg?branch=ytdlp)](https://github.com/ytdl-patched/ytdl-patched/actions/workflows/tests.yml) | |
| GitHub Actions | Build and release | [![Build Patched YTDL](https://github.com/ytdl-patched/ytdl-patched/actions/workflows/build.yml/badge.svg?branch=ytdlp)](https://github.com/ytdl-patched/ytdl-patched/actions/workflows/build.yml) | |
| GitHub Actions | Merging commits from upstream | [![Merge upstream](https://github.com/ytdl-patched/ytdl-patched/actions/workflows/merge.yml/badge.svg?branch=ytdlp)](https://github.com/ytdl-patched/ytdl-patched/actions/workflows/merge.yml) | There's conflict if it fails |

<!-- MARKER END -->

ytdl-patched is a [youtube-dl](https://github.com/ytdl-org/youtube-dl) fork based on [yt-dlp](https://github.com/yt-dlp/yt-dlp).

<!-- MANPAGE: MOVE "USAGE AND OPTIONS" SECTION HERE -->

<!-- MANPAGE: BEGIN EXCLUDED SECTION -->
* [NEW FEATURES](#new-features)
    * [NEW FEATURES IN YTDL-PATCHED](#new-features-in-ytdl-patched)
    * [NEW FEATURES IN YT-DLP](#new-features-in-yt-dlp)
    * [Differences in default behavior](#differences-in-default-behavior)
* [INSTALLATION](#installation)
    * [Update](#update)
    * [Dependencies](#dependencies)
    * [Compile](#compile)
* [USAGE AND OPTIONS](#usage-and-options)
    * [General Options](#general-options)
    * [Network Options](#network-options)
    * [Geo-restriction](#geo-restriction)
    * [Video Selection](#video-selection)
    * [Download Options](#download-options)
    * [Filesystem Options](#filesystem-options)
    * [Thumbnail Options](#thumbnail-options)
    * [Internet Shortcut Options](#internet-shortcut-options)
    * [Verbosity and Simulation Options](#verbosity-and-simulation-options)
    * [Workarounds](#workarounds)
    * [Video Format Options](#video-format-options)
    * [Subtitle Options](#subtitle-options)
    * [Authentication Options](#authentication-options)
    * [Post-processing Options](#post-processing-options)
    * [SponsorBlock Options](#sponsorblock-options)
    * [Extractor Options](#extractor-options)
* [CONFIGURATION](#configuration)
    * [Authentication with .netrc file](#authentication-with-netrc-file)
* [OUTPUT TEMPLATE](#output-template)
    * [Output template and Windows batch files](#output-template-and-windows-batch-files)
    * [Output template examples](#output-template-examples)
* [FORMAT SELECTION](#format-selection)
    * [Filtering Formats](#filtering-formats)
    * [Sorting Formats](#sorting-formats)
    * [Format Selection examples](#format-selection-examples)
* [MODIFYING METADATA](#modifying-metadata)
    * [Modifying metadata examples](#modifying-metadata-examples)
* [EXTRACTOR ARGUMENTS](#extractor-arguments)
* [PLUGINS](#plugins)
* [EMBEDDING YT-DLP](#embedding-yt-dlp)
    * [Embedding examples](#embedding-examples)
* [DEPRECATED OPTIONS](#deprecated-options)
* [CONTRIBUTING](CONTRIBUTING.md#contributing-to-yt-dlp)
    * [Opening an Issue](CONTRIBUTING.md#opening-an-issue)
    * [Developer Instructions](CONTRIBUTING.md#developer-instructions)
* [MORE](#more)
<!-- MANPAGE: END EXCLUDED SECTION -->

**Disclaimer:** ytdl-patched does exist for my use, so there's no absolute warranty for anything. Use yt-dlp if you don't like it.

# NEW FEATURES
<<<<<<< HEAD
## NEW FEATURES IN YTDL-PATCHED
The major new features from the latest release of [yt-dlp](https://github.com/yt-dlp/yt-dlp) are:

* **Long name escaping for Unix systems**: If the filename of downloaded videos can get longer than 255 bytes (in system locale), it'll prevent from exceeding its length by splitting in 255 bytes each. Note that treating splitted names requires special scripts just for that.

* **Generic Extractor will not return at first website match**: Generic Extractor collects matched websites and return it as playlist. It creates nested playlist and may cause infinite loop.

* **Generic Extractor Extended**
    * Following URLs are resolved and redirect automatically to its destination.
        * Japanese BBS redirect: `pinktower.com`, `jump.5ch.net`, `jump.megabbs.info`
        * Pixiv redirect
            * Looking for test cases for char-mutated URLs
        * Firebase Dynamic Link: domains ending with `.page.link`
    * Self-hosted service support (Mastodon, PeerTube and Misskey)
        * For supported self-hosted services, ytdl-patched contains a huge list of instances. But you can opt-in for instance checking, in case of undiscovered instance.  To opt-in, use these flags: `--check-mastodon-instance`, `--check-peertube-instance`, `--check-misskey-instance`

* **NicoNico comments as subtitles**: Now you can download NicoNico comments as a subtitle.
    * No dependency required. Just use ytdl-patched.
    * Minimum flags: `--sub-format ass --write-subs`
    * To embed comments without problems: `--sub-format ass --write-subs --embed-subs --remux-video mkv`

* **New extractors**: Following extractors have been added: (broken/imcomplete ones not listed here)
    * `askmona` and `askmona3` (just scrapes embedded YouTube videos)
    * `disneychris`
    * `dnatube`
    * `fc2:user` (FC2 user-uploaded videos)
    * `iwara:user` (Iwara user-uploaded videos)
    * `javhub`
    * `peing`, `ask.fm`, `marshmallow-qa`, `mottohomete` (scrapes Q&A section and find video URLs in it)
    * `mastodon`, `mastodon:user`, `mastodon:user:numeric_id`
    * `misskey`, `misskey:user`
    * `niconico:playlist`, `niconico:series`, `niconico:user`
    * `sharevideos`
    * `tokyomotion`, `tokyomotion:searches`, `tokyomotion:user`, `tokyomotion:user:favs`
    * `niconico:live` (**COMMENTS ARE NOT SUPPORTED**)
    * `17live`, `17live:clip` (merged in yt-dlp)
    * `AbemaTV` and `AbemaTVTitle` (merged in yt-dlp)
    * `NhkForSchoolBangumiIE`, `NhkForSchoolSubjectIE`, `NhkForSchoolProgramListIE` (NHK for School) (merged in yt-dlp)
    * `Radiko`, `RadikoRadio` (does not have 24-hours limitation!) (merged in yt-dlp)
    * `damtomo:video`, `damtomo:record` (merged in yt-dlp)
    * `fc2:live` (merged in yt-dlp)
    * `mirrativ`, `mirrativ:user` (merged in yt-dlp)
    * `mixch`, `mixch:archive` (merged in yt-dlp)
    * `openrec`, `openrec:capture` (merged in yt-dlp)
    * `pixiv:sketch`, `pixiv:sketch:user` (merged in yt-dlp)
    * `skeb` (merged in yt-dlp)
    * `voicy`, `voicy:channel` (merged in yt-dlp)
    * `whowatch` (merged in yt-dlp)

* **New extractor arguments**: Some extractor arguments are added. Check [**EXTRACTOR ARGUMENTS**](#extractor-arguments) section for details.

* **Merging**: MKV file is preferred for merging, but can be overriden using `--merge-output-format`. ytdl-patched may determine merge format from downloaded formats by using `--merge-output-format auto`.

* **Format debugger**: You can debug `-f FORMAT` specs, by just adding `-Fv`. This doesn't work if specs passed to `-f` is malformed.
You'll get `DEBUG` column with tokens in arguments, and list of unmatched tokens.


### GOALS
- keep merging with [`yt-dlp/yt-dlp`](https://github.com/yt-dlp/yt-dlp)
- implement miscellaneous extractors as possible
- make `-U` work (yes, really works)
- do anything best

### NOT TO DO
- don't change very much from yt-dlp


## NEW FEATURES IN YT-DLP
* Merged with **youtube-dl v2021.12.17+ [commit/adb5294](https://github.com/ytdl-org/youtube-dl/commit/adb5294177265ba35b45746dbb600965076ed150)**<!--([exceptions](https://github.com/yt-dlp/yt-dlp/issues/21))--> and **youtube-dlc v2020.11.11-3+ [commit/f9401f2](https://github.com/blackjack4494/yt-dlc/commit/f9401f2a91987068139c5f757b12fc711d4c0cee)**: You get all the features and patches of [youtube-dlc](https://github.com/blackjack4494/yt-dlc) in addition to the latest [youtube-dl](https://github.com/ytdl-org/youtube-dl)
=======

* Merged with **youtube-dl v2021.12.17+ [commit/d231b56](https://github.com/ytdl-org/youtube-dl/commit/d231b56717c73ee597d2e077d11b69ed48a1b02d)**<!--([exceptions](https://github.com/yt-dlp/yt-dlp/issues/21))--> and **youtube-dlc v2020.11.11-3+ [commit/f9401f2](https://github.com/blackjack4494/yt-dlc/commit/f9401f2a91987068139c5f757b12fc711d4c0cee)**: You get all the features and patches of [youtube-dlc](https://github.com/blackjack4494/yt-dlc) in addition to the latest [youtube-dl](https://github.com/ytdl-org/youtube-dl)
>>>>>>> 9fd03a16

* **[SponsorBlock Integration](#sponsorblock-options)**: You can mark/remove sponsor sections in youtube videos by utilizing the [SponsorBlock](https://sponsor.ajay.app) API

* **[Format Sorting](#sorting-formats)**: The default format sorting options have been changed so that higher resolution and better codecs will be now preferred instead of simply using larger bitrate. Furthermore, you can now specify the sort order using `-S`. This allows for much easier format selection than what is possible by simply using `--format` ([examples](#format-selection-examples))

* **Merged with animelover1984/youtube-dl**: You get most of the features and improvements from [animelover1984/youtube-dl](https://github.com/animelover1984/youtube-dl) including `--write-comments`, `BiliBiliSearch`, `BilibiliChannel`, Embedding thumbnail in mp4/ogg/opus, playlist infojson etc. Note that the NicoNico livestreams are not available. See [#31](https://github.com/yt-dlp/yt-dlp/pull/31) for details.

* **YouTube improvements**:
    * Supports Clips, Stories (`ytstories:<channel UCID>`), Search (including filters)**\***, YouTube Music Search, Channel-specific search, Search prefixes (`ytsearch:`, `ytsearchdate:`)**\***, Mixes, YouTube Music Albums/Channels ([except self-uploaded music](https://github.com/yt-dlp/yt-dlp/issues/723)), and Feeds (`:ytfav`, `:ytwatchlater`, `:ytsubs`, `:ythistory`, `:ytrec`, `:ytnotif`)
    * Fix for [n-sig based throttling](https://github.com/ytdl-org/youtube-dl/issues/29326) **\***
    * Supports some (but not all) age-gated content without cookies
    * Download livestreams from the start using `--live-from-start` (*experimental*)
    * `255kbps` audio is extracted (if available) from YouTube Music when premium cookies are given
    * Redirect channel's home URL automatically to `/video` to preserve the old behaviour

* **Cookies from browser**: Cookies can be automatically extracted from all major web browsers using `--cookies-from-browser BROWSER[+KEYRING][:PROFILE]`

* **Download time range**: Videos can be downloaded partially based on either timestamps or chapters using `--download-sections`

* **Split video by chapters**: Videos can be split into multiple files based on chapters using `--split-chapters`

* **Multi-threaded fragment downloads**: Download multiple fragments of m3u8/mpd videos in parallel. Use `--concurrent-fragments` (`-N`) option to set the number of threads used

* **Aria2c with HLS/DASH**: You can use `aria2c` as the external downloader for DASH(mpd) and HLS(m3u8) formats

* **New and fixed extractors**: Many new extractors have been added and a lot of existing ones have been fixed. See the [changelog](Changelog.md) or the [list of supported sites](supportedsites.md)

* **New MSOs**: Philo, Spectrum, SlingTV, Cablevision, RCN etc.

* **Subtitle extraction from manifests**: Subtitles can be extracted from streaming media manifests. See [commit/be6202f](https://github.com/yt-dlp/yt-dlp/commit/be6202f12b97858b9d716e608394b51065d0419f) for details

* **Multiple paths and output templates**: You can give different [output templates](#output-template) and download paths for different types of files. You can also set a temporary path where intermediary files are downloaded to using `--paths` (`-P`)

* **Portable Configuration**: Configuration files are automatically loaded from the home and root directories. See [CONFIGURATION](#configuration) for details

* **Output template improvements**: Output templates can now have date-time formatting, numeric offsets, object traversal etc. See [output template](#output-template) for details. Even more advanced operations can also be done with the help of `--parse-metadata` and `--replace-in-metadata`

* **Other new options**: Many new options have been added such as `--alias`, `--print`, `--concat-playlist`, `--wait-for-video`, `--retry-sleep`, `--sleep-requests`, `--convert-thumbnails`, `--force-download-archive`, `--force-overwrites`, `--break-on-reject` etc

* **Improvements**: Regex and other operators in `--format`/`--match-filter`, multiple `--postprocessor-args` and `--downloader-args`, faster archive checking, more [format selection options](#format-selection), merge multi-video/audio, multiple `--config-locations`, `--exec` at different stages, etc

* **Plugins**: Extractors and PostProcessors can be loaded from an external file. See [plugins](#plugins) for details

* **Self-updater**: The releases can be updated using `yt-dlp -U`

See [changelog](Changelog.md) or [commits](https://github.com/yt-dlp/yt-dlp/commits) for the full list of changes

Features marked with a **\*** have been back-ported to youtube-dl

### Differences in default behavior

Some of yt-dlp's default options are different from that of youtube-dl and youtube-dlc: (Some of them also be reverted in ytdl-patched)

* The options `--auto-number` (`-A`), `--title` (`-t`) and `--literal` (`-l`), no longer work. See [removed options](#Removed) for details
* `avconv` is not supported as an alternative to `ffmpeg`
* yt-dlp stores config files in slightly different locations to youtube-dl. See [CONFIGURATION](#configuration) for a list of correct locations
* The default [output template](#output-template) is `%(title)s [%(id)s].%(ext)s`. There is no real reason for this change. This was changed before yt-dlp was ever made public and now there are no plans to change it back to `%(title)s-%(id)s.%(ext)s`. Instead, you may use `--compat-options filename`
* The default [format sorting](#sorting-formats) is different from youtube-dl and prefers higher resolution and better codecs rather than higher bitrates. You can use the `--format-sort` option to change this to any order you prefer, or use `--compat-options format-sort` to use youtube-dl's sorting order
* The default format selector is `bv*+ba/b`. This means that if a combined video + audio format that is better than the best video-only format is found, the former will be preferred. Use `-f bv+ba/b` or `--compat-options format-spec` to revert this
* Unlike youtube-dlc, yt-dlp does not allow merging multiple audio/video streams into one file by default (since this conflicts with the use of `-f bv*+ba`). If needed, this feature must be enabled using `--audio-multistreams` and `--video-multistreams`. You can also use `--compat-options multistreams` to enable both
* `--no-abort-on-error` is enabled by default. Use `--abort-on-error` or `--compat-options abort-on-error` to abort on errors instead
* When writing metadata files such as thumbnails, description or infojson, the same information (if available) is also written for playlists. Use `--no-write-playlist-metafiles` or `--compat-options no-playlist-metafiles` to not write these files
* `--add-metadata` attaches the `infojson` to `mkv` files in addition to writing the metadata when used with `--write-info-json`. Use `--no-embed-info-json` or `--compat-options no-attach-info-json` to revert this
* Some metadata are embedded into different fields when using `--add-metadata` as compared to youtube-dl. Most notably, `comment` field contains the `webpage_url` and `synopsis` contains the `description`. You can [use `--parse-metadata`](#modifying-metadata) to modify this to your liking or use `--compat-options embed-metadata` to revert this
* `playlist_index` behaves differently when used with options like `--playlist-reverse` and `--playlist-items`. See [#302](https://github.com/yt-dlp/yt-dlp/issues/302) for details. You can use `--compat-options playlist-index` if you want to keep the earlier behavior
* The output of `-F` is listed in a new format. Use `--compat-options list-formats` to revert this
* Live chats (if available) are considered as subtitles. Use `--sub-langs all,-live_chat` to download all subtitles except live chat. You can also use `--compat-options no-live-chat` to prevent any live chat/danmaku from downloading
* Youtube channel URLs are automatically redirected to `/video`. Append a `/featured` to the URL to download only the videos in the home page. If the channel does not have a videos tab, we try to download the equivalent `UU` playlist instead. For all other tabs, if the channel does not show the requested tab, an error will be raised. Also, `/live` URLs raise an error if there are no live videos instead of silently downloading the entire channel. You may use `--compat-options no-youtube-channel-redirect` to revert all these redirections
* Unavailable videos are also listed for youtube playlists. Use `--compat-options no-youtube-unavailable-videos` to remove this
* If `ffmpeg` is used as the downloader, the downloading and merging of formats happen in a single step when possible. Use `--compat-options no-direct-merge` to revert this
* Thumbnail embedding in `mp4` is done with mutagen if possible. Use `--compat-options embed-thumbnail-atomicparsley` to force the use of AtomicParsley instead
* Some private fields such as filenames are removed by default from the infojson. Use `--no-clean-infojson` or `--compat-options no-clean-infojson` to revert this
* When `--embed-subs` and `--write-subs` are used together, the subtitles are written to disk and also embedded in the media file. You can use just `--embed-subs` to embed the subs and automatically delete the separate file. See [#630 (comment)](https://github.com/yt-dlp/yt-dlp/issues/630#issuecomment-893659460) for more info. `--compat-options no-keep-subs` can be used to revert this
* `certifi` will be used for SSL root certificates, if installed. If you want to use system certificates (e.g. self-signed), use `--compat-options no-certifi`
* yt-dlp's sanitization of invalid characters in filenames is different/smarter than in youtube-dl. You can use `--compat-options filename-sanitization` to revert to youtube-dl's behavior

For ease of use, a few more compat options are available:

* `--compat-options all`: Use all compat options (Do NOT use)
* `--compat-options youtube-dl`: Same as `--compat-options all,-multistreams`
* `--compat-options youtube-dlc`: Same as `--compat-options all,-no-live-chat,-no-youtube-channel-redirect`

# INSTALLATION

You can install ytdl-patched using one of the following methods:

### Using the release binary

You can simply download the [correct binary file](#release-files) for your OS

<!-- MANPAGE: BEGIN EXCLUDED SECTION -->
[![Windows](https://img.shields.io/badge/-Windows_x64-blue.svg?style=for-the-badge&logo=windows)](https://github.com/yt-dlp/yt-dlp/releases/latest/download/yt-dlp.exe)
[![Linux](https://img.shields.io/badge/-Linux/BSD-red.svg?style=for-the-badge&logo=linux)](https://github.com/yt-dlp/yt-dlp/releases/latest/download/yt-dlp)
[![MacOS](https://img.shields.io/badge/-MacOS-lightblue.svg?style=for-the-badge&logo=apple)](https://github.com/yt-dlp/yt-dlp/releases/latest/download/yt-dlp_macos)
[![Source Tarball](https://img.shields.io/badge/-Source_tar-green.svg?style=for-the-badge)](https://github.com/yt-dlp/yt-dlp/releases/latest/download/yt-dlp.tar.gz)
[![Other variants](https://img.shields.io/badge/-Other-grey.svg?style=for-the-badge)](#release-files)
[![All versions](https://img.shields.io/badge/-All_Versions-lightgrey.svg?style=for-the-badge)](https://github.com/yt-dlp/yt-dlp/releases)
<!-- MANPAGE: END EXCLUDED SECTION -->

Note: The manpages, shell completion files etc. are available in the [source tarball](https://github.com/yt-dlp/yt-dlp/releases/latest/download/yt-dlp.tar.gz)

<!-- TODO: Move to Wiki -->
In UNIX-like OSes (MacOS, Linux, BSD), you can also install the same in one of the following ways:

```
sudo curl -L https://github.com/ytdl-patched/ytdl-patched/releases/latest/download/ytdl-patched -o /usr/local/bin/ytdl-patched
sudo chmod a+rx /usr/local/bin/ytdl-patched
```

```
sudo wget https://github.com/ytdl-patched/ytdl-patched/releases/latest/download/ytdl-patched -O /usr/local/bin/ytdl-patched
sudo chmod a+rx /usr/local/bin/ytdl-patched
```

```
sudo aria2c https://github.com/ytdl-patched/ytdl-patched/releases/latest/download/ytdl-patched -o /usr/local/bin/ytdl-patched
sudo chmod a+rx /usr/local/bin/ytdl-patched
```


### With [PIP](https://pypi.org/project/pip)

You can install the [PyPI package](https://pypi.org/project/yt-dlp) with:
```
python3 -m pip install --force-reinstall -U https://github.com/yt-dlp/yt-dlp/archive/master.tar.gz
```

You can install without any of the optional dependencies using:
```
python3 -m pip install --no-deps --force-reinstall -U https://github.com/yt-dlp/yt-dlp/archive/master.tar.gz
```

On some systems, you may need to use `py` or `python` instead of `python3`

<!-- TODO: Add to Wiki, Remove Taps -->
### With [Homebrew](https://brew.sh)

macOS or Linux users that are using Homebrew can also install it by:

```
brew install lesmiscore/my/ytdl-patched
```

## UPDATE
You can use `yt-dlp -U` to update if you are [using the provided release](#using-the-release-binary)

If you [installed with pip](#with-pip), simply re-run the same command that was used to install the program

If you [installed using Homebrew](#with-homebrew), run `brew upgrade lesmiscore/my/ytdl-patched`

<!-- MANPAGE: BEGIN EXCLUDED SECTION -->
## RELEASE FILES

#### Recommended

File|Description
:---|:---
[ytdl-patched](https://github.com/ytdl-patched/ytdl-patched/releases/latest/download/ytdl-patched)|Platform-independant binary. Needs Python (recommended for **UNIX-like systems**)
[ytdl-patched-red.exe](https://github.com/ytdl-patched/ytdl-patched/releases/latest/download/ytdl-patched-red.exe)|Windows (Win7 SP1+) standalone x64 binary (recommended for **Windows**)

#### Alternatives

#### Misc

File|Description
:---|:---
[ytdl-patched.tar.gz](https://github.com/ytdl-patched/ytdl-patched/releases/latest/download/ytdl-patched.tar.gz)|Source tarball. Also contains manpages, completions, etc
[yt_dlp-py2.py3-none-any.whl](https://github.com/ytdl-patched/ytdl-patched/releases/latest/download/yt_dlp-py2.py3-none-any.whl)|pip wheel for installation using pip
[yt_dlp-wheel.tar.gz](https://github.com/ytdl-patched/ytdl-patched/releases/latest/download/yt_dlp-wheel.tar.gz)|pip .tar.gz for installation using pip

<!-- MANPAGE: END EXCLUDED SECTION -->

## DEPENDENCIES
Python versions 3.7+ (CPython and PyPy) are supported. Other versions and implementations may or may not work correctly.

<!-- Python 3.5+ uses VC++14 and it is already embedded in the binary created
<!x-- https://www.microsoft.com/en-us/download/details.aspx?id=26999 --x>
On windows, [Microsoft Visual C++ 2010 SP1 Redistributable Package (x86)](https://download.microsoft.com/download/1/6/5/165255E7-1014-4D0A-B094-B6A430A6BFFC/vcredist_x86.exe) is also necessary to run yt-dlp. You probably already have this, but if the executable throws an error due to missing `MSVCR100.dll` you need to install it manually.
-->

While all the other dependencies are optional, `ffmpeg` and `ffprobe` are highly recommended

### Strongly recommended

* [**ffmpeg** and **ffprobe**](https://www.ffmpeg.org) - Required for [merging separate video and audio files](#format-selection) as well as for various [post-processing](#post-processing-options) tasks. License [depends on the build](https://www.ffmpeg.org/legal.html)

    <!-- TODO: ffmpeg has merged this patch. Remove this note once there is new release -->
    **Note**: There are some regressions in newer ffmpeg versions that causes various issues when used alongside yt-dlp. Since ffmpeg is such an important dependency, we provide [custom builds](https://github.com/yt-dlp/FFmpeg-Builds#ffmpeg-static-auto-builds) with patches for these issues at [yt-dlp/FFmpeg-Builds](https://github.com/yt-dlp/FFmpeg-Builds). See [the readme](https://github.com/yt-dlp/FFmpeg-Builds#patches-applied) for details on the specific issues solved by these builds

### Networking
* [**certifi**](https://github.com/certifi/python-certifi)\* - Provides Mozilla's root certificate bundle. Licensed under [MPLv2](https://github.com/certifi/python-certifi/blob/master/LICENSE)
* [**brotli**](https://github.com/google/brotli)\* or [**brotlicffi**](https://github.com/python-hyper/brotlicffi) - [Brotli](https://en.wikipedia.org/wiki/Brotli) content encoding support. Both licensed under MIT <sup>[1](https://github.com/google/brotli/blob/master/LICENSE) [2](https://github.com/python-hyper/brotlicffi/blob/master/LICENSE) </sup>
* [**websockets**](https://github.com/aaugustin/websockets)\* - For downloading over websocket. Licensed under [BSD-3-Clause](https://github.com/aaugustin/websockets/blob/main/LICENSE)

### Metadata

* [**mutagen**](https://github.com/quodlibet/mutagen)\* - For `--embed-thumbnail` in certain formats. Licensed under [GPLv2+](https://github.com/quodlibet/mutagen/blob/master/COPYING)
* [**AtomicParsley**](https://github.com/wez/atomicparsley) - For `--embed-thumbnail` in `mp4`/`m4a` files when `mutagen`/`ffmpeg` cannot. Licensed under [GPLv2+](https://github.com/wez/atomicparsley/blob/master/COPYING)
* [**xattr**](https://github.com/xattr/xattr), [**pyxattr**](https://github.com/iustin/pyxattr) or [**setfattr**](http://savannah.nongnu.org/projects/attr) - For writing xattr metadata (`--xattr`) on **Linux**. Licensed under [MIT](https://github.com/xattr/xattr/blob/master/LICENSE.txt), [LGPL2.1](https://github.com/iustin/pyxattr/blob/master/COPYING) and [GPLv2+](http://git.savannah.nongnu.org/cgit/attr.git/tree/doc/COPYING) respectively

### Misc

* [**pycryptodomex**](https://github.com/Legrandin/pycryptodome)\* - For decrypting AES-128 HLS streams and various other data. Licensed under [BSD-2-Clause](https://github.com/Legrandin/pycryptodome/blob/master/LICENSE.rst)
* [**phantomjs**](https://github.com/ariya/phantomjs) - Used in extractors where javascript needs to be run. Licensed under [BSD-3-Clause](https://github.com/ariya/phantomjs/blob/master/LICENSE.BSD)
* [**secretstorage**](https://github.com/mitya57/secretstorage) - For `--cookies-from-browser` to access the **Gnome** keyring while decrypting cookies of **Chromium**-based browsers on **Linux**. Licensed under [BSD-3-Clause](https://github.com/mitya57/secretstorage/blob/master/LICENSE)
* Any external downloader that you want to use with `--downloader`

#### Deprecated

* [**avconv** and **avprobe**](https://www.libav.org) - Now **deprecated** alternative to ffmpeg. License [depends on the build](https://libav.org/legal)
* [**sponskrub**](https://github.com/faissaloo/SponSkrub) - For using the now **deprecated** [sponskrub options](#sponskrub-options). Licensed under [GPLv3+](https://github.com/faissaloo/SponSkrub/blob/master/LICENCE.md)
* [**rtmpdump**](http://rtmpdump.mplayerhq.hu) - For downloading `rtmp` streams. ffmpeg can be used instead with `--downloader ffmpeg`. Licensed under [GPLv2+](http://rtmpdump.mplayerhq.hu)
* [**mplayer**](http://mplayerhq.hu/design7/info.html) or [**mpv**](https://mpv.io) - For downloading `rstp`/`mms` streams. ffmpeg can be used instead with `--downloader ffmpeg`. Licensed under [GPLv2+](https://github.com/mpv-player/mpv/blob/master/Copyright)

To use or redistribute the dependencies, you must agree to their respective licensing terms.

The standalone release binaries are built with the Python interpreter and the packages marked with **\*** included.

If you do not have the necessary dependencies for a task you are attempting, yt-dlp will warn you. All the currently available dependencies are visible at the top of the `--verbose` output


## COMPILE

### Standalone PyInstaller Builds
To build the standalone executable, you must have Python and `pyinstaller` (plus any of yt-dlp's [optional dependencies](#dependencies) if needed). Once you have all the necessary dependencies installed, simply run `pyinst.py`. The executable will be built for the same architecture (x86/ARM, 32/64 bit) as the Python used.

    python3 -m pip install -U pyinstaller -r requirements.txt
    python3 devscripts/make_lazy_extractors.py
    python3 pyinst.py

On some systems, you may need to use `py` or `python` instead of `python3`.

Note that pyinstaller [does not support](https://github.com/pyinstaller/pyinstaller#requirements-and-tested-platforms) Python installed from the Windows store without using a virtual environment.

**Important**: Running `pyinstaller` directly **without** using `pyinst.py` is **not** officially supported. This may or may not work correctly.

### Platform-independent Binary (UNIX)
You will need the build tools `python` (3.6+), `zip`, `make` (GNU), `pandoc`\* and `pytest`\*.

After installing these, simply run `make`.

You can also run `make yt-dlp` instead to compile only the binary without updating any of the additional files. (The dependencies marked with **\*** are not needed for this)

### Standalone Py2Exe Builds (Windows)

While we provide the option to build with [py2exe](https://www.py2exe.org), it is recommended to build [using PyInstaller](#standalone-pyinstaller-builds) instead since the py2exe builds **cannot contain `pycryptodomex`/`certifi` and needs VC++14** on the target computer to run.

If you wish to build it anyway, install Python and py2exe, and then simply run `setup.py py2exe`

    py -m pip install -U py2exe -r requirements.txt
    py devscripts/make_lazy_extractors.py
    py setup.py py2exe

### Related scripts

* **`devscripts/update-version.py [revision]`** - Update the version number based on current date
* **`devscripts/set-variant.py variant [-M update_message]`** - Set the build variant of the executable
* **`devscripts/make_lazy_extractors.py`** - Create lazy extractors. Running this before building the binaries (any variant) will improve their startup performance. Set the environment variable `YTDLP_NO_LAZY_EXTRACTORS=1` if you wish to forcefully disable lazy extractor loading.

You can also fork the project on github and run your fork's [build workflow](.github/workflows/build.yml) to automatically build a full release

# USAGE AND OPTIONS

<!-- MANPAGE: BEGIN EXCLUDED SECTION -->
    yt-dlp [OPTIONS] [--] URL [URL...]

`Ctrl+F` is your friend :D
<!-- MANPAGE: END EXCLUDED SECTION -->

<!-- Auto generated -->
## General Options:
    -h, --help                      Print this help text and exit
    --version                       Print program version and exit
    -U, --update                    Update this program to the latest version
    --no-update                     Do not check for updates (default)
    -i, --ignore-errors             Ignore download and postprocessing errors.
                                    The download will be considered successful
                                    even if the postprocessing fails
    --no-abort-on-error             Continue with next video on download errors;
                                    e.g. to skip unavailable videos in a
                                    playlist (default)
    --abort-on-error                Abort downloading of further videos if an
                                    error occurs (Alias: --no-ignore-errors)
    --dump-user-agent               Display the current user-agent and exit
    --list-extractors               List all supported extractors and exit
    --extractor-descriptions        Output descriptions of all supported
                                    extractors and exit
    --force-generic-extractor       Force extraction to use the generic extractor
    --default-search PREFIX         Use this prefix for unqualified URLs. E.g.
                                    "gvsearch2:python" downloads two videos from
                                    google videos for the search term "python".
                                    Use the value "auto" to let yt-dlp guess
                                    ("auto_warning" to emit a warning when
                                    guessing). "error" just throws an error. The
                                    default value "fixup_error" repairs broken
                                    URLs, but emits an error if this is not
                                    possible instead of searching
    --ignore-config                 Don't load any more configuration files
                                    except those given by --config-locations.
                                    For backward compatibility, if this option
                                    is found inside the system configuration
                                    file, the user configuration is not loaded.
                                    (Alias: --no-config)
    --no-config-locations           Do not load any custom configuration files
                                    (default). When given inside a configuration
                                    file, ignore all previous --config-locations
                                    defined in the current file
    --config-locations PATH         Location of the main configuration file;
                                    either the path to the config or its
                                    containing directory ("-" for stdin). Can be
                                    used multiple times and inside other
                                    configuration files
    --flat-playlist                 Do not extract the videos of a playlist,
                                    only list them
    --no-flat-playlist              Extract the videos of a playlist
    --live-from-start               Download livestreams from the start.
                                    Currently only supported for YouTube
                                    (Experimental)
    --no-live-from-start            Download livestreams from the current time
                                    (default)
    --wait-for-video MIN[-MAX]      Wait for scheduled streams to become
                                    available. Pass the minimum number of
                                    seconds (or range) to wait between retries
    --no-wait-for-video             Do not wait for scheduled streams (default)
    --mark-watched                  Mark videos watched (even with --simulate)
    --no-mark-watched               Do not mark videos watched (default)
    --no-colors                     Do not emit color codes in output (Alias:
                                    --no-colours)
    --compat-options OPTS           Options that can help keep compatibility
                                    with youtube-dl or youtube-dlc
                                    configurations by reverting some of the
                                    changes made in yt-dlp. See "Differences in
                                    default behavior" for details
    --alias ALIASES OPTIONS         Create aliases for an option string. Unless
                                    an alias starts with a dash "-", it is
                                    prefixed with "--". Arguments are parsed
                                    according to the Python string formatting
                                    mini-language. E.g. --alias get-audio,-X
                                    "-S=aext:{0},abr -x --audio-format {0}"
                                    creates options "--get-audio" and "-X" that
                                    takes an argument (ARG0) and expands to
                                    "-S=aext:ARG0,abr -x --audio-format ARG0".
                                    All defined aliases are listed in the --help
                                    output. Alias options can trigger more
                                    aliases; so be careful to avoid defining
                                    recursive options. As a safety measure, each
                                    alias may be triggered a maximum of 100
                                    times. This option can be used multiple times

## Network Options:
    --proxy URL                     Use the specified HTTP/HTTPS/SOCKS proxy. To
                                    enable SOCKS proxy, specify a proper scheme,
                                    e.g. socks5://user:pass@127.0.0.1:1080/.
                                    Pass in an empty string (--proxy "") for
                                    direct connection
    --socket-timeout SECONDS        Time to wait before giving up, in seconds
    --source-address IP             Client-side IP address to bind to
    -4, --force-ipv4                Make all connections via IPv4
    -6, --force-ipv6                Make all connections via IPv6

## Geo-restriction:
    --geo-verification-proxy URL    Use this proxy to verify the IP address for
                                    some geo-restricted sites. The default proxy
                                    specified by --proxy (or none, if the option
                                    is not present) is used for the actual
                                    downloading
    --geo-bypass                    Bypass geographic restriction via faking
                                    X-Forwarded-For HTTP header (default)
    --no-geo-bypass                 Do not bypass geographic restriction via
                                    faking X-Forwarded-For HTTP header
    --geo-bypass-country CODE       Force bypass geographic restriction with
                                    explicitly provided two-letter ISO 3166-2
                                    country code
    --geo-bypass-ip-block IP_BLOCK  Force bypass geographic restriction with
                                    explicitly provided IP block in CIDR notation

## Video Selection:
    -I, --playlist-items ITEM_SPEC  Comma separated playlist_index of the videos
                                    to download. You can specify a range using
                                    "[START]:[STOP][:STEP]". For backward
                                    compatibility, START-STOP is also supported.
                                    Use negative indices to count from the right
                                    and negative STEP to download in reverse
                                    order. E.g. "-I 1:3,7,-5::2" used on a
                                    playlist of size 15 will download the videos
                                    at index 1,2,3,7,11,13,15
    --min-filesize SIZE             Do not download any videos smaller than
                                    SIZE, e.g. 50k or 44.6M
    --max-filesize SIZE             Do not download any videos larger than SIZE,
                                    e.g. 50k or 44.6M
    --date DATE                     Download only videos uploaded on this date.
                                    The date can be "YYYYMMDD" or in the format 
                                    [now|today|yesterday][-N[day|week|month|year]].
                                    E.g. --date today-2weeks
    --datebefore DATE               Download only videos uploaded on or before
                                    this date. The date formats accepted is the
                                    same as --date
    --dateafter DATE                Download only videos uploaded on or after
                                    this date. The date formats accepted is the
                                    same as --date
    --match-filters FILTER          Generic video filter. Any "OUTPUT TEMPLATE"
                                    field can be compared with a number or a
                                    string using the operators defined in
                                    "Filtering Formats". You can also simply
                                    specify a field to match if the field is
                                    present, use "!field" to check if the field
                                    is not present, and "&" to check multiple
                                    conditions. Use a "\" to escape "&" or
                                    quotes if needed. If used multiple times,
                                    the filter matches if atleast one of the
                                    conditions are met. E.g. --match-filter
                                    !is_live --match-filter "like_count>?100 &
                                    description~='(?i)\bcats \& dogs\b'" matches
                                    only videos that are not live OR those that
                                    have a like count more than 100 (or the like
                                    field is not available) and also has a
                                    description that contains the phrase "cats &
                                    dogs" (caseless). Use "--match-filter -" to
                                    interactively ask whether to download each
                                    video
    --no-match-filter               Do not use generic video filter (default)
    --no-playlist                   Download only the video, if the URL refers
                                    to a video and a playlist
    --yes-playlist                  Download the playlist, if the URL refers to
                                    a video and a playlist
    --age-limit YEARS               Download only videos suitable for the given
                                    age
    --download-archive FILE         Download only videos not listed in the
                                    archive file. Record the IDs of all
                                    downloaded videos in it
    --no-download-archive           Do not use archive file (default)
    --max-downloads NUMBER          Abort after downloading NUMBER files
    --break-on-existing             Stop the download process when encountering
                                    a file that is in the archive
    --break-on-reject               Stop the download process when encountering
                                    a file that has been filtered out
    --break-per-input               Make --break-on-existing, --break-on-reject
                                    and --max-downloads act only on the current
                                    input URL
    --no-break-per-input            --break-on-existing and similar options
                                    terminates the entire download queue
    --skip-playlist-after-errors N  Number of allowed failures until the rest of
                                    the playlist is skipped

## Download Options:
    -N, --concurrent-fragments N    Number of fragments of a dash/hlsnative
                                    video that should be downloaded concurrently
                                    (default is 1)
    -r, --limit-rate RATE           Maximum download rate in bytes per second,
                                    e.g. 50K or 4.2M
    --throttled-rate RATE           Minimum download rate in bytes per second
                                    below which throttling is assumed and the
                                    video data is re-extracted, e.g. 100K
    -R, --retries RETRIES           Number of retries (default is 10), or
                                    "infinite"
    --file-access-retries RETRIES   Number of times to retry on file access
                                    error (default is 3), or "infinite"
    --fragment-retries RETRIES      Number of retries for a fragment (default is
                                    10), or "infinite" (DASH, hlsnative and ISM)
    --retry-sleep [TYPE:]EXPR       Time to sleep between retries in seconds
                                    (optionally) prefixed by the type of retry
                                    (http (default), fragment, file_access,
                                    extractor) to apply the sleep to. EXPR can
                                    be a number, linear=START[:END[:STEP=1]] or
                                    exp=START[:END[:BASE=2]]. This option can be
                                    used multiple times to set the sleep for the
                                    different retry types, e.g. --retry-sleep
                                    linear=1::2 --retry-sleep fragment:exp=1:20
    --skip-unavailable-fragments    Skip unavailable fragments for DASH,
                                    hlsnative and ISM downloads (default)
                                    (Alias: --no-abort-on-unavailable-fragment)
    --abort-on-unavailable-fragment
                                    Abort download if a fragment is unavailable
                                    (Alias: --no-skip-unavailable-fragments)
    --keep-fragments                Keep downloaded fragments on disk after
                                    downloading is finished
    --no-keep-fragments             Delete downloaded fragments after
                                    downloading is finished (default)
    --buffer-size SIZE              Size of download buffer, e.g. 1024 or 16K
                                    (default is 1024)
    --resize-buffer                 The buffer size is automatically resized
                                    from an initial value of --buffer-size
                                    (default)
    --no-resize-buffer              Do not automatically adjust the buffer size
    --http-chunk-size SIZE          Size of a chunk for chunk-based HTTP
                                    downloading, e.g. 10485760 or 10M (default
                                    is disabled). May be useful for bypassing
                                    bandwidth throttling imposed by a webserver
                                    (experimental)
    --playlist-random               Download playlist videos in random order
    --lazy-playlist                 Process entries in the playlist as they are
                                    received. This disables n_entries,
                                    --playlist-random and --playlist-reverse
    --no-lazy-playlist              Process videos in the playlist only after
                                    the entire playlist is parsed (default)
    --xattr-set-filesize            Set file xattribute ytdl.filesize with
                                    expected file size
    --hls-use-mpegts                Use the mpegts container for HLS videos;
                                    allowing some players to play the video
                                    while downloading, and reducing the chance
                                    of file corruption if download is
                                    interrupted. This is enabled by default for
                                    live streams
    --no-hls-use-mpegts             Do not use the mpegts container for HLS
                                    videos. This is default when not downloading
                                    live streams
    --download-sections REGEX       Download only chapters whose title matches
                                    the given regular expression. Time ranges
                                    prefixed by a "*" can also be used in place
                                    of chapters to download the specified range.
                                    Needs ffmpeg. This option can be used
                                    multiple times to download multiple
                                    sections, e.g. --download-sections
                                    "*10:15-15:00" --download-sections "intro"
    --downloader [PROTO:]NAME       Name or path of the external downloader to
                                    use (optionally) prefixed by the protocols
                                    (http, ftp, m3u8, dash, rstp, rtmp, mms) to
                                    use it for. Currently supports native,
                                    aria2c, avconv, axel, curl, ffmpeg, httpie,
                                    wget. You can use this option multiple times
                                    to set different downloaders for different
                                    protocols. E.g. --downloader aria2c
                                    --downloader "dash,m3u8:native" will use
                                    aria2c for http/ftp downloads, and the
                                    native downloader for dash/m3u8 downloads
                                    (Alias: --external-downloader)
    --downloader-args NAME:ARGS     Give these arguments to the external
                                    downloader. Specify the downloader name and
                                    the arguments separated by a colon ":". For
                                    ffmpeg, arguments can be passed to different
                                    positions using the same syntax as
                                    --postprocessor-args. You can use this
                                    option multiple times to give different
                                    arguments to different downloaders (Alias:
                                    --external-downloader-args)

## Filesystem Options:
    -a, --batch-file FILE           File containing URLs to download ("-" for
                                    stdin), one URL per line. Lines starting
                                    with "#", ";" or "]" are considered as
                                    comments and ignored
    --no-batch-file                 Do not read URLs from batch file (default)
    -P, --paths [TYPES:]PATH        The paths where the files should be
                                    downloaded. Specify the type of file and the
                                    path separated by a colon ":". All the same
                                    TYPES as --output are supported.
                                    Additionally, you can also provide "home"
                                    (default) and "temp" paths. All intermediary
                                    files are first downloaded to the temp path
                                    and then the final files are moved over to
                                    the home path after download is finished.
                                    This option is ignored if --output is an
                                    absolute path
    -o, --output [TYPES:]TEMPLATE   Output filename template; see "OUTPUT
                                    TEMPLATE" for details
    --output-na-placeholder TEXT    Placeholder for unavailable fields in
                                    "OUTPUT TEMPLATE" (default: "NA")
    --restrict-filenames            Restrict filenames to only ASCII characters,
                                    and avoid "&" and spaces in filenames
    --no-restrict-filenames         Allow Unicode characters, "&" and spaces in
                                    filenames (default)
    --windows-filenames             Force filenames to be Windows-compatible
    --no-windows-filenames          Make filenames Windows-compatible only if
                                    using Windows (default)
    --trim-filenames LENGTH         Limit the filename length (excluding
                                    extension) to the specified number of
                                    characters
    -w, --no-overwrites             Do not overwrite any files
    --force-overwrites              Overwrite all video and metadata files. This
                                    option includes --no-continue
    --no-force-overwrites           Do not overwrite the video, but overwrite
                                    related files (default)
    -c, --continue                  Resume partially downloaded files/fragments
                                    (default)
    --no-continue                   Do not resume partially downloaded
                                    fragments. If the file is not fragmented,
                                    restart download of the entire file
    --part                          Use .part files instead of writing directly
                                    into output file (default)
    --no-part                       Do not use .part files - write directly into
                                    output file
    --mtime                         Use the Last-modified header to set the file
                                    modification time (default)
    --no-mtime                      Do not use the Last-modified header to set
                                    the file modification time
    --write-description             Write video description to a .description file
    --no-write-description          Do not write video description (default)
    --write-info-json               Write video metadata to a .info.json file
                                    (this may contain personal information)
    --no-write-info-json            Do not write video metadata (default)
    --write-playlist-metafiles      Write playlist metadata in addition to the
                                    video metadata when using --write-info-json,
                                    --write-description etc. (default)
    --no-write-playlist-metafiles   Do not write playlist metadata when using
                                    --write-info-json, --write-description etc.
    --clean-info-json               Remove some private fields such as filenames
                                    from the infojson. Note that it could still
                                    contain some personal information (default)
    --no-clean-info-json            Write all fields to the infojson
    --write-comments                Retrieve video comments to be placed in the
                                    infojson. The comments are fetched even
                                    without this option if the extraction is
                                    known to be quick (Alias: --get-comments)
    --no-write-comments             Do not retrieve video comments unless the
                                    extraction is known to be quick (Alias:
                                    --no-get-comments)
    --load-info-json FILE           JSON file containing the video information
                                    (created with the "--write-info-json" option)
    --cookies FILE                  Netscape formatted file to read cookies from
                                    and dump cookie jar in
    --no-cookies                    Do not read/dump cookies from/to file
                                    (default)
    --cookies-from-browser BROWSER[+KEYRING][:PROFILE]
                                    The name of the browser and (optionally) the
                                    name/path of the profile to load cookies
                                    from, separated by a ":". Currently
                                    supported browsers are: brave, chrome,
                                    chromium, edge, firefox, opera, safari,
                                    vivaldi. By default, the most recently
                                    accessed profile is used. The keyring used
                                    for decrypting Chromium cookies on Linux can
                                    be (optionally) specified after the browser
                                    name separated by a "+". Currently supported
                                    keyrings are: basictext, gnomekeyring, kwallet
    --no-cookies-from-browser       Do not load cookies from browser (default)
    --cache-dir DIR                 Location in the filesystem where youtube-dl
                                    can store some downloaded information (such
                                    as client ids and signatures) permanently.
                                    By default $XDG_CACHE_HOME/yt-dlp or
                                    ~/.cache/yt-dlp
    --no-cache-dir                  Disable filesystem caching
    --rm-cache-dir                  Delete all filesystem cache files

## Thumbnail Options:
    --write-thumbnail               Write thumbnail image to disk
    --no-write-thumbnail            Do not write thumbnail image to disk (default)
    --write-all-thumbnails          Write all thumbnail image formats to disk
    --list-thumbnails               List available thumbnails of each video.
                                    Simulate unless --no-simulate is used

## Internet Shortcut Options:
    --write-link                    Write an internet shortcut file, depending
                                    on the current platform (.url, .webloc or
                                    .desktop). The URL may be cached by the OS
    --write-url-link                Write a .url Windows internet shortcut. The
                                    OS caches the URL based on the file path
    --write-webloc-link             Write a .webloc macOS internet shortcut
    --write-desktop-link            Write a .desktop Linux internet shortcut

## Verbosity and Simulation Options:
    -q, --quiet                     Activate quiet mode. If used with --verbose,
                                    print the log to stderr
    --no-warnings                   Ignore warnings
    -s, --simulate                  Do not download the video and do not write
                                    anything to disk
    --no-simulate                   Download the video even if printing/listing
                                    options are used
    --ignore-no-formats-error       Ignore "No video formats" error. Useful for
                                    extracting metadata even if the videos are
                                    not actually available for download
                                    (experimental)
    --no-ignore-no-formats-error    Throw error when no downloadable video
                                    formats are found (default)
    --skip-download                 Do not download the video but write all
                                    related files (Alias: --no-download)
    -O, --print [WHEN:]TEMPLATE     Field name or output template to print to
                                    screen, optionally prefixed with when to
                                    print it, separated by a ":". Supported
                                    values of "WHEN" are the same as that of
                                    --use-postprocessor, and "video" (default).
                                    Implies --quiet. Implies --simulate unless
                                    --no-simulate or later stages of WHEN are
                                    used. This option can be used multiple times
    --print-to-file [WHEN:]TEMPLATE FILE
                                    Append given template to the file. The
                                    values of WHEN and TEMPLATE are same as that
                                    of --print. FILE uses the same syntax as the
                                    output template. This option can be used
                                    multiple times
    -j, --dump-json                 Quiet, but print JSON information for each
                                    video. Simulate unless --no-simulate is
                                    used. See "OUTPUT TEMPLATE" for a
                                    description of available keys
    -J, --dump-single-json          Quiet, but print JSON information for each
                                    url or infojson passed. Simulate unless
                                    --no-simulate is used. If the URL refers to
                                    a playlist, the whole playlist information
                                    is dumped in a single line
    --force-write-archive           Force download archive entries to be written
                                    as far as no errors occur, even if -s or
                                    another simulation option is used (Alias:
                                    --force-download-archive)
    --newline                       Output progress bar as new lines
    --no-progress                   Do not print progress bar
    --progress                      Show progress bar, even if in quiet mode
    --console-title                 Display progress in console titlebar
    --progress-template [TYPES:]TEMPLATE
                                    Template for progress outputs, optionally
                                    prefixed with one of "download:" (default),
                                    "download-title:" (the console title),
                                    "postprocess:",  or "postprocess-title:".
                                    The video's fields are accessible under the
                                    "info" key and the progress attributes are
                                    accessible under "progress" key. E.g.
                                    --console-title --progress-template
                                    "download-title:%(info.id)s-%(progress.eta)s"
    -v, --verbose                   Print various debugging information
    --dump-pages                    Print downloaded pages encoded using base64
                                    to debug problems (very verbose)
    --write-pages                   Write downloaded intermediary pages to files
                                    in the current directory to debug problems
    --print-traffic                 Display sent and read HTTP traffic

## Workarounds:
    --encoding ENCODING             Force the specified encoding (experimental)
    --legacy-server-connect         Explicitly allow HTTPS connection to servers
                                    that do not support RFC 5746 secure
                                    renegotiation
    --no-check-certificates         Suppress HTTPS certificate validation
    --prefer-insecure               Use an unencrypted connection to retrieve
                                    information about the video (Currently
                                    supported only for YouTube)
    --add-header FIELD:VALUE        Specify a custom HTTP header and its value,
                                    separated by a colon ":". You can use this
                                    option multiple times
    --bidi-workaround               Work around terminals that lack
                                    bidirectional text support. Requires bidiv
                                    or fribidi executable in PATH
    --sleep-requests SECONDS        Number of seconds to sleep between requests
                                    during data extraction
    --sleep-interval SECONDS        Number of seconds to sleep before each
                                    download. This is the minimum time to sleep
                                    when used along with --max-sleep-interval
                                    (Alias: --min-sleep-interval)
    --max-sleep-interval SECONDS    Maximum number of seconds to sleep. Can only
                                    be used along with --min-sleep-interval
    --sleep-subtitles SECONDS       Number of seconds to sleep before each
                                    subtitle download

## Video Format Options:
    -f, --format FORMAT             Video format code, see "FORMAT SELECTION"
                                    for more details
    -S, --format-sort SORTORDER     Sort the formats by the fields given, see
                                    "Sorting Formats" for more details
    --format-sort-force             Force user specified sort order to have
                                    precedence over all fields, see "Sorting
                                    Formats" for more details (Alias: --S-force)
    --no-format-sort-force          Some fields have precedence over the user
                                    specified sort order (default)
    --video-multistreams            Allow multiple video streams to be merged
                                    into a single file
    --no-video-multistreams         Only one video stream is downloaded for each
                                    output file (default)
    --audio-multistreams            Allow multiple audio streams to be merged
                                    into a single file
    --no-audio-multistreams         Only one audio stream is downloaded for each
                                    output file (default)
    --prefer-free-formats           Prefer video formats with free containers
                                    over non-free ones of same quality. Use with
                                    "-S ext" to strictly prefer free containers
                                    irrespective of quality
    --no-prefer-free-formats        Don't give any special preference to free
                                    containers (default)
    --check-formats                 Make sure formats are selected only from
                                    those that are actually downloadable
    --check-all-formats             Check all formats for whether they are
                                    actually downloadable
    --no-check-formats              Do not check that the formats are actually
                                    downloadable
    -F, --list-formats              List available formats of each video.
                                    Simulate unless --no-simulate is used
    --merge-output-format FORMAT    Containers that may be used when merging
                                    formats, separated by "/", e.g. "mp4/mkv".
                                    Ignored if no merge is required. (currently
                                    supported: avi, flv, mkv, mov, mp4, webm)

## Subtitle Options:
    --write-subs                    Write subtitle file
    --no-write-subs                 Do not write subtitle file (default)
    --write-auto-subs               Write automatically generated subtitle file
                                    (Alias: --write-automatic-subs)
    --no-write-auto-subs            Do not write auto-generated subtitles
                                    (default) (Alias: --no-write-automatic-subs)
    --list-subs                     List available subtitles of each video.
                                    Simulate unless --no-simulate is used
    --sub-format FORMAT             Subtitle format; accepts formats preference,
                                    e.g. "srt" or "ass/srt/best"
    --sub-langs LANGS               Languages of the subtitles to download (can
                                    be regex) or "all" separated by commas, e.g.
                                    --sub-langs "en.*,ja". You can prefix the
                                    language code with a "-" to exclude it from
                                    the requested languages, e.g. --sub-langs
                                    all,-live_chat. Use --list-subs for a list
                                    of available language tags

## Authentication Options:
    -u, --username USERNAME         Login with this account ID
    -p, --password PASSWORD         Account password. If this option is left
                                    out, yt-dlp will ask interactively
    -2, --twofactor TWOFACTOR       Two-factor authentication code
    -n, --netrc                     Use .netrc authentication data
    --netrc-location PATH           Location of .netrc authentication data;
                                    either the path or its containing directory.
                                    Defaults to ~/.netrc
    --video-password PASSWORD       Video password (vimeo, youku)
    --ap-mso MSO                    Adobe Pass multiple-system operator (TV
                                    provider) identifier, use --ap-list-mso for
                                    a list of available MSOs
    --ap-username USERNAME          Multiple-system operator account login
    --ap-password PASSWORD          Multiple-system operator account password.
                                    If this option is left out, yt-dlp will ask
                                    interactively
    --ap-list-mso                   List all supported multiple-system operators
    --client-certificate CERTFILE   Path to client certificate file in PEM
                                    format. May include the private key
    --client-certificate-key KEYFILE
                                    Path to private key file for client
                                    certificate
    --client-certificate-password PASSWORD
                                    Password for client certificate private key,
                                    if encrypted. If not provided, and the key
                                    is encrypted, yt-dlp will ask interactively

## Post-Processing Options:
    -x, --extract-audio             Convert video files to audio-only files
                                    (requires ffmpeg and ffprobe)
    --audio-format FORMAT           Format to convert the audio to when -x is
                                    used. (currently supported: best (default),
                                    aac, alac, flac, m4a, mp3, opus, vorbis,
                                    wav). You can specify multiple rules using
                                    similar syntax as --remux-video
    --audio-quality QUALITY         Specify ffmpeg audio quality to use when
                                    converting the audio with -x. Insert a value
                                    between 0 (best) and 10 (worst) for VBR or a
                                    specific bitrate like 128K (default 5)
    --remux-video FORMAT            Remux the video into another container if
                                    necessary (currently supported: avi, flv,
                                    mkv, mov, mp4, webm, aac, aiff, alac, flac,
                                    m4a, mka, mp3, ogg, opus, vorbis, wav). If
                                    target container does not support the
                                    video/audio codec, remuxing will fail. You
                                    can specify multiple rules; e.g.
                                    "aac>m4a/mov>mp4/mkv" will remux aac to m4a,
                                    mov to mp4 and anything else to mkv
    --recode-video FORMAT           Re-encode the video into another format if
                                    necessary. The syntax and supported formats
                                    are the same as --remux-video
    --postprocessor-args NAME:ARGS  Give these arguments to the postprocessors.
                                    Specify the postprocessor/executable name
                                    and the arguments separated by a colon ":"
                                    to give the argument to the specified
                                    postprocessor/executable. Supported PP are:
                                    Merger, ModifyChapters, SplitChapters,
                                    ExtractAudio, VideoRemuxer, VideoConvertor,
                                    Metadata, EmbedSubtitle, EmbedThumbnail,
                                    SubtitlesConvertor, ThumbnailsConvertor,
                                    FixupStretched, FixupM4a, FixupM3u8,
                                    FixupTimestamp and FixupDuration. The
                                    supported executables are: AtomicParsley,
                                    FFmpeg and FFprobe. You can also specify
                                    "PP+EXE:ARGS" to give the arguments to the
                                    specified executable only when being used by
                                    the specified postprocessor. Additionally,
                                    for ffmpeg/ffprobe, "_i"/"_o" can be
                                    appended to the prefix optionally followed
                                    by a number to pass the argument before the
                                    specified input/output file, e.g. --ppa
                                    "Merger+ffmpeg_i1:-v quiet". You can use
                                    this option multiple times to give different
                                    arguments to different postprocessors.
                                    (Alias: --ppa)
    -k, --keep-video                Keep the intermediate video file on disk
                                    after post-processing
    --no-keep-video                 Delete the intermediate video file after
                                    post-processing (default)
    --post-overwrites               Overwrite post-processed files (default)
    --no-post-overwrites            Do not overwrite post-processed files
    --embed-subs                    Embed subtitles in the video (only for mp4,
                                    webm and mkv videos)
    --no-embed-subs                 Do not embed subtitles (default)
    --embed-thumbnail               Embed thumbnail in the video as cover art
    --no-embed-thumbnail            Do not embed thumbnail (default)
    --embed-metadata                Embed metadata to the video file. Also
                                    embeds chapters/infojson if present unless
                                    --no-embed-chapters/--no-embed-info-json are
                                    used (Alias: --add-metadata)
    --no-embed-metadata             Do not add metadata to file (default)
                                    (Alias: --no-add-metadata)
    --embed-chapters                Add chapter markers to the video file
                                    (Alias: --add-chapters)
    --no-embed-chapters             Do not add chapter markers (default) (Alias:
                                    --no-add-chapters)
    --embed-info-json               Embed the infojson as an attachment to
                                    mkv/mka video files
    --no-embed-info-json            Do not embed the infojson as an attachment
                                    to the video file
    --parse-metadata FROM:TO        Parse additional metadata like title/artist
                                    from other fields; see "MODIFYING METADATA"
                                    for details
    --replace-in-metadata FIELDS REGEX REPLACE
                                    Replace text in a metadata field using the
                                    given regex. This option can be used
                                    multiple times
    --xattrs                        Write metadata to the video file's xattrs
                                    (using dublin core and xdg standards)
    --concat-playlist POLICY        Concatenate videos in a playlist. One of
                                    "never", "always", or "multi_video"
                                    (default; only when the videos form a single
                                    show). All the video files must have same
                                    codecs and number of streams to be
                                    concatable. The "pl_video:" prefix can be
                                    used with "--paths" and "--output" to set
                                    the output filename for the concatenated
                                    files. See "OUTPUT TEMPLATE" for details
    --fixup POLICY                  Automatically correct known faults of the
                                    file. One of never (do nothing), warn (only
                                    emit a warning), detect_or_warn (the
                                    default; fix file if we can, warn
                                    otherwise), force (try fixing even if file
                                    already exists)
    --ffmpeg-location PATH          Location of the ffmpeg binary; either the
                                    path to the binary or its containing directory
    --exec [WHEN:]CMD               Execute a command, optionally prefixed with
                                    when to execute it (after_move if
                                    unspecified), separated by a ":". Supported
                                    values of "WHEN" are the same as that of
                                    --use-postprocessor. Same syntax as the
                                    output template can be used to pass any
                                    field as arguments to the command. After
                                    download, an additional field "filepath"
                                    that contains the final path of the
                                    downloaded file is also available, and if no
                                    fields are passed, %(filepath)q is appended
                                    to the end of the command. This option can
                                    be used multiple times
    --no-exec                       Remove any previously defined --exec
    --convert-subs FORMAT           Convert the subtitles to another format
                                    (currently supported: ass, lrc, srt, vtt)
                                    (Alias: --convert-subtitles)
    --convert-thumbnails FORMAT     Convert the thumbnails to another format
                                    (currently supported: jpg, png, webp). You
                                    can specify multiple rules using similar
                                    syntax as --remux-video
    --split-chapters                Split video into multiple files based on
                                    internal chapters. The "chapter:" prefix can
                                    be used with "--paths" and "--output" to set
                                    the output filename for the split files. See
                                    "OUTPUT TEMPLATE" for details
    --no-split-chapters             Do not split video based on chapters (default)
    --remove-chapters REGEX         Remove chapters whose title matches the
                                    given regular expression. The syntax is the
                                    same as --download-sections. This option can
                                    be used multiple times
    --no-remove-chapters            Do not remove any chapters from the file
                                    (default)
    --force-keyframes-at-cuts       Force keyframes at cuts when
                                    downloading/splitting/removing sections.
                                    This is slow due to needing a re-encode, but
                                    the resulting video may have fewer artifacts
                                    around the cuts
    --no-force-keyframes-at-cuts    Do not force keyframes around the chapters
                                    when cutting/splitting (default)
    --use-postprocessor NAME[:ARGS]
                                    The (case sensitive) name of plugin
                                    postprocessors to be enabled, and
                                    (optionally) arguments to be passed to it,
                                    separated by a colon ":". ARGS are a
                                    semicolon ";" delimited list of NAME=VALUE.
                                    The "when" argument determines when the
                                    postprocessor is invoked. It can be one of
                                    "pre_process" (after video extraction),
                                    "after_filter" (after video passes filter),
                                    "before_dl" (before each video download),
                                    "post_process" (after each video download;
                                    default), "after_move" (after moving video
                                    file to it's final locations), "after_video"
                                    (after downloading and processing all
                                    formats of a video), or "playlist" (at end
                                    of playlist). This option can be used
                                    multiple times to add different postprocessors

## SponsorBlock Options:
    Make chapter entries for, or remove various segments (sponsor,
    introductions, etc.) from downloaded YouTube videos using the
    SponsorBlock API (https://sponsor.ajay.app)

    --sponsorblock-mark CATS        SponsorBlock categories to create chapters
                                    for, separated by commas. Available
                                    categories are sponsor, intro, outro,
                                    selfpromo, preview, filler, interaction,
                                    music_offtopic, poi_highlight, all and
                                    default (=all). You can prefix the category
                                    with a "-" to exclude it. See [1] for
                                    description of the categories. E.g.
                                    --sponsorblock-mark all,-preview
                                    [1] https://wiki.sponsor.ajay.app/w/Segment_Categories
    --sponsorblock-remove CATS      SponsorBlock categories to be removed from
                                    the video file, separated by commas. If a
                                    category is present in both mark and remove,
                                    remove takes precedence. The syntax and
                                    available categories are the same as for
                                    --sponsorblock-mark except that "default"
                                    refers to "all,-filler" and poi_highlight is
                                    not available
    --sponsorblock-chapter-title TEMPLATE
                                    An output template for the title of the
                                    SponsorBlock chapters created by
                                    --sponsorblock-mark. The only available
                                    fields are start_time, end_time, category,
                                    categories, name, category_names. Defaults
                                    to "[SponsorBlock]: %(category_names)l"
    --no-sponsorblock               Disable both --sponsorblock-mark and
                                    --sponsorblock-remove
    --sponsorblock-api URL          SponsorBlock API location, defaults to
                                    https://sponsor.ajay.app

## Extractor Options:
    --extractor-retries RETRIES     Number of retries for known extractor errors
                                    (default is 3), or "infinite"
    --allow-dynamic-mpd             Process dynamic DASH manifests (default)
                                    (Alias: --no-ignore-dynamic-mpd)
    --ignore-dynamic-mpd            Do not process dynamic DASH manifests
                                    (Alias: --no-allow-dynamic-mpd)
    --hls-split-discontinuity       Split HLS playlists to different formats at
                                    discontinuities such as ad breaks
    --no-hls-split-discontinuity    Do not split HLS playlists to different
                                    formats at discontinuities such as ad breaks
                                    (default)
    --extractor-args KEY:ARGS       Pass these arguments to the extractor. See
                                    "EXTRACTOR ARGUMENTS" for details. You can
                                    use this option multiple times to give
                                    arguments for different extractors

# CONFIGURATION

You can configure yt-dlp by placing any supported command line option to a configuration file. The configuration is loaded from the following locations:

1. **Main Configuration**: The file given by `--config-location`
1. **Portable Configuration**: `yt-dlp.conf` in the same directory as the bundled binary. If you are running from source-code (`<root dir>/yt_dlp/__main__.py`), the root directory is used instead.
1. **Home Configuration**: `yt-dlp.conf` in the home path given by `-P`, or in the current directory if no such path is given
1. **User Configuration**:
    * `%XDG_CONFIG_HOME%/yt-dlp/config` (recommended on Linux/macOS)
    * `%XDG_CONFIG_HOME%/yt-dlp.conf`
    * `%APPDATA%/yt-dlp/config` (recommended on Windows)
    * `%APPDATA%/yt-dlp/config.txt`
    * `~/yt-dlp.conf`
    * `~/yt-dlp.conf.txt`
    
    `%XDG_CONFIG_HOME%` defaults to `~/.config` if undefined. On windows, `%APPDATA%` generally points to `C:\Users\<user name>\AppData\Roaming` and `~` points to `%HOME%` if present, `%USERPROFILE%` (generally `C:\Users\<user name>`), or `%HOMEDRIVE%%HOMEPATH%`

1. **System Configuration**: `/etc/yt-dlp.conf`

E.g. with the following configuration file yt-dlp will always extract the audio, not copy the mtime, use a proxy and save all videos under `YouTube` directory in your home directory:
```
# Lines starting with # are comments

# Always extract audio
-x

# Do not copy the mtime
--no-mtime

# Use this proxy
--proxy 127.0.0.1:3128

# Save all videos under YouTube directory in your home directory
-o ~/YouTube/%(title)s.%(ext)s
```

Note that options in configuration file are just the same options aka switches used in regular command line calls; thus there **must be no whitespace** after `-` or `--`, e.g. `-o` or `--proxy` but not `- o` or `-- proxy`.

You can use `--ignore-config` if you want to disable all configuration files for a particular yt-dlp run. If `--ignore-config` is found inside any configuration file, no further configuration will be loaded. For example, having the option in the portable configuration file prevents loading of home, user, and system configurations. Additionally, (for backward compatibility) if `--ignore-config` is found inside the system configuration file, the user configuration is not loaded.

### Config file encoding

The config files are decoded according to the UTF BOM if present, and in the encoding from system locale otherwise.

If you want your file to be decoded differently, add `# coding: ENCODING` to the beginning of the file (e.g. `# coding: shift-jis`). There must be no characters before that, even spaces or BOM.

### Authentication with `.netrc` file

You may also want to configure automatic credentials storage for extractors that support authentication (by providing login and password with `--username` and `--password`) in order not to pass credentials as command line arguments on every yt-dlp execution and prevent tracking plain text passwords in the shell command history. You can achieve this using a [`.netrc` file](https://stackoverflow.com/tags/.netrc/info) on a per extractor basis. For that you will need to create a `.netrc` file in `--netrc-location` and restrict permissions to read/write by only you:
```
touch $HOME/.netrc
chmod a-rwx,u+rw $HOME/.netrc
```
After that you can add credentials for an extractor in the following format, where *extractor* is the name of the extractor in lowercase:
```
machine <extractor> login <username> password <password>
```
E.g.
```
machine youtube login myaccount@gmail.com password my_youtube_password
machine twitch login my_twitch_account_name password my_twitch_password
```
To activate authentication with the `.netrc` file you should pass `--netrc` to yt-dlp or place it in the [configuration file](#configuration).

The default location of the .netrc file is `$HOME` (`~`) in UNIX. On Windows, it is `%HOME%` if present, `%USERPROFILE%` (generally `C:\Users\<user name>`) or `%HOMEDRIVE%%HOMEPATH%`

# OUTPUT TEMPLATE

The `-o` option is used to indicate a template for the output file names while `-P` option is used to specify the path each type of file should be saved to.

<!-- MANPAGE: BEGIN EXCLUDED SECTION -->
**tl;dr:** [navigate me to examples](#output-template-examples).
<!-- MANPAGE: END EXCLUDED SECTION -->

The simplest usage of `-o` is not to set any template arguments when downloading a single file, like in `yt-dlp -o funny_video.flv "https://some/video"` (hard-coding file extension like this is _not_ recommended and could break some post-processing).

It may however also contain special sequences that will be replaced when downloading each video. The special sequences may be formatted according to [Python string formatting operations](https://docs.python.org/3/library/stdtypes.html#printf-style-string-formatting), e.g. `%(NAME)s` or `%(NAME)05d`. To clarify, that is a percent symbol followed by a name in parentheses, followed by formatting operations.

The field names themselves (the part inside the parenthesis) can also have some special formatting:

1. **Object traversal**: The dictionaries and lists available in metadata can be traversed by using a `.` (dot) separator. You can also do python slicing using `:`. E.g. `%(tags.0)s`, `%(subtitles.en.-1.ext)s`, `%(id.3:7:-1)s`, `%(formats.:.format_id)s`. `%()s` refers to the entire infodict. Note that all the fields that become available using this method are not listed below. Use `-j` to see such fields

1. **Addition**: Addition and subtraction of numeric fields can be done using `+` and `-` respectively. E.g. `%(playlist_index+10)03d`, `%(n_entries+1-playlist_index)d`

1. **Date/time Formatting**: Date/time fields can be formatted according to [strftime formatting](https://docs.python.org/3/library/datetime.html#strftime-and-strptime-format-codes) by specifying it separated from the field name using a `>`. E.g. `%(duration>%H-%M-%S)s`, `%(upload_date>%Y-%m-%d)s`, `%(epoch-3600>%H-%M-%S)s`

1. **Alternatives**: Alternate fields can be specified separated with a `,`. E.g. `%(release_date>%Y,upload_date>%Y|Unknown)s`

1. **Replacement**: A replacement value can specified using a `&` separator. If the field is *not* empty, this replacement value will be used instead of the actual field content. This is done after alternate fields are considered; thus the replacement is used if *any* of the alternative fields is *not* empty.

1. **Default**: A literal default value can be specified for when the field is empty using a `|` separator. This overrides `--output-na-template`. E.g. `%(uploader|Unknown)s`

1. **More Conversions**: In addition to the normal format types `diouxXeEfFgGcrs`, yt-dlp additionally supports converting to `B` = **B**ytes, `j` = **j**son (flag `#` for pretty-printing), `h` = HTML escaping, `l` = a comma separated **l**ist (flag `#` for `\n` newline-separated), `q` = a string **q**uoted for the terminal (flag `#` to split a list into different arguments), `D` = add **D**ecimal suffixes (e.g. 10M) (flag `#` to use 1024 as factor), and `S` = **S**anitize as filename (flag `#` for restricted)

1. **Unicode normalization**: The format type `U` can be used for NFC [unicode normalization](https://docs.python.org/3/library/unicodedata.html#unicodedata.normalize). The alternate form flag (`#`) changes the normalization to NFD and the conversion flag `+` can be used for NFKC/NFKD compatibility equivalence normalization. E.g. `%(title)+.100U` is NFKC

To summarize, the general syntax for a field is:
```
%(name[.keys][addition][>strf][,alternate][&replacement][|default])[flags][width][.precision][length]type
```

Additionally, you can set different output templates for the various metadata files separately from the general output template by specifying the type of file followed by the template separated by a colon `:`. The different file types supported are `subtitle`, `thumbnail`, `description`, `annotation` (deprecated), `infojson`, `link`, `pl_thumbnail`, `pl_description`, `pl_infojson`, `chapter`, `pl_video`. E.g. `-o "%(title)s.%(ext)s" -o "thumbnail:%(title)s\%(title)s.%(ext)s"`  will put the thumbnails in a folder with the same name as the video. If any of the templates is empty, that type of file will not be written. E.g. `--write-thumbnail -o "thumbnail:"` will write thumbnails only for playlists and not for video.

The available fields are:

 - `id` (string): Video identifier
 - `title` (string): Video title
 - `fulltitle` (string): Video title ignoring live timestamp and generic title
 - `url` (string): Video URL
 - `ext` (string): Video filename extension
 - `alt_title` (string): A secondary title of the video
 - `description` (string): The description of the video
 - `display_id` (string): An alternative identifier for the video
 - `uploader` (string): Full name of the video uploader
 - `license` (string): License name the video is licensed under
 - `creator` (string): The creator of the video
 - `timestamp` (numeric): UNIX timestamp of the moment the video became available
 - `upload_date` (string): Video upload date in UTC (YYYYMMDD)
 - `release_timestamp` (numeric): UNIX timestamp of the moment the video was released
 - `release_date` (string): The date (YYYYMMDD) when the video was released in UTC
 - `modified_timestamp` (numeric): UNIX timestamp of the moment the video was last modified
 - `modified_date` (string): The date (YYYYMMDD) when the video was last modified in UTC
 - `uploader_id` (string): Nickname or id of the video uploader
 - `channel` (string): Full name of the channel the video is uploaded on
 - `channel_id` (string): Id of the channel
 - `channel_follower_count` (numeric): Number of followers of the channel
 - `location` (string): Physical location where the video was filmed
 - `duration` (numeric): Length of the video in seconds
 - `duration_string` (string): Length of the video (HH:mm:ss)
 - `view_count` (numeric): How many users have watched the video on the platform
 - `like_count` (numeric): Number of positive ratings of the video
 - `dislike_count` (numeric): Number of negative ratings of the video
 - `repost_count` (numeric): Number of reposts of the video
 - `average_rating` (numeric): Average rating give by users, the scale used depends on the webpage
 - `comment_count` (numeric): Number of comments on the video (For some extractors, comments are only downloaded at the end, and so this field cannot be used)
 - `age_limit` (numeric): Age restriction for the video (years)
 - `live_status` (string): One of "not_live", "is_live", "is_upcoming", "was_live", "post_live" (was live, but VOD is not yet processed)
 - `is_live` (boolean): Whether this video is a live stream or a fixed-length video
 - `was_live` (boolean): Whether this video was originally a live stream
 - `playable_in_embed` (string): Whether this video is allowed to play in embedded players on other sites
 - `availability` (string): Whether the video is "private", "premium_only", "subscriber_only", "needs_auth", "unlisted" or "public"
 - `start_time` (numeric): Time in seconds where the reproduction should start, as specified in the URL
 - `end_time` (numeric): Time in seconds where the reproduction should end, as specified in the URL
 - `format` (string): A human-readable description of the format
 - `format_id` (string): Format code specified by `--format`
 - `format_note` (string): Additional info about the format
 - `width` (numeric): Width of the video
 - `height` (numeric): Height of the video
 - `resolution` (string): Textual description of width and height
 - `tbr` (numeric): Average bitrate of audio and video in KBit/s
 - `abr` (numeric): Average audio bitrate in KBit/s
 - `acodec` (string): Name of the audio codec in use
 - `asr` (numeric): Audio sampling rate in Hertz
 - `vbr` (numeric): Average video bitrate in KBit/s
 - `fps` (numeric): Frame rate
 - `dynamic_range` (string): The dynamic range of the video
 - `audio_channels` (numeric): The number of audio channels
 - `stretched_ratio` (float): `width:height` of the video's pixels, if not square
 - `vcodec` (string): Name of the video codec in use
 - `container` (string): Name of the container format
 - `filesize` (numeric): The number of bytes, if known in advance
 - `filesize_approx` (numeric): An estimate for the number of bytes
 - `protocol` (string): The protocol that will be used for the actual download
 - `extractor` (string): Name of the extractor
 - `extractor_key` (string): Key name of the extractor
 - `epoch` (numeric): Unix epoch of when the information extraction was completed
 - `autonumber` (numeric): Number that will be increased with each download, starting at `--autonumber-start`
 - `video_autonumber` (numeric): Number that will be increased with each video
 - `n_entries` (numeric): Total number of extracted items in the playlist
 - `playlist_id` (string): Identifier of the playlist that contains the video
 - `playlist_title` (string): Name of the playlist that contains the video
 - `playlist` (string): `playlist_id` or `playlist_title`
 - `playlist_count` (numeric): Total number of items in the playlist. May not be known if entire playlist is not extracted
 - `playlist_index` (numeric): Index of the video in the playlist padded with leading zeros according the final index
 - `playlist_autonumber` (numeric): Position of the video in the playlist download queue padded with leading zeros according to the total length of the playlist
 - `playlist_uploader` (string): Full name of the playlist uploader
 - `playlist_uploader_id` (string): Nickname or id of the playlist uploader
 - `webpage_url` (string): A URL to the video webpage which if given to yt-dlp should allow to get the same result again
 - `webpage_url_basename` (string): The basename of the webpage URL
 - `webpage_url_domain` (string): The domain of the webpage URL
 - `original_url` (string): The URL given by the user (or same as `webpage_url` for playlist entries)
 - `orig_title` (string): Original video title, when extractor altered the title in any reason
 - `orig_description` (string): The original description of the video, when extractor altered the description in any reason

Available for the video that belongs to some logical chapter or section:

 - `chapter` (string): Name or title of the chapter the video belongs to
 - `chapter_number` (numeric): Number of the chapter the video belongs to
 - `chapter_id` (string): Id of the chapter the video belongs to

Available for the video that is an episode of some series or programme:

 - `series` (string): Title of the series or programme the video episode belongs to
 - `season` (string): Title of the season the video episode belongs to
 - `season_number` (numeric): Number of the season the video episode belongs to
 - `season_id` (string): Id of the season the video episode belongs to
 - `episode` (string): Title of the video episode
 - `episode_number` (numeric): Number of the video episode within a season
 - `episode_id` (string): Id of the video episode

Available for the media that is a track or a part of a music album:

 - `track` (string): Title of the track
 - `track_number` (numeric): Number of the track within an album or a disc
 - `track_id` (string): Id of the track
 - `artist` (string): Artist(s) of the track
 - `genre` (string): Genre(s) of the track
 - `album` (string): Title of the album the track belongs to
 - `album_type` (string): Type of the album
 - `album_artist` (string): List of all artists appeared on the album
 - `disc_number` (numeric): Number of the disc or other physical medium the track belongs to
 - `release_year` (numeric): Year (YYYY) when the album was released

Available only when using `--download-sections` and for `chapter:` prefix when using `--split-chapters` for videos with internal chapters:

 - `section_title` (string): Title of the chapter
 - `section_number` (numeric): Number of the chapter within the file
 - `section_start` (numeric): Start time of the chapter in seconds
 - `section_end` (numeric): End time of the chapter in seconds

Available only when used in `--print`:

 - `urls` (string): The URLs of all requested formats, one in each line
 - `filename` (string): Name of the video file. Note that the actual filename may be different due to post-processing. Use `--exec echo` to get the name after all postprocessing is complete
 - `formats_table` (table): The video format table as printed by `--list-formats`
 - `thumbnails_table` (table): The thumbnail format table as printed by `--list-thumbnails`
 - `subtitles_table` (table): The subtitle format table as printed by `--list-subs`
 - `automatic_captions_table` (table): The automatic subtitle format table as printed by `--list-subs`
 
 
Available only in `--sponsorblock-chapter-title`:

 - `start_time` (numeric): Start time of the chapter in seconds
 - `end_time` (numeric): End time of the chapter in seconds
 - `categories` (list): The SponsorBlock categories the chapter belongs to
 - `category` (string): The smallest SponsorBlock category the chapter belongs to
 - `category_names` (list): Friendly names of the categories
 - `name` (string): Friendly name of the smallest category

Each aforementioned sequence when referenced in an output template will be replaced by the actual value corresponding to the sequence name. E.g. for `-o %(title)s-%(id)s.%(ext)s` and an mp4 video with title `yt-dlp test video` and id `BaW_jenozKc`, this will result in a `yt-dlp test video-BaW_jenozKc.mp4` file created in the current directory.

Note that some of the sequences are not guaranteed to be present since they depend on the metadata obtained by a particular extractor. Such sequences will be replaced with placeholder value provided with `--output-na-placeholder` (`NA` by default).

**Tip**: Look at the `-j` output to identify which fields are available for the particular URL

For numeric sequences you can use [numeric related formatting](https://docs.python.org/3/library/stdtypes.html#printf-style-string-formatting); e.g. `%(view_count)05d` will result in a string with view count padded with zeros up to 5 characters, like in `00042`.

Output templates can also contain arbitrary hierarchical path, e.g. `-o "%(playlist)s/%(playlist_index)s - %(title)s.%(ext)s"` which will result in downloading each video in a directory corresponding to this path template. Any missing directory will be automatically created for you.

To use percent literals in an output template use `%%`. To output to stdout use `-o -`.

The current default template is `%(title)s [%(id)s].%(ext)s`.

In some cases, you don't want special characters such as 中, spaces, or &, such as when transferring the downloaded filename to a Windows system or the filename through an 8bit-unsafe channel. In these cases, add the `--restrict-filenames` flag to get a shorter title.

<!-- MANPAGE: BEGIN EXCLUDED SECTION -->
#### Output template and Windows batch files

If you are using an output template inside a Windows batch file then you must escape plain percent characters (`%`) by doubling, so that `-o "%(title)s-%(id)s.%(ext)s"` should become `-o "%%(title)s-%%(id)s.%%(ext)s"`. However you should not touch `%`'s that are not plain characters, e.g. environment variables for expansion should stay intact: `-o "C:\%HOMEPATH%\Desktop\%%(title)s.%%(ext)s"`.
<!-- MANPAGE: END EXCLUDED SECTION -->

#### Output template examples

```bash
$ yt-dlp --get-filename -o "test video.%(ext)s" BaW_jenozKc
test video.webm    # Literal name with correct extension

$ yt-dlp --get-filename -o "%(title)s.%(ext)s" BaW_jenozKc
youtube-dl test video ''_ä↭𝕐.webm    # All kinds of weird characters

$ yt-dlp --get-filename -o "%(title)s.%(ext)s" BaW_jenozKc --restrict-filenames
youtube-dl_test_video_.webm    # Restricted file name

# Download YouTube playlist videos in separate directory indexed by video order in a playlist
$ yt-dlp -o "%(playlist)s/%(playlist_index)s - %(title)s.%(ext)s" "https://www.youtube.com/playlist?list=PLwiyx1dc3P2JR9N8gQaQN_BCvlSlap7re"

# Download YouTube playlist videos in separate directories according to their uploaded year
$ yt-dlp -o "%(upload_date>%Y)s/%(title)s.%(ext)s" "https://www.youtube.com/playlist?list=PLwiyx1dc3P2JR9N8gQaQN_BCvlSlap7re"

# Prefix playlist index with " - " separator, but only if it is available
$ yt-dlp -o '%(playlist_index|)s%(playlist_index& - |)s%(title)s.%(ext)s' BaW_jenozKc "https://www.youtube.com/user/TheLinuxFoundation/playlists"

# Download all playlists of YouTube channel/user keeping each playlist in separate directory:
$ yt-dlp -o "%(uploader)s/%(playlist)s/%(playlist_index)s - %(title)s.%(ext)s" "https://www.youtube.com/user/TheLinuxFoundation/playlists"

# Download Udemy course keeping each chapter in separate directory under MyVideos directory in your home
$ yt-dlp -u user -p password -P "~/MyVideos" -o "%(playlist)s/%(chapter_number)s - %(chapter)s/%(title)s.%(ext)s" "https://www.udemy.com/java-tutorial"

# Download entire series season keeping each series and each season in separate directory under C:/MyVideos
$ yt-dlp -P "C:/MyVideos" -o "%(series)s/%(season_number)s - %(season)s/%(episode_number)s - %(episode)s.%(ext)s" "https://videomore.ru/kino_v_detalayah/5_sezon/367617"

# Download video as "C:\MyVideos\uploader\title.ext", subtitles as "C:\MyVideos\subs\uploader\title.ext"
# and put all temporary files in "C:\MyVideos\tmp"
$ yt-dlp -P "C:/MyVideos" -P "temp:tmp" -P "subtitle:subs" -o "%(uploader)s/%(title)s.%(ext)s" BaW_jenoz --write-subs

# Download video as "C:\MyVideos\uploader\title.ext" and subtitles as "C:\MyVideos\uploader\subs\title.ext"
$ yt-dlp -P "C:/MyVideos" -o "%(uploader)s/%(title)s.%(ext)s" -o "subtitle:%(uploader)s/subs/%(title)s.%(ext)s" BaW_jenozKc --write-subs

# Stream the video being downloaded to stdout
$ yt-dlp -o - BaW_jenozKc
```

# FORMAT SELECTION

By default, yt-dlp tries to download the best available quality if you **don't** pass any options.
This is generally equivalent to using `-f bestvideo*+bestaudio/best`. However, if multiple audiostreams is enabled (`--audio-multistreams`), the default format changes to `-f bestvideo+bestaudio/best`. Similarly, if ffmpeg is unavailable, or if you use yt-dlp to stream to `stdout` (`-o -`), the default becomes `-f best/bestvideo+bestaudio`.

**Deprecation warning**: Latest versions of yt-dlp can stream multiple formats to the stdout simultaneously using ffmpeg. So, in future versions, the default for this will be set to `-f bv*+ba/b` similar to normal downloads. If you want to preserve the `-f b/bv+ba` setting, it is recommended to explicitly specify it in the configuration options.

The general syntax for format selection is `-f FORMAT` (or `--format FORMAT`) where `FORMAT` is a *selector expression*, i.e. an expression that describes format or formats you would like to download.

<!-- MANPAGE: BEGIN EXCLUDED SECTION -->
**tl;dr:** [navigate me to examples](#format-selection-examples).
<!-- MANPAGE: END EXCLUDED SECTION -->

The simplest case is requesting a specific format; e.g. with `-f 22` you can download the format with format code equal to 22. You can get the list of available format codes for particular video using `--list-formats` or `-F`. Note that these format codes are extractor specific.

You can also use a file extension (currently `3gp`, `aac`, `flv`, `m4a`, `mp3`, `mp4`, `ogg`, `wav`, `webm` are supported) to download the best quality format of a particular file extension served as a single file, e.g. `-f webm` will download the best quality format with the `webm` extension served as a single file.

You can use `-f -` to interactively provide the format selector *for each video*

You can also use special names to select particular edge case formats:

 - `all`: Select **all formats** separately
 - `mergeall`: Select and **merge all formats** (Must be used with `--audio-multistreams`, `--video-multistreams` or both)
 - `b*`, `best*`: Select the best quality format that **contains either** a video or an audio or both (ie; `vcodec!=none or acodec!=none`)
 - `b`, `best`: Select the best quality format that **contains both** video and audio. Equivalent to `best*[vcodec!=none][acodec!=none]`
 - `bv`, `bestvideo`: Select the best quality **video-only** format. Equivalent to `best*[acodec=none]`
 - `bv*`, `bestvideo*`: Select the best quality format that **contains video**. It may also contain audio. Equivalent to `best*[vcodec!=none]`
 - `ba`, `bestaudio`: Select the best quality **audio-only** format. Equivalent to `best*[vcodec=none]`
 - `ba*`, `bestaudio*`: Select the best quality format that **contains audio**. It may also contain video. Equivalent to `best*[acodec!=none]` ([Do not use!](https://github.com/yt-dlp/yt-dlp/issues/979#issuecomment-919629354))
 - `w*`, `worst*`: Select the worst quality format that contains either a video or an audio
 - `w`, `worst`: Select the worst quality format that contains both video and audio. Equivalent to `worst*[vcodec!=none][acodec!=none]`
 - `wv`, `worstvideo`: Select the worst quality video-only format. Equivalent to `worst*[acodec=none]`
 - `wv*`, `worstvideo*`: Select the worst quality format that contains video. It may also contain audio. Equivalent to `worst*[vcodec!=none]`
 - `wa`, `worstaudio`: Select the worst quality audio-only format. Equivalent to `worst*[vcodec=none]`
 - `wa*`, `worstaudio*`: Select the worst quality format that contains audio. It may also contain video. Equivalent to `worst*[acodec!=none]`

For example, to download the worst quality video-only format you can use `-f worstvideo`. It is however recommended not to use `worst` and related options. When your format selector is `worst`, the format which is worst in all respects is selected. Most of the time, what you actually want is the video with the smallest filesize instead. So it is generally better to use `-S +size` or more rigorously, `-S +size,+br,+res,+fps` instead of `-f worst`. See [Sorting Formats](#sorting-formats) for more details.

You can select the n'th best format of a type by using `best<type>.<n>`. For example, `best.2` will select the 2nd best combined format. Similarly, `bv*.3` will select the 3rd best format that contains a video stream.

If you want to download multiple videos and they don't have the same formats available, you can specify the order of preference using slashes. Note that formats on the left hand side are preferred; e.g. `-f 22/17/18` will download format 22 if it's available, otherwise it will download format 17 if it's available, otherwise it will download format 18 if it's available, otherwise it will complain that no suitable formats are available for download.

If you want to download several formats of the same video use a comma as a separator, e.g. `-f 22,17,18` will download all these three formats, of course if they are available. Or a more sophisticated example combined with the precedence feature: `-f 136/137/mp4/bestvideo,140/m4a/bestaudio`.

You can merge the video and audio of multiple formats into a single file using `-f <format1>+<format2>+...` (requires ffmpeg installed); e.g. `-f bestvideo+bestaudio` will download the best video-only format, the best audio-only format and mux them together with ffmpeg.

**Deprecation warning**: Since the *below* described behavior is complex and counter-intuitive, this will be removed and multistreams will be enabled by default in the future. A new operator will be instead added to limit formats to single audio/video

Unless `--video-multistreams` is used, all formats with a video stream except the first one are ignored. Similarly, unless `--audio-multistreams` is used, all formats with an audio stream except the first one are ignored. E.g. `-f bestvideo+best+bestaudio --video-multistreams --audio-multistreams` will download and merge all 3 given formats. The resulting file will have 2 video streams and 2 audio streams. But `-f bestvideo+best+bestaudio --no-video-multistreams` will download and merge only `bestvideo` and `bestaudio`. `best` is ignored since another format containing a video stream (`bestvideo`) has already been selected. The order of the formats is therefore important. `-f best+bestaudio --no-audio-multistreams` will download and merge both formats while `-f bestaudio+best --no-audio-multistreams` will ignore `best` and download only `bestaudio`.

## Filtering Formats

You can also filter the video formats by putting a condition in brackets, as in `-f "best[height=720]"` (or `-f "[filesize>10M]"`).

The following numeric meta fields can be used with comparisons `<`, `<=`, `>`, `>=`, `=` (equals), `!=` (not equals):

 - `filesize`: The number of bytes, if known in advance
 - `width`: Width of the video, if known
 - `height`: Height of the video, if known
 - `tbr`: Average bitrate of audio and video in KBit/s
 - `abr`: Average audio bitrate in KBit/s
 - `vbr`: Average video bitrate in KBit/s
 - `asr`: Audio sampling rate in Hertz
 - `fps`: Frame rate

Also filtering work for comparisons `=` (equals), `^=` (starts with), `$=` (ends with), `*=` (contains), `~=` (matches regex) and following string meta fields:

 - `ext`: File extension
 - `acodec`: Name of the audio codec in use
 - `vcodec`: Name of the video codec in use
 - `container`: Name of the container format
 - `protocol`: The protocol that will be used for the actual download, lower-case (`http`, `https`, `rtsp`, `rtmp`, `rtmpe`, `mms`, `f4m`, `ism`, `http_dash_segments`, `m3u8`, or `m3u8_native`)
 - `format_id`: A short description of the format
 - `language`: Language code

Any string comparison may be prefixed with negation `!` in order to produce an opposite comparison, e.g. `!*=` (does not contain). The comparand of a string comparison needs to be quoted with either double or single quotes if it contains spaces or special characters other than `._-`.

Note that none of the aforementioned meta fields are guaranteed to be present since this solely depends on the metadata obtained by particular extractor, i.e. the metadata offered by the website. Any other field made available by the extractor can also be used for filtering.

Formats for which the value is not known are excluded unless you put a question mark (`?`) after the operator. You can combine format filters, so `-f "[height<=?720][tbr>500]"` selects up to 720p videos (or videos where the height is not known) with a bitrate of at least 500 KBit/s. You can also use the filters with `all` to download all formats that satisfy the filter, e.g. `-f "all[vcodec=none]"` selects all audio-only formats.

Format selectors can also be grouped using parentheses; e.g. `-f "(mp4,webm)[height<480]"` will download the best pre-merged mp4 and webm formats with a height lower than 480.

## Sorting Formats

You can change the criteria for being considered the `best` by using `-S` (`--format-sort`). The general format for this is `--format-sort field1,field2...`.

The available fields are:

 - `hasvid`: Gives priority to formats that has a video stream
 - `hasaud`: Gives priority to formats that has a audio stream
 - `ie_pref`: The format preference
 - `lang`: The language preference
 - `quality`: The quality of the format
 - `source`: The preference of the source
 - `proto`: Protocol used for download (`m3u8_native`/`m3u8` > `https`/`ftps` > `http`/`ftp` > `http_dash_segments`> `websocket_frag` > `mms`/`rtsp` > `f4f`/`f4m`)
 - `vcodec`: Video Codec (`av01` > `vp9.2` > `vp9` > `h265` > `h264` > `vp8` > `h263` > `theora` > other)
 - `acodec`: Audio Codec (`flac`/`alac` > `wav`/`aiff` > `opus` > `vorbis` > `aac` > `mp4a` > `mp3` > `eac3` > `ac3` > `dts` > other)
 - `codec`: Equivalent to `vcodec,acodec`
 - `vext`: Video Extension (`mp4` > `webm` > `flv` > other). If `--prefer-free-formats` is used, `webm` is preferred.
 - `aext`: Audio Extension (`m4a` > `aac` > `mp3` > `ogg` > `opus` > `webm` > other). If `--prefer-free-formats` is used, the order changes to `opus` > `ogg` > `webm` > `m4a` > `mp3` > `aac`.
 - `ext`: Equivalent to `vext,aext`
 - `filesize`: Exact filesize, if known in advance
 - `fs_approx`: Approximate filesize calculated from the manifests
 - `size`: Exact filesize if available, otherwise approximate filesize
 - `height`: Height of video
 - `width`: Width of video
 - `res`: Video resolution, calculated as the smallest dimension.
 - `fps`: Framerate of video
 - `hdr`: The dynamic range of the video (`DV` > `HDR12` > `HDR10+` > `HDR10` > `HLG` > `SDR`)
 - `channels`: The number of audio channels
 - `tbr`: Total average bitrate in KBit/s
 - `vbr`: Average video bitrate in KBit/s
 - `abr`: Average audio bitrate in KBit/s
 - `br`: Equivalent to using `tbr,vbr,abr`
 - `asr`: Audio sample rate in Hz
 
**Deprecation warning**: Many of these fields have (currently undocumented) aliases, that may be removed in a future version. It is recommended to use only the documented field names.

All fields, unless specified otherwise, are sorted in descending order. To reverse this, prefix the field with a `+`. E.g. `+res` prefers format with the smallest resolution. Additionally, you can suffix a preferred value for the fields, separated by a `:`. E.g. `res:720` prefers larger videos, but no larger than 720p and the smallest video if there are no videos less than 720p. For `codec` and `ext`, you can provide two preferred values, the first for video and the second for audio. E.g. `+codec:avc:m4a` (equivalent to `+vcodec:avc,+acodec:m4a`) sets the video codec preference to `h264` > `h265` > `vp9` > `vp9.2` > `av01` > `vp8` > `h263` > `theora` and audio codec preference to `mp4a` > `aac` > `vorbis` > `opus` > `mp3` > `ac3` > `dts`. You can also make the sorting prefer the nearest values to the provided by using `~` as the delimiter. E.g. `filesize~1G` prefers the format with filesize closest to 1 GiB.

The fields `hasvid` and `ie_pref` are always given highest priority in sorting, irrespective of the user-defined order. This behaviour can be changed by using `--format-sort-force`. Apart from these, the default order used is: `lang,quality,res,fps,hdr:12,vcodec:vp9.2,channels,acodec,size,br,asr,proto,ext,hasaud,source,id`. The extractors may override this default order, but they cannot override the user-provided order.

Note that the default has `vcodec:vp9.2`; i.e. `av1` is not preferred. Similarly, the default for hdr is `hdr:12`; i.e. dolby vision is not preferred. These choices are made since DV and AV1 formats are not yet fully compatible with most devices. This may be changed in the future as more devices become capable of smoothly playing back these formats.

If your format selector is `worst`, the last item is selected after sorting. This means it will select the format that is worst in all respects. Most of the time, what you actually want is the video with the smallest filesize instead. So it is generally better to use `-f best -S +size,+br,+res,+fps`.

**Tip**: You can use the `-v -F` to see how the formats have been sorted (worst to best).

## Format Selection examples

```bash
# Download and merge the best video-only format and the best audio-only format,
# or download the best combined format if video-only format is not available
$ yt-dlp -f "bv+ba/b"

# Download best format that contains video,
# and if it doesn't already have an audio stream, merge it with best audio-only format
$ yt-dlp -f "bv*+ba/b"

# Same as above
$ yt-dlp

# Download the best video-only format and the best audio-only format without merging them
# For this case, an output template should be used since
# by default, bestvideo and bestaudio will have the same file name.
$ yt-dlp -f "bv,ba" -o "%(title)s.f%(format_id)s.%(ext)s"

# Download and merge the best format that has a video stream,
# and all audio-only formats into one file
$ yt-dlp -f "bv*+mergeall[vcodec=none]" --audio-multistreams

# Download and merge the best format that has a video stream,
# and the best 2 audio-only formats into one file
$ yt-dlp -f "bv*+ba+ba.2" --audio-multistreams


# The following examples show the old method (without -S) of format selection
# and how to use -S to achieve a similar but (generally) better result

# Download the worst video available (old method)
$ yt-dlp -f "wv*+wa/w"

# Download the best video available but with the smallest resolution
$ yt-dlp -S "+res"

# Download the smallest video available
$ yt-dlp -S "+size,+br"



# Download the best mp4 video available, or the best video if no mp4 available
$ yt-dlp -f "bv*[ext=mp4]+ba[ext=m4a]/b[ext=mp4] / bv*+ba/b"

# Download the best video with the best extension
# (For video, mp4 > webm > flv. For audio, m4a > aac > mp3 ...)
$ yt-dlp -S "ext"



# Download the best video available but no better than 480p,
# or the worst video if there is no video under 480p
$ yt-dlp -f "bv*[height<=480]+ba/b[height<=480] / wv*+ba/w"

# Download the best video available with the largest height but no better than 480p,
# or the best video with the smallest resolution if there is no video under 480p
$ yt-dlp -S "height:480"

# Download the best video available with the largest resolution but no better than 480p,
# or the best video with the smallest resolution if there is no video under 480p
# Resolution is determined by using the smallest dimension.
# So this works correctly for vertical videos as well
$ yt-dlp -S "res:480"



# Download the best video (that also has audio) but no bigger than 50 MB,
# or the worst video (that also has audio) if there is no video under 50 MB
$ yt-dlp -f "b[filesize<50M] / w"

# Download largest video (that also has audio) but no bigger than 50 MB,
# or the smallest video (that also has audio) if there is no video under 50 MB
$ yt-dlp -f "b" -S "filesize:50M"

# Download best video (that also has audio) that is closest in size to 50 MB
$ yt-dlp -f "b" -S "filesize~50M"



# Download best video available via direct link over HTTP/HTTPS protocol,
# or the best video available via any protocol if there is no such video
$ yt-dlp -f "(bv*+ba/b)[protocol^=http][protocol!*=dash] / (bv*+ba/b)"

# Download best video available via the best protocol
# (https/ftps > http/ftp > m3u8_native > m3u8 > http_dash_segments ...)
$ yt-dlp -S "proto"



# Download the best video with either h264 or h265 codec,
# or the best video if there is no such video
$ yt-dlp -f "(bv*[vcodec~='^((he|a)vc|h26[45])']+ba) / (bv*+ba/b)"

# Download the best video with best codec no better than h264,
# or the best video with worst codec if there is no such video
$ yt-dlp -S "codec:h264"

# Download the best video with worst codec no worse than h264,
# or the best video with best codec if there is no such video
$ yt-dlp -S "+codec:h264"



# More complex examples

# Download the best video no better than 720p preferring framerate greater than 30,
# or the worst video (still preferring framerate greater than 30) if there is no such video
$ yt-dlp -f "((bv*[fps>30]/bv*)[height<=720]/(wv*[fps>30]/wv*)) + ba / (b[fps>30]/b)[height<=720]/(w[fps>30]/w)"

# Download the video with the largest resolution no better than 720p,
# or the video with the smallest resolution available if there is no such video,
# preferring larger framerate for formats with the same resolution
$ yt-dlp -S "res:720,fps"



# Download the video with smallest resolution no worse than 480p,
# or the video with the largest resolution available if there is no such video,
# preferring better codec and then larger total bitrate for the same resolution
$ yt-dlp -S "+res:480,codec,br"
```

# MODIFYING METADATA

The metadata obtained by the extractors can be modified by using `--parse-metadata` and `--replace-in-metadata`

`--replace-in-metadata FIELDS REGEX REPLACE` is used to replace text in any metadata field using [python regular expression](https://docs.python.org/3/library/re.html#regular-expression-syntax). [Backreferences](https://docs.python.org/3/library/re.html?highlight=backreferences#re.sub) can be used in the replace string for advanced use.

The general syntax of `--parse-metadata FROM:TO` is to give the name of a field or an [output template](#output-template) to extract data from, and the format to interpret it as, separated by a colon `:`. Either a [python regular expression](https://docs.python.org/3/library/re.html#regular-expression-syntax) with named capture groups or a similar syntax to the [output template](#output-template) (only `%(field)s` formatting is supported) can be used for `TO`. The option can be used multiple times to parse and modify various fields.

Note that any field created by this can be used in the [output template](#output-template) and will also affect the media file's metadata added when using `--add-metadata`.

This option also has a few special uses:

* You can download an additional URL based on the metadata of the currently downloaded video. To do this, set the field `additional_urls` to the URL that you want to download. E.g. `--parse-metadata "description:(?P<additional_urls>https?://www\.vimeo\.com/\d+)` will download the first vimeo video found in the description

* You can use this to change the metadata that is embedded in the media file. To do this, set the value of the corresponding field with a `meta_` prefix. For example, any value you set to `meta_description` field will be added to the `description` field in the file - you can use this to set a different "description" and "synopsis". To modify the metadata of individual streams, use the `meta<n>_` prefix (e.g. `meta1_language`). Any value set to the `meta_` field will overwrite all default values.

**Note**: Metadata modification happens before format selection, post-extraction and other post-processing operations. Some fields may be added or changed during these steps, overriding your changes.

For reference, these are the fields yt-dlp adds by default to the file metadata:

Metadata fields            | From
:--------------------------|:------------------------------------------------
`title`                    | `track` or `title`
`date`                     | `upload_date`
`description`,  `synopsis` | `description`
`purl`, `comment`          | `webpage_url`
`track`                    | `track_number`
`artist`                   | `artist`, `creator`, `uploader` or `uploader_id`
`genre`                    | `genre`
`album`                    | `album`
`album_artist`             | `album_artist`
`disc`                     | `disc_number`
`show`                     | `series`
`season_number`            | `season_number`
`episode_id`               | `episode` or `episode_id`
`episode_sort`             | `episode_number`
`language` of each stream  | the format's `language`

**Note**: The file format may not support some of these fields


## Modifying metadata examples

```bash
# Interpret the title as "Artist - Title"
$ yt-dlp --parse-metadata "title:%(artist)s - %(title)s"

# Regex example
$ yt-dlp --parse-metadata "description:Artist - (?P<artist>.+)"

# Set title as "Series name S01E05"
$ yt-dlp --parse-metadata "%(series)s S%(season_number)02dE%(episode_number)02d:%(title)s"

# Prioritize uploader as the "artist" field in video metadata
$ yt-dlp --parse-metadata "%(uploader|)s:%(meta_artist)s" --add-metadata

# Set "comment" field in video metadata using description instead of webpage_url,
# handling multiple lines correctly
$ yt-dlp --parse-metadata "description:(?s)(?P<meta_comment>.+)" --add-metadata

# Do not set any "synopsis" in the video metadata
$ yt-dlp --parse-metadata ":(?P<meta_synopsis>)"

# Remove "formats" field from the infojson by setting it to an empty string
$ yt-dlp --parse-metadata ":(?P<formats>)" -j

# Replace all spaces and "_" in title and uploader with a `-`
$ yt-dlp --replace-in-metadata "title,uploader" "[ _]" "-"

```

# EXTRACTOR ARGUMENTS

Some extractors accept additional arguments which can be passed using `--extractor-args KEY:ARGS`. `ARGS` is a `;` (semicolon) separated string of `ARG=VAL1,VAL2`. E.g. `--extractor-args "youtube:player-client=android_embedded,web;include_live_dash" --extractor-args "funimation:version=uncut"`

The following extractors use this feature:

#### youtube
* `skip`: One or more of `hls`, `dash` or `translated_subs` to skip extraction of the m3u8 manifests, dash manifests and [auto-translated subtitles](https://github.com/yt-dlp/yt-dlp/issues/4090#issuecomment-1158102032) respectively
* `player_client`: Clients to extract video data from. The main clients are `web`, `android` and `ios` with variants `_music`, `_embedded`, `_embedscreen`, `_creator` (e.g. `web_embedded`); and `mweb` and `tv_embedded` (agegate bypass) with no variants. By default, `android,web` is used, but `tv_embedded` and `creator` variants are added as required for age-gated videos. Similarly the music variants are added for `music.youtube.com` urls. You can use `all` to use all the clients, and `default` for the default clients.
* `player_skip`: Skip some network requests that are generally needed for robust extraction. One or more of `configs` (skip client configs), `webpage` (skip initial webpage), `js` (skip js player). While these options can help reduce the number of requests needed or avoid some rate-limiting, they could cause some issues. See [#860](https://github.com/yt-dlp/yt-dlp/pull/860) for more details
* `include_live_dash`: Include live dash formats even without `--live-from-start` (These formats don't download properly)
* `comment_sort`: `top` or `new` (default) - choose comment sorting mode (on YouTube's side)
* `max_comments`: Limit the amount of comments to gather. Comma-separated list of integers representing `max-comments,max-parents,max-replies,max-replies-per-thread`. Default is `all,all,all,all`
    * E.g. `all,all,1000,10` will get a maximum of 1000 replies total, with up to 10 replies per thread. `1000,all,100` will get a maximum of 1000 comments, with a maximum of 100 replies total
<<<<<<< HEAD
* `preferred_langs`: List of languages (in 2-charactor code) to prefer for title and description, separated by comma. Original title and description based on your region or settings are still available at `orig_*` key. (See [output template](#output-template) section for about these keys)
* `innertube_host`: Innertube API host to use for all API requests 
  * E.g. `studio.youtube.com`, `youtubei.googleapis.com`
  * Note: Cookies exported from `www.youtube.com` will not work with hosts other than `*.youtube.com`
=======
* `innertube_host`: Innertube API host to use for all API requests; e.g. `studio.youtube.com`, `youtubei.googleapis.com`. Note that cookies exported from one subdomain will not work on others
>>>>>>> 9fd03a16
* `innertube_key`: Innertube API key to use for all API requests

#### youtubetab (YouTube playlists, channels, feeds, etc.)
* `skip`: One or more of `webpage` (skip initial webpage download), `authcheck` (allow the download of playlists requiring authentication when no initial webpage is downloaded. This may cause unwanted behavior, see [#1122](https://github.com/yt-dlp/yt-dlp/pull/1122) for more details)
* `approximate_date`: Extract approximate `upload_date` in flat-playlist. This may cause date-based filters to be slightly off

#### funimation
* `language`: Languages to extract, e.g. `funimation:language=english,japanese`
* `version`: The video version to extract - `uncut` or `simulcast`

#### crunchyroll
* `language`: Languages to extract, e.g. `crunchyroll:language=jaJp`
* `hardsub`: Which hard-sub versions to extract, e.g. `crunchyroll:hardsub=None,enUS`

#### crunchyrollbeta
* `format`: Which stream type(s) to extract (default: `adaptive_hls`). Potentially useful values include `adaptive_hls`, `adaptive_dash`, `vo_adaptive_hls`, `vo_adaptive_dash`, `download_hls`, `download_dash`, `multitrack_adaptive_hls_v2`
* `hardsub`: Preference order for which hardsub versions to extract (default: `None` = no hardsubs), e.g. `crunchyrollbeta:hardsub=en-US,None`

#### vikichannel
* `video_types`: Types of videos to download - one or more of `episodes`, `movies`, `clips`, `trailers`

#### niconico
* `segment_duration`: Segment duration in milliseconds for HLS-DMC formats. Use it at your own risk since this feature **may result in your account termination.**
* `player_size`: Modifies the simulated size of player, needed to convert comments to subtitles. `16:9`, `4:3` and size specification (`WIDTHxHEIGHT`) are accepted.

#### niconicolive (niconico:live)
* `latency`: Latency option either `high` or `low`. Default is `low`.
* `format_set`: Reserved.

#### y2mate
* `mode`: Changes mode for extraction. One of `normal` and `rush`. Defaults to `normal`.

#### youtubewebarchive
* `check_all`: Try to check more at the cost of more requests. One or more of `thumbnails`, `captures`

#### gamejolt
* `comment_sort`: `hot` (default), `you` (cookies needed), `top`, `new` - choose comment sorting mode (on GameJolt's side)

#### hotstar
* `res`: resolution to ignore - one or more of `sd`, `hd`, `fhd`
* `vcodec`: vcodec to ignore - one or more of `h264`, `h265`, `dvh265`
* `dr`: dynamic range to ignore - one or more of `sdr`, `hdr10`, `dv`

### twitcasting
* `archive_mode`: mode to get split archives. `formats` to get these as formats (old), `multi_video` (default, new) to have them as `multi_video` playlist. to join split archive with `multi_video`, use `--concat-playlist multi_video`

#### tiktok
* `app_version`: App version to call mobile APIs with - should be set along with `manifest_app_version`, e.g. `20.2.1`
* `manifest_app_version`: Numeric app version to call mobile APIs with, e.g. `221`

#### rokfinchannel
* `tab`: Which tab to download - one of `new`, `top`, `videos`, `podcasts`, `streams`, `stacks`


NOTE: These options may be changed/removed in the future without concern for backward compatibility

<!-- MANPAGE: MOVE "INSTALLATION" SECTION HERE -->

# PLUGINS

Plugins are loaded from `<root-dir>/ytdlp_plugins/<type>/__init__.py`; where `<root-dir>` is the directory of the binary (`<root-dir>/yt-dlp`), or the root directory of the module if you are running directly from source-code (`<root dir>/yt_dlp/__main__.py`). Plugins are currently not supported for the `pip` version

Plugins can be of `<type>`s `extractor` or `postprocessor`. Extractor plugins do not need to be enabled from the CLI and are automatically invoked when the input URL is suitable for it. Postprocessor plugins can be invoked using `--use-postprocessor NAME`.

See [ytdlp_plugins](ytdlp_plugins) for example plugins.

Note that **all** plugins are imported even if not invoked, and that **there are no checks** performed on plugin code. Use plugins at your own risk and only if you trust the code

If you are a plugin author, add [ytdlp-plugins](https://github.com/topics/ytdlp-plugins) as a topic to your repository for discoverability



# EMBEDDING YT-DLP

yt-dlp makes the best effort to be a good command-line program, and thus should be callable from any programming language.

Your program should avoid parsing the normal stdout since they may change in future versions. Instead they should use options such as `-J`, `--print`, `--progress-template`, `--exec` etc to create console output that you can reliably reproduce and parse.

From a Python program, you can embed yt-dlp in a more powerful fashion, like this:

```python
from yt_dlp import YoutubeDL

URLS = ['https://www.youtube.com/watch?v=BaW_jenozKc']
with YoutubeDL() as ydl:
    ydl.download(URLS)
```

Most likely, you'll want to use various options. For a list of options available, have a look at [`yt_dlp/YoutubeDL.py`](yt_dlp/YoutubeDL.py#L180).

**Tip**: If you are porting your code from youtube-dl to yt-dlp, one important point to look out for is that we do not guarantee the return value of `YoutubeDL.extract_info` to be json serializable, or even be a dictionary. It will be dictionary-like, but if you want to ensure it is a serializable dictionary, pass it through `YoutubeDL.sanitize_info` as shown in the [example below](#extracting-information)

## Embedding examples

#### Extracting information

```python
import json
import yt_dlp

URL = 'https://www.youtube.com/watch?v=BaW_jenozKc'

# ℹ️ See help(yt_dlp.YoutubeDL) for a list of available options and public functions
ydl_opts = {}
with yt_dlp.YoutubeDL(ydl_opts) as ydl:
    info = ydl.extract_info(URL, download=False)

    # ℹ️ ydl.sanitize_info makes the info json-serializable
    print(json.dumps(ydl.sanitize_info(info)))
```
#### Download using an info-json

```python
import yt_dlp

INFO_FILE = 'path/to/video.info.json'

with yt_dlp.YoutubeDL() as ydl:
    error_code = ydl.download_with_info_file(INFO_FILE)

print('Some videos failed to download' if error_code
      else 'All videos successfully downloaded')
```

#### Extract audio

```python
import yt_dlp

URLS = ['https://www.youtube.com/watch?v=BaW_jenozKc']

ydl_opts = {
    'format': 'm4a/bestaudio/best',
    # ℹ️ See help(yt_dlp.postprocessor) for a list of available Postprocessors and their arguments
    'postprocessors': [{  # Extract audio using ffmpeg
        'key': 'FFmpegExtractAudio',
        'preferredcodec': 'm4a',
    }]
}

with yt_dlp.YoutubeDL(ydl_opts) as ydl:
    error_code = ydl.download(URLS)
```

#### Filter videos

```python
import yt_dlp

URLS = ['https://www.youtube.com/watch?v=BaW_jenozKc']

def longer_than_a_minute(info, *, incomplete):
    """Download only videos longer than a minute (or with unknown duration)"""
    duration = info.get('duration')
    if duration and duration < 60:
        return 'The video is too short'

ydl_opts = {
    'match_filter': longer_than_a_minute,
}

with yt_dlp.YoutubeDL(ydl_opts) as ydl:
    error_code = ydl.download(URLS)
```

#### Adding logger and progress hook

```python
import yt_dlp

URLS = ['https://www.youtube.com/watch?v=BaW_jenozKc']

class MyLogger:
    def debug(self, msg):
        # For compatibility with youtube-dl, both debug and info are passed into debug
        # You can distinguish them by the prefix '[debug] '
        if msg.startswith('[debug] '):
            pass
        else:
            self.info(msg)

    def info(self, msg):
        pass

    def warning(self, msg):
        pass

    def error(self, msg):
        print(msg)


# ℹ️ See "progress_hooks" in help(yt_dlp.YoutubeDL)
def my_hook(d):
    if d['status'] == 'finished':
        print('Done downloading, now post-processing ...')


ydl_opts = {
    'logger': MyLogger(),
    'progress_hooks': [my_hook],
}

with yt_dlp.YoutubeDL(ydl_opts) as ydl:
    ydl.download(URLS)
```

#### Add a custom PostProcessor

```python
import yt_dlp

URLS = ['https://www.youtube.com/watch?v=BaW_jenozKc']

# ℹ️ See help(yt_dlp.postprocessor.PostProcessor)
class MyCustomPP(yt_dlp.postprocessor.PostProcessor):
    def run(self, info):
        self.to_screen('Doing stuff')
        return [], info


with yt_dlp.YoutubeDL() as ydl:
    # ℹ️ "when" can take any value in yt_dlp.utils.POSTPROCESS_WHEN
    ydl.add_post_processor(MyCustomPP(), when='pre_process')
    ydl.download(URLS)
```


#### Use a custom format selector

```python
import yt_dlp

URL = ['https://www.youtube.com/watch?v=BaW_jenozKc']

def format_selector(ctx):
    """ Select the best video and the best audio that won't result in an mkv.
    NOTE: This is just an example and does not handle all cases """

    # formats are already sorted worst to best
    formats = ctx.get('formats')[::-1]

    # acodec='none' means there is no audio
    best_video = next(f for f in formats
                      if f['vcodec'] != 'none' and f['acodec'] == 'none')

    # find compatible audio extension
    audio_ext = {'mp4': 'm4a', 'webm': 'webm'}[best_video['ext']]
    # vcodec='none' means there is no video
    best_audio = next(f for f in formats if (
        f['acodec'] != 'none' and f['vcodec'] == 'none' and f['ext'] == audio_ext))

    # These are the minimum required fields for a merged format
    yield {
        'format_id': f'{best_video["format_id"]}+{best_audio["format_id"]}',
        'ext': best_video['ext'],
        'requested_formats': [best_video, best_audio],
        # Must be + separated list of protocols
        'protocol': f'{best_video["protocol"]}+{best_audio["protocol"]}'
    }


ydl_opts = {
    'format': format_selector,
}

with yt_dlp.YoutubeDL(ydl_opts) as ydl:
    ydl.download(URLS)
```

<!-- MANPAGE: MOVE "NEW FEATURES" SECTION HERE -->

# DEPRECATED OPTIONS

These are all the deprecated options and the current alternative to achieve the same effect

#### Almost redundant options
While these options are almost the same as their new counterparts, there are some differences that prevents them being redundant

    -j, --dump-json                  --print "%()j"
    -F, --list-formats               --print formats_table
    --list-thumbnails                --print thumbnails_table --print playlist:thumbnails_table
    --list-subs                      --print automatic_captions_table --print subtitles_table

#### Redundant options
While these options are redundant, they are still expected to be used due to their ease of use

    --get-description                --print description
    --get-duration                   --print duration_string
    --get-filename                   --print filename
    --get-format                     --print format
    --get-id                         --print id
    --get-thumbnail                  --print thumbnail
    -e, --get-title                  --print title
    -g, --get-url                    --print urls
    --match-title REGEX              --match-filter "title ~= (?i)REGEX"
    --reject-title REGEX             --match-filter "title !~= (?i)REGEX"
    --min-views COUNT                --match-filter "view_count >=? COUNT"
    --max-views COUNT                --match-filter "view_count <=? COUNT"
    --user-agent UA                  --add-header "User-Agent:UA"
    --referer URL                    --add-header "Referer:URL"
    --playlist-start NUMBER          -I NUMBER:
    --playlist-end NUMBER            -I :NUMBER
    --playlist-reverse               -I ::-1
    --no-playlist-reverse            Default


#### Not recommended
While these options still work, their use is not recommended since there are other alternatives to achieve the same

    --exec-before-download CMD       --exec "before_dl:CMD"
    --no-exec-before-download        --no-exec
    --all-formats                    -f all
    --all-subs                       --sub-langs all --write-subs
    --print-json                     -j --no-simulate
    --autonumber-size NUMBER         Use string formatting, e.g. %(autonumber)03d
    --autonumber-start NUMBER        Use internal field formatting like %(autonumber+NUMBER)s
    --id                             -o "%(id)s.%(ext)s"
    --metadata-from-title FORMAT     --parse-metadata "%(title)s:FORMAT"
    --hls-prefer-native              --downloader "m3u8:native"
    --hls-prefer-ffmpeg              --downloader "m3u8:ffmpeg"
    --list-formats-old               --compat-options list-formats (Alias: --no-list-formats-as-table)
    --list-formats-as-table          --compat-options -list-formats [Default] (Alias: --no-list-formats-old)
    --youtube-skip-dash-manifest     --extractor-args "youtube:skip=dash" (Alias: --no-youtube-include-dash-manifest)
    --youtube-skip-hls-manifest      --extractor-args "youtube:skip=hls" (Alias: --no-youtube-include-hls-manifest)
    --youtube-include-dash-manifest  Default (Alias: --no-youtube-skip-dash-manifest)
    --youtube-include-hls-manifest   Default (Alias: --no-youtube-skip-hls-manifest)


#### Developer options
These options are not intended to be used by the end-user

    --test                           Download only part of video for testing extractors
    --load-pages                     Load pages dumped by --write-pages
    --youtube-print-sig-code         For testing youtube signatures
    --allow-unplayable-formats       List unplayable formats also
    --no-allow-unplayable-formats    Default


#### Old aliases
These are aliases that are no longer documented for various reasons

    --avconv-location                --ffmpeg-location
    --clean-infojson                 --clean-info-json
    --cn-verification-proxy URL      --geo-verification-proxy URL
    --dump-headers                   --print-traffic
    --dump-intermediate-pages        --dump-pages
    --force-write-download-archive   --force-write-archive
    --load-info                      --load-info-json
    --no-clean-infojson              --no-clean-info-json
    --no-split-tracks                --no-split-chapters
    --no-write-srt                   --no-write-subs
    --prefer-unsecure                --prefer-insecure
    --rate-limit RATE                --limit-rate RATE
    --split-tracks                   --split-chapters
    --srt-lang LANGS                 --sub-langs LANGS
    --trim-file-names LENGTH         --trim-filenames LENGTH
    --write-srt                      --write-subs
    --yes-overwrites                 --force-overwrites

#### Sponskrub Options
Support for [SponSkrub](https://github.com/faissaloo/SponSkrub) has been deprecated in favor of the `--sponsorblock` options

    --sponskrub                      --sponsorblock-mark all
    --no-sponskrub                   --no-sponsorblock
    --sponskrub-cut                  --sponsorblock-remove all
    --no-sponskrub-cut               --sponsorblock-remove -all
    --sponskrub-force                Not applicable
    --no-sponskrub-force             Not applicable
    --sponskrub-location             Not applicable
    --sponskrub-args                 Not applicable

#### No longer supported
These options may no longer work as intended

    --prefer-avconv                  avconv is not officially supported by yt-dlp (Alias: --no-prefer-ffmpeg)
    --prefer-ffmpeg                  Default (Alias: --no-prefer-avconv)
    -C, --call-home                  Not implemented
    --no-call-home                   Default
    --include-ads                    No longer supported
    --no-include-ads                 Default
    --write-annotations              No supported site has annotations now
    --no-write-annotations           Default
    --compat-options seperate-video-versions  No longer needed

#### Removed
These options were deprecated since 2014 and have now been entirely removed

    -A, --auto-number                -o "%(autonumber)s-%(id)s.%(ext)s"
    -t, -l, --title, --literal       -o "%(title)s-%(id)s.%(ext)s"

# CONTRIBUTING
See [CONTRIBUTING.md](CONTRIBUTING.md#contributing-to-yt-dlp) for instructions on [Opening an Issue](CONTRIBUTING.md#opening-an-issue) and [Contributing code to the project](CONTRIBUTING.md#developer-instructions)

# MORE
For FAQ see the [youtube-dl README](https://github.com/ytdl-org/youtube-dl#faq)<|MERGE_RESOLUTION|>--- conflicted
+++ resolved
@@ -88,7 +88,6 @@
 **Disclaimer:** ytdl-patched does exist for my use, so there's no absolute warranty for anything. Use yt-dlp if you don't like it.
 
 # NEW FEATURES
-<<<<<<< HEAD
 ## NEW FEATURES IN YTDL-PATCHED
 The major new features from the latest release of [yt-dlp](https://github.com/yt-dlp/yt-dlp) are:
 
@@ -157,11 +156,7 @@
 
 
 ## NEW FEATURES IN YT-DLP
-* Merged with **youtube-dl v2021.12.17+ [commit/adb5294](https://github.com/ytdl-org/youtube-dl/commit/adb5294177265ba35b45746dbb600965076ed150)**<!--([exceptions](https://github.com/yt-dlp/yt-dlp/issues/21))--> and **youtube-dlc v2020.11.11-3+ [commit/f9401f2](https://github.com/blackjack4494/yt-dlc/commit/f9401f2a91987068139c5f757b12fc711d4c0cee)**: You get all the features and patches of [youtube-dlc](https://github.com/blackjack4494/yt-dlc) in addition to the latest [youtube-dl](https://github.com/ytdl-org/youtube-dl)
-=======
-
 * Merged with **youtube-dl v2021.12.17+ [commit/d231b56](https://github.com/ytdl-org/youtube-dl/commit/d231b56717c73ee597d2e077d11b69ed48a1b02d)**<!--([exceptions](https://github.com/yt-dlp/yt-dlp/issues/21))--> and **youtube-dlc v2020.11.11-3+ [commit/f9401f2](https://github.com/blackjack4494/yt-dlc/commit/f9401f2a91987068139c5f757b12fc711d4c0cee)**: You get all the features and patches of [youtube-dlc](https://github.com/blackjack4494/yt-dlc) in addition to the latest [youtube-dl](https://github.com/ytdl-org/youtube-dl)
->>>>>>> 9fd03a16
 
 * **[SponsorBlock Integration](#sponsorblock-options)**: You can mark/remove sponsor sections in youtube videos by utilizing the [SponsorBlock](https://sponsor.ajay.app) API
 
@@ -1834,14 +1829,8 @@
 * `comment_sort`: `top` or `new` (default) - choose comment sorting mode (on YouTube's side)
 * `max_comments`: Limit the amount of comments to gather. Comma-separated list of integers representing `max-comments,max-parents,max-replies,max-replies-per-thread`. Default is `all,all,all,all`
     * E.g. `all,all,1000,10` will get a maximum of 1000 replies total, with up to 10 replies per thread. `1000,all,100` will get a maximum of 1000 comments, with a maximum of 100 replies total
-<<<<<<< HEAD
 * `preferred_langs`: List of languages (in 2-charactor code) to prefer for title and description, separated by comma. Original title and description based on your region or settings are still available at `orig_*` key. (See [output template](#output-template) section for about these keys)
-* `innertube_host`: Innertube API host to use for all API requests 
-  * E.g. `studio.youtube.com`, `youtubei.googleapis.com`
-  * Note: Cookies exported from `www.youtube.com` will not work with hosts other than `*.youtube.com`
-=======
 * `innertube_host`: Innertube API host to use for all API requests; e.g. `studio.youtube.com`, `youtubei.googleapis.com`. Note that cookies exported from one subdomain will not work on others
->>>>>>> 9fd03a16
 * `innertube_key`: Innertube API key to use for all API requests
 
 #### youtubetab (YouTube playlists, channels, feeds, etc.)
