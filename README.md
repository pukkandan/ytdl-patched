<div align="center">

# YTDL-PATCHED
A command-line program to download videos from YouTube and many other [video platforms](supportedsites.md)

</div>

## MIRRORS
- ~~https://github.com/nao20010128nao/ytdl-patched (passed away)~~
- https://github.com/ytdl-patched/ytdl-patched (primary)
- https://bitbucket.org/nao20010128nao/ytdl-patched (secondary)
- https://forge.tedomum.net/nao20010128nao/ytdl-patched (secondary)
- https://gitlab.com/lesmi_the_goodness/ytdl-patched (secondary)
- https://gitea.com/nao20010128nao/ytdl-patched (secondary)
- https://git.sr.ht/~nao20010128nao/ytdl-patched (secondary)
  - manually mirrored at every git push
- https://codeberg.org/nao20010128nao/ytdl-patched (secondary)
- [In my Keybase account](https://book.keybase.io/git) (secondary)
  - spoiler: you can clone it with `git clone keybase://public/nao20010128nao/ytdl-patched`
- https://bookish-octo-barnacle.vercel.app/ (just for fun, no longer synced)
- https://ytdl-patched.netlify.app/ (just for fun, no longer synced)

<!-- MARKER BEGIN -->

| Service | Type | Status | Note |
|:-------:|:----:|:------:|:----:|
| Travis CI | Tests | [![Build Status](https://travis-ci.org/nao20010128nao/ytdl-patched.svg?branch=master)](https://travis-ci.org/nao20010128nao/ytdl-patched.svg) | Stopped because of lack of credits |
| GitHub Actions | Tests | ![Run tests](https://github.com/nao20010128nao/ytdl-patched/workflows/Run%20tests/badge.svg) | |
| GitHub Actions | Build and release | ![Build Patched YTDL](https://github.com/nao20010128nao/ytdl-patched/workflows/Build%20Patched%20YTDL/badge.svg) | |
| GitHub Actions | Merging commits from upstream | ![Merge upstream](https://github.com/nao20010128nao/ytdl-patched/workflows/Merge%20upstream/badge.svg) | There's conflict if it fails |

<!-- MARKER END -->

ytdl-patched is a [youtube-dl](https://github.com/ytdl-org/youtube-dl) fork based on [yt-dlp](https://github.com/yt-dlp/yt-dlp).

* [NEW FEATURES](#new-features)
    * [NEW FEATURES IN YTDL-PATCHED](#new-features-in-ytdl-patched)
    * [NEW FEATURES IN YT-DLP](#new-features-in-yt-dlp)
    * [Differences in default behavior](#differences-in-default-behavior)
* [INSTALLATION](#installation)
    * [Update](#update)
    * [Dependencies](#dependencies)
    * [Compile](#compile)
* [USAGE AND OPTIONS](#usage-and-options)
    * [General Options](#general-options)
    * [Network Options](#network-options)
    * [Geo-restriction](#geo-restriction)
    * [Video Selection](#video-selection)
    * [Download Options](#download-options)
    * [Filesystem Options](#filesystem-options)
    * [Thumbnail Options](#thumbnail-options)
    * [Internet Shortcut Options](#internet-shortcut-options)
    * [Verbosity and Simulation Options](#verbosity-and-simulation-options)
    * [Workarounds](#workarounds)
    * [Video Format Options](#video-format-options)
    * [Subtitle Options](#subtitle-options)
    * [Authentication Options](#authentication-options)
    * [Post-processing Options](#post-processing-options)
    * [SponSkrub (SponsorBlock) Options](#sponskrub-sponsorblock-options)
    * [Extractor Options](#extractor-options)
* [CONFIGURATION](#configuration)
    * [Authentication with .netrc file](#authentication-with-netrc-file)
* [OUTPUT TEMPLATE](#output-template)
    * [Output template and Windows batch files](#output-template-and-windows-batch-files)
    * [Output template examples](#output-template-examples)
* [FORMAT SELECTION](#format-selection)
    * [Filtering Formats](#filtering-formats)
    * [Sorting Formats](#sorting-formats)
    * [Format Selection examples](#format-selection-examples)
* [MODIFYING METADATA](#modifying-metadata)
    * [Modifying metadata examples](#modifying-metadata-examples)
* [EXTRACTOR ARGUMENTS](#extractor-arguments)
* [PLUGINS](#plugins)
* [DEPRECATED OPTIONS](#deprecated-options)
* [MORE](#more)

# NEW FEATURES
## NEW FEATURES IN YTDL-PATCHED
The major new features from the latest release of [yt-dlp](https://github.com/yt-dlp/yt-dlp) are:

* **Long name escaping for Unix systems**: If the filename of downloaded videos can get longer than 255 bytes (in system locale), it'll prevent from exceeding its length by splitting in 255 bytes each. Note that treating splitted names requires special scripts just for that.

* **Generic Extractor will not return at first website match**: Generic Extractor collects matched websites and return it as playlist. It creates nested playlist and may cause infinite loop.

* **Generic Extractor Extended**
    * Following URLs are resolved and redirect automatically to its destination.
        * Japanese BBS redirect: `pinktower.com`, `jump.5ch.net`, `jump.megabbs.info`
        * Pixiv redirect
            * Looking for test cases for char-mutated URLs
        * Firebase Dynamic Link: domains ending with `.page.link`
    * Fediverse support (Mastodon and PeerTube)
        * For supported fediverses, ytdl-patched contains a huge list of instances. But you can opt-in for instance checking, in case of undiscovered instance.  To opt-in, use these flags: `--check-mastodon-instance`, `--check-peertube-instance`

* **NicoNico comments as subtitles**: Now you can download NicoNico comments as a subtitle.
    * No dependency required. Just use ytdl-patched.
    * Minimum flags: `--sub-format ass --write-subs`
    * To embed comments without problems: `--sub-format ass --write-subs --embed-subs --remux-video mkv`

* **New extractors**: Following extractors have been added: (broken/imcomplete ones not listed here)
    * `17live`, `17live:clip`
    * `askmona` and `askmona3` (just scrapes embedded YouTube videos)
    * `clubdam:damtomo`
    * `disneychris`
    * `dnatube`
    * `fc2:user` (FC2 user-uploaded videos)
    * `iwara:user` (Iwara user-uploaded videos)
    * `javhub`
    * `ask.fm`, `marshmallow-qa`, `marshmallow-qa`, `mottohomete` (scrapes Q&A section and find video URLs in it)
    * `mastodon`, `mastodon:user`, `mastodon:user:numeric_id`
    * `mirrativ`, `mirrativ:user`
    * `niconico:live` (**COMMENTS ARE NOT SUPPORTED**)
    * `niconico:playlist`, `niconico:series`, `niconico:user`
    * `openrec`, `openrec:capture`
    * `pixiv:sketch`, `pixiv:sketch:user`
    * `PornHubUserLive`
    * `Radiko` (does not have 24-hours limitation!)
    * `sharevideos`
    * `tokyomotion`, `tokyomotion:searches`, `tokyomotion:user`, `tokyomotion:user:favs`
    * `voicy`, `voicy:channel`
    * `NhkForSchoolBangumiIE`, `NhkForSchoolSubjectIE`, `NhkForSchoolProgramListIE` (NHK for School)

* **Some features/behaviors are reverted**: Some changes in yt-dlp has been reverted to match that of youtube-dl.
    * Output filename template. In yt-dlp, it was `%(title)s [%(id)s].%(ext)s`. But ytdl-patched uses `%(title)s-%(id)s.%(ext)s`.

* **New extractor arguments**: Some extractor arguments are added.

| Name | Extractor | Working? | Recommended? | Description |
|---|---|---|---|---|
| `segment_duration` | `niconico` | Yes | No *1 | Changes segment duration (in **milliseconds**) for DMC formats.<br>Only have effects for HLS formats. |
| `player_size` | `niconico` | Yes | No | Modifies the simulated size of player, needed to convert comments to subtitles. |
| `mode` | `y2mate` | No | No | Changes mode for extraction.<br>One of `normal` and `rush`.<br>Defaults to `normal`.  |

*1: **READ CAREFULLY**: Using it will make non-standard DMC request(s). You may be being banned of your account or IP address by using it. Use it at your own risk. <!-- It's better to use this option with `-N` if you really don't mind. -->

## NEW FEATURES IN YT-DLP
The major new features from the latest release of [blackjack4494/yt-dlc](https://github.com/blackjack4494/yt-dlc) are:

* **[SponSkrub Integration](#sponskrub-sponsorblock-options)**: You can use [SponSkrub](https://github.com/yt-dlp/SponSkrub) to mark/remove sponsor sections in youtube videos by utilizing the [SponsorBlock](https://sponsor.ajay.app) API

* **[Format Sorting](#sorting-formats)**: The default format sorting options have been changed so that higher resolution and better codecs will be now preferred instead of simply using larger bitrate. Furthermore, you can now specify the sort order using `-S`. This allows for much easier format selection that what is possible by simply using `--format` ([examples](#format-selection-examples))

* **Merged with youtube-dl [commit/379f52a](https://github.com/ytdl-org/youtube-dl/commit/379f52a4954013767219d25099cce9e0f9401961)**: (v2021.06.06) You get all the latest features and patches of [youtube-dl](https://github.com/ytdl-org/youtube-dl) in addition to all the features of [youtube-dlc](https://github.com/blackjack4494/yt-dlc)

* **Merged with animelover1984/youtube-dl**: You get most of the features and improvements from [animelover1984/youtube-dl](https://github.com/animelover1984/youtube-dl) including `--write-comments`, `BiliBiliSearch`, `BilibiliChannel`, Embedding thumbnail in mp4/ogg/opus, playlist infojson etc. ~~Note that the NicoNico improvements are not available. See [#31](https://github.com/yt-dlp/yt-dlp/pull/31) for details.~~

* **Youtube improvements**:
    * All Feeds (`:ytfav`, `:ytwatchlater`, `:ytsubs`, `:ythistory`, `:ytrec`) supports downloading multiple pages of content
    * Search (`ytsearch:`, `ytsearchdate:`), search URLs and in-channel search works
    * Mixes supports downloading multiple pages of content
    * Partial workaround for throttling issue
    * Redirect channel's home URL automatically to `/video` to preserve the old behaviour
    * `255kbps` audio is extracted from youtube music if premium cookies are given
    * Youtube music Albums, channels etc can be downloaded

* **Cookies from browser**: Cookies can be automatically extracted from all major web browsers using `--cookies-from-browser BROWSER[:PROFILE]`

* **Split video by chapters**: Videos can be split into multiple files based on chapters using `--split-chapters`

* **Multi-threaded fragment downloads**: Download multiple fragments of m3u8/mpd videos in parallel. Use `--concurrent-fragments` (`-N`) option to set the number of threads used

* **Aria2c with HLS/DASH**: You can use `aria2c` as the external downloader for DASH(mpd) and HLS(m3u8) formats

* **New extractors**: AnimeLab, Philo MSO, Spectrum MSO, Rcs, Gedi, bitwave.tv, mildom, audius, zee5, mtv.it, wimtv, pluto.tv, niconico users, discoveryplus.in, mediathek, NFHSNetwork, nebula, ukcolumn, whowatch, MxplayerShow, parlview (au), YoutubeWebArchive, fancode, Saitosan, ShemarooMe, telemundo, VootSeries, SonyLIVSeries, HotstarSeries, VidioPremier, VidioLive, RCTIPlus, TBS Live, douyin, pornflip

* **Fixed extractors**: archive.org, roosterteeth.com, skyit, instagram, itv, SouthparkDe, spreaker, Vlive, akamai, ina, rumble, tennistv, amcnetworks, la7 podcasts, linuxacadamy, nitter, twitcasting, viu, crackle, curiositystream, mediasite, rmcdecouverte, sonyliv, tubi, tenplay, patreon, videa, yahoo, BravoTV, crunchyroll playlist, RTP, viki

* **Subtitle extraction from manifests**: Subtitles can be extracted from streaming media manifests. See [commit/be6202f](https://github.com/yt-dlp/yt-dlp/commit/be6202f12b97858b9d716e608394b51065d0419f) for details

* **Multiple paths and output templates**: You can give different [output templates](#output-template) and download paths for different types of files. You can also set a temporary path where intermediary files are downloaded to using `--paths` (`-P`)

* **Portable Configuration**: Configuration files are automatically loaded from the home and root directories. See [configuration](#configuration) for details

* **Output template improvements**: Output templates can now have date-time formatting, numeric offsets, object traversal etc. See [output template](#output-template) for details. Even more advanced operations can also be done with the help of `--parse-metadata`

* **Other new options**: `--sleep-requests`, `--convert-thumbnails`, `--write-link`, `--force-download-archive`, `--force-overwrites`, `--break-on-reject` etc

* **Improvements**: Multiple `--postprocessor-args` and `--downloader-args`, faster archive checking, more [format selection options](#format-selection) etc

* **Plugin extractors**: Extractors can be loaded from an external file. See [plugins](#plugins) for details

* **Self-updater**: The releases can be updated using `yt-dlp -U`


See [changelog](Changelog.md) or [commits](https://github.com/yt-dlp/yt-dlp/commits) for the full list of changes


**PS**: Some of these changes are already in youtube-dlc, but are still unreleased. See [this](Changelog.md#unreleased-changes-in-blackjack4494yt-dlc) for details

If you are coming from [youtube-dl](https://github.com/ytdl-org/youtube-dl), the amount of changes are very large. Compare [options](#options) and [supported sites](supportedsites.md) with youtube-dl's to get an idea of the massive number of features/patches [youtube-dlc](https://github.com/blackjack4494/yt-dlc) has accumulated.

### Differences in default behavior

Some of yt-dlp's default options are different from that of youtube-dl and youtube-dlc. (Some of them will be reverted in ytdl-patched)

* The options `--id`, `--auto-number` (`-A`), `--title` (`-t`) and `--literal` (`-l`), no longer work. See [removed options](#Removed) for details
* `avconv` is not supported as as an alternative to `ffmpeg`
<<<<<<< HEAD
* ~~The default [output template](#output-template) is `%(title)s [%(id)s].%(ext)s`. There is no real reason for this change. This was changed before yt-dlp was ever made public and now there are no plans to change it back to `%(title)s.%(id)s.%(ext)s`. Instead, you may use `--compat-options filename`~~ **This is reverted in ytdl-patched to keep consistent with old versions. See above.**
* The default [format sorting](sorting-formats) is different from youtube-dl and prefers higher resolution and better codecs rather than higher bitrates. You can use the `--format-sort` option to change this to any order you prefer, or use `--compat-options format-sort` to use youtube-dl's sorting order
=======
* The default [output template](#output-template) is `%(title)s [%(id)s].%(ext)s`. There is no real reason for this change. This was changed before yt-dlp was ever made public and now there are no plans to change it back to `%(title)s.%(id)s.%(ext)s`. Instead, you may use `--compat-options filename`
* The default [format sorting](#sorting-formats) is different from youtube-dl and prefers higher resolution and better codecs rather than higher bitrates. You can use the `--format-sort` option to change this to any order you prefer, or use `--compat-options format-sort` to use youtube-dl's sorting order
>>>>>>> 605cad0b
* The default format selector is `bv*+ba/b`. This means that if a combined video + audio format that is better than the best video-only format is found, the former will be prefered. Use `-f bv+ba/b` or `--compat-options format-spec` to revert this
* Unlike youtube-dlc, yt-dlp does not allow merging multiple audio/video streams into one file by default (since this conflicts with the use of `-f bv*+ba`). If needed, this feature must be enabled using `--audio-multistreams` and `--video-multistreams`. You can also use `--compat-options multistreams` to enable both
* `--ignore-errors` is enabled by default. Use `--abort-on-error` or `--compat-options abort-on-error` to abort on errors instead
* When writing metadata files such as thumbnails, description or infojson, the same information (if available) is also written for playlists. Use `--no-write-playlist-metafiles` or `--compat-options no-playlist-metafiles` to not write these files
* `--add-metadata` attaches the `infojson` to `mkv` files in addition to writing the metadata when used with `--write-infojson`. Use `--compat-options no-attach-info-json` to revert this
* `playlist_index` behaves differently when used with options like `--playlist-reverse` and `--playlist-items`. See [#302](https://github.com/yt-dlp/yt-dlp/issues/302) for details. You can use `--compat-options playlist-index` if you want to keep the earlier behavior
* The output of `-F` is listed in a new format. Use `--compat-options list-formats` to revert this
* All *experiences* of a funimation episode are considered as a single video. This behavior breaks existing archives. Use `--compat-options seperate-video-versions` to extract information from only the default player
* Youtube live chat (if available) is considered as a subtitle. Use `--sub-langs all,-live_chat` to download all subtitles except live chat. You can also use `--compat-options no-live-chat` to prevent live chat from downloading
* Youtube channel URLs are automatically redirected to `/video`. Append a `/featured` to the URL to download only the videos in the home page. If the channel does not have a videos tab, we try to download the equivalent `UU` playlist instead. Also, `/live` URLs raise an error if there are no live videos instead of silently downloading the entire channel. You may use `--compat-options no-youtube-channel-redirect` to revert all these redirections
* Unavailable videos are also listed for youtube playlists. Use `--compat-options no-youtube-unavailable-videos` to remove this
* If `ffmpeg` is used as the downloader, the downloading and merging of formats happen in a single step when possible. Use `--compat-options no-direct-merge` to revert this
* Thumbnail embedding in `mp4` is done with mutagen if possible. Use `--compat-options embed-thumbnail-atomicparsley` to force the use of AtomicParsley instead
* Some private fields such as filenames are removed by default from the infojson. Use `--no-clean-infojson` or `--compat-options no-clean-infojson` to revert this

For ease of use, a few more compat options are available:
* `--compat-options all`: Use all compat options
* `--compat-options youtube-dl`: Same as `--compat-options all,-multistreams`
* `--compat-options youtube-dlc`: Same as `--compat-options all,-no-live-chat,-no-youtube-channel-redirect`

### GOALS
- keep merging with [`yt-dlp/yt-dlp`](https://github.com/yt-dlp/yt-dlp)
- implement miscellaneous extractors as possible
- make `-U` work (yes, really works)
- do anything best

### NOT TO DO
- don't change very much from yt-dlp

# INSTALLATION
yt-dlp is not platform specific. So it should work on your Unix box, on Windows or on macOS

You can install yt-dlp using one of the following methods:
* Download the binary from the [latest release](https://github.com/nao20010128nao/ytdl-patched/releases/latest) (recommended method)
* ~~Use [PyPI package](https://pypi.org/project/yt-dlp): `python3 -m pip install --upgrade yt-dlp`~~ Not available.
* Use pip+git: `python3 -m pip install --upgrade git+https://github.com/nao20010128nao/ytdl-patched.git@release`
* Install ytdlp branch: `python3 -m pip install --upgrade git+https://github.com/nao20010128nao/ytdl-patched.git@ytdlp`

Note that on some systems, you may need to use `py` or `python` instead of `python3`

UNIX users (Linux, macOS, BSD) can also install the [latest release](https://github.com/nao20010128nao/ytdl-patched/releases/latest) one of the following ways:

```
sudo curl -L https://bookish-octo-barnacle.vercel.app/api/release/latest/youtube-dl -o /usr/local/bin/yt-dlp
sudo chmod a+rx /usr/local/bin/yt-dlp
```

```
sudo wget https://bookish-octo-barnacle.vercel.app/api/release/latest/youtube-dl -O /usr/local/bin/yt-dlp
sudo chmod a+rx /usr/local/bin/yt-dlp
```

```
sudo aria2c https://bookish-octo-barnacle.vercel.app/api/release/latest/youtube-dl -o /usr/local/bin/yt-dlp
sudo chmod a+rx /usr/local/bin/yt-dlp
```

### UPDATE
You can use `yt-dlp -U` to update if you are using the provided release.
If you are using `pip`, simply re-run the same command that was used to install the program.

### DEPENDENCIES
Python versions 3.6+ (CPython and PyPy) are supported. Other versions and implementations may or may not work correctly.

<!-- https://www.microsoft.com/en-us/download/details.aspx?id=26999 -->
On windows, [Microsoft Visual C++ 2010 SP1 Redistributable Package (x86)](https://download.microsoft.com/download/1/6/5/165255E7-1014-4D0A-B094-B6A430A6BFFC/vcredist_x86.exe) is also necessary to run yt-dlp. You probably already have this, but if the executable throws an error due to missing `MSVCR100.dll` you need to install it manually.

While all the other dependancies are optional, `ffmpeg` and `ffprobe` are highly recommended
* [**ffmpeg** and **ffprobe**](https://www.ffmpeg.org) - Required for [merging seperate video and audio files](#format-selection) as well as for various [post-processing](#post-processing-options) tasks. Licence [depends on the build](https://www.ffmpeg.org/legal.html)
* [**sponskrub**](https://github.com/faissaloo/SponSkrub) - For using the [sponskrub options](#sponskrub-sponsorblock-options). Licenced under [GPLv3+](https://github.com/faissaloo/SponSkrub/blob/master/LICENCE.md)
* [**mutagen**](https://github.com/quodlibet/mutagen) - For embedding thumbnail in certain formats. Licenced under [GPLv2+](https://github.com/quodlibet/mutagen/blob/master/COPYING)
* [**pycryptodome**](https://github.com/Legrandin/pycryptodome) - For decrypting various data. Licenced under [BSD2](https://github.com/Legrandin/pycryptodome/blob/master/LICENSE.rst)
* [**websockets**](https://github.com/aaugustin/websockets) - For downloading over websocket. Licenced under [BSD3](https://github.com/aaugustin/websockets/blob/main/LICENSE)
* [**keyring**](https://github.com/jaraco/keyring) - For decrypting cookies of chromium-based browsers on Linux. Licenced under [MIT](https://github.com/jaraco/keyring/blob/main/LICENSE)
* [**AtomicParsley**](https://github.com/wez/atomicparsley) - For embedding thumbnail in mp4/m4a if mutagen is not present. Licenced under [GPLv2+](https://github.com/wez/atomicparsley/blob/master/COPYING)
* [**rtmpdump**](http://rtmpdump.mplayerhq.hu) - For downloading `rtmp` streams. ffmpeg will be used as a fallback. Licenced under [GPLv2+](http://rtmpdump.mplayerhq.hu)
* [**mplayer**](http://mplayerhq.hu/design7/info.html) or [**mpv**](https://mpv.io) - For downloading `rstp` streams. ffmpeg will be used as a fallback. Licenced under [GPLv2+](https://github.com/mpv-player/mpv/blob/master/Copyright)
* [**phantomjs**](https://github.com/ariya/phantomjs) - Used in extractors where javascript needs to be run. Licenced under [BSD3](https://github.com/ariya/phantomjs/blob/master/LICENSE.BSD)
* Any external downloader that you want to use with `--downloader`

To use or redistribute the dependencies, you must agree to their respective licensing terms.

Note that the windows releases are already built with the python interpreter, mutagen, pycryptodome and websockets included.

### COMPILE

**For Windows**:
To build the Windows executable, you must have pyinstaller (and optionally mutagen, pycryptodome, websockets)

    python3 -m pip install --upgrade pyinstaller mutagen pycryptodome websockets

Once you have all the necessary dependencies installed, just run `py pyinst.py`. The executable will be built for the same architecture (32/64 bit) as the python used to build it.

You can also build the executable without any version info or metadata by using:

    pyinstaller.exe yt_dlp\__main__.py --onefile --name yt-dlp
    
Note that pyinstaller [does not support](https://github.com/pyinstaller/pyinstaller#requirements-and-tested-platforms) Python installed from the Windows store without using a virtual environment

**For Unix**:
You will need the required build tools: `python`, `make` (GNU), `pandoc`, `zip`, `pytest`  
Then simply run `make`. You can also run `make yt-dlp` instead to compile only the binary without updating any of the additional files

**Note**: In either platform, `devscripts\update-version.py` can be used to automatically update the version number

# USAGE AND OPTIONS

    yt-dlp [OPTIONS] [--] URL [URL...]

`Ctrl+F` is your friend :D
<!-- Auto generated -->

## General Options:
    -h, --help                       Print this help text and exit
    --version                        Print program version and exit
    -U, --update                     Update this program to latest version. Make
                                     sure that you have sufficient permissions
                                     (run with sudo if needed)
    -i, --ignore-errors              Continue on download errors, for example to
                                     skip unavailable videos in a playlist
                                     (default) (Alias: --no-abort-on-error)
    --abort-on-error                 Abort downloading of further videos if an
                                     error occurs (Alias: --no-ignore-errors)
    --dump-user-agent                Display the current browser identification
    --list-extractors                List all supported extractors
    --extractor-descriptions         Output descriptions of all supported
                                     extractors
    --force-generic-extractor        Force extraction to use the generic
                                     extractor
    --default-search PREFIX          Use this prefix for unqualified URLs. For
                                     example "gvsearch2:" downloads two videos
                                     from google videos for youtube-dl "large
                                     apple". Use the value "auto" to let
                                     youtube-dl guess ("auto_warning" to emit a
                                     warning when guessing). "error" just throws
                                     an error. The default value "fixup_error"
                                     repairs broken URLs, but emits an error if
                                     this is not possible instead of searching
    --ignore-config                  Disable loading any configuration files
                                     except the one provided by --config-
                                     location. When given inside a configuration
                                     file, no further configuration files are
                                     loaded. Additionally, (for backward
                                     compatibility) if this option is found
                                     inside the system configuration file, the
                                     user configuration is not loaded
    --config-location PATH           Location of the main configuration file;
                                     either the path to the config or its
                                     containing directory
    --flat-playlist                  Do not extract the videos of a playlist,
                                     only list them
    --no-flat-playlist               Extract the videos of a playlist
    --mark-watched                   Mark videos watched (YouTube only)
    --no-mark-watched                Do not mark videos watched (default)
    --no-colors                      Do not emit color codes in output
    --compat-options OPTS            Options that can help keep compatibility
                                     with youtube-dl and youtube-dlc
                                     configurations by reverting some of the
                                     changes made in yt-dlp. See "Differences in
                                     default behavior" for details
    --check-mastodon-instance        Always perform online checks for Mastodon-
                                     like URL
    --check-peertube-instance        Always perform online checks for PeerTube-
                                     like URL
    --test-filename CMD              Like --exec option, but used for testing if
                                     downloading should be started. You can
                                     begin with "re:" to use regex instead of
                                     commands
    --print-infojson-types           DO NOT USE. IT'S MEANINGLESS FOR MOST
                                     PEOPLE. Prints types of object in info
                                     json. Use this for extractors that --print-
                                     json won' work.
    --enable-lock                    Locks downloading exclusively. Blocks other
                                     ytdl-patched process downloading the same
                                     video.
    --no-lock                        Do not lock downloading exclusively.
                                     Download will start even if other process
                                     is working on it.

## Network Options:
    --proxy URL                      Use the specified HTTP/HTTPS/SOCKS proxy.
                                     To enable SOCKS proxy, specify a proper
                                     scheme. For example
                                     socks5://127.0.0.1:1080/. Pass in an empty
                                     string (--proxy "") for direct connection
    --socket-timeout SECONDS         Time to wait before giving up, in seconds
    --source-address IP              Client-side IP address to bind to
    -4, --force-ipv4                 Make all connections via IPv4
    -6, --force-ipv6                 Make all connections via IPv6

## Geo-restriction:
    --geo-verification-proxy URL     Use this proxy to verify the IP address for
                                     some geo-restricted sites. The default
                                     proxy specified by --proxy (or none, if the
                                     option is not present) is used for the
                                     actual downloading
    --geo-bypass                     Bypass geographic restriction via faking
                                     X-Forwarded-For HTTP header
    --no-geo-bypass                  Do not bypass geographic restriction via
                                     faking X-Forwarded-For HTTP header
    --geo-bypass-country CODE        Force bypass geographic restriction with
                                     explicitly provided two-letter ISO 3166-2
                                     country code
    --geo-bypass-ip-block IP_BLOCK   Force bypass geographic restriction with
                                     explicitly provided IP block in CIDR
                                     notation

## Video Selection:
    --playlist-start NUMBER          Playlist video to start at (default is 1)
    --playlist-end NUMBER            Playlist video to end at (default is last)
    --playlist-items ITEM_SPEC       Playlist video items to download. Specify
                                     indices of the videos in the playlist
                                     separated by commas like: "--playlist-items
                                     1,2,5,8" if you want to download videos
                                     indexed 1, 2, 5, 8 in the playlist. You can
                                     specify range: "--playlist-items
                                     1-3,7,10-13", it will download the videos
                                     at index 1, 2, 3, 7, 10, 11, 12 and 13
    --match-title REGEX              Download only matching titles (regex or
                                     caseless sub-string)
    --reject-title REGEX             Skip download for matching titles (regex or
                                     caseless sub-string)
    --max-downloads NUMBER           Abort after downloading NUMBER files
    --min-filesize SIZE              Do not download any videos smaller than
                                     SIZE (e.g. 50k or 44.6m)
    --max-filesize SIZE              Do not download any videos larger than SIZE
                                     (e.g. 50k or 44.6m)
    --date DATE                      Download only videos uploaded in this date.
                                     The date can be "YYYYMMDD" or in the format
                                     "(now|today)[+-][0-9](day|week|month|year)(
                                     s)?"
    --datebefore DATE                Download only videos uploaded on or before
                                     this date. The date formats accepted is the
                                     same as --date
    --dateafter DATE                 Download only videos uploaded on or after
                                     this date. The date formats accepted is the
                                     same as --date
    --min-views COUNT                Do not download any videos with less than
                                     COUNT views
    --max-views COUNT                Do not download any videos with more than
                                     COUNT views
    --match-filter FILTER            Generic video filter. Specify any key (see
                                     "OUTPUT TEMPLATE" for a list of available
                                     keys) to match if the key is present, !key
                                     to check if the key is not present,
                                     key>NUMBER (like "view_count > 12", also
                                     works with >=, <, <=, !=, =) to compare
                                     against a number, key = 'LITERAL' (like
                                     "uploader = 'Mike Smith'", also works with
                                     !=) to match against a string literal and &
                                     to require multiple matches. Values which
                                     are not known are excluded unless you put a
                                     question mark (?) after the operator. For
                                     example, to only match videos that have
                                     been liked more than 100 times and disliked
                                     less than 50 times (or the dislike
                                     functionality is not available at the given
                                     service), but who also have a description,
                                     use --match-filter "like_count > 100 &
                                     dislike_count <? 50 & description"
    --no-match-filter                Do not use generic video filter (default)
    --no-playlist                    Download only the video, if the URL refers
                                     to a video and a playlist
    --yes-playlist                   Download the playlist, if the URL refers to
                                     a video and a playlist
    --age-limit YEARS                Download only videos suitable for the given
                                     age
    --download-archive FILE          Download only videos not listed in the
                                     archive file. Record the IDs of all
                                     downloaded videos in it
    --break-on-existing              Stop the download process when encountering
                                     a file that is in the archive
    --break-on-reject                Stop the download process when encountering
                                     a file that has been filtered out
    --skip-playlist-after-errors N   Number of allowed failures until the rest
                                     of the playlist is skipped
    --no-download-archive            Do not use archive file (default)

## Download Options:
    -N, --concurrent-fragments N     Number of fragments of a dash/hlsnative
                                     video that should be download concurrently
                                     (default is 1)
    -r, --limit-rate RATE            Maximum download rate in bytes per second
                                     (e.g. 50K or 4.2M)
    --throttled-rate RATE            Minimum download rate in bytes per second
                                     below which throttling is assumed and the
                                     video data is re-extracted (e.g. 100K)
    -R, --retries RETRIES            Number of retries (default is 10), or
                                     "infinite"
    --fragment-retries RETRIES       Number of retries for a fragment (default
                                     is 10), or "infinite" (DASH, hlsnative and
                                     ISM)
    --skip-unavailable-fragments     Skip unavailable fragments for DASH,
                                     hlsnative and ISM (default) (Alias: --no-
                                     abort-on-unavailable-fragment)
    --abort-on-unavailable-fragment  Abort downloading if a fragment is
                                     unavailable (Alias: --no-skip-unavailable-
                                     fragments)
    --keep-fragments                 Keep downloaded fragments on disk after
                                     downloading is finished
    --no-keep-fragments              Delete downloaded fragments after
                                     downloading is finished (default)
    --buffer-size SIZE               Size of download buffer (e.g. 1024 or 16K)
                                     (default is 1024)
    --resize-buffer                  The buffer size is automatically resized
                                     from an initial value of --buffer-size
                                     (default)
    --no-resize-buffer               Do not automatically adjust the buffer size
    --http-chunk-size SIZE           Size of a chunk for chunk-based HTTP
                                     downloading (e.g. 10485760 or 10M) (default
                                     is disabled). May be useful for bypassing
                                     bandwidth throttling imposed by a webserver
                                     (experimental)
    --playlist-reverse               Download playlist videos in reverse order
    --no-playlist-reverse            Download playlist videos in default order
                                     (default)
    --playlist-random                Download playlist videos in random order
    --xattr-set-filesize             Set file xattribute ytdl.filesize with
                                     expected file size
    --hls-use-mpegts                 Use the mpegts container for HLS videos;
                                     allowing some players to play the video
                                     while downloading, and reducing the chance
                                     of file corruption if download is
                                     interrupted. This is enabled by default for
                                     live streams
    --no-hls-use-mpegts              Do not use the mpegts container for HLS
                                     videos. This is default when not
                                     downloading live streams
    --downloader [PROTO:]NAME        Name or path of the external downloader to
                                     use (optionally) prefixed by the protocols
                                     (http, ftp, m3u8, dash, rstp, rtmp, mms) to
                                     use it for. Currently supports native,
                                     aria2c, avconv, axel, curl, ffmpeg, httpie,
                                     wget (Recommended: aria2c). You can use
                                     this option multiple times to set different
                                     downloaders for different protocols. For
                                     example, --downloader aria2c --downloader
                                     "dash,m3u8:native" will use aria2c for
                                     http/ftp downloads, and the native
                                     downloader for dash/m3u8 downloads (Alias:
                                     --external-downloader)
    --downloader-args NAME:ARGS      Give these arguments to the external
                                     downloader. Specify the downloader name and
                                     the arguments separated by a colon ":". You
                                     can use this option multiple times to give
                                     different arguments to different downloaders
                                     (Alias: --external-downloader-args)

## Filesystem Options:
    -a, --batch-file FILE            File containing URLs to download ('-' for
                                     stdin), one URL per line. Lines starting
                                     with '#', ';' or ']' are considered as
                                     comments and ignored
    -P, --paths TYPES:PATH           The paths where the files should be
                                     downloaded. Specify the type of file and
                                     the path separated by a colon ":". All the
                                     same types as --output are supported.
                                     Additionally, you can also provide "home"
                                     and "temp" paths. All intermediary files
                                     are first downloaded to the temp path and
                                     then the final files are moved over to the
                                     home path after download is finished. This
                                     option is ignored if --output is an
                                     absolute path
    -o, --output [TYPES:]TEMPLATE    Output filename template; see "OUTPUT
                                     TEMPLATE" for details
    --output-na-placeholder TEXT     Placeholder value for unavailable meta
                                     fields in output filename template
                                     (default: "NA")
    --restrict-filenames             Restrict filenames to only ASCII
                                     characters, and avoid "&" and spaces in
                                     filenames
    --no-restrict-filenames          Allow Unicode characters, "&" and spaces in
                                     filenames (default)
    --windows-filenames              Force filenames to be windows compatible
    --no-windows-filenames           Make filenames windows compatible only if
                                     using windows (default)
    --trim-filenames LENGTH          Limit the filename length (excluding
                                     extension) to the specified number of
                                     characters
    -w, --no-overwrites              Do not overwrite any files
    --force-overwrites               Overwrite all video and metadata files.
                                     This option includes --no-continue
    --no-force-overwrites            Do not overwrite the video, but overwrite
                                     related files (default)
    -c, --continue                   Resume partially downloaded files/fragments
                                     (default)
    --no-continue                    Do not resume partially downloaded
                                     fragments. If the file is not fragmented,
                                     restart download of the entire file
    --part                           Use .part files instead of writing directly
                                     into output file (default)
    --no-part                        Do not use .part files - write directly
                                     into output file
    --mtime                          Use the Last-modified header to set the
                                     file modification time (default)
    --no-mtime                       Do not use the Last-modified header to set
                                     the file modification time
    --write-description              Write video description to a .description
                                     file
    --no-write-description           Do not write video description (default)
    --write-info-json                Write video metadata to a .info.json file
                                     (this may contain personal information)
    --no-write-info-json             Do not write video metadata (default)
    --write-annotations              Write video annotations to a
                                     .annotations.xml file
    --no-write-annotations           Do not write video annotations (default)
    --write-playlist-metafiles       Write playlist metadata in addition to the
                                     video metadata when using --write-info-
                                     json, --write-description etc. (default)
    --no-write-playlist-metafiles    Do not write playlist metadata when using
                                     --write-info-json, --write-description etc.
    --clean-infojson                 Remove some private fields such as
                                     filenames from the infojson. Note that it
                                     could still contain some personal
                                     information (default)
    --no-clean-infojson              Write all fields to the infojson
    --write-comments                 Retrieve video comments to be placed in the
                                     infojson. The comments are fetched even
                                     without this option if the extraction is
                                     known to be quick (Alias: --get-comments)
    --no-write-comments              Do not retrieve video comments unless the
                                     extraction is known to be quick (Alias:
                                     --no-get-comments)
    --load-info-json FILE            JSON file containing the video information
                                     (created with the "--write-info-json"
                                     option)
    --cookies FILE                   File to read cookies from and dump cookie
                                     jar in
    --no-cookies                     Do not read/dump cookies from/to file
                                     (default)
    --cookies-from-browser BROWSER[:PROFILE]
                                     Load cookies from a user profile of the
                                     given web browser. Currently supported
                                     browsers are: brave|chrome|chromium|edge|fi
                                     refox|opera|safari|vivaldi. You can specify
                                     the user profile name or directory using
                                     "BROWSER:PROFILE_NAME" or
                                     "BROWSER:PROFILE_PATH". If no profile is
                                     given, the most recently accessed one is
                                     used
    --no-cookies-from-browser        Do not load cookies from browser (default)
    --cache-dir DIR                  Location in the filesystem where youtube-dl
                                     can store some downloaded information (such
                                     as client ids and signatures) permanently.
                                     By default $XDG_CACHE_HOME/youtube-dl or
                                     ~/.cache/youtube-dl
    --no-cache-dir                   Disable filesystem caching
    --rm-cache-dir                   Delete all filesystem cache files
    --rm-long-name-dir               Deletes all filename-splitting-related
                                     empty directories in working directory

## Thumbnail Options:
    --write-thumbnail                Write thumbnail image to disk
    --no-write-thumbnail             Do not write thumbnail image to disk
                                     (default)
    --write-all-thumbnails           Write all thumbnail image formats to disk
    --list-thumbnails                Simulate and list all available thumbnail
                                     formats

## Internet Shortcut Options:
    --write-link                     Write an internet shortcut file, depending
                                     on the current platform (.url, .webloc or
                                     .desktop). The URL may be cached by the OS
    --write-url-link                 Write a .url Windows internet shortcut. The
                                     OS caches the URL based on the file path
    --write-webloc-link              Write a .webloc macOS internet shortcut
    --write-desktop-link             Write a .desktop Linux internet shortcut

## Verbosity and Simulation Options:
    -q, --quiet                      Activate quiet mode
    --no-warnings                    Ignore warnings
    -s, --simulate                   Do not download the video and do not write
                                     anything to disk
    --ignore-no-formats-error        Ignore "No video formats" error. Usefull
                                     for extracting metadata even if the video
                                     is not actually available for download
                                     (experimental)
    --no-ignore-no-formats-error     Throw error when no downloadable video
                                     formats are found (default)
    --skip-download                  Do not download the video but write all
                                     related files (Alias: --no-download)
    -O, --print TEMPLATE             Simulate, quiet but print the given fields.
                                     Either a field name or similar formatting
                                     as the output template can be used
    -j, --dump-json                  Simulate, quiet but print JSON information.
                                     See "OUTPUT TEMPLATE" for a description of
                                     available keys
    -J, --dump-single-json           Simulate, quiet but print JSON information
                                     for each command-line argument. If the URL
                                     refers to a playlist, dump the whole
                                     playlist information in a single line
    --print-json                     Be quiet and print the video information as
                                     JSON (video is still being downloaded)
    --force-write-archive            Force download archive entries to be
                                     written as far as no errors occur, even if
                                     -s or another simulation option is used
                                     (Alias: --force-download-archive)
    --newline                        Output progress bar as new lines
    --no-progress                    Do not print progress bar
    --console-title                  Display progress in console titlebar
    -v, --verbose                    Print various debugging information
    --dump-pages                     Print downloaded pages encoded using base64
                                     to debug problems (very verbose)
    --write-pages                    Write downloaded intermediary pages to
                                     files in the current directory to debug
                                     problems
    --print-traffic                  Display sent and read HTTP traffic

## Workarounds:
    --encoding ENCODING              Force the specified encoding (experimental)
    --no-check-certificate           Suppress HTTPS certificate validation
    --prefer-insecure                Use an unencrypted connection to retrieve
                                     information about the video (Currently
                                     supported only for YouTube)
    --user-agent UA                  Specify a custom user agent
    --referer URL                    Specify a custom referer, use if the video
                                     access is restricted to one domain
    --add-header FIELD:VALUE         Specify a custom HTTP header and its value,
                                     separated by a colon ":". You can use this
                                     option multiple times
    --bidi-workaround                Work around terminals that lack
                                     bidirectional text support. Requires bidiv
                                     or fribidi executable in PATH
    --sleep-requests SECONDS         Number of seconds to sleep between requests
                                     during data extraction
    --sleep-interval SECONDS         Number of seconds to sleep before each
                                     download. This is the minimum time to sleep
                                     when used along with --max-sleep-interval
                                     (Alias: --min-sleep-interval)
    --max-sleep-interval SECONDS     Maximum number of seconds to sleep. Can
                                     only be used along with --min-sleep-
                                     interval
    --sleep-subtitles SECONDS        Number of seconds to sleep before each
                                     subtitle download
    --escape-long-names              Split filename longer than 255 bytes into
                                     few path segments. This may create dumb
                                     directories.

## Video Format Options:
    -f, --format FORMAT              Video format code, see "FORMAT SELECTION"
                                     for more details
    -S, --format-sort SORTORDER      Sort the formats by the fields given, see
                                     "Sorting Formats" for more details
    --format-sort-force              Force user specified sort order to have
                                     precedence over all fields, see "Sorting
                                     Formats" for more details
    --no-format-sort-force           Some fields have precedence over the user
                                     specified sort order (default), see
                                     "Sorting Formats" for more details
    --video-multistreams             Allow multiple video streams to be merged
                                     into a single file
    --no-video-multistreams          Only one video stream is downloaded for
                                     each output file (default)
    --audio-multistreams             Allow multiple audio streams to be merged
                                     into a single file
    --no-audio-multistreams          Only one audio stream is downloaded for
                                     each output file (default)
    --prefer-free-formats            Prefer video formats with free containers
                                     over non-free ones of same quality. Use
                                     with "-S ext" to strictly prefer free
                                     containers irrespective of quality
    --no-prefer-free-formats         Don't give any special preference to free
                                     containers (default)
    --check-formats                  Check that the formats selected are
                                     actually downloadable
    --no-check-formats               Do not check that the formats selected are
                                     actually downloadable
    -F, --list-formats               List all available formats of requested
                                     videos
    --merge-output-format FORMAT     If a merge is required (e.g.
                                     bestvideo+bestaudio), output to given
                                     container format. One of mkv, mp4, ogg,
                                     webm, flv. Ignored if no merge is required
    --allow-unplayable-formats       Allow unplayable formats to be listed and
                                     downloaded. All video post-processing will
                                     also be turned off
    --no-allow-unplayable-formats    Do not allow unplayable formats to be
                                     listed or downloaded (default)
    --live-download-mkv              Changes video file format to MKV when
                                     downloading a live. This is useful if the
                                     computer could shutdown while downloading.

## Subtitle Options:
    --write-subs                     Write subtitle file
    --no-write-subs                  Do not write subtitle file (default)
    --write-auto-subs                Write automatically generated subtitle file
                                     (Alias: --write-automatic-subs)
    --no-write-auto-subs             Do not write auto-generated subtitles
                                     (default) (Alias: --no-write-automatic-
                                     subs)
    --list-subs                      List all available subtitles for the video
    --sub-format FORMAT              Subtitle format, accepts formats
                                     preference, for example: "srt" or
                                     "ass/srt/best"
    --sub-langs LANGS                Languages of the subtitles to download (can
                                     be regex) or "all" separated by commas.
                                     (Eg: --sub-langs en.*,ja) You can prefix
                                     the language code with a "-" to exempt it
                                     from the requested languages. (Eg: --sub-
                                     langs all,-live_chat) Use --list-subs for a
                                     list of available language tags

## Authentication Options:
    -u, --username USERNAME          Login with this account ID
    -p, --password PASSWORD          Account password. If this option is left
                                     out, yt-dlp will ask interactively
    -2, --twofactor TWOFACTOR        Two-factor authentication code
    -n, --netrc                      Use .netrc authentication data
    --video-password PASSWORD        Video password (vimeo, youku)
    --ap-mso MSO                     Adobe Pass multiple-system operator (TV
                                     provider) identifier, use --ap-list-mso for
                                     a list of available MSOs
    --ap-username USERNAME           Multiple-system operator account login
    --ap-password PASSWORD           Multiple-system operator account password.
                                     If this option is left out, yt-dlp will ask
                                     interactively
    --ap-list-mso                    List all supported multiple-system
                                     operators

## Post-Processing Options:
    -x, --extract-audio              Convert video files to audio-only files
                                     (requires ffmpeg and ffprobe)
    --audio-format FORMAT            Specify audio format to convert the audio
                                     to when -x is used. Currently supported
                                     formats are: best (default) or one of
                                     aac|flac|mp3|m4a|opus|vorbis|wav
    --audio-quality QUALITY          Specify ffmpeg audio quality, insert a
                                     value between 0 (better) and 9 (worse) for
                                     VBR or a specific bitrate like 128K
                                     (default 5)
    --remux-video FORMAT             Remux the video into another container if
                                     necessary (currently supported: mp4|mkv|flv
                                     |webm|mov|avi|mp3|mka|m4a|ogg|opus). If
                                     target container does not support the
                                     video/audio codec, remuxing will fail. You
                                     can specify multiple rules; Eg.
                                     "aac>m4a/mov>mp4/mkv" will remux aac to
                                     m4a, mov to mp4 and anything else to mkv.
    --recode-video FORMAT            Re-encode the video into another format if
                                     re-encoding is necessary. The syntax and
                                     supported formats are the same as --remux-video
    --postprocessor-args NAME:ARGS   Give these arguments to the postprocessors.
                                     Specify the postprocessor/executable name
                                     and the arguments separated by a colon ":"
                                     to give the argument to the specified
                                     postprocessor/executable. Supported PP are:
                                     Merger, ExtractAudio, SplitChapters,
                                     Metadata, EmbedSubtitle, EmbedThumbnail,
                                     SubtitlesConvertor, ThumbnailsConvertor,
                                     VideoRemuxer, VideoConvertor, SponSkrub,
                                     FixupStretched, FixupM4a, FixupM3u8,
                                     FixupTimestamp and FixupDuration. The
                                     supported executables are: AtomicParsley,
                                     FFmpeg, FFprobe, and SponSkrub. You can
                                     also specify "PP+EXE:ARGS" to give the
                                     arguments to the specified executable only
                                     when being used by the specified
                                     postprocessor. Additionally, for
                                     ffmpeg/ffprobe, "_i"/"_o" can be appended
                                     to the prefix optionally followed by a
                                     number to pass the argument before the
                                     specified input/output file. Eg: --ppa
                                     "Merger+ffmpeg_i1:-v quiet". You can use
                                     this option multiple times to give
                                     different arguments to different
                                     postprocessors. (Alias: --ppa)
    -k, --keep-video                 Keep the intermediate video file on disk
                                     after post-processing
    --no-keep-video                  Delete the intermediate video file after
                                     post-processing (default)
    --post-overwrites                Overwrite post-processed files (default)
    --no-post-overwrites             Do not overwrite post-processed files
    --embed-subs                     Embed subtitles in the video (only for mp4,
                                     webm and mkv videos)
    --no-embed-subs                  Do not embed subtitles (default)
    --embed-thumbnail                Embed thumbnail in the video as cover art
    --no-embed-thumbnail             Do not embed thumbnail (default)
    --embed-metadata                 Embed metadata including chapter markers
                                     (if supported by the format) to the video
                                     file (Alias: --add-metadata)
    --no-embed-metadata              Do not write metadata (default)
                                     (Alias: --no-add-metadata)
    --parse-metadata FROM:TO         Parse additional metadata like title/artist
                                     from other fields; see "MODIFYING METADATA"
                                     for details
    --xattrs                         Write metadata to the video file's xattrs
                                     (using dublin core and xdg standards)
    --fixup POLICY                   Automatically correct known faults of the
                                     file. One of never (do nothing), warn (only
                                     emit a warning), detect_or_warn (the
                                     default; fix file if we can, warn
                                     otherwise), force (try fixing even if file
                                     already exists
    --ffmpeg-location PATH           Location of the ffmpeg binary; either the
                                     path to the binary or its containing
                                     directory
    --exec CMD                       Execute a command on the file after
                                     downloading and post-processing. Similar
                                     syntax to the output template can be used
                                     to pass any field as arguments to the
                                     command. An additional field "filepath"
                                     that contains the final path of the
                                     downloaded file is also available. If no
                                     fields are passed, %(filepath)q is appended
                                     to the end of the command
    --exec-before-download CMD       Execute a command before the actual
                                     download. The syntax is the same as --exec
                                     but "filepath" is not available
    --convert-subs FORMAT            Convert the subtitles to another format
                                     (currently supported: srt|vtt|ass|lrc)
                                     (Alias: --convert-subtitles)
    --convert-thumbnails FORMAT      Convert the thumbnails to another format
                                     (currently supported: jpg|png)
    --split-chapters                 Split video into multiple files based on
                                     internal chapters. The "chapter:" prefix
                                     can be used with "--paths" and "--output"
                                     to set the output filename for the split
                                     files. See "OUTPUT TEMPLATE" for details
    --no-split-chapters              Do not split video based on chapters
                                     (default)

## SponSkrub (SponsorBlock) Options:
    SponSkrub (https://github.com/yt-dlp/SponSkrub) is a utility to
    mark/remove sponsor segments from downloaded YouTube videos using
    SponsorBlock API (https://sponsor.ajay.app)

    --sponskrub                      Use sponskrub to mark sponsored sections.
                                     This is enabled by default if the sponskrub
                                     binary exists (Youtube only)
    --no-sponskrub                   Do not use sponskrub
    --sponskrub-cut                  Cut out the sponsor sections instead of
                                     simply marking them
    --no-sponskrub-cut               Simply mark the sponsor sections, not cut
                                     them out (default)
    --sponskrub-force                Run sponskrub even if the video was already
                                     downloaded
    --no-sponskrub-force             Do not cut out the sponsor sections if the
                                     video was already downloaded (default)
    --sponskrub-location PATH        Location of the sponskrub binary; either
                                     the path to the binary or its containing
                                     directory

## Extractor Options:
    --extractor-retries RETRIES      Number of retries for known extractor
                                     errors (default is 3), or "infinite"
    --allow-dynamic-mpd              Process dynamic DASH manifests (default)
                                     (Alias: --no-ignore-dynamic-mpd)
    --ignore-dynamic-mpd             Do not process dynamic DASH manifests
                                     (Alias: --no-allow-dynamic-mpd)
    --hls-split-discontinuity        Split HLS playlists to different formats at
                                     discontinuities such as ad breaks
    --no-hls-split-discontinuity     Do not split HLS playlists to different
                                     formats at discontinuities such as ad
                                     breaks (default)
    --extractor-args KEY:ARGS        Pass these arguments to the extractor. See
                                     "EXTRACTOR ARGUMENTS" for details. You can
                                     use this option multiple times to give
                                     arguments for different extractors

# CONFIGURATION

You can configure yt-dlp by placing any supported command line option to a configuration file. The configuration is loaded from the following locations:

1. **Main Configuration**: The file given by `--config-location`
1. **Portable Configuration**: `yt-dlp.conf` in the same directory as the bundled binary. If you are running from source-code (`<root dir>/yt_dlp/__main__.py`), the root directory is used instead.
1. **Home Configuration**: `yt-dlp.conf` in the home path given by `-P "home:<path>"`, or in the current directory if no such path is given
1. **User Configuration**:
    * `%XDG_CONFIG_HOME%/yt-dlp/config` (recommended on Linux/macOS)
    * `%XDG_CONFIG_HOME%/yt-dlp.conf`
    * `%APPDATA%/yt-dlp/config` (recommended on Windows)
    * `%APPDATA%/yt-dlp/config.txt`
    * `~/yt-dlp.conf`
    * `~/yt-dlp.conf.txt`

    Note that `~` points to `C:\Users\<user name>` on windows. Also, `%XDG_CONFIG_HOME%` defaults to `~/.config` if undefined
1. **System Configuration**: `/etc/yt-dlp.conf`

For example, with the following configuration file yt-dlp will always extract the audio, not copy the mtime, use a proxy and save all videos under `YouTube` directory in your home directory:
```
# Lines starting with # are comments

# Always extract audio
-x

# Do not copy the mtime
--no-mtime

# Use this proxy
--proxy 127.0.0.1:3128

# Save all videos under YouTube directory in your home directory
-o ~/YouTube/%(title)s.%(ext)s
```

Note that options in configuration file are just the same options aka switches used in regular command line calls; thus there **must be no whitespace** after `-` or `--`, e.g. `-o` or `--proxy` but not `- o` or `-- proxy`.

You can use `--ignore-config` if you want to disable all configuration files for a particular yt-dlp run. If `--ignore-config` is found inside any configuration file, no further configuration will be loaded. For example, having the option in the portable configuration file prevents loading of user and system configurations. Additionally, (for backward compatibility) if `--ignore-config` is found inside the system configuration file, the user configuration is not loaded.

### Authentication with `.netrc` file

You may also want to configure automatic credentials storage for extractors that support authentication (by providing login and password with `--username` and `--password`) in order not to pass credentials as command line arguments on every yt-dlp execution and prevent tracking plain text passwords in the shell command history. You can achieve this using a [`.netrc` file](https://stackoverflow.com/tags/.netrc/info) on a per extractor basis. For that you will need to create a `.netrc` file in your `$HOME` and restrict permissions to read/write by only you:
```
touch $HOME/.netrc
chmod a-rwx,u+rw $HOME/.netrc
```
After that you can add credentials for an extractor in the following format, where *extractor* is the name of the extractor in lowercase:
```
machine <extractor> login <login> password <password>
```
For example:
```
machine youtube login myaccount@gmail.com password my_youtube_password
machine twitch login my_twitch_account_name password my_twitch_password
```
To activate authentication with the `.netrc` file you should pass `--netrc` to yt-dlp or place it in the [configuration file](#configuration).

On Windows you may also need to setup the `%HOME%` environment variable manually. For example:
```
set HOME=%USERPROFILE%
```

# OUTPUT TEMPLATE

The `-o` option is used to indicate a template for the output file names while `-P` option is used to specify the path each type of file should be saved to.

**tl;dr:** [navigate me to examples](#output-template-examples).

The simplest usage of `-o` is not to set any template arguments when downloading a single file, like in `yt-dlp -o funny_video.flv "https://some/video"` (hard-coding file extension like this is _not_ recommended and could break some post-processing).

It may however also contain special sequences that will be replaced when downloading each video. The special sequences may be formatted according to [python string formatting operations](https://docs.python.org/2/library/stdtypes.html#string-formatting). For example, `%(NAME)s` or `%(NAME)05d`. To clarify, that is a percent symbol followed by a name in parentheses, followed by formatting operations.

The field names themselves (the part inside the parenthesis) can also have some special formatting:
1. **Object traversal**: The dictionaries and lists available in metadata can be traversed by using a `.` (dot) separator. You can also do python slicing using `:`. Eg: `%(tags.0)s`, `%(subtitles.en.-1.ext)`, `%(id.3:7:-1)s`, `%(formats.:.format_id)s`. Note that all the fields that become available using this method are not listed below. Use `-j` to see such fields
1. **Addition**: Addition and subtraction of numeric fields can be done using `+` and `-` respectively. Eg: `%(playlist_index+10)03d`, `%(n_entries+1-playlist_index)d`
1. **Date/time Formatting**: Date/time fields can be formatted according to [strftime formatting](https://docs.python.org/3/library/datetime.html#strftime-and-strptime-format-codes) by specifying it separated from the field name using a `>`. Eg: `%(duration>%H-%M-%S)s`, `%(upload_date>%Y-%m-%d)s`, `%(epoch-3600>%H-%M-%S)s`
1. **Default**: A default value can be specified for when the field is empty using a `|` seperator. This overrides `--output-na-template`. Eg: `%(uploader|Unknown)s`
1. **More Conversions**: In addition to the normal format types `diouxXeEfFgGcrs`, `j`, `l`, `q` can be used for converting to **j**son, a comma seperated **l**ist and a string **q**uoted for the terminal respectively

To summarize, the general syntax for a field is:
```
%(name[.keys][addition][>strf][|default])[flags][width][.precision][length]type
```

Additionally, you can set different output templates for the various metadata files separately from the general output template by specifying the type of file followed by the template separated by a colon `:`. The different file types supported are `subtitle`, `thumbnail`, `description`, `annotation`, `infojson`, `pl_thumbnail`, `pl_description`, `pl_infojson`, `chapter`. For example, `-o '%(title)s.%(ext)s' -o 'thumbnail:%(title)s\%(title)s.%(ext)s'`  will put the thumbnails in a folder with the same name as the video.

The available fields are:

 - `id` (string): Video identifier
 - `title` (string): Video title
 - `url` (string): Video URL
 - `ext` (string): Video filename extension
 - `alt_title` (string): A secondary title of the video
 - `description` (string): The description of the video
 - `display_id` (string): An alternative identifier for the video
 - `uploader` (string): Full name of the video uploader
 - `license` (string): License name the video is licensed under
 - `creator` (string): The creator of the video
 - `release_date` (string): The date (YYYYMMDD) when the video was released
 - `timestamp` (numeric): UNIX timestamp of the moment the video became available
 - `upload_date` (string): Video upload date (YYYYMMDD)
 - `uploader_id` (string): Nickname or id of the video uploader
 - `channel` (string): Full name of the channel the video is uploaded on
 - `channel_id` (string): Id of the channel
 - `location` (string): Physical location where the video was filmed
 - `duration` (numeric): Length of the video in seconds
 - `duration_string` (string): Length of the video (HH:mm:ss)
 - `view_count` (numeric): How many users have watched the video on the platform
 - `like_count` (numeric): Number of positive ratings of the video
 - `dislike_count` (numeric): Number of negative ratings of the video
 - `repost_count` (numeric): Number of reposts of the video
 - `average_rating` (numeric): Average rating give by users, the scale used depends on the webpage
 - `comment_count` (numeric): Number of comments on the video (For some extractors, comments are only downloaded at the end, and so this field cannot be used)
 - `age_limit` (numeric): Age restriction for the video (years)
 - `live_status` (string): One of 'is_live', 'was_live', 'upcoming', 'not_live'
 - `is_live` (boolean): Whether this video is a live stream or a fixed-length video
 - `was_live` (boolean): Whether this video was originally a live stream
 - `playable_in_embed` (string): Whether this video is allowed to play in embedded players on other sites
 - `availability` (string): Whether the video is 'private', 'premium_only', 'subscriber_only', 'needs_auth', 'unlisted' or 'public'
 - `start_time` (numeric): Time in seconds where the reproduction should start, as specified in the URL
 - `end_time` (numeric): Time in seconds where the reproduction should end, as specified in the URL
 - `format` (string): A human-readable description of the format
 - `format_id` (string): Format code specified by `--format`
 - `format_note` (string): Additional info about the format
 - `width` (numeric): Width of the video
 - `height` (numeric): Height of the video
 - `resolution` (string): Textual description of width and height
 - `tbr` (numeric): Average bitrate of audio and video in KBit/s
 - `abr` (numeric): Average audio bitrate in KBit/s
 - `acodec` (string): Name of the audio codec in use
 - `asr` (numeric): Audio sampling rate in Hertz
 - `vbr` (numeric): Average video bitrate in KBit/s
 - `fps` (numeric): Frame rate
 - `vcodec` (string): Name of the video codec in use
 - `container` (string): Name of the container format
 - `filesize` (numeric): The number of bytes, if known in advance
 - `filesize_approx` (numeric): An estimate for the number of bytes
 - `protocol` (string): The protocol that will be used for the actual download
 - `extractor` (string): Name of the extractor
 - `extractor_key` (string): Key name of the extractor
 - `epoch` (numeric): Unix epoch when creating the file
 - `autonumber` (numeric): Number that will be increased with each download, starting at `--autonumber-start`
 - `playlist` (string): Name or id of the playlist that contains the video
 - `playlist_index` (numeric): Index of the video in the playlist padded with leading zeros according to the total length of the playlist
 - `playlist_id` (string): Playlist identifier
 - `playlist_title` (string): Playlist title
 - `playlist_uploader` (string): Full name of the playlist uploader
 - `playlist_uploader_id` (string): Nickname or id of the playlist uploader
 - `webpage_url` (string): A URL to the video webpage which if given to yt-dlp should allow to get the same result again
 - `original_url` (string): The URL given by the user (or same as `webpage_url` for playlist entries)

Available for the video that belongs to some logical chapter or section:

 - `chapter` (string): Name or title of the chapter the video belongs to
 - `chapter_number` (numeric): Number of the chapter the video belongs to
 - `chapter_id` (string): Id of the chapter the video belongs to

Available for the video that is an episode of some series or programme:

 - `series` (string): Title of the series or programme the video episode belongs to
 - `season` (string): Title of the season the video episode belongs to
 - `season_number` (numeric): Number of the season the video episode belongs to
 - `season_id` (string): Id of the season the video episode belongs to
 - `episode` (string): Title of the video episode
 - `episode_number` (numeric): Number of the video episode within a season
 - `episode_id` (string): Id of the video episode

Available for the media that is a track or a part of a music album:

 - `track` (string): Title of the track
 - `track_number` (numeric): Number of the track within an album or a disc
 - `track_id` (string): Id of the track
 - `artist` (string): Artist(s) of the track
 - `genre` (string): Genre(s) of the track
 - `album` (string): Title of the album the track belongs to
 - `album_type` (string): Type of the album
 - `album_artist` (string): List of all artists appeared on the album
 - `disc_number` (numeric): Number of the disc or other physical medium the track belongs to
 - `release_year` (numeric): Year (YYYY) when the album was released

Available for `chapter:` prefix when using `--split-chapters` for videos with internal chapters:

 - `section_title` (string): Title of the chapter
 - `section_number` (numeric): Number of the chapter within the file
 - `section_start` (numeric): Start time of the chapter in seconds
 - `section_end` (numeric): End time of the chapter in seconds

Available only when used in `--print`:

 - `urls` (string): The URLs of all requested formats, one in each line
 - `filename` (string): Name of the video file. Note that the actual filename may be different due to post-processing. Use `--exec echo` to get the name after all postprocessing is complete

Each aforementioned sequence when referenced in an output template will be replaced by the actual value corresponding to the sequence name. Note that some of the sequences are not guaranteed to be present since they depend on the metadata obtained by a particular extractor. Such sequences will be replaced with placeholder value provided with `--output-na-placeholder` (`NA` by default).

For example for `-o %(title)s-%(id)s.%(ext)s` and an mp4 video with title `yt-dlp test video` and id `BaW_jenozKc`, this will result in a `yt-dlp test video-BaW_jenozKc.mp4` file created in the current directory.

For numeric sequences you can use numeric related formatting, for example, `%(view_count)05d` will result in a string with view count padded with zeros up to 5 characters, like in `00042`.

Output templates can also contain arbitrary hierarchical path, e.g. `-o '%(playlist)s/%(playlist_index)s - %(title)s.%(ext)s'` which will result in downloading each video in a directory corresponding to this path template. Any missing directory will be automatically created for you.

To use percent literals in an output template use `%%`. To output to stdout use `-o -`.

The current default template is `%(title)s [%(id)s].%(ext)s`.

In some cases, you don't want special characters such as 中, spaces, or &, such as when transferring the downloaded filename to a Windows system or the filename through an 8bit-unsafe channel. In these cases, add the `--restrict-filenames` flag to get a shorter title:

#### Output template and Windows batch files

If you are using an output template inside a Windows batch file then you must escape plain percent characters (`%`) by doubling, so that `-o "%(title)s-%(id)s.%(ext)s"` should become `-o "%%(title)s-%%(id)s.%%(ext)s"`. However you should not touch `%`'s that are not plain characters, e.g. environment variables for expansion should stay intact: `-o "C:\%HOMEPATH%\Desktop\%%(title)s.%%(ext)s"`.

#### Output template examples

Note that on Windows you need to use double quotes instead of single.

```bash
$ yt-dlp --get-filename -o '%(title)s.%(ext)s' BaW_jenozKc
youtube-dl test video ''_ä↭𝕐.mp4    # All kinds of weird characters

$ yt-dlp --get-filename -o '%(title)s.%(ext)s' BaW_jenozKc --restrict-filenames
youtube-dl_test_video_.mp4          # A simple file name

# Download YouTube playlist videos in separate directory indexed by video order in a playlist
$ yt-dlp -o '%(playlist)s/%(playlist_index)s - %(title)s.%(ext)s' https://www.youtube.com/playlist?list=PLwiyx1dc3P2JR9N8gQaQN_BCvlSlap7re

# Download YouTube playlist videos in separate directories according to their uploaded year
$ yt-dlp -o '%(upload_date>%Y)s/%(title)s.%(ext)s' https://www.youtube.com/playlist?list=PLwiyx1dc3P2JR9N8gQaQN_BCvlSlap7re

# Download all playlists of YouTube channel/user keeping each playlist in separate directory:
$ yt-dlp -o '%(uploader)s/%(playlist)s/%(playlist_index)s - %(title)s.%(ext)s' https://www.youtube.com/user/TheLinuxFoundation/playlists

# Download Udemy course keeping each chapter in separate directory under MyVideos directory in your home
$ yt-dlp -u user -p password -P '~/MyVideos' -o '%(playlist)s/%(chapter_number)s - %(chapter)s/%(title)s.%(ext)s' https://www.udemy.com/java-tutorial/

# Download entire series season keeping each series and each season in separate directory under C:/MyVideos
$ yt-dlp -P "C:/MyVideos" -o "%(series)s/%(season_number)s - %(season)s/%(episode_number)s - %(episode)s.%(ext)s" https://videomore.ru/kino_v_detalayah/5_sezon/367617

# Stream the video being downloaded to stdout
$ yt-dlp -o - BaW_jenozKc
```

# FORMAT SELECTION

By default, yt-dlp tries to download the best available quality if you **don't** pass any options.
This is generally equivalent to using `-f bestvideo*+bestaudio/best`. However, if multiple audiostreams is enabled (`--audio-multistreams`), the default format changes to `-f bestvideo+bestaudio/best`. Similarly, if ffmpeg is unavailable, or if you use yt-dlp to stream to `stdout` (`-o -`), the default becomes `-f best/bestvideo+bestaudio`.

The general syntax for format selection is `-f FORMAT` (or `--format FORMAT`) where `FORMAT` is a *selector expression*, i.e. an expression that describes format or formats you would like to download.

**tl;dr:** [navigate me to examples](#format-selection-examples).

The simplest case is requesting a specific format, for example with `-f 22` you can download the format with format code equal to 22. You can get the list of available format codes for particular video using `--list-formats` or `-F`. Note that these format codes are extractor specific.

You can also use a file extension (currently `3gp`, `aac`, `flv`, `m4a`, `mp3`, `mp4`, `ogg`, `wav`, `webm` are supported) to download the best quality format of a particular file extension served as a single file, e.g. `-f webm` will download the best quality format with the `webm` extension served as a single file.

You can also use special names to select particular edge case formats:

 - `all`: Select all formats
 - `mergeall`: Select and merge all formats (Must be used with `--audio-multistreams`, `--video-multistreams` or both)
 - `b*`, `best*`: Select the best quality format irrespective of whether it contains video or audio
 - `w*`, `worst*`: Select the worst quality format irrespective of whether it contains video or audio
 - `b`, `best`: Select the best quality format that contains both video and audio. Equivalent to `best*[vcodec!=none][acodec!=none]`
 - `w`, `worst`: Select the worst quality format that contains both video and audio. Equivalent to `worst*[vcodec!=none][acodec!=none]`
 - `bv`, `bestvideo`: Select the best quality video-only format. Equivalent to `best*[acodec=none]`
 - `wv`, `worstvideo`: Select the worst quality video-only format. Equivalent to `worst*[acodec=none]`
 - `bv*`, `bestvideo*`: Select the best quality format that contains video. It may also contain audio. Equivalent to `best*[vcodec!=none]`
 - `wv*`, `worstvideo*`: Select the worst quality format that contains video. It may also contain audio. Equivalent to `worst*[vcodec!=none]`
 - `ba`, `bestaudio`: Select the best quality audio-only format. Equivalent to `best*[vcodec=none]`
 - `wa`, `worstaudio`: Select the worst quality audio-only format. Equivalent to `worst*[vcodec=none]`
 - `ba*`, `bestaudio*`: Select the best quality format that contains audio. It may also contain video. Equivalent to `best*[acodec!=none]`
 - `wa*`, `worstaudio*`: Select the worst quality format that contains audio. It may also contain video. Equivalent to `worst*[acodec!=none]`

For example, to download the worst quality video-only format you can use `-f worstvideo`. It is however recommended not to use `worst` and related options. When your format selector is `worst`, the format which is worst in all respects is selected. Most of the time, what you actually want is the video with the smallest filesize instead. So it is generally better to use `-f best -S +size,+br,+res,+fps` instead of `-f worst`. See [sorting formats](#sorting-formats) for more details.

You can select the n'th best format of a type by using `best<type>.<n>`. For example, `best.2` will select the 2nd best combined format. Similarly, `bv*.3` will select the 3rd best format that contains a video stream.

If you want to download multiple videos and they don't have the same formats available, you can specify the order of preference using slashes. Note that formats on the left hand side are preferred, for example `-f 22/17/18` will download format 22 if it's available, otherwise it will download format 17 if it's available, otherwise it will download format 18 if it's available, otherwise it will complain that no suitable formats are available for download.

If you want to download several formats of the same video use a comma as a separator, e.g. `-f 22,17,18` will download all these three formats, of course if they are available. Or a more sophisticated example combined with the precedence feature: `-f 136/137/mp4/bestvideo,140/m4a/bestaudio`.

You can merge the video and audio of multiple formats into a single file using `-f <format1>+<format2>+...` (requires ffmpeg installed), for example `-f bestvideo+bestaudio` will download the best video-only format, the best audio-only format and mux them together with ffmpeg. Unless `--video-multistreams` is used, all formats with a video stream except the first one are ignored. Similarly, unless `--audio-multistreams` is used, all formats with an audio stream except the first one are ignored. For example, `-f bestvideo+best+bestaudio --video-multistreams --audio-multistreams` will download and merge all 3 given formats. The resulting file will have 2 video streams and 2 audio streams. But `-f bestvideo+best+bestaudio --no-video-multistreams` will download and merge only `bestvideo` and `bestaudio`. `best` is ignored since another format containing a video stream (`bestvideo`) has already been selected. The order of the formats is therefore important. `-f best+bestaudio --no-audio-multistreams` will download and merge both formats while `-f bestaudio+best --no-audio-multistreams` will ignore `best` and download only `bestaudio`.

## Filtering Formats

You can also filter the video formats by putting a condition in brackets, as in `-f "best[height=720]"` (or `-f "[filesize>10M]"`).

The following numeric meta fields can be used with comparisons `<`, `<=`, `>`, `>=`, `=` (equals), `!=` (not equals):

 - `filesize`: The number of bytes, if known in advance
 - `width`: Width of the video, if known
 - `height`: Height of the video, if known
 - `tbr`: Average bitrate of audio and video in KBit/s
 - `abr`: Average audio bitrate in KBit/s
 - `vbr`: Average video bitrate in KBit/s
 - `asr`: Audio sampling rate in Hertz
 - `fps`: Frame rate

Also filtering work for comparisons `=` (equals), `^=` (starts with), `$=` (ends with), `*=` (contains) and following string meta fields:

 - `ext`: File extension
 - `acodec`: Name of the audio codec in use
 - `vcodec`: Name of the video codec in use
 - `container`: Name of the container format
 - `protocol`: The protocol that will be used for the actual download, lower-case (`http`, `https`, `rtsp`, `rtmp`, `rtmpe`, `mms`, `f4m`, `ism`, `http_dash_segments`, `m3u8`, or `m3u8_native`)
 - `format_id`: A short description of the format
 - `language`: Language code

Any string comparison may be prefixed with negation `!` in order to produce an opposite comparison, e.g. `!*=` (does not contain).

Note that none of the aforementioned meta fields are guaranteed to be present since this solely depends on the metadata obtained by particular extractor, i.e. the metadata offered by the website. Any other field made available by the extractor can also be used for filtering.

Formats for which the value is not known are excluded unless you put a question mark (`?`) after the operator. You can combine format filters, so `-f "[height<=?720][tbr>500]"` selects up to 720p videos (or videos where the height is not known) with a bitrate of at least 500 KBit/s. You can also use the filters with `all` to download all formats that satisfy the filter. For example, `-f "all[vcodec=none]"` selects all audio-only formats.

Format selectors can also be grouped using parentheses, for example if you want to download the best mp4 and webm formats with a height lower than 480 you can use `-f '(mp4,webm)[height<480]'`.

## Sorting Formats

You can change the criteria for being considered the `best` by using `-S` (`--format-sort`). The general format for this is `--format-sort field1,field2...`. The available fields are:

 - `hasvid`: Gives priority to formats that has a video stream
 - `hasaud`: Gives priority to formats that has a audio stream
 - `ie_pref`: The format preference as given by the extractor
 - `lang`: Language preference as given by the extractor
 - `quality`: The quality of the format as given by the extractor
 - `source`: Preference of the source as given by the extractor
 - `proto`: Protocol used for download (`m3u8_native` > `m3u8` > `https`/`ftps` > `http`/`ftp` > `http_dash_segments` > `websocket_frag` > other > `mms`/`rtsp` > unknown > `f4f`/`f4m`)
 - `vcodec`: Video Codec (`av01` > `vp9.2` > `vp9` > `h265` > `h264` > `vp8` > `h263` > `theora` > other > unknown)
 - `acodec`: Audio Codec (`opus` > `vorbis` > `aac` > `mp4a` > `mp3` > `ac3` > `dts` > other > unknown)
 - `codec`: Equivalent to `vcodec,acodec`
 - `vext`: Video Extension (`mp4` > `webm` > `flv` > other > unknown). If `--prefer-free-formats` is used, `webm` is prefered.
 - `aext`: Audio Extension (`m4a` > `aac` > `mp3` > `ogg` > `opus` > `webm` > other > unknown). If `--prefer-free-formats` is used, the order changes to `opus` > `ogg` > `webm` > `m4a` > `mp3` > `aac`.
 - `ext`: Equivalent to `vext,aext`
 - `filesize`: Exact filesize, if know in advance. This will be unavailable for mu38 and DASH formats.
 - `fs_approx`: Approximate filesize calculated from the manifests
 - `size`: Exact filesize if available, otherwise approximate filesize
 - `height`: Height of video
 - `width`: Width of video
 - `res`: Video resolution, calculated as the smallest dimension.
 - `fps`: Framerate of video
 - `tbr`: Total average bitrate in KBit/s
 - `vbr`: Average video bitrate in KBit/s
 - `abr`: Average audio bitrate in KBit/s
 - `br`: Equivalent to using `tbr,vbr,abr`
 - `asr`: Audio sample rate in Hz

Note that any other **numerical** field made available by the extractor can also be used. All fields, unless specified otherwise, are sorted in descending order. To reverse this, prefix the field with a `+`. Eg: `+res` prefers format with the smallest resolution. Additionally, you can suffix a preferred value for the fields, separated by a `:`. Eg: `res:720` prefers larger videos, but no larger than 720p and the smallest video if there are no videos less than 720p. For `codec` and `ext`, you can provide two preferred values, the first for video and the second for audio. Eg: `+codec:avc:m4a` (equivalent to `+vcodec:avc,+acodec:m4a`) sets the video codec preference to `h264` > `h265` > `vp9` > `vp9.2` > `av01` > `vp8` > `h263` > `theora` and audio codec preference to `mp4a` > `aac` > `vorbis` > `opus` > `mp3` > `ac3` > `dts`. You can also make the sorting prefer the nearest values to the provided by using `~` as the delimiter. Eg: `filesize~1G` prefers the format with filesize closest to 1 GiB.

The fields `hasvid`, `ie_pref`, `lang` are always given highest priority in sorting, irrespective of the user-defined order. This behaviour can be changed by using `--force-format-sort`. Apart from these, the default order used is: `quality,res,fps,codec:vp9.2,size,br,asr,proto,ext,hasaud,source,id`. Note that the extractors may override this default order, but they cannot override the user-provided order.

If your format selector is `worst`, the last item is selected after sorting. This means it will select the format that is worst in all respects. Most of the time, what you actually want is the video with the smallest filesize instead. So it is generally better to use `-f best -S +size,+br,+res,+fps`.

**Tip**: You can use the `-v -F` to see how the formats have been sorted (worst to best).

## Format Selection examples

Note that on Windows you may need to use double quotes instead of single.

```bash
# Download and merge the best video-only format and the best audio-only format,
# or download the best combined format if video-only format is not available
$ yt-dlp -f 'bv+ba/b'

# Download best format that contains video,
# and if it doesn't already have an audio stream, merge it with best audio-only format
$ yt-dlp -f 'bv*+ba/b'

# Same as above
$ yt-dlp

# Download the best video-only format and the best audio-only format without merging them
# For this case, an output template should be used since
# by default, bestvideo and bestaudio will have the same file name.
$ yt-dlp -f 'bv,ba' -o '%(title)s.f%(format_id)s.%(ext)s'

# Download and merge the best format that has a video stream,
# and all audio-only formats into one file
$ yt-dlp -f 'bv*+mergeall[vcodec=none]' --audio-multistreams

# Download and merge the best format that has a video stream,
# and the best 2 audio-only formats into one file
$ yt-dlp -f 'bv*+ba+ba.2' --audio-multistreams


# The following examples show the old method (without -S) of format selection
# and how to use -S to achieve a similar but (generally) better result

# Download the worst video available (old method)
$ yt-dlp -f 'wv*+wa/w'

# Download the best video available but with the smallest resolution
$ yt-dlp -S '+res'

# Download the smallest video available
$ yt-dlp -S '+size,+br'



# Download the best mp4 video available, or the best video if no mp4 available
$ yt-dlp -f 'bv*[ext=mp4]+ba[ext=m4a]/b[ext=mp4] / bv*+ba/b'

# Download the best video with the best extension
# (For video, mp4 > webm > flv. For audio, m4a > aac > mp3 ...)
$ yt-dlp -S 'ext'



# Download the best video available but no better than 480p,
# or the worst video if there is no video under 480p
$ yt-dlp -f 'bv*[height<=480]+ba/b[height<=480] / wv*+ba/w'

# Download the best video available with the largest height but no better than 480p,
# or the best video with the smallest resolution if there is no video under 480p
$ yt-dlp -S 'height:480'

# Download the best video available with the largest resolution but no better than 480p,
# or the best video with the smallest resolution if there is no video under 480p
# Resolution is determined by using the smallest dimension.
# So this works correctly for vertical videos as well
$ yt-dlp -S 'res:480'



# Download the best video (that also has audio) but no bigger than 50 MB,
# or the worst video (that also has audio) if there is no video under 50 MB
$ yt-dlp -f 'b[filesize<50M] / w'

# Download largest video (that also has audio) but no bigger than 50 MB,
# or the smallest video (that also has audio) if there is no video under 50 MB
$ yt-dlp -f 'b' -S 'filesize:50M'

# Download best video (that also has audio) that is closest in size to 50 MB
$ yt-dlp -f 'b' -S 'filesize~50M'



# Download best video available via direct link over HTTP/HTTPS protocol,
# or the best video available via any protocol if there is no such video
$ yt-dlp -f '(bv*+ba/b)[protocol^=http][protocol!*=dash] / (bv*+ba/b)'

# Download best video available via the best protocol
# (https/ftps > http/ftp > m3u8_native > m3u8 > http_dash_segments ...)
$ yt-dlp -S 'proto'



# Download the best video with h264 codec, or the best video if there is no such video
$ yt-dlp -f '(bv*+ba/b)[vcodec^=avc1] / (bv*+ba/b)'

# Download the best video with best codec no better than h264,
# or the best video with worst codec if there is no such video
$ yt-dlp -S 'codec:h264'

# Download the best video with worst codec no worse than h264,
# or the best video with best codec if there is no such video
$ yt-dlp -S '+codec:h264'



# More complex examples

# Download the best video no better than 720p preferring framerate greater than 30,
# or the worst video (still preferring framerate greater than 30) if there is no such video
$ yt-dlp -f '((bv*[fps>30]/bv*)[height<=720]/(wv*[fps>30]/wv*)) + ba / (b[fps>30]/b)[height<=720]/(w[fps>30]/w)'

# Download the video with the largest resolution no better than 720p,
# or the video with the smallest resolution available if there is no such video,
# preferring larger framerate for formats with the same resolution
$ yt-dlp -S 'res:720,fps'



# Download the video with smallest resolution no worse than 480p,
# or the video with the largest resolution available if there is no such video,
# preferring better codec and then larger total bitrate for the same resolution
$ yt-dlp -S '+res:480,codec,br'
```

# MODIFYING METADATA

The metadata obtained the the extractors can be modified by using `--parse-metadata FROM:TO`. The general syntax is to give the name of a field or a template (with similar syntax to [output template](#output-template)) to extract data from, and the format to interpret it as, separated by a colon `:`. Either a [python regular expression](https://docs.python.org/3/library/re.html#regular-expression-syntax) with named capture groups or a similar syntax to the [output template](#output-template) (only `%(field)s` formatting is supported) can be used for `TO`. The option can be used multiple times to parse and modify various fields.

Note that any field created by this can be used in the [output template](#output-template) and will also affect the media file's metadata added when using `--add-metadata`.

This option also has a few special uses:
* You can use this to change the metadata that is embedded in the media file. To do this, set the value of the corresponding field with a `meta_` prefix. For example, any value you set to `meta_description` field will be added to the `description` field in the file. You can use this to set a different "description" and "synopsis", for example
* You can download an additional URL based on the metadata of the currently downloaded video. To do this, set the field `additional_urls` to the URL that you want to download. Eg: `--parse-metadata "description:(?P<additional_urls>https?://www\.vimeo\.com/\d+)` will download the first vimeo video found in the description

## Modifying metadata examples

Note that on Windows you may need to use double quotes instead of single.

```bash
# Interpret the title as "Artist - Title"
$ yt-dlp --parse-metadata 'title:%(artist)s - %(title)s'

# Regex example
$ yt-dlp --parse-metadata 'description:Artist - (?P<artist>.+)'

# Set title as "Series name S01E05"
$ yt-dlp --parse-metadata '%(series)s S%(season_number)02dE%(episode_number)02d:%(title)s'

# Set "comment" field in video metadata using description instead of webpage_url
$ yt-dlp --parse-metadata 'description:(?s)(?P<meta_comment>.+)' --add-metadata

```

# EXTRACTOR ARGUMENTS

Some extractors accept additional arguments which can be passed using `--extractor-args KEY:ARGS`. `ARGS` is a `;` (semicolon) seperated string of `ARG=VAL1,VAL2`. Eg: `--extractor-args "youtube:skip=dash,hls;player_client=android" --extractor-args "funimation:version=uncut"`

The following extractors use this feature:
* **youtube**
    * `skip`: `hls` or `dash` (or both) to skip download of the respective manifests
    * `player_client`: Clients to extract video data from. The main clients are `web`, `android`, `ios`, `mweb`. These also have `_music`, `_embedded`, `_agegate`, and `_creator` variants (Eg: `web_embedded`) (`mweb` has only `_agegate`). By default, `android,web` is used, but the agegate and creator variants are added as required for age-gated videos. Similarly the music variants are added for `music.youtube.com` urls. You can also use `all` to use all the clients
    * `player_skip`: `configs` - skip any requests for client configs and use defaults
    * `comment_sort`: `top` or `new` (default) - choose comment sorting mode (on YouTube's side).
    * `max_comments`: maximum amount of comments to download (default all).
    * `max_comment_depth`: maximum depth for nested comments. YouTube supports depths 1 or 2 (default). 

* **funimation**
    * `language`: Languages to extract. Eg: `funimation:language=english,japanese`
    * `version`: The video version to extract - `uncut` or `simulcast`

* **vikiChannel**
    * `video_types`: Types of videos to download - one or more of `episodes`, `movies`, `clips`, `trailers`

NOTE: These options may be changed/removed in the future without concern for backward compatibility


# PLUGINS

Plugins are loaded from `<root-dir>/ytdlp_plugins/<type>/__init__.py`. Currently only `extractor` plugins are supported. Support for `downloader` and `postprocessor` plugins may be added in the future. See [ytdlp_plugins](ytdlp_plugins) for example.

**Note**: `<root-dir>` is the directory of the binary (`<root-dir>/yt-dlp`), or the root directory of the module if you are running directly from source-code (`<root dir>/yt_dlp/__main__.py`)

# DEPRECATED OPTIONS

These are all the deprecated options and the current alternative to achieve the same effect

#### Not recommended
While these options still work, their use is not recommended since there are other alternatives to achieve the same

    --get-description                --print description
    --get-duration                   --print duration_string
    --get-filename                   --print filename
    --get-format                     --print format
    --get-id                         --print id
    --get-thumbnail                  --print thumbnail
    -e, --get-title                  --print title
    -g, --get-url                    --print urls
    --all-formats                    -f all
    --all-subs                       --sub-langs all --write-subs
    --autonumber-size NUMBER         Use string formatting. Eg: %(autonumber)03d
    --autonumber-start NUMBER        Use internal field formatting like %(autonumber+NUMBER)s
    --metadata-from-title FORMAT     --parse-metadata "%(title)s:FORMAT"
    --hls-prefer-native              --downloader "m3u8:native"
    --hls-prefer-ffmpeg              --downloader "m3u8:ffmpeg"
    --list-formats-old               --compat-options list-formats (Alias: --no-list-formats-as-table)
    --list-formats-as-table          --compat-options -list-formats [Default] (Alias: --no-list-formats-old)
    --sponskrub-args ARGS            --ppa "sponskrub:ARGS"
    --youtube-skip-dash-manifest     --extractor-args "youtube:skip=dash" (Alias: --no-youtube-include-dash-manifest)
    --youtube-skip-hls-manifest      --extractor-args "youtube:skip=hls" (Alias: --no-youtube-include-hls-manifest)
    --youtube-include-dash-manifest  Default (Alias: --no-youtube-skip-dash-manifest)
    --youtube-include-hls-manifest   Default (Alias: --no-youtube-skip-hls-manifest)
    --test                           Used by developers for testing extractors. Not intended for the end user
    --youtube-print-sig-code         Used for testing youtube signatures


#### Old aliases
These are aliases that are no longer documented for various reasons

    --avconv-location                --ffmpeg-location
    --cn-verification-proxy URL      --geo-verification-proxy URL
    --dump-headers                   --print-traffic
    --dump-intermediate-pages        --dump-pages
    --force-write-download-archive   --force-write-archive
    --load-info                      --load-info-json
    --no-split-tracks                --no-split-chapters
    --no-write-srt                   --no-write-subs
    --prefer-unsecure                --prefer-insecure
    --rate-limit RATE                --limit-rate RATE
    --split-tracks                   --split-chapters
    --srt-lang LANGS                 --sub-langs LANGS
    --trim-file-names LENGTH         --trim-filenames LENGTH
    --write-srt                      --write-subs
    --yes-overwrites                 --force-overwrites

#### No longer supported
These options may no longer work as intended

    --prefer-avconv                  avconv is not officially supported by yt-dlp (Alias: --no-prefer-ffmpeg)
    --prefer-ffmpeg                  Default (Alias: --no-prefer-avconv)
    -C, --call-home                  Not implemented
    --no-call-home                   Default
    --include-ads                    No longer supported
    --no-include-ads                 Default

#### Removed
These options were deprecated since 2014 and have now been entirely removed

    --id                             -o "%(id)s.%(ext)s"
    -A, --auto-number                -o "%(autonumber)s-%(id)s.%(ext)s"
    -t, --title                      -o "%(title)s-%(id)s.%(ext)s"
    -l, --literal                    -o accepts literal names


# MORE
For FAQ, Developer Instructions etc., see the [original README](https://github.com/ytdl-org/youtube-dl#faq)<|MERGE_RESOLUTION|>--- conflicted
+++ resolved
@@ -194,13 +194,8 @@
 
 * The options `--id`, `--auto-number` (`-A`), `--title` (`-t`) and `--literal` (`-l`), no longer work. See [removed options](#Removed) for details
 * `avconv` is not supported as as an alternative to `ffmpeg`
-<<<<<<< HEAD
 * ~~The default [output template](#output-template) is `%(title)s [%(id)s].%(ext)s`. There is no real reason for this change. This was changed before yt-dlp was ever made public and now there are no plans to change it back to `%(title)s.%(id)s.%(ext)s`. Instead, you may use `--compat-options filename`~~ **This is reverted in ytdl-patched to keep consistent with old versions. See above.**
-* The default [format sorting](sorting-formats) is different from youtube-dl and prefers higher resolution and better codecs rather than higher bitrates. You can use the `--format-sort` option to change this to any order you prefer, or use `--compat-options format-sort` to use youtube-dl's sorting order
-=======
-* The default [output template](#output-template) is `%(title)s [%(id)s].%(ext)s`. There is no real reason for this change. This was changed before yt-dlp was ever made public and now there are no plans to change it back to `%(title)s.%(id)s.%(ext)s`. Instead, you may use `--compat-options filename`
 * The default [format sorting](#sorting-formats) is different from youtube-dl and prefers higher resolution and better codecs rather than higher bitrates. You can use the `--format-sort` option to change this to any order you prefer, or use `--compat-options format-sort` to use youtube-dl's sorting order
->>>>>>> 605cad0b
 * The default format selector is `bv*+ba/b`. This means that if a combined video + audio format that is better than the best video-only format is found, the former will be prefered. Use `-f bv+ba/b` or `--compat-options format-spec` to revert this
 * Unlike youtube-dlc, yt-dlp does not allow merging multiple audio/video streams into one file by default (since this conflicts with the use of `-f bv*+ba`). If needed, this feature must be enabled using `--audio-multistreams` and `--video-multistreams`. You can also use `--compat-options multistreams` to enable both
 * `--ignore-errors` is enabled by default. Use `--abort-on-error` or `--compat-options abort-on-error` to abort on errors instead
