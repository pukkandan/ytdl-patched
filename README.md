--- conflicted
+++ resolved
@@ -108,11 +108,7 @@
     * `javhub`
     * `peing`, `ask.fm`, `marshmallow-qa`, `mottohomete` (scrapes Q&A section and find video URLs in it)
     * `mastodon`, `mastodon:user`, `mastodon:user:numeric_id`
-<<<<<<< HEAD
-=======
     * `misskey`, `misskey:user`
-    * `mirrativ`, `mirrativ:user` (merged in upstream)
->>>>>>> 62844825
     * `niconico:live` (**COMMENTS ARE NOT SUPPORTED**)
     * `niconico:playlist`, `niconico:series`, `niconico:user`
     * `pixiv:sketch`, `pixiv:sketch:user`
