<!-- MANPAGE: BEGIN EXCLUDED SECTION -->
<div align="center">

# YTDL-PATCHED
A command-line program to download videos from YouTube and many other [video platforms](supportedsites.md)

</div>
<!-- MANPAGE: END EXCLUDED SECTION -->

## MIRRORS
- ~~https://github.com/Lesmiscore/ytdl-patched (passed away)~~
- https://github.com/ytdl-patched/ytdl-patched (primary)
- https://bitbucket.org/nao20010128nao/ytdl-patched (secondary)
- https://forge.tedomum.net/nao20010128nao/ytdl-patched (secondary)
- https://gitlab.com/lesmi_the_goodness/ytdl-patched (secondary)
- https://gitea.com/nao20010128nao/ytdl-patched (secondary)
- https://git.sr.ht/~nao20010128nao/ytdl-patched (secondary)
  - manually mirrored at every git push
- https://codeberg.org/nao20010128nao/ytdl-patched (secondary)
- https://gitgud.io/nao20010128nao/ytdl-patched (secondary)
- [In my Keybase account](https://book.keybase.io/git) (secondary)
  - spoiler: you can clone it with `git clone keybase://public/nao20010128nao/ytdl-patched`
- https://bookish-octo-barnacle.vercel.app/ (just for fun, no longer synced)
- https://ytdl-patched.netlify.app/ (just for fun, no longer synced)

<!-- MARKER BEGIN -->

| Service | Type | Status | Note |
|:-------:|:----:|:------:|:----:|
| Travis CI | Tests | [![Build Status](https://travis-ci.org/nao20010128nao/ytdl-patched.svg?branch=master)](https://travis-ci.org/nao20010128nao/ytdl-patched.svg) | Stopped because of lack of credits |
| GitHub Actions | Tests | [![Run tests](https://github.com/ytdl-patched/ytdl-patched/actions/workflows/tests.yml/badge.svg?branch=ytdlp)](https://github.com/ytdl-patched/ytdl-patched/actions/workflows/tests.yml) | |
| GitHub Actions | Build and release | [![Build Patched YTDL](https://github.com/ytdl-patched/ytdl-patched/actions/workflows/build.yml/badge.svg?branch=ytdlp)](https://github.com/ytdl-patched/ytdl-patched/actions/workflows/build.yml) | |
| GitHub Actions | Merging commits from upstream | [![Merge upstream](https://github.com/ytdl-patched/ytdl-patched/actions/workflows/merge.yml/badge.svg?branch=ytdlp)](https://github.com/ytdl-patched/ytdl-patched/actions/workflows/merge.yml) | There's conflict if it fails |

<!-- MARKER END -->

ytdl-patched is a [youtube-dl](https://github.com/ytdl-org/youtube-dl) fork based on [yt-dlp](https://github.com/yt-dlp/yt-dlp).

<!-- MANPAGE: MOVE "USAGE AND OPTIONS" SECTION HERE -->

<!-- MANPAGE: BEGIN EXCLUDED SECTION -->
* [NEW FEATURES](#new-features)
    * [NEW FEATURES IN YTDL-PATCHED](#new-features-in-ytdl-patched)
    * [NEW FEATURES IN YT-DLP](#new-features-in-yt-dlp)
    * [Differences in default behavior](#differences-in-default-behavior)
* [INSTALLATION](#installation)
    * [Update](#update)
    * [Dependencies](#dependencies)
    * [Compile](#compile)
* [USAGE AND OPTIONS](#usage-and-options)
    * [General Options](#general-options)
    * [Network Options](#network-options)
    * [Geo-restriction](#geo-restriction)
    * [Video Selection](#video-selection)
    * [Download Options](#download-options)
    * [Filesystem Options](#filesystem-options)
    * [Thumbnail Options](#thumbnail-options)
    * [Internet Shortcut Options](#internet-shortcut-options)
    * [Verbosity and Simulation Options](#verbosity-and-simulation-options)
    * [Workarounds](#workarounds)
    * [Video Format Options](#video-format-options)
    * [Subtitle Options](#subtitle-options)
    * [Authentication Options](#authentication-options)
    * [Post-processing Options](#post-processing-options)
    * [SponsorBlock Options](#sponsorblock-options)
    * [Extractor Options](#extractor-options)
* [CONFIGURATION](#configuration)
    * [Authentication with .netrc file](#authentication-with-netrc-file)
* [OUTPUT TEMPLATE](#output-template)
    * [Output template and Windows batch files](#output-template-and-windows-batch-files)
    * [Output template examples](#output-template-examples)
* [FORMAT SELECTION](#format-selection)
    * [Filtering Formats](#filtering-formats)
    * [Sorting Formats](#sorting-formats)
    * [Format Selection examples](#format-selection-examples)
* [MODIFYING METADATA](#modifying-metadata)
    * [Modifying metadata examples](#modifying-metadata-examples)
* [EXTRACTOR ARGUMENTS](#extractor-arguments)
* [PLUGINS](#plugins)
* [EMBEDDING YT-DLP](#embedding-yt-dlp)
* [DEPRECATED OPTIONS](#deprecated-options)
* [CONTRIBUTING](CONTRIBUTING.md#contributing-to-yt-dlp)
    * [Opening an Issue](CONTRIBUTING.md#opening-an-issue)
    * [Developer Instructions](CONTRIBUTING.md#developer-instructions)
* [MORE](#more)
<!-- MANPAGE: END EXCLUDED SECTION -->

**Disclaimer:** ytdl-patched does exist for my use, so there's no absolute warranty for anything. Use yt-dlp if you don't like it.

# NEW FEATURES
## NEW FEATURES IN YTDL-PATCHED
The major new features from the latest release of [yt-dlp](https://github.com/yt-dlp/yt-dlp) are:

* **Long name escaping for Unix systems**: If the filename of downloaded videos can get longer than 255 bytes (in system locale), it'll prevent from exceeding its length by splitting in 255 bytes each. Note that treating splitted names requires special scripts just for that.

* **Generic Extractor will not return at first website match**: Generic Extractor collects matched websites and return it as playlist. It creates nested playlist and may cause infinite loop.

* **Generic Extractor Extended**
    * Following URLs are resolved and redirect automatically to its destination.
        * Japanese BBS redirect: `pinktower.com`, `jump.5ch.net`, `jump.megabbs.info`
        * Pixiv redirect
            * Looking for test cases for char-mutated URLs
        * Firebase Dynamic Link: domains ending with `.page.link`
    * Self-hosted service support (Mastodon, PeerTube and Misskey)
        * For supported self-hosted services, ytdl-patched contains a huge list of instances. But you can opt-in for instance checking, in case of undiscovered instance.  To opt-in, use these flags: `--check-mastodon-instance`, `--check-peertube-instance`, `--check-misskey-instance`

* **NicoNico comments as subtitles**: Now you can download NicoNico comments as a subtitle.
    * No dependency required. Just use ytdl-patched.
    * Minimum flags: `--sub-format ass --write-subs`
    * To embed comments without problems: `--sub-format ass --write-subs --embed-subs --remux-video mkv`

* **New extractors**: Following extractors have been added: (broken/imcomplete ones not listed here)
    * `askmona` and `askmona3` (just scrapes embedded YouTube videos)
    * `disneychris`
    * `dnatube`
    * `fc2:user` (FC2 user-uploaded videos)
    * `iwara:user` (Iwara user-uploaded videos)
    * `javhub`
    * `peing`, `ask.fm`, `marshmallow-qa`, `mottohomete` (scrapes Q&A section and find video URLs in it)
    * `mastodon`, `mastodon:user`, `mastodon:user:numeric_id`
    * `misskey`, `misskey:user`
    * `niconico:playlist`, `niconico:series`, `niconico:user`
    * `sharevideos`
    * `tokyomotion`, `tokyomotion:searches`, `tokyomotion:user`, `tokyomotion:user:favs`
    * `niconico:live` (**COMMENTS ARE NOT SUPPORTED**)
    * `17live`, `17live:clip` (merged in yt-dlp)
    * `AbemaTV` and `AbemaTVTitle` (merged in yt-dlp)
    * `NhkForSchoolBangumiIE`, `NhkForSchoolSubjectIE`, `NhkForSchoolProgramListIE` (NHK for School) (merged in yt-dlp)
    * `Radiko`, `RadikoRadio` (does not have 24-hours limitation!) (merged in yt-dlp)
    * `damtomo:video`, `damtomo:record` (merged in yt-dlp)
    * `fc2:live` (merged in yt-dlp)
    * `mirrativ`, `mirrativ:user` (merged in yt-dlp)
    * `mixch`, `mixch:archive` (merged in yt-dlp)
    * `openrec`, `openrec:capture` (merged in yt-dlp)
    * `pixiv:sketch`, `pixiv:sketch:user` (merged in yt-dlp)
    * `skeb` (merged in yt-dlp)
    * `voicy`, `voicy:channel` (merged in yt-dlp)
    * `whowatch` (merged in yt-dlp)

* **Some features/behaviors are reverted**: Some changes in yt-dlp has been reverted to match that of youtube-dl.
    * Output filename template. In yt-dlp, it was `%(title)s [%(id)s].%(ext)s`. But ytdl-patched uses `%(title)s-%(id)s.%(ext)s`.

* **New extractor arguments**: Some extractor arguments are added. Check [**EXTRACTOR ARGUMENTS**](#extractor-arguments) section for details.

* **Merging**: MKV file is preferred for merging, but can be overriden using `--merge-output-format`. ytdl-patched does not determine merge format from downloaded formats.

* **Format debugger**: You can debug `-f FORMAT` specs, by just adding `-Fv`. This doesn't work if specs passed to `-f` is malformed.
You'll get `DEBUG` column with tokens in arguments, and list of unmatched tokens.


### GOALS
- keep merging with [`yt-dlp/yt-dlp`](https://github.com/yt-dlp/yt-dlp)
- implement miscellaneous extractors as possible
- make `-U` work (yes, really works)
- do anything best

### NOT TO DO
- don't change very much from yt-dlp


## NEW FEATURES IN YT-DLP
* Based on **youtube-dl 2021.12.17 [commit/6508688](https://github.com/ytdl-org/youtube-dl/commit/6508688e88c83bb811653083db9351702cd39a6a)** and **youtube-dlc 2020.11.11-3 [commit/f9401f2](https://github.com/blackjack4494/yt-dlc/commit/f9401f2a91987068139c5f757b12fc711d4c0cee)**: You get all the features and patches of [youtube-dlc](https://github.com/blackjack4494/yt-dlc) in addition to the latest [youtube-dl](https://github.com/ytdl-org/youtube-dl)

* **[SponsorBlock Integration](#sponsorblock-options)**: You can mark/remove sponsor sections in youtube videos by utilizing the [SponsorBlock](https://sponsor.ajay.app) API

* **[Format Sorting](#sorting-formats)**: The default format sorting options have been changed so that higher resolution and better codecs will be now preferred instead of simply using larger bitrate. Furthermore, you can now specify the sort order using `-S`. This allows for much easier format selection than what is possible by simply using `--format` ([examples](#format-selection-examples))

* **Merged with animelover1984/youtube-dl**: You get most of the features and improvements from [animelover1984/youtube-dl](https://github.com/animelover1984/youtube-dl) including `--write-comments`, `BiliBiliSearch`, `BilibiliChannel`, Embedding thumbnail in mp4/ogg/opus, playlist infojson etc. Note that the NicoNico improvements are not available. See [#31](https://github.com/yt-dlp/yt-dlp/pull/31) for details.

* **Youtube improvements**:
    * All Feeds (`:ytfav`, `:ytwatchlater`, `:ytsubs`, `:ythistory`, `:ytrec`) and private playlists supports downloading multiple pages of content
    * Search (`ytsearch:`, `ytsearchdate:`), search URLs and in-channel search works
    * Mixes supports downloading multiple pages of content
    * Some (but not all) age-gated content can be downloaded without cookies
    * Fix for [n-sig based throttling](https://github.com/ytdl-org/youtube-dl/issues/29326)
    * Redirect channel's home URL automatically to `/video` to preserve the old behaviour
    * `255kbps` audio is extracted (if available) from youtube music when premium cookies are given
    * Youtube music Albums, channels etc can be downloaded ([except self-uploaded music](https://github.com/yt-dlp/yt-dlp/issues/723))
    * Download livestreams from the start using `--live-from-start` (experimental)

* **Cookies from browser**: Cookies can be automatically extracted from all major web browsers using `--cookies-from-browser BROWSER[+KEYRING][:PROFILE]`

* **Split video by chapters**: Videos can be split into multiple files based on chapters using `--split-chapters`

* **Multi-threaded fragment downloads**: Download multiple fragments of m3u8/mpd videos in parallel. Use `--concurrent-fragments` (`-N`) option to set the number of threads used

* **Aria2c with HLS/DASH**: You can use `aria2c` as the external downloader for DASH(mpd) and HLS(m3u8) formats

* **New and fixed extractors**: Many new extractors have been added and a lot of existing ones have been fixed. See the [changelog](Changelog.md) or the [list of supported sites](supportedsites.md)

* **New MSOs**: Philo, Spectrum, SlingTV, Cablevision, RCN

* **Subtitle extraction from manifests**: Subtitles can be extracted from streaming media manifests. See [commit/be6202f](https://github.com/yt-dlp/yt-dlp/commit/be6202f12b97858b9d716e608394b51065d0419f) for details

* **Multiple paths and output templates**: You can give different [output templates](#output-template) and download paths for different types of files. You can also set a temporary path where intermediary files are downloaded to using `--paths` (`-P`)

* **Portable Configuration**: Configuration files are automatically loaded from the home and root directories. See [configuration](#configuration) for details

* **Output template improvements**: Output templates can now have date-time formatting, numeric offsets, object traversal etc. See [output template](#output-template) for details. Even more advanced operations can also be done with the help of `--parse-metadata` and `--replace-in-metadata`

* **Other new options**: Many new options have been added such as `--concat-playlist`, `--print`, `--wait-for-video`, `--sleep-requests`, `--convert-thumbnails`, `--write-link`, `--force-download-archive`, `--force-overwrites`, `--break-on-reject` etc

* **Improvements**: Regex and other operators in `--format`/`--match-filter`, multiple `--postprocessor-args` and `--downloader-args`, faster archive checking, more [format selection options](#format-selection), merge multi-video/audio, multiple `--config-locations`, `--exec` at different stages, etc

* **Plugins**: Extractors and PostProcessors can be loaded from an external file. See [plugins](#plugins) for details

* **Self-updater**: The releases can be updated using `yt-dlp -U`

See [changelog](Changelog.md) or [commits](https://github.com/yt-dlp/yt-dlp/commits) for the full list of changes

### Differences in default behavior

Some of yt-dlp's default options are different from that of youtube-dl and youtube-dlc: (Some of them also be reverted in ytdl-patched)

* The options `--auto-number` (`-A`), `--title` (`-t`) and `--literal` (`-l`), no longer work. See [removed options](#Removed) for details
* `avconv` is not supported as an alternative to `ffmpeg`
* ~~The default [output template](#output-template) is `%(title)s [%(id)s].%(ext)s`. There is no real reason for this change. This was changed before yt-dlp was ever made public and now there are no plans to change it back to `%(title)s-%(id)s.%(ext)s`. Instead, you may use `--compat-options filename`~~ **This is reverted in ytdl-patched to keep consistent with old versions. See above.**
* The default [format sorting](#sorting-formats) is different from youtube-dl and prefers higher resolution and better codecs rather than higher bitrates. You can use the `--format-sort` option to change this to any order you prefer, or use `--compat-options format-sort` to use youtube-dl's sorting order
* The default format selector is `bv*+ba/b`. This means that if a combined video + audio format that is better than the best video-only format is found, the former will be preferred. Use `-f bv+ba/b` or `--compat-options format-spec` to revert this
* Unlike youtube-dlc, yt-dlp does not allow merging multiple audio/video streams into one file by default (since this conflicts with the use of `-f bv*+ba`). If needed, this feature must be enabled using `--audio-multistreams` and `--video-multistreams`. You can also use `--compat-options multistreams` to enable both
* `--no-abort-on-error` is enabled by default. Use `--abort-on-error` or `--compat-options abort-on-error` to abort on errors instead
* When writing metadata files such as thumbnails, description or infojson, the same information (if available) is also written for playlists. Use `--no-write-playlist-metafiles` or `--compat-options no-playlist-metafiles` to not write these files
* `--add-metadata` attaches the `infojson` to `mkv` files in addition to writing the metadata when used with `--write-info-json`. Use `--no-embed-info-json` or `--compat-options no-attach-info-json` to revert this
* Some metadata are embedded into different fields when using `--add-metadata` as compared to youtube-dl. Most notably, `comment` field contains the `webpage_url` and `synopsis` contains the `description`. You can [use `--parse-metadata`](#modifying-metadata) to modify this to your liking or use `--compat-options embed-metadata` to revert this
* `playlist_index` behaves differently when used with options like `--playlist-reverse` and `--playlist-items`. See [#302](https://github.com/yt-dlp/yt-dlp/issues/302) for details. You can use `--compat-options playlist-index` if you want to keep the earlier behavior
* The output of `-F` is listed in a new format. Use `--compat-options list-formats` to revert this
* All *experiences* of a funimation episode are considered as a single video. This behavior breaks existing archives. Use `--compat-options seperate-video-versions` to extract information from only the default player
* Youtube live chat (if available) is considered as a subtitle. Use `--sub-langs all,-live_chat` to download all subtitles except live chat. You can also use `--compat-options no-live-chat` to prevent live chat from downloading
* Youtube channel URLs are automatically redirected to `/video`. Append a `/featured` to the URL to download only the videos in the home page. If the channel does not have a videos tab, we try to download the equivalent `UU` playlist instead. For all other tabs, if the channel does not show the requested tab, an error will be raised. Also, `/live` URLs raise an error if there are no live videos instead of silently downloading the entire channel. You may use `--compat-options no-youtube-channel-redirect` to revert all these redirections
* Unavailable videos are also listed for youtube playlists. Use `--compat-options no-youtube-unavailable-videos` to remove this
* If `ffmpeg` is used as the downloader, the downloading and merging of formats happen in a single step when possible. Use `--compat-options no-direct-merge` to revert this
* Thumbnail embedding in `mp4` is done with mutagen if possible. Use `--compat-options embed-thumbnail-atomicparsley` to force the use of AtomicParsley instead
* Some private fields such as filenames are removed by default from the infojson. Use `--no-clean-infojson` or `--compat-options no-clean-infojson` to revert this
* When `--embed-subs` and `--write-subs` are used together, the subtitles are written to disk and also embedded in the media file. You can use just `--embed-subs` to embed the subs and automatically delete the separate file. See [#630 (comment)](https://github.com/yt-dlp/yt-dlp/issues/630#issuecomment-893659460) for more info. `--compat-options no-keep-subs` can be used to revert this

For ease of use, a few more compat options are available:
* `--compat-options all`: Use all compat options
* `--compat-options youtube-dl`: Same as `--compat-options all,-multistreams`
* `--compat-options youtube-dlc`: Same as `--compat-options all,-no-live-chat,-no-youtube-channel-redirect`

# INSTALLATION

You can install yt-dlp using one of the following methods:

### Using the release binary

You can simply download the [correct binary file](#release-files) for your OS

<!-- MANPAGE: BEGIN EXCLUDED SECTION -->
[![Windows](https://img.shields.io/badge/-Windows_x64-blue.svg?style=for-the-badge&logo=windows)](https://github.com/yt-dlp/yt-dlp/releases/latest/download/yt-dlp.exe)
[![Linux](https://img.shields.io/badge/-Linux/MacOS/BSD-red.svg?style=for-the-badge&logo=linux)](https://github.com/yt-dlp/yt-dlp/releases/latest/download/yt-dlp)
[![Source Tarball](https://img.shields.io/badge/-Source_tar-green.svg?style=for-the-badge)](https://github.com/yt-dlp/yt-dlp/releases/latest/download/yt-dlp.tar.gz)
[![Other variants](https://img.shields.io/badge/-Other-grey.svg?style=for-the-badge)](#release-files)
[![ALl versions](https://img.shields.io/badge/-All_Versions-lightgrey.svg?style=for-the-badge)](https://github.com/yt-dlp/yt-dlp/releases)
<!-- MANPAGE: END EXCLUDED SECTION -->

Note: The manpages, shell completion files etc. are available in the [source tarball](https://github.com/yt-dlp/yt-dlp/releases/latest/download/yt-dlp.tar.gz)

<!-- TODO: Move to Wiki -->
In UNIX-like OSes (MacOS, Linux, BSD), you can also install the same in one of the following ways:

```
sudo curl -L https://github.com/ytdl-patched/ytdl-patched/releases/latest/download/youtube-dl -o /usr/local/bin/yt-dlp
sudo chmod a+rx /usr/local/bin/yt-dlp
```

```
sudo wget https://github.com/ytdl-patched/ytdl-patched/releases/latest/download/youtube-dl -O /usr/local/bin/yt-dlp
sudo chmod a+rx /usr/local/bin/yt-dlp
```

```
sudo aria2c https://github.com/ytdl-patched/ytdl-patched/releases/latest/download/youtube-dl -o /usr/local/bin/yt-dlp
sudo chmod a+rx /usr/local/bin/yt-dlp
```


### With [PIP](https://pypi.org/project/pip)

You can install the [PyPI package](https://pypi.org/project/yt-dlp) with:
```
python3 -m pip install -U yt-dlp
```

You can install without any of the optional dependencies using:
```
python3 -m pip install --no-deps -U yt-dlp
```

If you want to be on the cutting edge, you can also install the master branch with:
```
python3 -m pip install --force-reinstall https://github.com/yt-dlp/yt-dlp/archive/master.zip
```

Note that on some systems, you may need to use `py` or `python` instead of `python3`

<!-- TODO: Add to Wiki, Remove Taps -->
### With [Homebrew](https://brew.sh)

macOS or Linux users that are using Homebrew can also install it by:

```
brew install lesmiscore/my/ytdl-patched
```

## UPDATE
You can use `yt-dlp -U` to update if you are [using the provided release](#using-the-release-binary)

If you [installed with pip](#with-pip), simply re-run the same command that was used to install the program

If you [installed using Homebrew](#with-homebrew), run `brew upgrade lesmiscore/my/ytdl-patched`

<!-- MANPAGE: BEGIN EXCLUDED SECTION -->
## RELEASE FILES

#### Recommended

File|Description
:---|:---
[youtube-dl](https://github.com/ytdl-patched/ytdl-patched/releases/latest/download/youtube-dl)|Platform-independant binary. Needs Python (recommended for **UNIX-like systems**)
[youtube-dl-red.exe](https://github.com/ytdl-patched/ytdl-patched/releases/latest/download/yt-dlp.exe)|Windows (Win7 SP1+) standalone x64 binary (recommended for **Windows**)

#### Alternatives

#### Misc

File|Description
:---|:---
[youtube-dl.tar.gz](https://github.com/ytdl-patched/ytdl-patched/releases/latest/download/yt-dlp.tar.gz)|Source tarball. Also contains manpages, completions, etc
[yt_dlp-py2.py3-none-any.whl](https://github.com/ytdl-patched/ytdl-patched/releases/latest/download/yt-dlp.tar.gz)|pip wheel for installation using pip
[yt_dlp-wheel.tar.gz](https://github.com/ytdl-patched/ytdl-patched/releases/latest/download/yt-dlp.tar.gz)|pip .tar.gz for installation using pip

<!-- MANPAGE: END EXCLUDED SECTION -->

## DEPENDENCIES
Python versions 3.6+ (CPython and PyPy) are supported. Other versions and implementations may or may not work correctly.

<!-- Python 3.5+ uses VC++14 and it is already embedded in the binary created
<!x-- https://www.microsoft.com/en-us/download/details.aspx?id=26999 --x>
On windows, [Microsoft Visual C++ 2010 SP1 Redistributable Package (x86)](https://download.microsoft.com/download/1/6/5/165255E7-1014-4D0A-B094-B6A430A6BFFC/vcredist_x86.exe) is also necessary to run yt-dlp. You probably already have this, but if the executable throws an error due to missing `MSVCR100.dll` you need to install it manually.
-->

While all the other dependencies are optional, `ffmpeg` and `ffprobe` are highly recommended

* [**ffmpeg** and **ffprobe**](https://www.ffmpeg.org) - Required for [merging separate video and audio files](#format-selection) as well as for various [post-processing](#post-processing-options) tasks. License [depends on the build](https://www.ffmpeg.org/legal.html)
* [**mutagen**](https://github.com/quodlibet/mutagen) - For embedding thumbnail in certain formats. Licensed under [GPLv2+](https://github.com/quodlibet/mutagen/blob/master/COPYING)
* [**pycryptodomex**](https://github.com/Legrandin/pycryptodome) - For decrypting AES-128 HLS streams and various other data. Licensed under [BSD2](https://github.com/Legrandin/pycryptodome/blob/master/LICENSE.rst)
* [**websockets**](https://github.com/aaugustin/websockets) - For downloading over websocket. Licensed under [BSD3](https://github.com/aaugustin/websockets/blob/main/LICENSE)
* [**secretstorage**](https://github.com/mitya57/secretstorage) - For accessing the Gnome keyring while decrypting cookies of Chromium-based browsers on Linux. Licensed under [BSD](https://github.com/mitya57/secretstorage/blob/master/LICENSE)
* [**AtomicParsley**](https://github.com/wez/atomicparsley) - For embedding thumbnail in mp4/m4a if mutagen/ffmpeg cannot. Licensed under [GPLv2+](https://github.com/wez/atomicparsley/blob/master/COPYING)
* [**brotli**](https://github.com/google/brotli) or [**brotlicffi**](https://github.com/python-hyper/brotlicffi) - [Brotli](https://en.wikipedia.org/wiki/Brotli) content encoding support. Both licensed under MIT <sup>[1](https://github.com/google/brotli/blob/master/LICENSE) [2](https://github.com/python-hyper/brotlicffi/blob/master/LICENSE) </sup>
* [**rtmpdump**](http://rtmpdump.mplayerhq.hu) - For downloading `rtmp` streams. ffmpeg will be used as a fallback. Licensed under [GPLv2+](http://rtmpdump.mplayerhq.hu)
* [**mplayer**](http://mplayerhq.hu/design7/info.html) or [**mpv**](https://mpv.io) - For downloading `rstp` streams. ffmpeg will be used as a fallback. Licensed under [GPLv2+](https://github.com/mpv-player/mpv/blob/master/Copyright)
* [**phantomjs**](https://github.com/ariya/phantomjs) - Used in extractors where javascript needs to be run. Licensed under [BSD3](https://github.com/ariya/phantomjs/blob/master/LICENSE.BSD)
* [**sponskrub**](https://github.com/faissaloo/SponSkrub) - For using the now **deprecated** [sponskrub options](#sponskrub-options). Licensed under [GPLv3+](https://github.com/faissaloo/SponSkrub/blob/master/LICENCE.md)
* Any external downloader that you want to use with `--downloader`

To use or redistribute the dependencies, you must agree to their respective licensing terms.

The Windows and MacOS standalone release binaries are already built with the python interpreter, mutagen, pycryptodomex and websockets included.

<!-- TODO: ffmpeg has merged this patch. Remove this note once there is new release -->
**Note**: There are some regressions in newer ffmpeg versions that causes various issues when used alongside yt-dlp. Since ffmpeg is such an important dependency, we provide [custom builds](https://github.com/yt-dlp/FFmpeg-Builds#ffmpeg-static-auto-builds) with patches for these issues at [yt-dlp/FFmpeg-Builds](https://github.com/yt-dlp/FFmpeg-Builds). See [the readme](https://github.com/yt-dlp/FFmpeg-Builds#patches-applied) for details on the specific issues solved by these builds


## COMPILE

**For Windows**:
To build the Windows executable, you must have pyinstaller (and any of yt-dlp's optional dependencies if needed). Once you have all the necessary dependencies installed, (optionally) build lazy extractors using `devscripts/make_lazy_extractors.py`, and then just run `pyinst.py`. The executable will be built for the same architecture (32/64 bit) as the python used to build it.

    py -m pip install -U pyinstaller -r requirements.txt
    py pyinst.py

Note that pyinstaller [does not support](https://github.com/pyinstaller/pyinstaller#requirements-and-tested-platforms) Python installed from the Windows store without using a virtual environment

**For Unix**:
You will need the required build tools: `python`, `make` (GNU), `pandoc`, `zip`, `pytest`  
Then simply run `make`. You can also run `make yt-dlp` instead to compile only the binary without updating any of the additional files

**Note**: In either platform, `devscripts\update-version.py` can be used to automatically update the version number

You can also fork the project on github and run your fork's [build workflow](.github/workflows/build.yml) to automatically build a release

# USAGE AND OPTIONS

<!-- MANPAGE: BEGIN EXCLUDED SECTION -->
    yt-dlp [OPTIONS] [--] URL [URL...]

`Ctrl+F` is your friend :D
<!-- MANPAGE: END EXCLUDED SECTION -->

<!-- Auto generated -->
## General Options:
    -h, --help                       Print this help text and exit
    --version                        Print program version and exit
    -U, --update                     Update this program to latest version. Make
                                     sure that you have sufficient permissions
                                     (run with sudo if needed)
    -i, --ignore-errors              Ignore download and postprocessing errors.
                                     The download will be considered successful
                                     even if the postprocessing fails
    --no-abort-on-error              Continue with next video on download
                                     errors; e.g. to skip unavailable videos in
                                     a playlist (default)
    --abort-on-error                 Abort downloading of further videos if an
                                     error occurs (Alias: --no-ignore-errors)
    --dump-user-agent                Display the current user-agent and exit
    --list-extractors                List all supported extractors and exit
    --extractor-descriptions         Output descriptions of all supported
                                     extractors and exit
    --force-generic-extractor        Force extraction to use the generic
                                     extractor
    --default-search PREFIX          Use this prefix for unqualified URLs. For
                                     example "gvsearch2:" downloads two videos
                                     from google videos for the search term
                                     "large apple". Use the value "auto" to let
                                     yt-dlp guess ("auto_warning" to emit a
                                     warning when guessing). "error" just throws
                                     an error. The default value "fixup_error"
                                     repairs broken URLs, but emits an error if
                                     this is not possible instead of searching
    --ignore-config                  Don't load any more configuration files
                                     except those given by --config-locations.
                                     For backward compatibility, if this option
                                     is found inside the system configuration
                                     file, the user configuration is not loaded.
                                     (Alias: --no-config)
    --no-config-locations            Do not load any custom configuration files
                                     (default). When given inside a
                                     configuration file, ignore all previous
                                     --config-locations defined in the current
                                     file
    --config-locations PATH          Location of the main configuration file;
                                     either the path to the config or its
                                     containing directory. Can be used multiple
                                     times and inside other configuration files
    --flat-playlist                  Do not extract the videos of a playlist,
                                     only list them
    --no-flat-playlist               Extract the videos of a playlist
    --live-from-start                Download livestreams from the start.
                                     Currently only supported for YouTube
                                     (Experimental)
    --no-live-from-start             Download livestreams from the current time
                                     (default)
    --wait-for-video MIN[-MAX]       Wait for scheduled streams to become
                                     available. Pass the minimum number of
                                     seconds (or range) to wait between retries
    --no-wait-for-video              Do not wait for scheduled streams (default)
    --mark-watched                   Mark videos watched (even with --simulate)
    --no-mark-watched                Do not mark videos watched (default)
    --no-colors                      Do not emit color codes in output
    --compat-options OPTS            Options that can help keep compatibility
                                     with youtube-dl or youtube-dlc
                                     configurations by reverting some of the
                                     changes made in yt-dlp. See "Differences in
                                     default behavior" for details
    --check-mastodon-instance        Always perform online checks for Mastodon-
                                     like URL
    --check-peertube-instance        Always perform online checks for PeerTube-
                                     like URL
    --test-filename CMD              Like --exec option, but used for testing if
                                     downloading should be started. You can
                                     begin with "re:" to use regex instead of
                                     commands
    --print-infojson-types           DO NOT USE. IT'S MEANINGLESS FOR MOST
                                     PEOPLE. Prints types of object in info
                                     json. Use this for extractors that --print-
                                     json won' work.
    --enable-lock                    Locks downloading exclusively. Blocks other
                                     ytdl-patched process downloading the same
                                     video.
    --no-lock                        Do not lock downloading exclusively.
                                     Download will start even if other process
                                     is working on it.

## Network Options:
    --proxy URL                      Use the specified HTTP/HTTPS/SOCKS proxy.
                                     To enable SOCKS proxy, specify a proper
                                     scheme. For example
                                     socks5://user:pass@127.0.0.1:1080/. Pass in
                                     an empty string (--proxy "") for direct
                                     connection
    --socket-timeout SECONDS         Time to wait before giving up, in seconds
    --source-address IP              Client-side IP address to bind to
    -4, --force-ipv4                 Make all connections via IPv4
    -6, --force-ipv6                 Make all connections via IPv6

## Geo-restriction:
    --geo-verification-proxy URL     Use this proxy to verify the IP address for
                                     some geo-restricted sites. The default
                                     proxy specified by --proxy (or none, if the
                                     option is not present) is used for the
                                     actual downloading
    --geo-bypass                     Bypass geographic restriction via faking
                                     X-Forwarded-For HTTP header (default)
    --no-geo-bypass                  Do not bypass geographic restriction via
                                     faking X-Forwarded-For HTTP header
    --geo-bypass-country CODE        Force bypass geographic restriction with
                                     explicitly provided two-letter ISO 3166-2
                                     country code
    --geo-bypass-ip-block IP_BLOCK   Force bypass geographic restriction with
                                     explicitly provided IP block in CIDR
                                     notation

## Video Selection:
    --playlist-start NUMBER          Playlist video to start at (default is 1)
    --playlist-end NUMBER            Playlist video to end at (default is last)
    --playlist-items ITEM_SPEC       Playlist video items to download. Specify
                                     indices of the videos in the playlist
                                     separated by commas like: "--playlist-items
                                     1,2,5,8" if you want to download videos
                                     indexed 1, 2, 5, 8 in the playlist. You can
                                     specify range: "--playlist-items
                                     1-3,7,10-13", it will download the videos
                                     at index 1, 2, 3, 7, 10, 11, 12 and 13
    --min-filesize SIZE              Do not download any videos smaller than
                                     SIZE (e.g. 50k or 44.6m)
    --max-filesize SIZE              Do not download any videos larger than SIZE
                                     (e.g. 50k or 44.6m)
    --date DATE                      Download only videos uploaded on this date.
                                     The date can be "YYYYMMDD" or in the format
                                     "(now|today)[+-][0-9](day|week|month|year)(
                                     s)?"
    --datebefore DATE                Download only videos uploaded on or before
                                     this date. The date formats accepted is the
                                     same as --date
    --dateafter DATE                 Download only videos uploaded on or after
                                     this date. The date formats accepted is the
                                     same as --date
    --match-filter FILTER            Generic video filter. Any field (see
                                     "OUTPUT TEMPLATE") can be compared with a
                                     number or a string using the operators
                                     defined in "Filtering formats". You can
                                     also simply specify a field to match if the
                                     field is present and "!field" to check if
                                     the field is not present. In addition,
                                     Python style regular expression matching
                                     can be done using "~=", and multiple
                                     filters can be checked with "&". Use a "\"
                                     to escape "&" or quotes if needed. Eg:
                                     --match-filter "!is_live & like_count>?100
                                     & description~='(?i)\bcats \& dogs\b'"
                                     matches only videos that are not live, has
                                     a like count more than 100 (or the like
                                     field is not available), and also has a
                                     description that contains the phrase "cats
                                     & dogs" (ignoring case)
    --no-match-filter                Do not use generic video filter (default)
    --no-playlist                    Download only the video, if the URL refers
                                     to a video and a playlist
    --yes-playlist                   Download the playlist, if the URL refers to
                                     a video and a playlist
    --age-limit YEARS                Download only videos suitable for the given
                                     age
    --download-archive FILE          Download only videos not listed in the
                                     archive file. Record the IDs of all
                                     downloaded videos in it
    --no-download-archive            Do not use archive file (default)
    --max-downloads NUMBER           Abort after downloading NUMBER files
    --break-on-existing              Stop the download process when encountering
                                     a file that is in the archive
    --break-on-reject                Stop the download process when encountering
                                     a file that has been filtered out
    --break-per-input                Make --break-on-existing and --break-on-
                                     reject act only on the current input URL
    --no-break-per-input             --break-on-existing and --break-on-reject
                                     terminates the entire download queue
    --skip-playlist-after-errors N   Number of allowed failures until the rest
                                     of the playlist is skipped

## Download Options:
    -N, --concurrent-fragments N     Number of fragments of a dash/hlsnative
                                     video that should be downloaded
                                     concurrently (default is 1)
    -r, --limit-rate RATE            Maximum download rate in bytes per second
                                     (e.g. 50K or 4.2M)
    --throttled-rate RATE            Minimum download rate in bytes per second
                                     below which throttling is assumed and the
                                     video data is re-extracted (e.g. 100K)
    -R, --retries RETRIES            Number of retries (default is 10), or
                                     "infinite"
    --file-access-retries RETRIES    Number of times to retry on file access
                                     error (default is 10), or "infinite"
    --fragment-retries RETRIES       Number of retries for a fragment (default
                                     is 10), or "infinite" (DASH, hlsnative and
                                     ISM)
    --skip-unavailable-fragments     Skip unavailable fragments for DASH,
                                     hlsnative and ISM (default) (Alias: --no-
                                     abort-on-unavailable-fragment)
    --abort-on-unavailable-fragment  Abort downloading if a fragment is
                                     unavailable (Alias: --no-skip-unavailable-
                                     fragments)
    --keep-fragments                 Keep downloaded fragments on disk after
                                     downloading is finished
    --no-keep-fragments              Delete downloaded fragments after
                                     downloading is finished (default)
    --buffer-size SIZE               Size of download buffer (e.g. 1024 or 16K)
                                     (default is 1024)
    --resize-buffer                  The buffer size is automatically resized
                                     from an initial value of --buffer-size
                                     (default)
    --no-resize-buffer               Do not automatically adjust the buffer size
    --http-chunk-size SIZE           Size of a chunk for chunk-based HTTP
                                     downloading (e.g. 10485760 or 10M) (default
                                     is disabled). May be useful for bypassing
                                     bandwidth throttling imposed by a webserver
                                     (experimental)
    --playlist-reverse               Download playlist videos in reverse order
    --no-playlist-reverse            Download playlist videos in default order
                                     (default)
    --playlist-random                Download playlist videos in random order
    --xattr-set-filesize             Set file xattribute ytdl.filesize with
                                     expected file size
    --hls-use-mpegts                 Use the mpegts container for HLS videos;
                                     allowing some players to play the video
                                     while downloading, and reducing the chance
                                     of file corruption if download is
                                     interrupted. This is enabled by default for
                                     live streams
    --no-hls-use-mpegts              Do not use the mpegts container for HLS
                                     videos. This is default when not
                                     downloading live streams
    --downloader [PROTO:]NAME        Name or path of the external downloader to
                                     use (optionally) prefixed by the protocols
                                     (http, ftp, m3u8, dash, rstp, rtmp, mms) to
                                     use it for. Currently supports native,
                                     aria2c, avconv, axel, curl, ffmpeg, httpie,
                                     wget (Recommended: aria2c). You can use
                                     this option multiple times to set different
                                     downloaders for different protocols. For
                                     example, --downloader aria2c --downloader
                                     "dash,m3u8:native" will use aria2c for
                                     http/ftp downloads, and the native
                                     downloader for dash/m3u8 downloads (Alias:
                                     --external-downloader)
    --downloader-args NAME:ARGS      Give these arguments to the external
                                     downloader. Specify the downloader name and
                                     the arguments separated by a colon ":". For
                                     ffmpeg, arguments can be passed to
                                     different positions using the same syntax
                                     as --postprocessor-args. You can use this
                                     option multiple times to give different
                                     arguments to different downloaders (Alias:
                                     --external-downloader-args)

## Filesystem Options:
    -a, --batch-file FILE            File containing URLs to download ("-" for
                                     stdin), one URL per line. Lines starting
                                     with "#", ";" or "]" are considered as
                                     comments and ignored
    --no-batch-file                  Do not read URLs from batch file (default)
    -P, --paths [TYPES:]PATH         The paths where the files should be
                                     downloaded. Specify the type of file and
                                     the path separated by a colon ":". All the
                                     same TYPES as --output are supported.
                                     Additionally, you can also provide "home"
                                     (default) and "temp" paths. All
                                     intermediary files are first downloaded to
                                     the temp path and then the final files are
                                     moved over to the home path after download
                                     is finished. This option is ignored if
                                     --output is an absolute path
    -o, --output [TYPES:]TEMPLATE    Output filename template; see "OUTPUT
                                     TEMPLATE" for details
    --output-na-placeholder TEXT     Placeholder value for unavailable meta
                                     fields in output filename template
                                     (default: "NA")
    --restrict-filenames             Restrict filenames to only ASCII
                                     characters, and avoid "&" and spaces in
                                     filenames
    --no-restrict-filenames          Allow Unicode characters, "&" and spaces in
                                     filenames (default)
    --windows-filenames              Force filenames to be Windows-compatible
    --no-windows-filenames           Make filenames Windows-compatible only if
                                     using Windows (default)
    --trim-filenames LENGTH          Limit the filename length (excluding
                                     extension) to the specified number of
                                     characters
    -w, --no-overwrites              Do not overwrite any files
    --force-overwrites               Overwrite all video and metadata files.
                                     This option includes --no-continue
    --no-force-overwrites            Do not overwrite the video, but overwrite
                                     related files (default)
    -c, --continue                   Resume partially downloaded files/fragments
                                     (default)
    --no-continue                    Do not resume partially downloaded
                                     fragments. If the file is not fragmented,
                                     restart download of the entire file
    --part                           Use .part files instead of writing directly
                                     into output file (default)
    --no-part                        Do not use .part files - write directly
                                     into output file
    --mtime                          Use the Last-modified header to set the
                                     file modification time (default)
    --no-mtime                       Do not use the Last-modified header to set
                                     the file modification time
    --write-description              Write video description to a .description
                                     file
    --no-write-description           Do not write video description (default)
    --write-info-json                Write video metadata to a .info.json file
                                     (this may contain personal information)
    --no-write-info-json             Do not write video metadata (default)
    --write-playlist-metafiles       Write playlist metadata in addition to the
                                     video metadata when using --write-info-
                                     json, --write-description etc. (default)
    --no-write-playlist-metafiles    Do not write playlist metadata when using
                                     --write-info-json, --write-description etc.
    --clean-info-json                Remove some private fields such as
                                     filenames from the infojson. Note that it
                                     could still contain some personal
                                     information (default)
    --no-clean-info-json             Write all fields to the infojson
    --write-comments                 Retrieve video comments to be placed in the
                                     infojson. The comments are fetched even
                                     without this option if the extraction is
                                     known to be quick (Alias: --get-comments)
    --no-write-comments              Do not retrieve video comments unless the
                                     extraction is known to be quick (Alias:
                                     --no-get-comments)
    --load-info-json FILE            JSON file containing the video information
                                     (created with the "--write-info-json"
                                     option)
    --cookies FILE                   Netscape formatted file to read cookies
                                     from and dump cookie jar in
    --no-cookies                     Do not read/dump cookies from/to file
                                     (default)
    --cookies-from-browser BROWSER[+KEYRING][:PROFILE]
                                     The name of the browser and (optionally)
                                     the name/path of the profile to load
                                     cookies from, separated by a ":". Currently
                                     supported browsers are: brave, chrome,
                                     chromium, edge, firefox, opera, safari,
                                     vivaldi. By default, the most recently
                                     accessed profile is used. The keyring used
                                     for decrypting Chromium cookies on Linux
                                     can be (optionally) specified after the
                                     browser name separated by a "+". Currently
                                     supported keyrings are: basictext,
                                     gnomekeyring, kwallet
    --no-cookies-from-browser        Do not load cookies from browser (default)
    --cache-dir DIR                  Location in the filesystem where youtube-dl
                                     can store some downloaded information (such
                                     as client ids and signatures) permanently.
                                     By default $XDG_CACHE_HOME/yt-dlp or
                                     ~/.cache/yt-dlp
    --no-cache-dir                   Disable filesystem caching
    --rm-cache-dir                   Delete all filesystem cache files
    --rm-long-name-dir               Deletes all filename-splitting-related
                                     empty directories in working directory

## Thumbnail Options:
    --write-thumbnail                Write thumbnail image to disk
    --no-write-thumbnail             Do not write thumbnail image to disk
                                     (default)
    --write-all-thumbnails           Write all thumbnail image formats to disk
    --list-thumbnails                List available thumbnails of each video.
                                     Simulate unless --no-simulate is used

## Internet Shortcut Options:
    --write-link                     Write an internet shortcut file, depending
                                     on the current platform (.url, .webloc or
                                     .desktop). The URL may be cached by the OS
    --write-url-link                 Write a .url Windows internet shortcut. The
                                     OS caches the URL based on the file path
    --write-webloc-link              Write a .webloc macOS internet shortcut
    --write-desktop-link             Write a .desktop Linux internet shortcut

## Verbosity and Simulation Options:
    -q, --quiet                      Activate quiet mode. If used with
                                     --verbose, print the log to stderr
    --no-warnings                    Ignore warnings
    -s, --simulate                   Do not download the video and do not write
                                     anything to disk
    --no-simulate                    Download the video even if printing/listing
                                     options are used
    --ignore-no-formats-error        Ignore "No video formats" error. Useful for
                                     extracting metadata even if the videos are
                                     not actually available for download
                                     (experimental)
    --no-ignore-no-formats-error     Throw error when no downloadable video
                                     formats are found (default)
    --skip-download                  Do not download the video but write all
                                     related files (Alias: --no-download)
    -O, --print [WHEN:]TEMPLATE      Field name or output template to print to
                                     screen, optionally prefixed with when to
                                     print it, separated by a ":". Supported
                                     values of "WHEN" are the same as that of
                                     --use-postprocessor, and "video" (default).
                                     Implies --quiet and --simulate (unless
                                     --no-simulate is used). This option can be
                                     used multiple times
    --print-to-file [WHEN:]TEMPLATE FILE
                                     Append given template to the file. The
                                     values of WHEN and TEMPLATE are same as
                                     that of --print. FILE uses the same syntax
                                     as the output template. This option can be
                                     used multiple times
    -j, --dump-json                  Quiet, but print JSON information for each
                                     video. Simulate unless --no-simulate is
                                     used. See "OUTPUT TEMPLATE" for a
                                     description of available keys
    -J, --dump-single-json           Quiet, but print JSON information for each
                                     url or infojson passed. Simulate unless
                                     --no-simulate is used. If the URL refers to
                                     a playlist, the whole playlist information
                                     is dumped in a single line
    --force-write-archive            Force download archive entries to be
                                     written as far as no errors occur, even if
                                     -s or another simulation option is used
                                     (Alias: --force-download-archive)
    --newline                        Output progress bar as new lines
    --no-progress                    Do not print progress bar
    --progress                       Show progress bar, even if in quiet mode
    --console-title                  Display progress in console titlebar
    --progress-template [TYPES:]TEMPLATE
                                     Template for progress outputs, optionally
                                     prefixed with one of "download:" (default),
                                     "download-title:" (the console title),
                                     "postprocess:",  or "postprocess-title:".
                                     The video's fields are accessible under the
                                     "info" key and the progress attributes are
                                     accessible under "progress" key. E.g.:
                                     --console-title --progress-template
                                     "download-title:%(info.id)s-%(progress.eta)s"
    -v, --verbose                    Print various debugging information
    --dump-pages                     Print downloaded pages encoded using base64
                                     to debug problems (very verbose)
    --write-pages                    Write downloaded intermediary pages to
                                     files in the current directory to debug
                                     problems
    --print-traffic                  Display sent and read HTTP traffic

## Workarounds:
    --encoding ENCODING              Force the specified encoding (experimental)
    --legacy-server-connect          Explicitly allow HTTPS connection to
                                     servers that do not support RFC 5746 secure
                                     renegotiation
    --no-check-certificates          Suppress HTTPS certificate validation
    --prefer-insecure                Use an unencrypted connection to retrieve
                                     information about the video (Currently
                                     supported only for YouTube)
    --add-header FIELD:VALUE         Specify a custom HTTP header and its value,
                                     separated by a colon ":". You can use this
                                     option multiple times
    --bidi-workaround                Work around terminals that lack
                                     bidirectional text support. Requires bidiv
                                     or fribidi executable in PATH
    --sleep-requests SECONDS         Number of seconds to sleep between requests
                                     during data extraction
    --sleep-interval SECONDS         Number of seconds to sleep before each
                                     download. This is the minimum time to sleep
                                     when used along with --max-sleep-interval
                                     (Alias: --min-sleep-interval)
    --max-sleep-interval SECONDS     Maximum number of seconds to sleep. Can
                                     only be used along with --min-sleep-
                                     interval
    --sleep-subtitles SECONDS        Number of seconds to sleep before each
                                     subtitle download
    --escape-long-names              Split filename longer than 255 bytes into
                                     few path segments. This may create dumb
                                     directories.

## Video Format Options:
    -f, --format FORMAT              Video format code, see "FORMAT SELECTION"
                                     for more details
    -S, --format-sort SORTORDER      Sort the formats by the fields given, see
                                     "Sorting Formats" for more details
    --format-sort-force              Force user specified sort order to have
                                     precedence over all fields, see "Sorting
                                     Formats" for more details
    --no-format-sort-force           Some fields have precedence over the user
                                     specified sort order (default), see
                                     "Sorting Formats" for more details
    --video-multistreams             Allow multiple video streams to be merged
                                     into a single file
    --no-video-multistreams          Only one video stream is downloaded for
                                     each output file (default)
    --audio-multistreams             Allow multiple audio streams to be merged
                                     into a single file
    --no-audio-multistreams          Only one audio stream is downloaded for
                                     each output file (default)
    --prefer-free-formats            Prefer video formats with free containers
                                     over non-free ones of same quality. Use
                                     with "-S ext" to strictly prefer free
                                     containers irrespective of quality
    --no-prefer-free-formats         Don't give any special preference to free
                                     containers (default)
    --check-formats                  Check that the selected formats are
                                     actually downloadable
    --check-all-formats              Check all formats for whether they are
                                     actually downloadable
    --no-check-formats               Do not check that the formats are actually
                                     downloadable
    -F, --list-formats               List available formats of each video.
                                     Simulate unless --no-simulate is used
    --merge-output-format FORMAT     If a merge is required (e.g.
                                     bestvideo+bestaudio), output to given
                                     container format. One of mkv, mp4, ogg,
                                     webm, flv. Ignored if no merge is required
    --live-download-mkv              Changes video file format to MKV when
                                     downloading a live. This is useful if the
                                     computer might shutdown while downloading.

## Subtitle Options:
    --write-subs                     Write subtitle file
    --no-write-subs                  Do not write subtitle file (default)
    --write-auto-subs                Write automatically generated subtitle file
                                     (Alias: --write-automatic-subs)
    --no-write-auto-subs             Do not write auto-generated subtitles
                                     (default) (Alias: --no-write-automatic-subs)
    --list-subs                      List available subtitles of each video.
                                     Simulate unless --no-simulate is used
    --sub-format FORMAT              Subtitle format, accepts formats
                                     preference, for example: "srt" or
                                     "ass/srt/best"
    --sub-langs LANGS                Languages of the subtitles to download (can
                                     be regex) or "all" separated by commas.
                                     (Eg: --sub-langs "en.*,ja") You can prefix
                                     the language code with a "-" to exempt it
                                     from the requested languages. (Eg:
                                     --sub-langs all,-live_chat) Use --list-subs
                                     for a list of available language tags

## Authentication Options:
    -u, --username USERNAME          Login with this account ID
    -p, --password PASSWORD          Account password. If this option is left
                                     out, yt-dlp will ask interactively
    -2, --twofactor TWOFACTOR        Two-factor authentication code
    -n, --netrc                      Use .netrc authentication data
    --netrc-location PATH            Location of .netrc authentication data;
                                     either the path or its containing
                                     directory. Defaults to ~/.netrc
    --video-password PASSWORD        Video password (vimeo, youku)
    --ap-mso MSO                     Adobe Pass multiple-system operator (TV
                                     provider) identifier, use --ap-list-mso for
                                     a list of available MSOs
    --ap-username USERNAME           Multiple-system operator account login
    --ap-password PASSWORD           Multiple-system operator account password.
                                     If this option is left out, yt-dlp will ask
                                     interactively
    --ap-list-mso                    List all supported multiple-system
                                     operators

## Post-Processing Options:
    -x, --extract-audio              Convert video files to audio-only files
                                     (requires ffmpeg and ffprobe)
    --audio-format FORMAT            Specify audio format to convert the audio
                                     to when -x is used. Currently supported
                                     formats are: best (default) or one of
                                     best|aac|flac|mp3|m4a|opus|vorbis|wav|alac
    --audio-quality QUALITY          Specify ffmpeg audio quality, insert a
                                     value between 0 (best) and 10 (worst) for
                                     VBR or a specific bitrate like 128K
                                     (default 5)
    --remux-video FORMAT             Remux the video into another container if
                                     necessary (currently supported: mp4|mkv|flv
                                     |webm|mov|avi|mp3|mka|m4a|ogg|opus). If
                                     target container does not support the
                                     video/audio codec, remuxing will fail. You
                                     can specify multiple rules; Eg.
                                     "aac>m4a/mov>mp4/mkv" will remux aac to
                                     m4a, mov to mp4 and anything else to mkv.
    --recode-video FORMAT            Re-encode the video into another format if
                                     re-encoding is necessary. The syntax and
                                     supported formats are the same as --remux-video
    --postprocessor-args NAME:ARGS   Give these arguments to the postprocessors.
                                     Specify the postprocessor/executable name
                                     and the arguments separated by a colon ":"
                                     to give the argument to the specified
                                     postprocessor/executable. Supported PP are:
                                     Merger, ModifyChapters, SplitChapters,
                                     ExtractAudio, VideoRemuxer, VideoConvertor,
                                     Metadata, EmbedSubtitle, EmbedThumbnail,
                                     SubtitlesConvertor, ThumbnailsConvertor,
                                     FixupStretched, FixupM4a, FixupM3u8,
                                     FixupTimestamp and FixupDuration. The
                                     supported executables are: AtomicParsley,
                                     FFmpeg and FFprobe. You can also specify
                                     "PP+EXE:ARGS" to give the arguments to the
                                     specified executable only when being used
                                     by the specified postprocessor.
                                     Additionally, for ffmpeg/ffprobe, "_i"/"_o"
                                     can be appended to the prefix optionally
                                     followed by a number to pass the argument
                                     before the specified input/output file. Eg:
                                     --ppa "Merger+ffmpeg_i1:-v quiet". You can
                                     use this option multiple times to give
                                     different arguments to different
                                     postprocessors. (Alias: --ppa)
    -k, --keep-video                 Keep the intermediate video file on disk
                                     after post-processing
    --no-keep-video                  Delete the intermediate video file after
                                     post-processing (default)
    --post-overwrites                Overwrite post-processed files (default)
    --no-post-overwrites             Do not overwrite post-processed files
    --embed-subs                     Embed subtitles in the video (only for mp4,
                                     webm and mkv videos)
    --no-embed-subs                  Do not embed subtitles (default)
    --embed-thumbnail                Embed thumbnail in the video as cover art
    --no-embed-thumbnail             Do not embed thumbnail (default)
    --embed-metadata                 Embed metadata to the video file. Also
                                     embeds chapters/infojson if present unless
                                     --no-embed-chapters/--no-embed-info-json
                                     are used (Alias: --add-metadata)
    --no-embed-metadata              Do not add metadata to file (default)
                                     (Alias: --no-add-metadata)
    --embed-chapters                 Add chapter markers to the video file
                                     (Alias: --add-chapters)
    --no-embed-chapters              Do not add chapter markers (default)
                                     (Alias: --no-add-chapters)
    --embed-info-json                Embed the infojson as an attachment to
                                     mkv/mka video files
    --no-embed-info-json             Do not embed the infojson as an attachment
                                     to the video file
    --parse-metadata FROM:TO         Parse additional metadata like title/artist
                                     from other fields; see "MODIFYING METADATA"
                                     for details
    --replace-in-metadata FIELDS REGEX REPLACE
                                     Replace text in a metadata field using the
                                     given regex. This option can be used
                                     multiple times
    --xattrs                         Write metadata to the video file's xattrs
                                     (using dublin core and xdg standards)
    --concat-playlist POLICY         Concatenate videos in a playlist. One of
                                     "never", "always", or "multi_video"
                                     (default; only when the videos form a
                                     single show). All the video files must have
                                     same codecs and number of streams to be
                                     concatable. The "pl_video:" prefix can be
                                     used with "--paths" and "--output" to set
                                     the output filename for the split files.
                                     See "OUTPUT TEMPLATE" for details
    --fixup POLICY                   Automatically correct known faults of the
                                     file. One of never (do nothing), warn (only
                                     emit a warning), detect_or_warn (the
                                     default; fix file if we can, warn
                                     otherwise), force (try fixing even if file
                                     already exists)
    --ffmpeg-location PATH           Location of the ffmpeg binary; either the
                                     path to the binary or its containing
                                     directory
    --exec [WHEN:]CMD                Execute a command, optionally prefixed with
                                     when to execute it (after_move if
                                     unspecified), separated by a ":". Supported
                                     values of "WHEN" are the same as that of
                                     --use-postprocessor. Same syntax as the
                                     output template can be used to pass any
                                     field as arguments to the command. After
                                     download, an additional field "filepath"
                                     that contains the final path of the
                                     downloaded file is also available, and if
                                     no fields are passed, %(filepath)q is
                                     appended to the end of the command. This
                                     option can be used multiple times
    --no-exec                        Remove any previously defined --exec
    --convert-subs FORMAT            Convert the subtitles to another format
                                     (currently supported: srt|vtt|ass|lrc)
                                     (Alias: --convert-subtitles)
    --convert-thumbnails FORMAT      Convert the thumbnails to another format
                                     (currently supported: jpg|png|webp)
    --split-chapters                 Split video into multiple files based on
                                     internal chapters. The "chapter:" prefix
                                     can be used with "--paths" and "--output"
                                     to set the output filename for the split
                                     files. See "OUTPUT TEMPLATE" for details
    --no-split-chapters              Do not split video based on chapters
                                     (default)
    --remove-chapters REGEX          Remove chapters whose title matches the
                                     given regular expression. Time ranges
                                     prefixed by a "*" can also be used in place
                                     of chapters to remove the specified range.
                                     Eg: --remove-chapters "*10:15-15:00"
                                     --remove-chapters "intro". This option can
                                     be used multiple times
    --no-remove-chapters             Do not remove any chapters from the file
                                     (default)
    --force-keyframes-at-cuts        Force keyframes around the chapters before
                                     removing/splitting them. Requires a
                                     re-encode and thus is very slow, but the
                                     resulting video may have fewer artifacts
                                     around the cuts
    --no-force-keyframes-at-cuts     Do not force keyframes around the chapters
                                     when cutting/splitting (default)
    --use-postprocessor NAME[:ARGS]  The (case sensitive) name of plugin
                                     postprocessors to be enabled, and
                                     (optionally) arguments to be passed to it,
                                     separated by a colon ":". ARGS are a
                                     semicolon ";" delimited list of NAME=VALUE.
                                     The "when" argument determines when the
                                     postprocessor is invoked. It can be one of
                                     "pre_process" (after video extraction),
                                     "after_filter" (after video passes filter),
                                     "before_dl" (before each video download),
                                     "post_process" (after each video download;
                                     default), "after_move" (after moving video
                                     file to it's final locations),
                                     "after_video" (after downloading and
                                     processing all formats of a video), or
                                     "playlist" (at end of playlist). This
                                     option can be used multiple times to add
                                     different postprocessors

## SponsorBlock Options:
Make chapter entries for, or remove various segments (sponsor,
    introductions, etc.) from downloaded YouTube videos using the
    [SponsorBlock API](https://sponsor.ajay.app)

    --sponsorblock-mark CATS         SponsorBlock categories to create chapters
                                     for, separated by commas. Available
                                     categories are all, default(=all), sponsor,
                                     intro, outro, selfpromo, preview, filler,
                                     interaction, music_offtopic, poi_highlight.
                                     You can prefix the category with a "-" to
                                     exempt it. See [1] for description of the
                                     categories. Eg: --sponsorblock-mark all,-preview
                                     [1] https://wiki.sponsor.ajay.app/w/Segment_Categories
    --sponsorblock-remove CATS       SponsorBlock categories to be removed from
                                     the video file, separated by commas. If a
                                     category is present in both mark and
                                     remove, remove takes precedence. The syntax
                                     and available categories are the same as
                                     for --sponsorblock-mark except that
                                     "default" refers to "all,-filler" and
                                     poi_highlight is not available
    --sponsorblock-chapter-title TEMPLATE
                                     The title template for SponsorBlock
                                     chapters created by --sponsorblock-mark.
                                     The same syntax as the output template is
                                     used, but the only available fields are
                                     start_time, end_time, category, categories,
                                     name, category_names. Defaults to
                                     "[SponsorBlock]: %(category_names)l"
    --no-sponsorblock                Disable both --sponsorblock-mark and
                                     --sponsorblock-remove
    --sponsorblock-api URL           SponsorBlock API location, defaults to
                                     https://sponsor.ajay.app

## Extractor Options:
    --extractor-retries RETRIES      Number of retries for known extractor
                                     errors (default is 3), or "infinite"
    --allow-dynamic-mpd              Process dynamic DASH manifests (default)
                                     (Alias: --no-ignore-dynamic-mpd)
    --ignore-dynamic-mpd             Do not process dynamic DASH manifests
                                     (Alias: --no-allow-dynamic-mpd)
    --hls-split-discontinuity        Split HLS playlists to different formats at
                                     discontinuities such as ad breaks
    --no-hls-split-discontinuity     Do not split HLS playlists to different
                                     formats at discontinuities such as ad
                                     breaks (default)
    --extractor-args KEY:ARGS        Pass these arguments to the extractor. See
                                     "EXTRACTOR ARGUMENTS" for details. You can
                                     use this option multiple times to give
                                     arguments for different extractors

# CONFIGURATION

You can configure yt-dlp by placing any supported command line option to a configuration file. The configuration is loaded from the following locations:

1. **Main Configuration**: The file given by `--config-location`
1. **Portable Configuration**: `yt-dlp.conf` in the same directory as the bundled binary. If you are running from source-code (`<root dir>/yt_dlp/__main__.py`), the root directory is used instead.
1. **Home Configuration**: `yt-dlp.conf` in the home path given by `-P`, or in the current directory if no such path is given
1. **User Configuration**:
    * `%XDG_CONFIG_HOME%/yt-dlp/config` (recommended on Linux/macOS)
    * `%XDG_CONFIG_HOME%/yt-dlp.conf`
    * `%APPDATA%/yt-dlp/config` (recommended on Windows)
    * `%APPDATA%/yt-dlp/config.txt`
    * `~/yt-dlp.conf`
    * `~/yt-dlp.conf.txt`

    `%XDG_CONFIG_HOME%` defaults to `~/.config` if undefined. On windows, `%APPDATA%` generally points to `C:\Users\<user name>\AppData\Roaming` and `~` points to `%HOME%` if present, `%USERPROFILE%` (generally `C:\Users\<user name>`), or `%HOMEDRIVE%%HOMEPATH%`
1. **System Configuration**: `/etc/yt-dlp.conf`

For example, with the following configuration file yt-dlp will always extract the audio, not copy the mtime, use a proxy and save all videos under `YouTube` directory in your home directory:
```
# Lines starting with # are comments

# Always extract audio
-x

# Do not copy the mtime
--no-mtime

# Use this proxy
--proxy 127.0.0.1:3128

# Save all videos under YouTube directory in your home directory
-o ~/YouTube/%(title)s.%(ext)s
```

Note that options in configuration file are just the same options aka switches used in regular command line calls; thus there **must be no whitespace** after `-` or `--`, e.g. `-o` or `--proxy` but not `- o` or `-- proxy`.

You can use `--ignore-config` if you want to disable all configuration files for a particular yt-dlp run. If `--ignore-config` is found inside any configuration file, no further configuration will be loaded. For example, having the option in the portable configuration file prevents loading of home, user, and system configurations. Additionally, (for backward compatibility) if `--ignore-config` is found inside the system configuration file, the user configuration is not loaded.

### Authentication with `.netrc` file

You may also want to configure automatic credentials storage for extractors that support authentication (by providing login and password with `--username` and `--password`) in order not to pass credentials as command line arguments on every yt-dlp execution and prevent tracking plain text passwords in the shell command history. You can achieve this using a [`.netrc` file](https://stackoverflow.com/tags/.netrc/info) on a per extractor basis. For that you will need to create a `.netrc` file in `--netrc-location` and restrict permissions to read/write by only you:
```
touch $HOME/.netrc
chmod a-rwx,u+rw $HOME/.netrc
```
After that you can add credentials for an extractor in the following format, where *extractor* is the name of the extractor in lowercase:
```
machine <extractor> login <username> password <password>
```
For example:
```
machine youtube login myaccount@gmail.com password my_youtube_password
machine twitch login my_twitch_account_name password my_twitch_password
```
To activate authentication with the `.netrc` file you should pass `--netrc` to yt-dlp or place it in the [configuration file](#configuration).

The default location of the .netrc file is `$HOME` (`~`) in UNIX. On Windows, it is `%HOME%` if present, `%USERPROFILE%` (generally `C:\Users\<user name>`) or `%HOMEDRIVE%%HOMEPATH%`

# OUTPUT TEMPLATE

The `-o` option is used to indicate a template for the output file names while `-P` option is used to specify the path each type of file should be saved to.

<!-- MANPAGE: BEGIN EXCLUDED SECTION -->
**tl;dr:** [navigate me to examples](#output-template-examples).
<!-- MANPAGE: END EXCLUDED SECTION -->

The simplest usage of `-o` is not to set any template arguments when downloading a single file, like in `yt-dlp -o funny_video.flv "https://some/video"` (hard-coding file extension like this is _not_ recommended and could break some post-processing).

It may however also contain special sequences that will be replaced when downloading each video. The special sequences may be formatted according to [Python string formatting operations](https://docs.python.org/3/library/stdtypes.html#printf-style-string-formatting). For example, `%(NAME)s` or `%(NAME)05d`. To clarify, that is a percent symbol followed by a name in parentheses, followed by formatting operations.

The field names themselves (the part inside the parenthesis) can also have some special formatting:
1. **Object traversal**: The dictionaries and lists available in metadata can be traversed by using a `.` (dot) separator. You can also do python slicing using `:`. Eg: `%(tags.0)s`, `%(subtitles.en.-1.ext)s`, `%(id.3:7:-1)s`, `%(formats.:.format_id)s`. `%()s` refers to the entire infodict. Note that all the fields that become available using this method are not listed below. Use `-j` to see such fields

1. **Addition**: Addition and subtraction of numeric fields can be done using `+` and `-` respectively. Eg: `%(playlist_index+10)03d`, `%(n_entries+1-playlist_index)d`

1. **Date/time Formatting**: Date/time fields can be formatted according to [strftime formatting](https://docs.python.org/3/library/datetime.html#strftime-and-strptime-format-codes) by specifying it separated from the field name using a `>`. Eg: `%(duration>%H-%M-%S)s`, `%(upload_date>%Y-%m-%d)s`, `%(epoch-3600>%H-%M-%S)s`

1. **Alternatives**: Alternate fields can be specified separated with a `,`. Eg: `%(release_date>%Y,upload_date>%Y|Unknown)s`

1. **Replacement**: A replacement value can specified using a `&` separator. If the field is *not* empty, this replacement value will be used instead of the actual field content. This is done after alternate fields are considered; thus the replacement is used if *any* of the alternative fields is *not* empty.

1. **Default**: A literal default value can be specified for when the field is empty using a `|` separator. This overrides `--output-na-template`. Eg: `%(uploader|Unknown)s`

1. **More Conversions**: In addition to the normal format types `diouxXeEfFgGcrs`, `B`, `j`, `l`, `q`, `D`, `S` can be used for converting to **B**ytes, **j**son (flag `#` for pretty-printing), a comma separated **l**ist (flag `#` for `\n` newline-separated), a string **q**uoted for the terminal (flag `#` to split a list into different arguments), to add **D**ecimal suffixes (Eg: 10M) (flag `#` to use 1024 as factor), and to **S**anitize as filename (flag `#` for restricted), respectively

1. **Unicode normalization**: The format type `U` can be used for NFC [unicode normalization](https://docs.python.org/3/library/unicodedata.html#unicodedata.normalize). The alternate form flag (`#`) changes the normalization to NFD and the conversion flag `+` can be used for NFKC/NFKD compatibility equivalence normalization. Eg: `%(title)+.100U` is NFKC

To summarize, the general syntax for a field is:
```
%(name[.keys][addition][>strf][,alternate][&replacement][|default])[flags][width][.precision][length]type
```

Additionally, you can set different output templates for the various metadata files separately from the general output template by specifying the type of file followed by the template separated by a colon `:`. The different file types supported are `subtitle`, `thumbnail`, `description`, `annotation` (deprecated), `infojson`, `link`, `pl_thumbnail`, `pl_description`, `pl_infojson`, `chapter`, `pl_video`. For example, `-o "%(title)s.%(ext)s" -o "thumbnail:%(title)s\%(title)s.%(ext)s"`  will put the thumbnails in a folder with the same name as the video. If any of the templates is empty, that type of file will not be written. Eg: `--write-thumbnail -o "thumbnail:"` will write thumbnails only for playlists and not for video.

The available fields are:

 - `id` (string): Video identifier
 - `title` (string): Video title
 - `fulltitle` (string): Video title ignoring live timestamp and generic title
 - `url` (string): Video URL
 - `ext` (string): Video filename extension
 - `alt_title` (string): A secondary title of the video
 - `description` (string): The description of the video
 - `display_id` (string): An alternative identifier for the video
 - `uploader` (string): Full name of the video uploader
 - `license` (string): License name the video is licensed under
 - `creator` (string): The creator of the video
 - `timestamp` (numeric): UNIX timestamp of the moment the video became available
 - `upload_date` (string): Video upload date (YYYYMMDD)
 - `release_timestamp` (numeric): UNIX timestamp of the moment the video was released
 - `release_date` (string): The date (YYYYMMDD) when the video was released
 - `modified_timestamp` (numeric): UNIX timestamp of the moment the video was last modified
 - `modified_date` (string): The date (YYYYMMDD) when the video was last modified
 - `uploader_id` (string): Nickname or id of the video uploader
 - `channel` (string): Full name of the channel the video is uploaded on
 - `channel_id` (string): Id of the channel
 - `channel_follower_count` (numeric): Number of followers of the channel
 - `location` (string): Physical location where the video was filmed
 - `duration` (numeric): Length of the video in seconds
 - `duration_string` (string): Length of the video (HH:mm:ss)
 - `view_count` (numeric): How many users have watched the video on the platform
 - `like_count` (numeric): Number of positive ratings of the video
 - `dislike_count` (numeric): Number of negative ratings of the video
 - `repost_count` (numeric): Number of reposts of the video
 - `average_rating` (numeric): Average rating give by users, the scale used depends on the webpage
 - `comment_count` (numeric): Number of comments on the video (For some extractors, comments are only downloaded at the end, and so this field cannot be used)
 - `age_limit` (numeric): Age restriction for the video (years)
 - `live_status` (string): One of "is_live", "was_live", "is_upcoming", "not_live"
 - `is_live` (boolean): Whether this video is a live stream or a fixed-length video
 - `was_live` (boolean): Whether this video was originally a live stream
 - `playable_in_embed` (string): Whether this video is allowed to play in embedded players on other sites
 - `availability` (string): Whether the video is "private", "premium_only", "subscriber_only", "needs_auth", "unlisted" or "public"
 - `start_time` (numeric): Time in seconds where the reproduction should start, as specified in the URL
 - `end_time` (numeric): Time in seconds where the reproduction should end, as specified in the URL
 - `format` (string): A human-readable description of the format
 - `format_id` (string): Format code specified by `--format`
 - `format_note` (string): Additional info about the format
 - `width` (numeric): Width of the video
 - `height` (numeric): Height of the video
 - `resolution` (string): Textual description of width and height
 - `tbr` (numeric): Average bitrate of audio and video in KBit/s
 - `abr` (numeric): Average audio bitrate in KBit/s
 - `acodec` (string): Name of the audio codec in use
 - `asr` (numeric): Audio sampling rate in Hertz
 - `vbr` (numeric): Average video bitrate in KBit/s
 - `fps` (numeric): Frame rate
 - `dynamic_range` (string): The dynamic range of the video
 - `vcodec` (string): Name of the video codec in use
 - `container` (string): Name of the container format
 - `filesize` (numeric): The number of bytes, if known in advance
 - `filesize_approx` (numeric): An estimate for the number of bytes
 - `protocol` (string): The protocol that will be used for the actual download
 - `extractor` (string): Name of the extractor
 - `extractor_key` (string): Key name of the extractor
 - `epoch` (numeric): Unix epoch of when the information extraction was completed
 - `autonumber` (numeric): Number that will be increased with each download, starting at `--autonumber-start`
 - `video_autonumber` (numeric): Number that will be increased with each video
 - `n_entries` (numeric): Total number of extracted items in the playlist
 - `playlist_id` (string): Identifier of the playlist that contains the video
 - `playlist_title` (string): Name of the playlist that contains the video
 - `playlist` (string): `playlist_id` or `playlist_title`
 - `playlist_count` (numeric): Total number of items in the playlist. May not be known if entire playlist is not extracted
 - `playlist_index` (numeric): Index of the video in the playlist padded with leading zeros according the final index
 - `playlist_autonumber` (numeric): Position of the video in the playlist download queue padded with leading zeros according to the total length of the playlist
 - `playlist_uploader` (string): Full name of the playlist uploader
 - `playlist_uploader_id` (string): Nickname or id of the playlist uploader
 - `webpage_url` (string): A URL to the video webpage which if given to yt-dlp should allow to get the same result again
 - `webpage_url_basename` (string): The basename of the webpage URL
 - `webpage_url_domain` (string): The domain of the webpage URL
 - `original_url` (string): The URL given by the user (or same as `webpage_url` for playlist entries)
 - `orig_title` (string): Original video title, when extractor altered the title in any reason
 - `orig_description` (string): The original description of the video, when extractor altered the description in any reason

Available for the video that belongs to some logical chapter or section:

 - `chapter` (string): Name or title of the chapter the video belongs to
 - `chapter_number` (numeric): Number of the chapter the video belongs to
 - `chapter_id` (string): Id of the chapter the video belongs to

Available for the video that is an episode of some series or programme:

 - `series` (string): Title of the series or programme the video episode belongs to
 - `season` (string): Title of the season the video episode belongs to
 - `season_number` (numeric): Number of the season the video episode belongs to
 - `season_id` (string): Id of the season the video episode belongs to
 - `episode` (string): Title of the video episode
 - `episode_number` (numeric): Number of the video episode within a season
 - `episode_id` (string): Id of the video episode

Available for the media that is a track or a part of a music album:

 - `track` (string): Title of the track
 - `track_number` (numeric): Number of the track within an album or a disc
 - `track_id` (string): Id of the track
 - `artist` (string): Artist(s) of the track
 - `genre` (string): Genre(s) of the track
 - `album` (string): Title of the album the track belongs to
 - `album_type` (string): Type of the album
 - `album_artist` (string): List of all artists appeared on the album
 - `disc_number` (numeric): Number of the disc or other physical medium the track belongs to
 - `release_year` (numeric): Year (YYYY) when the album was released

Available for `chapter:` prefix when using `--split-chapters` for videos with internal chapters:

 - `section_title` (string): Title of the chapter
 - `section_number` (numeric): Number of the chapter within the file
 - `section_start` (numeric): Start time of the chapter in seconds
 - `section_end` (numeric): End time of the chapter in seconds

Available only when used in `--print`:

 - `urls` (string): The URLs of all requested formats, one in each line
 - `filename` (string): Name of the video file. Note that the actual filename may be different due to post-processing. Use `--exec echo` to get the name after all postprocessing is complete
 - `formats_table` (table): The video format table as printed by `--list-formats`
 - `thumbnails_table` (table): The thumbnail format table as printed by `--list-thumbnails`
 - `subtitles_table` (table): The subtitle format table as printed by `--list-subs`
 - `automatic_captions_table` (table): The automatic subtitle format table as printed by `--list-subs`
 
 
Available only in `--sponsorblock-chapter-title`:

 - `start_time` (numeric): Start time of the chapter in seconds
 - `end_time` (numeric): End time of the chapter in seconds
 - `categories` (list): The SponsorBlock categories the chapter belongs to
 - `category` (string): The smallest SponsorBlock category the chapter belongs to
 - `category_names` (list): Friendly names of the categories
 - `name` (string): Friendly name of the smallest category

Each aforementioned sequence when referenced in an output template will be replaced by the actual value corresponding to the sequence name. Note that some of the sequences are not guaranteed to be present since they depend on the metadata obtained by a particular extractor. Such sequences will be replaced with placeholder value provided with `--output-na-placeholder` (`NA` by default).

**Tip**: Look at the `-j` output to identify which fields are available for the particular URL

For numeric sequences you can use numeric related formatting, for example, `%(view_count)05d` will result in a string with view count padded with zeros up to 5 characters, like in `00042`.

Output templates can also contain arbitrary hierarchical path, e.g. `-o "%(playlist)s/%(playlist_index)s - %(title)s.%(ext)s"` which will result in downloading each video in a directory corresponding to this path template. Any missing directory will be automatically created for you.

To use percent literals in an output template use `%%`. To output to stdout use `-o -`.

The current default template is `%(title)s [%(id)s].%(ext)s`.

In some cases, you don't want special characters such as 中, spaces, or &, such as when transferring the downloaded filename to a Windows system or the filename through an 8bit-unsafe channel. In these cases, add the `--restrict-filenames` flag to get a shorter title.

<!-- MANPAGE: BEGIN EXCLUDED SECTION -->
#### Output template and Windows batch files

If you are using an output template inside a Windows batch file then you must escape plain percent characters (`%`) by doubling, so that `-o "%(title)s-%(id)s.%(ext)s"` should become `-o "%%(title)s-%%(id)s.%%(ext)s"`. However you should not touch `%`'s that are not plain characters, e.g. environment variables for expansion should stay intact: `-o "C:\%HOMEPATH%\Desktop\%%(title)s.%%(ext)s"`.
<!-- MANPAGE: END EXCLUDED SECTION -->

#### Output template examples

```bash
$ yt-dlp --get-filename -o "test video.%(ext)s" BaW_jenozKc
test video.webm    # Literal name with correct extension

$ yt-dlp --get-filename -o "%(title)s.%(ext)s" BaW_jenozKc
youtube-dl test video ''_ä↭𝕐.webm    # All kinds of weird characters

$ yt-dlp --get-filename -o "%(title)s.%(ext)s" BaW_jenozKc --restrict-filenames
youtube-dl_test_video_.webm    # Restricted file name

# Download YouTube playlist videos in separate directory indexed by video order in a playlist
$ yt-dlp -o "%(playlist)s/%(playlist_index)s - %(title)s.%(ext)s" "https://www.youtube.com/playlist?list=PLwiyx1dc3P2JR9N8gQaQN_BCvlSlap7re"

# Download YouTube playlist videos in separate directories according to their uploaded year
$ yt-dlp -o "%(upload_date>%Y)s/%(title)s.%(ext)s" "https://www.youtube.com/playlist?list=PLwiyx1dc3P2JR9N8gQaQN_BCvlSlap7re"

# Prefix playlist index with " - " separator, but only if it is available
$ yt-dlp -o '%(playlist_index|)s%(playlist_index& - |)s%(title)s.%(ext)s' BaW_jenozKc "https://www.youtube.com/user/TheLinuxFoundation/playlists"

# Download all playlists of YouTube channel/user keeping each playlist in separate directory:
$ yt-dlp -o "%(uploader)s/%(playlist)s/%(playlist_index)s - %(title)s.%(ext)s" "https://www.youtube.com/user/TheLinuxFoundation/playlists"

# Download Udemy course keeping each chapter in separate directory under MyVideos directory in your home
$ yt-dlp -u user -p password -P "~/MyVideos" -o "%(playlist)s/%(chapter_number)s - %(chapter)s/%(title)s.%(ext)s" "https://www.udemy.com/java-tutorial"

# Download entire series season keeping each series and each season in separate directory under C:/MyVideos
$ yt-dlp -P "C:/MyVideos" -o "%(series)s/%(season_number)s - %(season)s/%(episode_number)s - %(episode)s.%(ext)s" "https://videomore.ru/kino_v_detalayah/5_sezon/367617"

# Download video as "C:\MyVideos\uploader\title.ext", subtitles as "C:\MyVideos\subs\uploader\title.ext"
# and put all temporary files in "C:\MyVideos\tmp"
$ yt-dlp -P "C:/MyVideos" -P "temp:tmp" -P "subtitle:subs" -o "%(uploader)s/%(title)s.%(ext)s" BaW_jenoz --write-subs

# Download video as "C:\MyVideos\uploader\title.ext" and subtitles as "C:\MyVideos\uploader\subs\title.ext"
$ yt-dlp -P "C:/MyVideos" -o "%(uploader)s/%(title)s.%(ext)s" -o "subtitle:%(uploader)s/subs/%(title)s.%(ext)s" BaW_jenozKc --write-subs

# Stream the video being downloaded to stdout
$ yt-dlp -o - BaW_jenozKc
```

# FORMAT SELECTION

By default, yt-dlp tries to download the best available quality if you **don't** pass any options.
This is generally equivalent to using `-f bestvideo*+bestaudio/best`. However, if multiple audiostreams is enabled (`--audio-multistreams`), the default format changes to `-f bestvideo+bestaudio/best`. Similarly, if ffmpeg is unavailable, or if you use yt-dlp to stream to `stdout` (`-o -`), the default becomes `-f best/bestvideo+bestaudio`.

**Deprecation warning**: Latest versions of yt-dlp can stream multiple formats to the stdout simultaneously using ffmpeg. So, in future versions, the default for this will be set to `-f bv*+ba/b` similar to normal downloads. If you want to preserve the `-f b/bv+ba` setting, it is recommended to explicitly specify it in the configuration options.

The general syntax for format selection is `-f FORMAT` (or `--format FORMAT`) where `FORMAT` is a *selector expression*, i.e. an expression that describes format or formats you would like to download.

<!-- MANPAGE: BEGIN EXCLUDED SECTION -->
**tl;dr:** [navigate me to examples](#format-selection-examples).
<!-- MANPAGE: END EXCLUDED SECTION -->

The simplest case is requesting a specific format, for example with `-f 22` you can download the format with format code equal to 22. You can get the list of available format codes for particular video using `--list-formats` or `-F`. Note that these format codes are extractor specific.

You can also use a file extension (currently `3gp`, `aac`, `flv`, `m4a`, `mp3`, `mp4`, `ogg`, `wav`, `webm` are supported) to download the best quality format of a particular file extension served as a single file, e.g. `-f webm` will download the best quality format with the `webm` extension served as a single file.

You can use `-f -` to interactively provide the format selector *for each video*

You can also use special names to select particular edge case formats:

 - `all`: Select **all formats** separately
 - `mergeall`: Select and **merge all formats** (Must be used with `--audio-multistreams`, `--video-multistreams` or both)
 - `b*`, `best*`: Select the best quality format that **contains either** a video or an audio
 - `b`, `best`: Select the best quality format that **contains both** video and audio. Equivalent to `best*[vcodec!=none][acodec!=none]`
 - `bv`, `bestvideo`: Select the best quality **video-only** format. Equivalent to `best*[acodec=none]`
 - `bv*`, `bestvideo*`: Select the best quality format that **contains video**. It may also contain audio. Equivalent to `best*[vcodec!=none]`
 - `ba`, `bestaudio`: Select the best quality **audio-only** format. Equivalent to `best*[vcodec=none]`
 - `ba*`, `bestaudio*`: Select the best quality format that **contains audio**. It may also contain video. Equivalent to `best*[acodec!=none]`
 - `w*`, `worst*`: Select the worst quality format that contains either a video or an audio
 - `w`, `worst`: Select the worst quality format that contains both video and audio. Equivalent to `worst*[vcodec!=none][acodec!=none]`
 - `wv`, `worstvideo`: Select the worst quality video-only format. Equivalent to `worst*[acodec=none]`
 - `wv*`, `worstvideo*`: Select the worst quality format that contains video. It may also contain audio. Equivalent to `worst*[vcodec!=none]`
 - `wa`, `worstaudio`: Select the worst quality audio-only format. Equivalent to `worst*[vcodec=none]`
 - `wa*`, `worstaudio*`: Select the worst quality format that contains audio. It may also contain video. Equivalent to `worst*[acodec!=none]`

For example, to download the worst quality video-only format you can use `-f worstvideo`. It is however recommended not to use `worst` and related options. When your format selector is `worst`, the format which is worst in all respects is selected. Most of the time, what you actually want is the video with the smallest filesize instead. So it is generally better to use `-f best -S +size,+br,+res,+fps` instead of `-f worst`. See [sorting formats](#sorting-formats) for more details.

You can select the n'th best format of a type by using `best<type>.<n>`. For example, `best.2` will select the 2nd best combined format. Similarly, `bv*.3` will select the 3rd best format that contains a video stream.

If you want to download multiple videos and they don't have the same formats available, you can specify the order of preference using slashes. Note that formats on the left hand side are preferred, for example `-f 22/17/18` will download format 22 if it's available, otherwise it will download format 17 if it's available, otherwise it will download format 18 if it's available, otherwise it will complain that no suitable formats are available for download.

If you want to download several formats of the same video use a comma as a separator, e.g. `-f 22,17,18` will download all these three formats, of course if they are available. Or a more sophisticated example combined with the precedence feature: `-f 136/137/mp4/bestvideo,140/m4a/bestaudio`.

You can merge the video and audio of multiple formats into a single file using `-f <format1>+<format2>+...` (requires ffmpeg installed), for example `-f bestvideo+bestaudio` will download the best video-only format, the best audio-only format and mux them together with ffmpeg.

**Deprecation warning**: Since the *below* described behavior is complex and counter-intuitive, this will be removed and multistreams will be enabled by default in the future. A new operator will be instead added to limit formats to single audio/video

Unless `--video-multistreams` is used, all formats with a video stream except the first one are ignored. Similarly, unless `--audio-multistreams` is used, all formats with an audio stream except the first one are ignored. For example, `-f bestvideo+best+bestaudio --video-multistreams --audio-multistreams` will download and merge all 3 given formats. The resulting file will have 2 video streams and 2 audio streams. But `-f bestvideo+best+bestaudio --no-video-multistreams` will download and merge only `bestvideo` and `bestaudio`. `best` is ignored since another format containing a video stream (`bestvideo`) has already been selected. The order of the formats is therefore important. `-f best+bestaudio --no-audio-multistreams` will download and merge both formats while `-f bestaudio+best --no-audio-multistreams` will ignore `best` and download only `bestaudio`.

## Filtering Formats

You can also filter the video formats by putting a condition in brackets, as in `-f "best[height=720]"` (or `-f "[filesize>10M]"`).

The following numeric meta fields can be used with comparisons `<`, `<=`, `>`, `>=`, `=` (equals), `!=` (not equals):

 - `filesize`: The number of bytes, if known in advance
 - `width`: Width of the video, if known
 - `height`: Height of the video, if known
 - `tbr`: Average bitrate of audio and video in KBit/s
 - `abr`: Average audio bitrate in KBit/s
 - `vbr`: Average video bitrate in KBit/s
 - `asr`: Audio sampling rate in Hertz
 - `fps`: Frame rate

Also filtering work for comparisons `=` (equals), `^=` (starts with), `$=` (ends with), `*=` (contains), `~=` (matches regex) and following string meta fields:

 - `ext`: File extension
 - `acodec`: Name of the audio codec in use
 - `vcodec`: Name of the video codec in use
 - `container`: Name of the container format
 - `protocol`: The protocol that will be used for the actual download, lower-case (`http`, `https`, `rtsp`, `rtmp`, `rtmpe`, `mms`, `f4m`, `ism`, `http_dash_segments`, `m3u8`, or `m3u8_native`)
 - `format_id`: A short description of the format
 - `language`: Language code

Any string comparison may be prefixed with negation `!` in order to produce an opposite comparison, e.g. `!*=` (does not contain). The comparand of a string comparison needs to be quoted with either double or single quotes if it contains spaces or special characters other than `._-`.

Note that none of the aforementioned meta fields are guaranteed to be present since this solely depends on the metadata obtained by particular extractor, i.e. the metadata offered by the website. Any other field made available by the extractor can also be used for filtering.

Formats for which the value is not known are excluded unless you put a question mark (`?`) after the operator. You can combine format filters, so `-f "[height<=?720][tbr>500]"` selects up to 720p videos (or videos where the height is not known) with a bitrate of at least 500 KBit/s. You can also use the filters with `all` to download all formats that satisfy the filter. For example, `-f "all[vcodec=none]"` selects all audio-only formats.

Format selectors can also be grouped using parentheses, for example if you want to download the best pre-merged mp4 and webm formats with a height lower than 480 you can use `-f "(mp4,webm)[height<480]"`.

## Sorting Formats

You can change the criteria for being considered the `best` by using `-S` (`--format-sort`). The general format for this is `--format-sort field1,field2...`.

The available fields are:

 - `hasvid`: Gives priority to formats that has a video stream
 - `hasaud`: Gives priority to formats that has a audio stream
 - `ie_pref`: The format preference
 - `lang`: The language preference
 - `quality`: The quality of the format
 - `source`: The preference of the source
 - `proto`: Protocol used for download (`m3u8_native`/`m3u8` > `https`/`ftps` > `http`/`ftp` > `http_dash_segments`> `websocket_frag` > `mms`/`rtsp` > `f4f`/`f4m`)
 - `vcodec`: Video Codec (`av01` > `vp9.2` > `vp9` > `h265` > `h264` > `vp8` > `h263` > `theora` > other)
 - `acodec`: Audio Codec (`flac`/`alac` > `wav`/`aiff` > `opus` > `vorbis` > `aac` > `mp4a` > `mp3` > `eac3` > `ac3` > `dts` > other)
 - `codec`: Equivalent to `vcodec,acodec`
 - `vext`: Video Extension (`mp4` > `webm` > `flv` > other). If `--prefer-free-formats` is used, `webm` is preferred.
 - `aext`: Audio Extension (`m4a` > `aac` > `mp3` > `ogg` > `opus` > `webm` > other). If `--prefer-free-formats` is used, the order changes to `opus` > `ogg` > `webm` > `m4a` > `mp3` > `aac`.
 - `ext`: Equivalent to `vext,aext`
 - `filesize`: Exact filesize, if known in advance
 - `fs_approx`: Approximate filesize calculated from the manifests
 - `size`: Exact filesize if available, otherwise approximate filesize
 - `height`: Height of video
 - `width`: Width of video
 - `res`: Video resolution, calculated as the smallest dimension.
 - `fps`: Framerate of video
 - `hdr`: The dynamic range of the video (`DV` > `HDR12` > `HDR10+` > `HDR10` > `SDR`)
 - `tbr`: Total average bitrate in KBit/s
 - `vbr`: Average video bitrate in KBit/s
 - `abr`: Average audio bitrate in KBit/s
 - `br`: Equivalent to using `tbr,vbr,abr`
 - `asr`: Audio sample rate in Hz
 
**Deprecation warning**: Many of these fields have (currently undocumented) aliases, that may be removed in a future version. It is recommended to use only the documented field names.

All fields, unless specified otherwise, are sorted in descending order. To reverse this, prefix the field with a `+`. Eg: `+res` prefers format with the smallest resolution. Additionally, you can suffix a preferred value for the fields, separated by a `:`. Eg: `res:720` prefers larger videos, but no larger than 720p and the smallest video if there are no videos less than 720p. For `codec` and `ext`, you can provide two preferred values, the first for video and the second for audio. Eg: `+codec:avc:m4a` (equivalent to `+vcodec:avc,+acodec:m4a`) sets the video codec preference to `h264` > `h265` > `vp9` > `vp9.2` > `av01` > `vp8` > `h263` > `theora` and audio codec preference to `mp4a` > `aac` > `vorbis` > `opus` > `mp3` > `ac3` > `dts`. You can also make the sorting prefer the nearest values to the provided by using `~` as the delimiter. Eg: `filesize~1G` prefers the format with filesize closest to 1 GiB.

The fields `hasvid` and `ie_pref` are always given highest priority in sorting, irrespective of the user-defined order. This behaviour can be changed by using `--format-sort-force`. Apart from these, the default order used is: `lang,quality,res,fps,hdr:12,codec:vp9.2,size,br,asr,proto,ext,hasaud,source,id`. The extractors may override this default order, but they cannot override the user-provided order.

Note that the default has `codec:vp9.2`; i.e. `av1` is not preferred. Similarly, the default for hdr is `hdr:12`; i.e. dolby vision is not preferred. These choices are made since DV and AV1 formats are not yet fully compatible with most devices. This may be changed in the future as more devices become capable of smoothly playing back these formats.

If your format selector is `worst`, the last item is selected after sorting. This means it will select the format that is worst in all respects. Most of the time, what you actually want is the video with the smallest filesize instead. So it is generally better to use `-f best -S +size,+br,+res,+fps`.

**Tip**: You can use the `-v -F` to see how the formats have been sorted (worst to best).

## Format Selection examples

```bash
# Download and merge the best video-only format and the best audio-only format,
# or download the best combined format if video-only format is not available
$ yt-dlp -f "bv+ba/b"

# Download best format that contains video,
# and if it doesn't already have an audio stream, merge it with best audio-only format
$ yt-dlp -f "bv*+ba/b"

# Same as above
$ yt-dlp

# Download the best video-only format and the best audio-only format without merging them
# For this case, an output template should be used since
# by default, bestvideo and bestaudio will have the same file name.
$ yt-dlp -f "bv,ba" -o "%(title)s.f%(format_id)s.%(ext)s"

# Download and merge the best format that has a video stream,
# and all audio-only formats into one file
$ yt-dlp -f "bv*+mergeall[vcodec=none]" --audio-multistreams

# Download and merge the best format that has a video stream,
# and the best 2 audio-only formats into one file
$ yt-dlp -f "bv*+ba+ba.2" --audio-multistreams


# The following examples show the old method (without -S) of format selection
# and how to use -S to achieve a similar but (generally) better result

# Download the worst video available (old method)
$ yt-dlp -f "wv*+wa/w"

# Download the best video available but with the smallest resolution
$ yt-dlp -S "+res"

# Download the smallest video available
$ yt-dlp -S "+size,+br"



# Download the best mp4 video available, or the best video if no mp4 available
$ yt-dlp -f "bv*[ext=mp4]+ba[ext=m4a]/b[ext=mp4] / bv*+ba/b"

# Download the best video with the best extension
# (For video, mp4 > webm > flv. For audio, m4a > aac > mp3 ...)
$ yt-dlp -S "ext"



# Download the best video available but no better than 480p,
# or the worst video if there is no video under 480p
$ yt-dlp -f "bv*[height<=480]+ba/b[height<=480] / wv*+ba/w"

# Download the best video available with the largest height but no better than 480p,
# or the best video with the smallest resolution if there is no video under 480p
$ yt-dlp -S "height:480"

# Download the best video available with the largest resolution but no better than 480p,
# or the best video with the smallest resolution if there is no video under 480p
# Resolution is determined by using the smallest dimension.
# So this works correctly for vertical videos as well
$ yt-dlp -S "res:480"



# Download the best video (that also has audio) but no bigger than 50 MB,
# or the worst video (that also has audio) if there is no video under 50 MB
$ yt-dlp -f "b[filesize<50M] / w"

# Download largest video (that also has audio) but no bigger than 50 MB,
# or the smallest video (that also has audio) if there is no video under 50 MB
$ yt-dlp -f "b" -S "filesize:50M"

# Download best video (that also has audio) that is closest in size to 50 MB
$ yt-dlp -f "b" -S "filesize~50M"



# Download best video available via direct link over HTTP/HTTPS protocol,
# or the best video available via any protocol if there is no such video
$ yt-dlp -f "(bv*+ba/b)[protocol^=http][protocol!*=dash] / (bv*+ba/b)"

# Download best video available via the best protocol
# (https/ftps > http/ftp > m3u8_native > m3u8 > http_dash_segments ...)
$ yt-dlp -S "proto"



# Download the best video with either h264 or h265 codec,
# or the best video if there is no such video
$ yt-dlp -f "(bv*[vcodec~='^((he|a)vc|h26[45])']+ba) / (bv*+ba/b)"

# Download the best video with best codec no better than h264,
# or the best video with worst codec if there is no such video
$ yt-dlp -S "codec:h264"

# Download the best video with worst codec no worse than h264,
# or the best video with best codec if there is no such video
$ yt-dlp -S "+codec:h264"



# More complex examples

# Download the best video no better than 720p preferring framerate greater than 30,
# or the worst video (still preferring framerate greater than 30) if there is no such video
$ yt-dlp -f "((bv*[fps>30]/bv*)[height<=720]/(wv*[fps>30]/wv*)) + ba / (b[fps>30]/b)[height<=720]/(w[fps>30]/w)"

# Download the video with the largest resolution no better than 720p,
# or the video with the smallest resolution available if there is no such video,
# preferring larger framerate for formats with the same resolution
$ yt-dlp -S "res:720,fps"



# Download the video with smallest resolution no worse than 480p,
# or the video with the largest resolution available if there is no such video,
# preferring better codec and then larger total bitrate for the same resolution
$ yt-dlp -S "+res:480,codec,br"
```

# MODIFYING METADATA

The metadata obtained by the extractors can be modified by using `--parse-metadata` and `--replace-in-metadata`

`--replace-in-metadata FIELDS REGEX REPLACE` is used to replace text in any metadata field using [python regular expression](https://docs.python.org/3/library/re.html#regular-expression-syntax). [Backreferences](https://docs.python.org/3/library/re.html?highlight=backreferences#re.sub) can be used in the replace string for advanced use.

The general syntax of `--parse-metadata FROM:TO` is to give the name of a field or an [output template](#output-template) to extract data from, and the format to interpret it as, separated by a colon `:`. Either a [python regular expression](https://docs.python.org/3/library/re.html#regular-expression-syntax) with named capture groups or a similar syntax to the [output template](#output-template) (only `%(field)s` formatting is supported) can be used for `TO`. The option can be used multiple times to parse and modify various fields.

Note that any field created by this can be used in the [output template](#output-template) and will also affect the media file's metadata added when using `--add-metadata`.

This option also has a few special uses:
* You can download an additional URL based on the metadata of the currently downloaded video. To do this, set the field `additional_urls` to the URL that you want to download. Eg: `--parse-metadata "description:(?P<additional_urls>https?://www\.vimeo\.com/\d+)` will download the first vimeo video found in the description
* You can use this to change the metadata that is embedded in the media file. To do this, set the value of the corresponding field with a `meta_` prefix. For example, any value you set to `meta_description` field will be added to the `description` field in the file. For example, you can use this to set a different "description" and "synopsis". To modify the metadata of individual streams, use the `meta<n>_` prefix (Eg: `meta1_language`). Any value set to the `meta_` field will overwrite all default values.

**Note**: Metadata modification happens before format selection, post-extraction and other post-processing operations. Some fields may be added or changed during these steps, overriding your changes.

For reference, these are the fields yt-dlp adds by default to the file metadata:

Metadata fields            | From
:--------------------------|:------------------------------------------------
`title`                    | `track` or `title`
`date`                     | `upload_date`
`description`,  `synopsis` | `description`
`purl`, `comment`          | `webpage_url`
`track`                    | `track_number`
`artist`                   | `artist`, `creator`, `uploader` or `uploader_id`
`genre`                    | `genre`
`album`                    | `album`
`album_artist`             | `album_artist`
`disc`                     | `disc_number`
`show`                     | `series`
`season_number`            | `season_number`
`episode_id`               | `episode` or `episode_id`
`episode_sort`             | `episode_number`
`language` of each stream  | the format's `language`

**Note**: The file format may not support some of these fields


## Modifying metadata examples

```bash
# Interpret the title as "Artist - Title"
$ yt-dlp --parse-metadata "title:%(artist)s - %(title)s"

# Regex example
$ yt-dlp --parse-metadata "description:Artist - (?P<artist>.+)"

# Set title as "Series name S01E05"
$ yt-dlp --parse-metadata "%(series)s S%(season_number)02dE%(episode_number)02d:%(title)s"

# Set "comment" field in video metadata using description instead of webpage_url
$ yt-dlp --parse-metadata "description:(?s)(?P<meta_comment>.+)" --add-metadata

# Remove "formats" field from the infojson by setting it to an empty string
$ yt-dlp --parse-metadata ":(?P<formats>)" -j

# Replace all spaces and "_" in title and uploader with a `-`
$ yt-dlp --replace-in-metadata "title,uploader" "[ _]" "-"

```

# EXTRACTOR ARGUMENTS

Some extractors accept additional arguments which can be passed using `--extractor-args KEY:ARGS`. `ARGS` is a `;` (semicolon) separated string of `ARG=VAL1,VAL2`. Eg: `--extractor-args "youtube:player-client=android_agegate,web;include_live_dash" --extractor-args "funimation:version=uncut"`

The following extractors use this feature:

#### youtube
* `skip`: `hls` or `dash` (or both) to skip download of the respective manifests
* `player_client`: Clients to extract video data from. The main clients are `web`, `android`, `ios`, `mweb`. These also have `_music`, `_embedded`, `_agegate`, and `_creator` variants (Eg: `web_embedded`) (`mweb` has only `_agegate`). By default, `android,web` is used, but the agegate and creator variants are added as required for age-gated videos. Similarly the music variants are added for `music.youtube.com` urls. You can also use `all` to use all the clients, and `default` for the default clients.
* `player_skip`: Skip some network requests that are generally needed for robust extraction. One or more of `configs` (skip client configs), `webpage` (skip initial webpage), `js` (skip js player). While these options can help reduce the number of requests needed or avoid some rate-limiting, they could cause some issues. See [#860](https://github.com/yt-dlp/yt-dlp/pull/860) for more details
* `include_live_dash`: Include live dash formats even without `--live-from-start` (These formats don't download properly)
* `comment_sort`: `top` or `new` (default) - choose comment sorting mode (on YouTube's side)
* `max_comments`: Limit the amount of comments to gather. Comma-separated list of integers representing `max-comments,max-parents,max-replies,max-replies-per-thread`. Default is `all,all,all,all`.
    * E.g. `all,all,1000,10` will get a maximum of 1000 replies total, with up to 10 replies per thread. `1000,all,100` will get a maximum of 1000 comments, with a maximum of 100 replies total.
* `max_comment_depth` Maximum depth for nested comments. YouTube supports depths 1 or 2 (default)
    * **Deprecated**: Set `max-replies` to `0` or `all` in `max_comments` instead (e.g. `max_comments=all,all,0` to get no replies) 
* `preferred_langs`: List of languages (in 2-charactor code) to prefer for title and description, separated by comma. Original title and description based on your region or settings are still available at `orig_*` key. (See [output template](#output-template) section for about these keys)

#### youtubetab (YouTube playlists, channels, feeds, etc.)
* `skip`: One or more of `webpage` (skip initial webpage download), `authcheck` (allow the download of playlists requiring authentication when no initial webpage is downloaded. This may cause unwanted behavior, see [#1122](https://github.com/yt-dlp/yt-dlp/pull/1122) for more details)
* `approximate_date`: Extract approximate `upload_date` in flat-playlist. This may cause date-based filters to be slightly off

#### funimation
* `language`: Languages to extract. Eg: `funimation:language=english,japanese`
* `version`: The video version to extract - `uncut` or `simulcast`

#### crunchyroll
* `language`: Languages to extract. Eg: `crunchyroll:language=jaJp`
* `hardsub`: Which hard-sub versions to extract. Eg: `crunchyroll:hardsub=None,enUS`

#### crunchyroll:beta
* `format`: Which stream type(s) to extract. Default is `adaptive_hls` Eg: `crunchyrollbeta:format=vo_adaptive_hls`
    * Potentially useful values include `adaptive_hls`, `adaptive_dash`, `vo_adaptive_hls`, `vo_adaptive_dash`, `download_hls`, `trailer_hls`, `trailer_dash`
* `hardsub`: Preference order for which hardsub versions to extract. Default is `None` (no hardsubs). Eg: `crunchyrollbeta:hardsub=en-US,None`

#### vikichannel
* `video_types`: Types of videos to download - one or more of `episodes`, `movies`, `clips`, `trailers`

#### niconico
<<<<<<< HEAD
* `segment_duration` *1: Changes segment duration (in **milliseconds**) for DMC formats. Only have effects for HLS formats.
* `player_size`: Modifies the simulated size of player, needed to convert comments to subtitles. `16:9`, `4:3` and size specification (`WIDTHxHEIGHT`) are accepted.

#### niconicolive (niconico:live)
* `latency`: Latency option either `high` or `low`. Default is `low`.
* `format_set`: Reserved.

#### y2mate
* `mode`: Changes mode for extraction. One of `normal` and `rush`. Defaults to `normal`.
=======
* `segment_duration`: Segment duration in milliseconds for HLS-DMC formats. Use it at your own risk since this feature **may result in your account termination.**
>>>>>>> 7bdcb4a4

#### youtubewebarchive
* `check_all`: Try to check more at the cost of more requests. One or more of `thumbnails`, `captures`

#### gamejolt
* `comment_sort`: `hot` (default), `you` (cookies needed), `top`, `new` - choose comment sorting mode (on GameJolt's side)

#### hotstar
* `res`: resolution to ignore - one or more of `sd`, `hd`, `fhd`
* `vcodec`: vcodec to ignore - one or more of `h264`, `h265`, `dvh265`
* `dr`: dynamic range to ignore - one or more of `sdr`, `hdr10`, `dv`

### twitcasting
* `archive_mode`: mode to get split archives. `formats` to get these as formats (old), `multi_video` (default, new) to have them as `multi_video` playlist. to join split archive with `multi_video`, use `--concat-playlist multi_video`

#### tiktok
* `app_version`: App version to call mobile APIs with - should be set along with `manifest_app_version`. (e.g. `20.2.1`)
* `manifest_app_version`: Numeric app version to call mobile APIs with. (e.g. `221`)

#### rokfinchannel
* `tab`: Which tab to download. One of `new`, `top`, `videos`, `podcasts`, `streams`, `stacks`. (E.g. `rokfinchannel:tab=streams`)


NOTE: These options may be changed/removed in the future without concern for backward compatibility

*1: **READ CAREFULLY**: Using it will make non-standard DMC request(s). You may be being banned of your account or IP address by using it. Use it at your own risk. <!-- It's better to use this option with `-N` if you really don't mind. -->

<!-- MANPAGE: MOVE "INSTALLATION" SECTION HERE -->

# PLUGINS

Plugins are loaded from `<root-dir>/ytdlp_plugins/<type>/__init__.py`; where `<root-dir>` is the directory of the binary (`<root-dir>/yt-dlp`), or the root directory of the module if you are running directly from source-code (`<root dir>/yt_dlp/__main__.py`). Plugins are currently not supported for the `pip` version

Plugins can be of `<type>`s `extractor` or `postprocessor`. Extractor plugins do not need to be enabled from the CLI and are automatically invoked when the input URL is suitable for it. Postprocessor plugins can be invoked using `--use-postprocessor NAME`.

See [ytdlp_plugins](ytdlp_plugins) for example plugins.

Note that **all** plugins are imported even if not invoked, and that **there are no checks** performed on plugin code. Use plugins at your own risk and only if you trust the code

If you are a plugin author, add [ytdlp-plugins](https://github.com/topics/ytdlp-plugins) as a topic to your repository for discoverability



# EMBEDDING YT-DLP

yt-dlp makes the best effort to be a good command-line program, and thus should be callable from any programming language.

Your program should avoid parsing the normal stdout since they may change in future versions. Instead they should use options such as `-J`, `--print`, `--progress-template`, `--exec` etc to create console output that you can reliably reproduce and parse.

From a Python program, you can embed yt-dlp in a more powerful fashion, like this:

```python
from yt_dlp import YoutubeDL

ydl_opts = {'format': 'bestaudio'}
with YoutubeDL(ydl_opts) as ydl:
    ydl.download(['https://www.youtube.com/watch?v=BaW_jenozKc'])
```

Most likely, you'll want to use various options. For a list of options available, have a look at [`yt_dlp/YoutubeDL.py`](yt_dlp/YoutubeDL.py#L191).

Here's a more complete example demonstrating various functionality:

```python
import json
import yt_dlp


class MyLogger:
    def debug(self, msg):
        # For compatibility with youtube-dl, both debug and info are passed into debug
        # You can distinguish them by the prefix '[debug] '
        if msg.startswith('[debug] '):
            pass
        else:
            self.info(msg)

    def info(self, msg):
        pass

    def warning(self, msg):
        pass

    def error(self, msg):
        print(msg)


# ℹ️ See the docstring of yt_dlp.postprocessor.common.PostProcessor
class MyCustomPP(yt_dlp.postprocessor.PostProcessor):
    # ℹ️ See docstring of yt_dlp.postprocessor.common.PostProcessor.run
    def run(self, info):
        self.to_screen('Doing stuff')
        return [], info


# ℹ️ See "progress_hooks" in the docstring of yt_dlp.YoutubeDL
def my_hook(d):
    if d['status'] == 'finished':
        print('Done downloading, now converting ...')


def format_selector(ctx):
    """ Select the best video and the best audio that won't result in an mkv.
    This is just an example and does not handle all cases """

    # formats are already sorted worst to best
    formats = ctx.get('formats')[::-1]

    # acodec='none' means there is no audio
    best_video = next(f for f in formats
                      if f['vcodec'] != 'none' and f['acodec'] == 'none')

    # find compatible audio extension
    audio_ext = {'mp4': 'm4a', 'webm': 'webm'}[best_video['ext']]
    # vcodec='none' means there is no video
    best_audio = next(f for f in formats if (
        f['acodec'] != 'none' and f['vcodec'] == 'none' and f['ext'] == audio_ext))

    yield {
        # These are the minimum required fields for a merged format
        'format_id': f'{best_video["format_id"]}+{best_audio["format_id"]}',
        'ext': best_video['ext'],
        'requested_formats': [best_video, best_audio],
        # Must be + separated list of protocols
        'protocol': f'{best_video["protocol"]}+{best_audio["protocol"]}'
    }


# ℹ️ See docstring of yt_dlp.YoutubeDL for a description of the options
ydl_opts = {
    'format': format_selector,
    'postprocessors': [{
        # Embed metadata in video using ffmpeg.
        # ℹ️ See yt_dlp.postprocessor.FFmpegMetadataPP for the arguments it accepts
        'key': 'FFmpegMetadata',
        'add_chapters': True,
        'add_metadata': True,
    }],
    'logger': MyLogger(),
    'progress_hooks': [my_hook],
    # Add custom headers
    'http_headers': {'Referer': 'https://www.google.com'}
}


# ℹ️ See the public functions in yt_dlp.YoutubeDL for for other available functions.
# Eg: "ydl.download", "ydl.download_with_info_file"
with yt_dlp.YoutubeDL(ydl_opts) as ydl:
    ydl.add_post_processor(MyCustomPP())
    info = ydl.extract_info('https://www.youtube.com/watch?v=BaW_jenozKc')

    # ℹ️ ydl.sanitize_info makes the info json-serializable
    print(json.dumps(ydl.sanitize_info(info)))
```

**Tip**: If you are porting your code from youtube-dl to yt-dlp, one important point to look out for is that we do not guarantee the return value of `YoutubeDL.extract_info` to be json serializable, or even be a dictionary. It will be dictionary-like, but if you want to ensure it is a serializable dictionary, pass it through `YoutubeDL.sanitize_info` as shown in the example above


<!-- MANPAGE: MOVE "NEW FEATURES" SECTION HERE -->

# DEPRECATED OPTIONS

These are all the deprecated options and the current alternative to achieve the same effect

#### Almost redundant options
While these options are almost the same as their new counterparts, there are some differences that prevents them being redundant

    -j, --dump-json                  --print "%()j"
    -F, --list-formats               --print formats_table
    --list-thumbnails                --print thumbnails_table --print playlist:thumbnails_table
    --list-subs                      --print automatic_captions_table --print subtitles_table

#### Redundant options
While these options are redundant, they are still expected to be used due to their ease of use

    --get-description                --print description
    --get-duration                   --print duration_string
    --get-filename                   --print filename
    --get-format                     --print format
    --get-id                         --print id
    --get-thumbnail                  --print thumbnail
    -e, --get-title                  --print title
    -g, --get-url                    --print urls
    --match-title REGEX              --match-filter "title ~= (?i)REGEX"
    --reject-title REGEX             --match-filter "title !~= (?i)REGEX"
    --min-views COUNT                --match-filter "view_count >=? COUNT"
    --max-views COUNT                --match-filter "view_count <=? COUNT"
    --user-agent UA                  --add-header "User-Agent:UA"
    --referer URL                    --add-header "Referer:URL"


#### Not recommended
While these options still work, their use is not recommended since there are other alternatives to achieve the same

    --exec-before-download CMD       --exec "before_dl:CMD"
    --no-exec-before-download        --no-exec
    --all-formats                    -f all
    --all-subs                       --sub-langs all --write-subs
    --print-json                     -j --no-simulate
    --autonumber-size NUMBER         Use string formatting. Eg: %(autonumber)03d
    --autonumber-start NUMBER        Use internal field formatting like %(autonumber+NUMBER)s
    --id                             -o "%(id)s.%(ext)s"
    --metadata-from-title FORMAT     --parse-metadata "%(title)s:FORMAT"
    --hls-prefer-native              --downloader "m3u8:native"
    --hls-prefer-ffmpeg              --downloader "m3u8:ffmpeg"
    --list-formats-old               --compat-options list-formats (Alias: --no-list-formats-as-table)
    --list-formats-as-table          --compat-options -list-formats [Default] (Alias: --no-list-formats-old)
    --youtube-skip-dash-manifest     --extractor-args "youtube:skip=dash" (Alias: --no-youtube-include-dash-manifest)
    --youtube-skip-hls-manifest      --extractor-args "youtube:skip=hls" (Alias: --no-youtube-include-hls-manifest)
    --youtube-include-dash-manifest  Default (Alias: --no-youtube-skip-dash-manifest)
    --youtube-include-hls-manifest   Default (Alias: --no-youtube-skip-hls-manifest)


#### Developer options
These options are not intended to be used by the end-user

    --test                           Download only part of video for testing extractors
    --youtube-print-sig-code         For testing youtube signatures
    --allow-unplayable-formats       List unplayable formats also
    --no-allow-unplayable-formats    Default


#### Old aliases
These are aliases that are no longer documented for various reasons

    --avconv-location                --ffmpeg-location
    --clean-infojson                 --clean-info-json
    --cn-verification-proxy URL      --geo-verification-proxy URL
    --dump-headers                   --print-traffic
    --dump-intermediate-pages        --dump-pages
    --force-write-download-archive   --force-write-archive
    --load-info                      --load-info-json
    --no-clean-infojson              --no-clean-info-json
    --no-split-tracks                --no-split-chapters
    --no-write-srt                   --no-write-subs
    --prefer-unsecure                --prefer-insecure
    --rate-limit RATE                --limit-rate RATE
    --split-tracks                   --split-chapters
    --srt-lang LANGS                 --sub-langs LANGS
    --trim-file-names LENGTH         --trim-filenames LENGTH
    --write-srt                      --write-subs
    --yes-overwrites                 --force-overwrites

#### Sponskrub Options
Support for [SponSkrub](https://github.com/faissaloo/SponSkrub) has been deprecated in favor of the `--sponsorblock` options

    --sponskrub                      --sponsorblock-mark all
    --no-sponskrub                   --no-sponsorblock
    --sponskrub-cut                  --sponsorblock-remove all
    --no-sponskrub-cut               --sponsorblock-remove -all
    --sponskrub-force                Not applicable
    --no-sponskrub-force             Not applicable
    --sponskrub-location             Not applicable
    --sponskrub-args                 Not applicable

#### No longer supported
These options may no longer work as intended

    --prefer-avconv                  avconv is not officially supported by yt-dlp (Alias: --no-prefer-ffmpeg)
    --prefer-ffmpeg                  Default (Alias: --no-prefer-avconv)
    -C, --call-home                  Not implemented
    --no-call-home                   Default
    --include-ads                    No longer supported
    --no-include-ads                 Default
    --write-annotations              No supported site has annotations now
    --no-write-annotations           Default

#### Removed
These options were deprecated since 2014 and have now been entirely removed

    -A, --auto-number                -o "%(autonumber)s-%(id)s.%(ext)s"
    -t, --title                      -o "%(title)s-%(id)s.%(ext)s"
    -l, --literal                    -o accepts literal names

# CONTRIBUTING
See [CONTRIBUTING.md](CONTRIBUTING.md#contributing-to-yt-dlp) for instructions on [Opening an Issue](CONTRIBUTING.md#opening-an-issue) and [Contributing code to the project](CONTRIBUTING.md#developer-instructions)

# MORE
For FAQ see the [youtube-dl README](https://github.com/ytdl-org/youtube-dl#faq)<|MERGE_RESOLUTION|>--- conflicted
+++ resolved
@@ -1794,8 +1794,7 @@
 * `video_types`: Types of videos to download - one or more of `episodes`, `movies`, `clips`, `trailers`
 
 #### niconico
-<<<<<<< HEAD
-* `segment_duration` *1: Changes segment duration (in **milliseconds**) for DMC formats. Only have effects for HLS formats.
+* `segment_duration`: Segment duration in milliseconds for HLS-DMC formats. Use it at your own risk since this feature **may result in your account termination.**
 * `player_size`: Modifies the simulated size of player, needed to convert comments to subtitles. `16:9`, `4:3` and size specification (`WIDTHxHEIGHT`) are accepted.
 
 #### niconicolive (niconico:live)
@@ -1804,9 +1803,6 @@
 
 #### y2mate
 * `mode`: Changes mode for extraction. One of `normal` and `rush`. Defaults to `normal`.
-=======
-* `segment_duration`: Segment duration in milliseconds for HLS-DMC formats. Use it at your own risk since this feature **may result in your account termination.**
->>>>>>> 7bdcb4a4
 
 #### youtubewebarchive
 * `check_all`: Try to check more at the cost of more requests. One or more of `thumbnails`, `captures`
@@ -1831,8 +1827,6 @@
 
 
 NOTE: These options may be changed/removed in the future without concern for backward compatibility
-
-*1: **READ CAREFULLY**: Using it will make non-standard DMC request(s). You may be being banned of your account or IP address by using it. Use it at your own risk. <!-- It's better to use this option with `-N` if you really don't mind. -->
 
 <!-- MANPAGE: MOVE "INSTALLATION" SECTION HERE -->
 
