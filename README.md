<!-- MANPAGE: BEGIN EXCLUDED SECTION -->
<div align="center">

# YTDL-PATCHED
A command-line program to download videos from YouTube and many other [video platforms](supportedsites.md)

</div>
<!-- MANPAGE: END EXCLUDED SECTION -->

## MIRRORS
- ~~https://github.com/Lesmiscore/ytdl-patched (passed away)~~
- https://github.com/ytdl-patched/ytdl-patched (primary)
- https://bitbucket.org/nao20010128nao/ytdl-patched (secondary)
- https://forge.tedomum.net/nao20010128nao/ytdl-patched (secondary)
- https://gitlab.com/lesmi_the_goodness/ytdl-patched (secondary)
- https://gitea.com/nao20010128nao/ytdl-patched (secondary)
- https://git.sr.ht/~nao20010128nao/ytdl-patched (secondary)
  - manually mirrored at every git push
- https://codeberg.org/nao20010128nao/ytdl-patched (secondary)
- https://gitgud.io/nao20010128nao/ytdl-patched (secondary)
- [In my Keybase account](https://book.keybase.io/git) (secondary)
  - spoiler: you can clone it with `git clone keybase://public/nao20010128nao/ytdl-patched`
- https://bookish-octo-barnacle.vercel.app/ (just for fun, no longer synced)
- https://ytdl-patched.netlify.app/ (just for fun, no longer synced)

<!-- MARKER BEGIN -->

| Service | Type | Status | Note |
|:-------:|:----:|:------:|:----:|
| Travis CI | Tests | [![Build Status](https://travis-ci.org/nao20010128nao/ytdl-patched.svg?branch=master)](https://travis-ci.org/nao20010128nao/ytdl-patched.svg) | Stopped because of lack of credits |
| GitHub Actions | Tests | [![Run tests](https://github.com/ytdl-patched/ytdl-patched/actions/workflows/tests.yml/badge.svg?branch=ytdlp)](https://github.com/ytdl-patched/ytdl-patched/actions/workflows/tests.yml) | |
| GitHub Actions | Build and release | [![Build Patched YTDL](https://github.com/ytdl-patched/ytdl-patched/actions/workflows/build.yml/badge.svg?branch=ytdlp)](https://github.com/ytdl-patched/ytdl-patched/actions/workflows/build.yml) | |
| GitHub Actions | Merging commits from upstream | [![Merge upstream](https://github.com/ytdl-patched/ytdl-patched/actions/workflows/merge.yml/badge.svg?branch=ytdlp)](https://github.com/ytdl-patched/ytdl-patched/actions/workflows/merge.yml) | There's conflict if it fails |

<!-- MARKER END -->

ytdl-patched is a [youtube-dl](https://github.com/ytdl-org/youtube-dl) fork based on [yt-dlp](https://github.com/yt-dlp/yt-dlp).

<!-- MANPAGE: MOVE "USAGE AND OPTIONS" SECTION HERE -->

<!-- MANPAGE: BEGIN EXCLUDED SECTION -->
* [NEW FEATURES](#new-features)
    * [NEW FEATURES IN YTDL-PATCHED](#new-features-in-ytdl-patched)
    * [NEW FEATURES IN YT-DLP](#new-features-in-yt-dlp)
    * [Differences in default behavior](#differences-in-default-behavior)
* [INSTALLATION](#installation)
    * [Update](#update)
    * [Dependencies](#dependencies)
    * [Compile](#compile)
* [USAGE AND OPTIONS](#usage-and-options)
    * [General Options](#general-options)
    * [Network Options](#network-options)
    * [Geo-restriction](#geo-restriction)
    * [Video Selection](#video-selection)
    * [Download Options](#download-options)
    * [Filesystem Options](#filesystem-options)
    * [Thumbnail Options](#thumbnail-options)
    * [Internet Shortcut Options](#internet-shortcut-options)
    * [Verbosity and Simulation Options](#verbosity-and-simulation-options)
    * [Workarounds](#workarounds)
    * [Video Format Options](#video-format-options)
    * [Subtitle Options](#subtitle-options)
    * [Authentication Options](#authentication-options)
    * [Post-processing Options](#post-processing-options)
    * [SponsorBlock Options](#sponsorblock-options)
    * [Extractor Options](#extractor-options)
* [CONFIGURATION](#configuration)
    * [Authentication with .netrc file](#authentication-with-netrc-file)
* [OUTPUT TEMPLATE](#output-template)
    * [Output template and Windows batch files](#output-template-and-windows-batch-files)
    * [Output template examples](#output-template-examples)
* [FORMAT SELECTION](#format-selection)
    * [Filtering Formats](#filtering-formats)
    * [Sorting Formats](#sorting-formats)
    * [Format Selection examples](#format-selection-examples)
* [MODIFYING METADATA](#modifying-metadata)
    * [Modifying metadata examples](#modifying-metadata-examples)
* [EXTRACTOR ARGUMENTS](#extractor-arguments)
* [PLUGINS](#plugins)
* [EMBEDDING YT-DLP](#embedding-yt-dlp)
    * [Embedding examples](#embedding-examples)
* [DEPRECATED OPTIONS](#deprecated-options)
* [CONTRIBUTING](CONTRIBUTING.md#contributing-to-yt-dlp)
    * [Opening an Issue](CONTRIBUTING.md#opening-an-issue)
    * [Developer Instructions](CONTRIBUTING.md#developer-instructions)
* [MORE](#more)
<!-- MANPAGE: END EXCLUDED SECTION -->

**Disclaimer:** ytdl-patched does exist for my use, so there's no absolute warranty for anything. Use yt-dlp if you don't like it.

# NEW FEATURES
## NEW FEATURES IN YTDL-PATCHED
The major new features from the latest release of [yt-dlp](https://github.com/yt-dlp/yt-dlp) are:

* **Long name escaping for Unix systems**: If the filename of downloaded videos can get longer than 255 bytes (in system locale), it'll prevent from exceeding its length by splitting in 255 bytes each. Note that treating splitted names requires special scripts just for that.

* **Generic Extractor will not return at first website match**: Generic Extractor collects matched websites and return it as playlist. It creates nested playlist and may cause infinite loop.

* **Generic Extractor Extended**
    * Following URLs are resolved and redirect automatically to its destination.
        * Japanese BBS redirect: `pinktower.com`, `jump.5ch.net`, `jump.megabbs.info`
        * Pixiv redirect
            * Looking for test cases for char-mutated URLs
        * Firebase Dynamic Link: domains ending with `.page.link`
    * Self-hosted service support (Mastodon, PeerTube and Misskey)
        * For supported self-hosted services, ytdl-patched contains a huge list of instances. But you can opt-in for instance checking, in case of undiscovered instance.  To opt-in, use these flags: `--check-mastodon-instance`, `--check-peertube-instance`, `--check-misskey-instance`

* **NicoNico comments as subtitles**: Now you can download NicoNico comments as a subtitle.
    * No dependency required. Just use ytdl-patched.
    * Minimum flags: `--sub-format ass --write-subs`
    * To embed comments without problems: `--sub-format ass --write-subs --embed-subs --remux-video mkv`

* **New extractors**: Following extractors have been added: (broken/imcomplete ones not listed here)
    * `askmona` and `askmona3` (just scrapes embedded YouTube videos)
    * `disneychris`
    * `dnatube`
    * `fc2:user` (FC2 user-uploaded videos)
    * `iwara:user` (Iwara user-uploaded videos)
    * `javhub`
    * `peing`, `ask.fm`, `marshmallow-qa`, `mottohomete` (scrapes Q&A section and find video URLs in it)
    * `mastodon`, `mastodon:user`, `mastodon:user:numeric_id`
    * `misskey`, `misskey:user`
    * `niconico:playlist`, `niconico:series`, `niconico:user`
    * `sharevideos`
    * `tokyomotion`, `tokyomotion:searches`, `tokyomotion:user`, `tokyomotion:user:favs`
    * `niconico:live` (**COMMENTS ARE NOT SUPPORTED**)
    * `17live`, `17live:clip` (merged in yt-dlp)
    * `AbemaTV` and `AbemaTVTitle` (merged in yt-dlp)
    * `NhkForSchoolBangumiIE`, `NhkForSchoolSubjectIE`, `NhkForSchoolProgramListIE` (NHK for School) (merged in yt-dlp)
    * `Radiko`, `RadikoRadio` (does not have 24-hours limitation!) (merged in yt-dlp)
    * `damtomo:video`, `damtomo:record` (merged in yt-dlp)
    * `fc2:live` (merged in yt-dlp)
    * `mirrativ`, `mirrativ:user` (merged in yt-dlp)
    * `mixch`, `mixch:archive` (merged in yt-dlp)
    * `openrec`, `openrec:capture` (merged in yt-dlp)
    * `pixiv:sketch`, `pixiv:sketch:user` (merged in yt-dlp)
    * `skeb` (merged in yt-dlp)
    * `voicy`, `voicy:channel` (merged in yt-dlp)
    * `whowatch` (merged in yt-dlp)

* **New extractor arguments**: Some extractor arguments are added. Check [**EXTRACTOR ARGUMENTS**](#extractor-arguments) section for details.

* **Merging**: MKV file is preferred for merging, but can be overriden using `--merge-output-format`. ytdl-patched does not determine merge format from downloaded formats.

* **Format debugger**: You can debug `-f FORMAT` specs, by just adding `-Fv`. This doesn't work if specs passed to `-f` is malformed.
You'll get `DEBUG` column with tokens in arguments, and list of unmatched tokens.


### GOALS
- keep merging with [`yt-dlp/yt-dlp`](https://github.com/yt-dlp/yt-dlp)
- implement miscellaneous extractors as possible
- make `-U` work (yes, really works)
- do anything best

### NOT TO DO
- don't change very much from yt-dlp


## NEW FEATURES IN YT-DLP
* Based on **youtube-dl 2021.12.17 [commit/6508688](https://github.com/ytdl-org/youtube-dl/commit/6508688e88c83bb811653083db9351702cd39a6a)** ([exceptions](https://github.com/yt-dlp/yt-dlp/issues/21)) and **youtube-dlc 2020.11.11-3 [commit/f9401f2](https://github.com/blackjack4494/yt-dlc/commit/f9401f2a91987068139c5f757b12fc711d4c0cee)**: You get all the features and patches of [youtube-dlc](https://github.com/blackjack4494/yt-dlc) in addition to the latest [youtube-dl](https://github.com/ytdl-org/youtube-dl)

* **[SponsorBlock Integration](#sponsorblock-options)**: You can mark/remove sponsor sections in youtube videos by utilizing the [SponsorBlock](https://sponsor.ajay.app) API

* **[Format Sorting](#sorting-formats)**: The default format sorting options have been changed so that higher resolution and better codecs will be now preferred instead of simply using larger bitrate. Furthermore, you can now specify the sort order using `-S`. This allows for much easier format selection than what is possible by simply using `--format` ([examples](#format-selection-examples))

* **Merged with animelover1984/youtube-dl**: You get most of the features and improvements from [animelover1984/youtube-dl](https://github.com/animelover1984/youtube-dl) including `--write-comments`, `BiliBiliSearch`, `BilibiliChannel`, Embedding thumbnail in mp4/ogg/opus, playlist infojson etc. Note that the NicoNico livestreams are not available. See [#31](https://github.com/yt-dlp/yt-dlp/pull/31) for details.

* **Youtube improvements**:
    * All Feeds (`:ytfav`, `:ytwatchlater`, `:ytsubs`, `:ythistory`, `:ytrec`, `:ytnotif`) and private playlists supports downloading multiple pages of content
    * Search (`ytsearch:`, `ytsearchdate:`), search URLs and in-channel search works
    * Mixes supports downloading multiple pages of content
    * Some (but not all) age-gated content can be downloaded without cookies
    * Fix for [n-sig based throttling](https://github.com/ytdl-org/youtube-dl/issues/29326)
    * Redirect channel's home URL automatically to `/video` to preserve the old behaviour
    * `255kbps` audio is extracted (if available) from youtube music when premium cookies are given
    * Youtube music Albums, channels etc can be downloaded ([except self-uploaded music](https://github.com/yt-dlp/yt-dlp/issues/723))
    * Download livestreams from the start using `--live-from-start` (experimental)
    * Support for downloading stories (`ytstories:<channel UCID>`) 

* **Cookies from browser**: Cookies can be automatically extracted from all major web browsers using `--cookies-from-browser BROWSER[+KEYRING][:PROFILE]`

* **Split video by chapters**: Videos can be split into multiple files based on chapters using `--split-chapters`

* **Multi-threaded fragment downloads**: Download multiple fragments of m3u8/mpd videos in parallel. Use `--concurrent-fragments` (`-N`) option to set the number of threads used

* **Aria2c with HLS/DASH**: You can use `aria2c` as the external downloader for DASH(mpd) and HLS(m3u8) formats

* **New and fixed extractors**: Many new extractors have been added and a lot of existing ones have been fixed. See the [changelog](Changelog.md) or the [list of supported sites](supportedsites.md)

* **New MSOs**: Philo, Spectrum, SlingTV, Cablevision, RCN

* **Subtitle extraction from manifests**: Subtitles can be extracted from streaming media manifests. See [commit/be6202f](https://github.com/yt-dlp/yt-dlp/commit/be6202f12b97858b9d716e608394b51065d0419f) for details

* **Multiple paths and output templates**: You can give different [output templates](#output-template) and download paths for different types of files. You can also set a temporary path where intermediary files are downloaded to using `--paths` (`-P`)

* **Portable Configuration**: Configuration files are automatically loaded from the home and root directories. See [configuration](#configuration) for details

* **Output template improvements**: Output templates can now have date-time formatting, numeric offsets, object traversal etc. See [output template](#output-template) for details. Even more advanced operations can also be done with the help of `--parse-metadata` and `--replace-in-metadata`

* **Other new options**: Many new options have been added such as `--concat-playlist`, `--print`, `--wait-for-video`, `--sleep-requests`, `--convert-thumbnails`, `--write-link`, `--force-download-archive`, `--force-overwrites`, `--break-on-reject` etc

* **Improvements**: Regex and other operators in `--format`/`--match-filter`, multiple `--postprocessor-args` and `--downloader-args`, faster archive checking, more [format selection options](#format-selection), merge multi-video/audio, multiple `--config-locations`, `--exec` at different stages, etc

* **Plugins**: Extractors and PostProcessors can be loaded from an external file. See [plugins](#plugins) for details

* **Self-updater**: The releases can be updated using `yt-dlp -U`

See [changelog](Changelog.md) or [commits](https://github.com/yt-dlp/yt-dlp/commits) for the full list of changes

### Differences in default behavior

Some of yt-dlp's default options are different from that of youtube-dl and youtube-dlc: (Some of them also be reverted in ytdl-patched)

* The options `--auto-number` (`-A`), `--title` (`-t`) and `--literal` (`-l`), no longer work. See [removed options](#Removed) for details
* `avconv` is not supported as an alternative to `ffmpeg`
* yt-dlp stores config files in slightly different locations to youtube-dl. See [configuration](#configuration) for a list of correct locations
* The default [output template](#output-template) is `%(title)s [%(id)s].%(ext)s`. There is no real reason for this change. This was changed before yt-dlp was ever made public and now there are no plans to change it back to `%(title)s-%(id)s.%(ext)s`. Instead, you may use `--compat-options filename`
* The default [format sorting](#sorting-formats) is different from youtube-dl and prefers higher resolution and better codecs rather than higher bitrates. You can use the `--format-sort` option to change this to any order you prefer, or use `--compat-options format-sort` to use youtube-dl's sorting order
* The default format selector is `bv*+ba/b`. This means that if a combined video + audio format that is better than the best video-only format is found, the former will be preferred. Use `-f bv+ba/b` or `--compat-options format-spec` to revert this
* Unlike youtube-dlc, yt-dlp does not allow merging multiple audio/video streams into one file by default (since this conflicts with the use of `-f bv*+ba`). If needed, this feature must be enabled using `--audio-multistreams` and `--video-multistreams`. You can also use `--compat-options multistreams` to enable both
* `--no-abort-on-error` is enabled by default. Use `--abort-on-error` or `--compat-options abort-on-error` to abort on errors instead
* When writing metadata files such as thumbnails, description or infojson, the same information (if available) is also written for playlists. Use `--no-write-playlist-metafiles` or `--compat-options no-playlist-metafiles` to not write these files
* `--add-metadata` attaches the `infojson` to `mkv` files in addition to writing the metadata when used with `--write-info-json`. Use `--no-embed-info-json` or `--compat-options no-attach-info-json` to revert this
* Some metadata are embedded into different fields when using `--add-metadata` as compared to youtube-dl. Most notably, `comment` field contains the `webpage_url` and `synopsis` contains the `description`. You can [use `--parse-metadata`](#modifying-metadata) to modify this to your liking or use `--compat-options embed-metadata` to revert this
* `playlist_index` behaves differently when used with options like `--playlist-reverse` and `--playlist-items`. See [#302](https://github.com/yt-dlp/yt-dlp/issues/302) for details. You can use `--compat-options playlist-index` if you want to keep the earlier behavior
* The output of `-F` is listed in a new format. Use `--compat-options list-formats` to revert this
* All *experiences* of a funimation episode are considered as a single video. This behavior breaks existing archives. Use `--compat-options seperate-video-versions` to extract information from only the default player
* Youtube live chat (if available) is considered as a subtitle. Use `--sub-langs all,-live_chat` to download all subtitles except live chat. You can also use `--compat-options no-live-chat` to prevent live chat from downloading
* Youtube channel URLs are automatically redirected to `/video`. Append a `/featured` to the URL to download only the videos in the home page. If the channel does not have a videos tab, we try to download the equivalent `UU` playlist instead. For all other tabs, if the channel does not show the requested tab, an error will be raised. Also, `/live` URLs raise an error if there are no live videos instead of silently downloading the entire channel. You may use `--compat-options no-youtube-channel-redirect` to revert all these redirections
* Unavailable videos are also listed for youtube playlists. Use `--compat-options no-youtube-unavailable-videos` to remove this
* If `ffmpeg` is used as the downloader, the downloading and merging of formats happen in a single step when possible. Use `--compat-options no-direct-merge` to revert this
* Thumbnail embedding in `mp4` is done with mutagen if possible. Use `--compat-options embed-thumbnail-atomicparsley` to force the use of AtomicParsley instead
* Some private fields such as filenames are removed by default from the infojson. Use `--no-clean-infojson` or `--compat-options no-clean-infojson` to revert this
* When `--embed-subs` and `--write-subs` are used together, the subtitles are written to disk and also embedded in the media file. You can use just `--embed-subs` to embed the subs and automatically delete the separate file. See [#630 (comment)](https://github.com/yt-dlp/yt-dlp/issues/630#issuecomment-893659460) for more info. `--compat-options no-keep-subs` can be used to revert this
* `certifi` will be used for SSL root certificates, if installed. If you want to use system certificates (e.g. self-signed), use `--compat-options no-certifi`
* youtube-dl tries to remove some superfluous punctuations from filenames. While this can sometimes be helpfull, it is often undesirable. So yt-dlp tries to keep the fields in the filenames as close to their original values as possible. You can use `--compat-options filename-sanitization` to revert to youtube-dl's behavior

For ease of use, a few more compat options are available:

* `--compat-options all`: Use all compat options
* `--compat-options youtube-dl`: Same as `--compat-options all,-multistreams`
* `--compat-options youtube-dlc`: Same as `--compat-options all,-no-live-chat,-no-youtube-channel-redirect`

# INSTALLATION

You can install ytdl-patched using one of the following methods:

### Using the release binary

You can simply download the [correct binary file](#release-files) for your OS

<!-- MANPAGE: BEGIN EXCLUDED SECTION -->
[![Windows](https://img.shields.io/badge/-Windows_x64-blue.svg?style=for-the-badge&logo=windows)](https://github.com/yt-dlp/yt-dlp/releases/latest/download/yt-dlp.exe)
[![Linux](https://img.shields.io/badge/-Linux/MacOS/BSD-red.svg?style=for-the-badge&logo=linux)](https://github.com/yt-dlp/yt-dlp/releases/latest/download/yt-dlp)
[![Source Tarball](https://img.shields.io/badge/-Source_tar-green.svg?style=for-the-badge)](https://github.com/yt-dlp/yt-dlp/releases/latest/download/yt-dlp.tar.gz)
[![Other variants](https://img.shields.io/badge/-Other-grey.svg?style=for-the-badge)](#release-files)
[![All versions](https://img.shields.io/badge/-All_Versions-lightgrey.svg?style=for-the-badge)](https://github.com/yt-dlp/yt-dlp/releases)
<!-- MANPAGE: END EXCLUDED SECTION -->

Note: The manpages, shell completion files etc. are available in the [source tarball](https://github.com/yt-dlp/yt-dlp/releases/latest/download/yt-dlp.tar.gz)

<!-- TODO: Move to Wiki -->
In UNIX-like OSes (MacOS, Linux, BSD), you can also install the same in one of the following ways:

```
sudo curl -L https://github.com/ytdl-patched/ytdl-patched/releases/latest/download/ytdl-patched -o /usr/local/bin/ytdl-patched
sudo chmod a+rx /usr/local/bin/ytdl-patched
```

```
sudo wget https://github.com/ytdl-patched/ytdl-patched/releases/latest/download/ytdl-patched -O /usr/local/bin/ytdl-patched
sudo chmod a+rx /usr/local/bin/ytdl-patched
```

```
sudo aria2c https://github.com/ytdl-patched/ytdl-patched/releases/latest/download/ytdl-patched -o /usr/local/bin/ytdl-patched
sudo chmod a+rx /usr/local/bin/ytdl-patched
```


### With [PIP](https://pypi.org/project/pip)

You can install the [PyPI package](https://pypi.org/project/yt-dlp) with:
```
python3 -m pip install --force-reinstall -U https://github.com/yt-dlp/yt-dlp/archive/master.tar.gz
```

You can install without any of the optional dependencies using:
```
python3 -m pip install --no-deps --force-reinstall -U https://github.com/yt-dlp/yt-dlp/archive/master.tar.gz
```

Note that on some systems, you may need to use `py` or `python` instead of `python3`

<!-- TODO: Add to Wiki, Remove Taps -->
### With [Homebrew](https://brew.sh)

macOS or Linux users that are using Homebrew can also install it by:

```
brew install lesmiscore/my/ytdl-patched
```

## UPDATE
You can use `yt-dlp -U` to update if you are [using the provided release](#using-the-release-binary)

If you [installed with pip](#with-pip), simply re-run the same command that was used to install the program

If you [installed using Homebrew](#with-homebrew), run `brew upgrade lesmiscore/my/ytdl-patched`

<!-- MANPAGE: BEGIN EXCLUDED SECTION -->
## RELEASE FILES

#### Recommended

File|Description
:---|:---
[youtube-dl](https://github.com/ytdl-patched/ytdl-patched/releases/latest/download/youtube-dl)|Platform-independant binary. Needs Python (recommended for **UNIX-like systems**)
[youtube-dl-red.exe](https://github.com/ytdl-patched/ytdl-patched/releases/latest/download/yt-dlp.exe)|Windows (Win7 SP1+) standalone x64 binary (recommended for **Windows**)

#### Alternatives

#### Misc

File|Description
:---|:---
[youtube-dl.tar.gz](https://github.com/ytdl-patched/ytdl-patched/releases/latest/download/yt-dlp.tar.gz)|Source tarball. Also contains manpages, completions, etc
[yt_dlp-py2.py3-none-any.whl](https://github.com/ytdl-patched/ytdl-patched/releases/latest/download/yt-dlp.tar.gz)|pip wheel for installation using pip
[yt_dlp-wheel.tar.gz](https://github.com/ytdl-patched/ytdl-patched/releases/latest/download/yt-dlp.tar.gz)|pip .tar.gz for installation using pip

<!-- MANPAGE: END EXCLUDED SECTION -->

## DEPENDENCIES
Python versions 3.6+ (CPython and PyPy) are supported. Other versions and implementations may or may not work correctly.

<!-- Python 3.5+ uses VC++14 and it is already embedded in the binary created
<!x-- https://www.microsoft.com/en-us/download/details.aspx?id=26999 --x>
On windows, [Microsoft Visual C++ 2010 SP1 Redistributable Package (x86)](https://download.microsoft.com/download/1/6/5/165255E7-1014-4D0A-B094-B6A430A6BFFC/vcredist_x86.exe) is also necessary to run yt-dlp. You probably already have this, but if the executable throws an error due to missing `MSVCR100.dll` you need to install it manually.
-->

While all the other dependencies are optional, `ffmpeg` and `ffprobe` are highly recommended

* [**ffmpeg** and **ffprobe**](https://www.ffmpeg.org) - Required for [merging separate video and audio files](#format-selection) as well as for various [post-processing](#post-processing-options) tasks. License [depends on the build](https://www.ffmpeg.org/legal.html)
* [**mutagen**](https://github.com/quodlibet/mutagen)\* - For embedding thumbnail in certain formats. Licensed under [GPLv2+](https://github.com/quodlibet/mutagen/blob/master/COPYING)
* [**pycryptodomex**](https://github.com/Legrandin/pycryptodome)\* - For decrypting AES-128 HLS streams and various other data. Licensed under [BSD-2-Clause](https://github.com/Legrandin/pycryptodome/blob/master/LICENSE.rst)
* [**websockets**](https://github.com/aaugustin/websockets)\* - For downloading over websocket. Licensed under [BSD-3-Clause](https://github.com/aaugustin/websockets/blob/main/LICENSE)
* [**secretstorage**](https://github.com/mitya57/secretstorage) - For accessing the Gnome keyring while decrypting cookies of Chromium-based browsers on Linux. Licensed under [BSD-3-Clause](https://github.com/mitya57/secretstorage/blob/master/LICENSE)
* [**brotli**](https://github.com/google/brotli)\* or [**brotlicffi**](https://github.com/python-hyper/brotlicffi) - [Brotli](https://en.wikipedia.org/wiki/Brotli) content encoding support. Both licensed under MIT <sup>[1](https://github.com/google/brotli/blob/master/LICENSE) [2](https://github.com/python-hyper/brotlicffi/blob/master/LICENSE) </sup>
* [**certifi**](https://github.com/certifi/python-certifi)\* - Provides Mozilla's root certificate bundle. Licensed under [MPLv2](https://github.com/certifi/python-certifi/blob/master/LICENSE)
* [**xattr**](https://github.com/xattr/xattr), [**pyxattr**](https://github.com/iustin/pyxattr) or [**setfattr**](http://savannah.nongnu.org/projects/attr) - For writing xattr metadata on Linux. Licensed under [MIT](https://github.com/xattr/xattr/blob/master/LICENSE.txt), [LGPL2.1](https://github.com/iustin/pyxattr/blob/master/COPYING) and [GPLv2+](http://git.savannah.nongnu.org/cgit/attr.git/tree/doc/COPYING) respectively
* [**AtomicParsley**](https://github.com/wez/atomicparsley) - For embedding thumbnail in mp4/m4a if mutagen/ffmpeg cannot. Licensed under [GPLv2+](https://github.com/wez/atomicparsley/blob/master/COPYING)
* [**rtmpdump**](http://rtmpdump.mplayerhq.hu) - For downloading `rtmp` streams. ffmpeg will be used as a fallback. Licensed under [GPLv2+](http://rtmpdump.mplayerhq.hu)
* [**mplayer**](http://mplayerhq.hu/design7/info.html) or [**mpv**](https://mpv.io) - For downloading `rstp` streams. ffmpeg will be used as a fallback. Licensed under [GPLv2+](https://github.com/mpv-player/mpv/blob/master/Copyright)
* [**phantomjs**](https://github.com/ariya/phantomjs) - Used in extractors where javascript needs to be run. Licensed under [BSD-3-Clause](https://github.com/ariya/phantomjs/blob/master/LICENSE.BSD)
* [**sponskrub**](https://github.com/faissaloo/SponSkrub) - For using the now **deprecated** [sponskrub options](#sponskrub-options). Licensed under [GPLv3+](https://github.com/faissaloo/SponSkrub/blob/master/LICENCE.md)
* Any external downloader that you want to use with `--downloader`

To use or redistribute the dependencies, you must agree to their respective licensing terms.

The Windows and MacOS standalone release binaries are built with the Python interpreter and the packages marked with \* included.

<!-- TODO: ffmpeg has merged this patch. Remove this note once there is new release -->
**Note**: There are some regressions in newer ffmpeg versions that causes various issues when used alongside yt-dlp. Since ffmpeg is such an important dependency, we provide [custom builds](https://github.com/yt-dlp/FFmpeg-Builds#ffmpeg-static-auto-builds) with patches for these issues at [yt-dlp/FFmpeg-Builds](https://github.com/yt-dlp/FFmpeg-Builds). See [the readme](https://github.com/yt-dlp/FFmpeg-Builds#patches-applied) for details on the specific issues solved by these builds


## COMPILE

**For Windows**:
To build the Windows executable, you must have pyinstaller (and any of yt-dlp's optional dependencies if needed). Once you have all the necessary dependencies installed, (optionally) build lazy extractors using `devscripts/make_lazy_extractors.py`, and then just run `pyinst.py`. The executable will be built for the same architecture (32/64 bit) as the python used to build it.

    py -m pip install -U pyinstaller -r requirements.txt
    py pyinst.py

Note that pyinstaller [does not support](https://github.com/pyinstaller/pyinstaller#requirements-and-tested-platforms) Python installed from the Windows store without using a virtual environment

**For Unix**:
You will need the required build tools: `python`, `make` (GNU), `pandoc`, `zip`, `pytest`  
Then simply run `make`. You can also run `make yt-dlp` instead to compile only the binary without updating any of the additional files

**Note**: In either platform, `devscripts\update-version.py` can be used to automatically update the version number

You can also fork the project on github and run your fork's [build workflow](.github/workflows/build.yml) to automatically build a release

# USAGE AND OPTIONS

<!-- MANPAGE: BEGIN EXCLUDED SECTION -->
    yt-dlp [OPTIONS] [--] URL [URL...]

`Ctrl+F` is your friend :D
<!-- MANPAGE: END EXCLUDED SECTION -->

<!-- Auto generated -->
## General Options:
    -h, --help                       Print this help text and exit
<<<<<<< HEAD
    -V, --version                    Print program version and exit
    -U, --update                     Update this program to latest version. Make
                                     sure that you have sufficient permissions
                                     (run with sudo if needed)
=======
    --version                        Print program version and exit
    -U, --update                     Update this program to latest version
>>>>>>> 6e634cbe
    -i, --ignore-errors              Ignore download and postprocessing errors.
                                     The download will be considered successful
                                     even if the postprocessing fails
    --no-abort-on-error              Continue with next video on download
                                     errors; e.g. to skip unavailable videos in
                                     a playlist (default)
    --abort-on-error                 Abort downloading of further videos if an
                                     error occurs (Alias: --no-ignore-errors)
    --dump-user-agent                Display the current user-agent and exit
    --list-extractors                List all supported extractors and exit
    --extractor-descriptions         Output descriptions of all supported
                                     extractors and exit
    --force-generic-extractor        Force extraction to use the generic
                                     extractor
    --default-search PREFIX          Use this prefix for unqualified URLs. For
                                     example "gvsearch2:" downloads two videos
                                     from google videos for the search term
                                     "large apple". Use the value "auto" to let
                                     yt-dlp guess ("auto_warning" to emit a
                                     warning when guessing). "error" just throws
                                     an error. The default value "fixup_error"
                                     repairs broken URLs, but emits an error if
                                     this is not possible instead of searching
    --ignore-config                  Don't load any more configuration files
                                     except those given by --config-locations.
                                     For backward compatibility, if this option
                                     is found inside the system configuration
                                     file, the user configuration is not loaded.
                                     (Alias: --no-config)
    --no-config-locations            Do not load any custom configuration files
                                     (default). When given inside a
                                     configuration file, ignore all previous
                                     --config-locations defined in the current
                                     file
    --config-locations PATH          Location of the main configuration file;
                                     either the path to the config or its
                                     containing directory. Can be used multiple
                                     times and inside other configuration files
    --flat-playlist                  Do not extract the videos of a playlist,
                                     only list them
    --no-flat-playlist               Extract the videos of a playlist
    --live-from-start                Download livestreams from the start.
                                     Currently only supported for YouTube
                                     (Experimental)
    --no-live-from-start             Download livestreams from the current time
                                     (default)
    --wait-for-video MIN[-MAX]       Wait for scheduled streams to become
                                     available. Pass the minimum number of
                                     seconds (or range) to wait between retries
    --no-wait-for-video              Do not wait for scheduled streams (default)
    --mark-watched                   Mark videos watched (even with --simulate)
    --no-mark-watched                Do not mark videos watched (default)
    --no-colors                      Do not emit color codes in output
    --compat-options OPTS            Options that can help keep compatibility
                                     with youtube-dl or youtube-dlc
                                     configurations by reverting some of the
                                     changes made in yt-dlp. See "Differences in
                                     default behavior" for details
    --check-mastodon-instance        Always perform online checks for Mastodon-
                                     like URL
    --check-peertube-instance        Always perform online checks for PeerTube-
                                     like URL
    --check-misskey-instance         Always perform online checks for Misskey-
                                     like URL
    --test-filename CMD              Like --exec option, but used for testing if
                                     downloading should be started. You can
                                     begin with "re:" to use regex instead of
                                     commands
    --enable-lock                    Locks downloading exclusively. Blocks other
                                     ytdl-patched process downloading the same
                                     video.
    --no-lock                        Do not lock downloading exclusively.
                                     Download will start even if other process
                                     is working on it.
    --ffmpeg-native-progress         Show FFmpeg download (and postprocessing in
                                     the future) progress with built-in
                                     progress. This is an experimental feature,
                                     and disabled on live streams. (see yt-
                                     dlp/yt-dlp#1947)
    --no-ffmpeg-native-progress      Show FFmpeg download (and postprocessing in
                                     the future) progress with built-in
                                     progress. This is an experimental feature,
                                     and disabled on live streams. (see yt-
                                     dlp/yt-dlp#1947)

## Network Options:
    --proxy URL                      Use the specified HTTP/HTTPS/SOCKS proxy.
                                     To enable SOCKS proxy, specify a proper
                                     scheme. For example
                                     socks5://user:pass@127.0.0.1:1080/. Pass in
                                     an empty string (--proxy "") for direct
                                     connection
    --socket-timeout SECONDS         Time to wait before giving up, in seconds
    --source-address IP              Client-side IP address to bind to
    -4, --force-ipv4                 Make all connections via IPv4
    -6, --force-ipv6                 Make all connections via IPv6

## Geo-restriction:
    --geo-verification-proxy URL     Use this proxy to verify the IP address for
                                     some geo-restricted sites. The default
                                     proxy specified by --proxy (or none, if the
                                     option is not present) is used for the
                                     actual downloading
    --geo-bypass                     Bypass geographic restriction via faking
                                     X-Forwarded-For HTTP header (default)
    --no-geo-bypass                  Do not bypass geographic restriction via
                                     faking X-Forwarded-For HTTP header
    --geo-bypass-country CODE        Force bypass geographic restriction with
                                     explicitly provided two-letter ISO 3166-2
                                     country code
    --geo-bypass-ip-block IP_BLOCK   Force bypass geographic restriction with
                                     explicitly provided IP block in CIDR
                                     notation

## Video Selection:
    --playlist-start NUMBER          Playlist video to start at (default is 1)
    --playlist-end NUMBER            Playlist video to end at (default is last)
    --playlist-items ITEM_SPEC       Playlist video items to download. Specify
                                     indices of the videos in the playlist
                                     separated by commas like: "--playlist-items
                                     1,2,5,8" if you want to download videos
                                     indexed 1, 2, 5, 8 in the playlist. You can
                                     specify range: "--playlist-items
                                     1-3,7,10-13", it will download the videos
                                     at index 1, 2, 3, 7, 10, 11, 12 and 13
    --min-filesize SIZE              Do not download any videos smaller than
                                     SIZE (e.g. 50k or 44.6m)
    --max-filesize SIZE              Do not download any videos larger than SIZE
                                     (e.g. 50k or 44.6m)
    --date DATE                      Download only videos uploaded on this date.
                                     The date can be "YYYYMMDD" or in the format
                                     "(now|today)[+-][0-9](day|week|month|year)(
                                     s)?"
    --datebefore DATE                Download only videos uploaded on or before
                                     this date. The date formats accepted is the
                                     same as --date
    --dateafter DATE                 Download only videos uploaded on or after
                                     this date. The date formats accepted is the
                                     same as --date
    --match-filters FILTER           Generic video filter. Any field (see
                                     "OUTPUT TEMPLATE") can be compared with a
                                     number or a string using the operators
                                     defined in "Filtering formats". You can
                                     also simply specify a field to match if the
                                     field is present, use "!field" to check if
                                     the field is not present, and "&" to check
                                     multiple conditions. Use a "\" to escape
                                     "&" or quotes if needed. If used multiple
                                     times, the filter matches if atleast one of
                                     the conditions are met. Eg: --match-filter
                                     !is_live --match-filter "like_count>?100 &
                                     description~='(?i)\bcats \& dogs\b'"
                                     matches only videos that are not live OR
                                     those that have a like count more than 100
                                     (or the like field is not available) and
                                     also has a description that contains the
                                     phrase "cats & dogs" (ignoring case). Use
                                     "--match-filter -" to interactively ask
                                     whether to download each video
    --no-match-filter                Do not use generic video filter (default)
    --no-playlist                    Download only the video, if the URL refers
                                     to a video and a playlist
    --yes-playlist                   Download the playlist, if the URL refers to
                                     a video and a playlist
    --age-limit YEARS                Download only videos suitable for the given
                                     age
    --download-archive FILE          Download only videos not listed in the
                                     archive file. Record the IDs of all
                                     downloaded videos in it
    --no-download-archive            Do not use archive file (default)
    --max-downloads NUMBER           Abort after downloading NUMBER files
    --break-on-existing              Stop the download process when encountering
                                     a file that is in the archive
    --break-on-reject                Stop the download process when encountering
                                     a file that has been filtered out
    --break-per-input                Make --break-on-existing and --break-on-
                                     reject act only on the current input URL
    --no-break-per-input             --break-on-existing and --break-on-reject
                                     terminates the entire download queue
    --skip-playlist-after-errors N   Number of allowed failures until the rest
                                     of the playlist is skipped

## Download Options:
    -N, --concurrent-fragments N     Number of fragments of a dash/hlsnative
                                     video that should be downloaded
                                     concurrently (default is 1)
    -r, --limit-rate RATE            Maximum download rate in bytes per second
                                     (e.g. 50K or 4.2M)
    --throttled-rate RATE            Minimum download rate in bytes per second
                                     below which throttling is assumed and the
                                     video data is re-extracted (e.g. 100K)
    -R, --retries RETRIES            Number of retries (default is 10), or
                                     "infinite"
    --file-access-retries RETRIES    Number of times to retry on file access
                                     error (default is 3), or "infinite"
    --fragment-retries RETRIES       Number of retries for a fragment (default
                                     is 10), or "infinite" (DASH, hlsnative and
                                     ISM)
    --skip-unavailable-fragments     Skip unavailable fragments for DASH,
                                     hlsnative and ISM (default) (Alias: --no-
                                     abort-on-unavailable-fragment)
    --abort-on-unavailable-fragment  Abort downloading if a fragment is
                                     unavailable (Alias: --no-skip-unavailable-
                                     fragments)
    --keep-fragments                 Keep downloaded fragments on disk after
                                     downloading is finished
    --no-keep-fragments              Delete downloaded fragments after
                                     downloading is finished (default)
    --buffer-size SIZE               Size of download buffer (e.g. 1024 or 16K)
                                     (default is 1024)
    --resize-buffer                  The buffer size is automatically resized
                                     from an initial value of --buffer-size
                                     (default)
    --no-resize-buffer               Do not automatically adjust the buffer size
    --http-chunk-size SIZE           Size of a chunk for chunk-based HTTP
                                     downloading (e.g. 10485760 or 10M) (default
                                     is disabled). May be useful for bypassing
                                     bandwidth throttling imposed by a webserver
                                     (experimental)
    --playlist-reverse               Download playlist videos in reverse order
    --no-playlist-reverse            Download playlist videos in default order
                                     (default)
    --playlist-random                Download playlist videos in random order
    --xattr-set-filesize             Set file xattribute ytdl.filesize with
                                     expected file size
    --hls-use-mpegts                 Use the mpegts container for HLS videos;
                                     allowing some players to play the video
                                     while downloading, and reducing the chance
                                     of file corruption if download is
                                     interrupted. This is enabled by default for
                                     live streams
    --no-hls-use-mpegts              Do not use the mpegts container for HLS
                                     videos. This is default when not
                                     downloading live streams
    --downloader [PROTO:]NAME        Name or path of the external downloader to
                                     use (optionally) prefixed by the protocols
                                     (http, ftp, m3u8, dash, rstp, rtmp, mms) to
                                     use it for. Currently supports native,
                                     aria2c, avconv, axel, curl, ffmpeg, httpie,
                                     wget. You can use this option multiple
                                     times to set different downloaders for
                                     different protocols. For example,
                                     --downloader aria2c --downloader
                                     "dash,m3u8:native" will use aria2c for
                                     http/ftp downloads, and the native
                                     downloader for dash/m3u8 downloads (Alias:
                                     --external-downloader)
    --downloader-args NAME:ARGS      Give these arguments to the external
                                     downloader. Specify the downloader name and
                                     the arguments separated by a colon ":". For
                                     ffmpeg, arguments can be passed to
                                     different positions using the same syntax
                                     as --postprocessor-args. You can use this
                                     option multiple times to give different
                                     arguments to different downloaders (Alias:
                                     --external-downloader-args)

## Filesystem Options:
    -a, --batch-file FILE            File containing URLs to download ("-" for
                                     stdin), one URL per line. Lines starting
                                     with "#", ";" or "]" are considered as
                                     comments and ignored
    --no-batch-file                  Do not read URLs from batch file (default)
    -P, --paths [TYPES:]PATH         The paths where the files should be
                                     downloaded. Specify the type of file and
                                     the path separated by a colon ":". All the
                                     same TYPES as --output are supported.
                                     Additionally, you can also provide "home"
                                     (default) and "temp" paths. All
                                     intermediary files are first downloaded to
                                     the temp path and then the final files are
                                     moved over to the home path after download
                                     is finished. This option is ignored if
                                     --output is an absolute path
    -o, --output [TYPES:]TEMPLATE    Output filename template; see "OUTPUT
                                     TEMPLATE" for details
    --output-na-placeholder TEXT     Placeholder value for unavailable meta
                                     fields in output filename template
                                     (default: "NA")
    --restrict-filenames             Restrict filenames to only ASCII
                                     characters, and avoid "&" and spaces in
                                     filenames
    --no-restrict-filenames          Allow Unicode characters, "&" and spaces in
                                     filenames (default)
    --windows-filenames              Force filenames to be Windows-compatible
    --no-windows-filenames           Make filenames Windows-compatible only if
                                     using Windows (default)
    --trim-filenames LENGTH          Limit the filename length (excluding
                                     extension) to the specified number of
                                     characters
    -w, --no-overwrites              Do not overwrite any files
    --force-overwrites               Overwrite all video and metadata files.
                                     This option includes --no-continue
    --no-force-overwrites            Do not overwrite the video, but overwrite
                                     related files (default)
    -c, --continue                   Resume partially downloaded files/fragments
                                     (default)
    --no-continue                    Do not resume partially downloaded
                                     fragments. If the file is not fragmented,
                                     restart download of the entire file
    --part                           Use .part files instead of writing directly
                                     into output file (default)
    --no-part                        Do not use .part files - write directly
                                     into output file
    --mtime                          Use the Last-modified header to set the
                                     file modification time (default)
    --no-mtime                       Do not use the Last-modified header to set
                                     the file modification time
    --write-description              Write video description to a .description
                                     file
    --no-write-description           Do not write video description (default)
    --write-info-json                Write video metadata to a .info.json file
                                     (this may contain personal information)
    --no-write-info-json             Do not write video metadata (default)
    --write-playlist-metafiles       Write playlist metadata in addition to the
                                     video metadata when using --write-info-
                                     json, --write-description etc. (default)
    --no-write-playlist-metafiles    Do not write playlist metadata when using
                                     --write-info-json, --write-description etc.
    --clean-info-json                Remove some private fields such as
                                     filenames from the infojson. Note that it
                                     could still contain some personal
                                     information (default)
    --no-clean-info-json             Write all fields to the infojson
    --write-comments                 Retrieve video comments to be placed in the
                                     infojson. The comments are fetched even
                                     without this option if the extraction is
                                     known to be quick (Alias: --get-comments)
    --no-write-comments              Do not retrieve video comments unless the
                                     extraction is known to be quick (Alias:
                                     --no-get-comments)
    --load-info-json FILE            JSON file containing the video information
                                     (created with the "--write-info-json"
                                     option)
    --cookies FILE                   Netscape formatted file to read cookies
                                     from and dump cookie jar in
    --no-cookies                     Do not read/dump cookies from/to file
                                     (default)
    --cookies-from-browser BROWSER[+KEYRING][:PROFILE]
                                     The name of the browser and (optionally)
                                     the name/path of the profile to load
                                     cookies from, separated by a ":". Currently
                                     supported browsers are: brave, chrome,
                                     chromium, edge, firefox, opera, safari,
                                     vivaldi. By default, the most recently
                                     accessed profile is used. The keyring used
                                     for decrypting Chromium cookies on Linux
                                     can be (optionally) specified after the
                                     browser name separated by a "+". Currently
                                     supported keyrings are: basictext,
                                     gnomekeyring, kwallet
    --no-cookies-from-browser        Do not load cookies from browser (default)
    --cache-dir DIR                  Location in the filesystem where youtube-dl
                                     can store some downloaded information (such
                                     as client ids and signatures) permanently.
                                     By default $XDG_CACHE_HOME/yt-dlp or
                                     ~/.cache/yt-dlp
    --no-cache-dir                   Disable filesystem caching
    --rm-cache-dir                   Delete all filesystem cache files
    --rm-long-name-dir               Deletes all filename-splitting-related
                                     empty directories in working directory

## Thumbnail Options:
    --write-thumbnail                Write thumbnail image to disk
    --no-write-thumbnail             Do not write thumbnail image to disk
                                     (default)
    --write-all-thumbnails           Write all thumbnail image formats to disk
    --list-thumbnails                List available thumbnails of each video.
                                     Simulate unless --no-simulate is used

## Internet Shortcut Options:
    --write-link                     Write an internet shortcut file, depending
                                     on the current platform (.url, .webloc or
                                     .desktop). The URL may be cached by the OS
    --write-url-link                 Write a .url Windows internet shortcut. The
                                     OS caches the URL based on the file path
    --write-webloc-link              Write a .webloc macOS internet shortcut
    --write-desktop-link             Write a .desktop Linux internet shortcut

## Verbosity and Simulation Options:
    -q, --quiet                      Activate quiet mode. If used with
                                     --verbose, print the log to stderr
    --no-warnings                    Ignore warnings
    -s, --simulate                   Do not download the video and do not write
                                     anything to disk
    --no-simulate                    Download the video even if printing/listing
                                     options are used
    --ignore-no-formats-error        Ignore "No video formats" error. Useful for
                                     extracting metadata even if the videos are
                                     not actually available for download
                                     (experimental)
    --no-ignore-no-formats-error     Throw error when no downloadable video
                                     formats are found (default)
    --skip-download                  Do not download the video but write all
                                     related files (Alias: --no-download)
    -O, --print [WHEN:]TEMPLATE      Field name or output template to print to
                                     screen, optionally prefixed with when to
                                     print it, separated by a ":". Supported
                                     values of "WHEN" are the same as that of
                                     --use-postprocessor, and "video" (default).
                                     Implies --quiet. Implies --simulate unless
                                     --no-simulate or later stages of WHEN are
                                     used. This option can be used multiple
                                     times
    --print-to-file [WHEN:]TEMPLATE FILE
                                     Append given template to the file. The
                                     values of WHEN and TEMPLATE are same as
                                     that of --print. FILE uses the same syntax
                                     as the output template. This option can be
                                     used multiple times
    -j, --dump-json                  Quiet, but print JSON information for each
                                     video. Simulate unless --no-simulate is
                                     used. See "OUTPUT TEMPLATE" for a
                                     description of available keys
    -J, --dump-single-json           Quiet, but print JSON information for each
                                     url or infojson passed. Simulate unless
                                     --no-simulate is used. If the URL refers to
                                     a playlist, the whole playlist information
                                     is dumped in a single line
    --force-write-archive            Force download archive entries to be
                                     written as far as no errors occur, even if
                                     -s or another simulation option is used
                                     (Alias: --force-download-archive)
    --newline                        Output progress bar as new lines
    --no-progress                    Do not print progress bar
    --progress                       Show progress bar, even if in quiet mode
    --console-title                  Display progress in console titlebar
    --progress-template [TYPES:]TEMPLATE
                                     Template for progress outputs, optionally
                                     prefixed with one of "download:" (default),
                                     "download-title:" (the console title),
                                     "postprocess:",  or "postprocess-title:".
                                     The video's fields are accessible under the
                                     "info" key and the progress attributes are
                                     accessible under "progress" key. E.g.:
                                     --console-title --progress-template
                                     "download-
                                     title:%(info.id)s-%(progress.eta)s"
    -v, --verbose                    Print various debugging information
    --dump-pages                     Print downloaded pages encoded using base64
                                     to debug problems (very verbose)
    --write-pages                    Write downloaded intermediary pages to
                                     files in the current directory to debug
                                     problems
    --print-traffic                  Display sent and read HTTP traffic

## Workarounds:
    --encoding ENCODING              Force the specified encoding (experimental)
    --legacy-server-connect          Explicitly allow HTTPS connection to
                                     servers that do not support RFC 5746 secure
                                     renegotiation
    --no-check-certificates          Suppress HTTPS certificate validation
    --prefer-insecure                Use an unencrypted connection to retrieve
                                     information about the video (Currently
                                     supported only for YouTube)
    -H, --add-header FIELD:VALUE     Specify a custom HTTP header and its value,
                                     separated by a colon ":". You can use this
                                     option multiple times
    --bidi-workaround                Work around terminals that lack
                                     bidirectional text support. Requires bidiv
                                     or fribidi executable in PATH
    --sleep-requests SECONDS         Number of seconds to sleep between requests
                                     during data extraction
    --sleep-interval SECONDS         Number of seconds to sleep before each
                                     download. This is the minimum time to sleep
                                     when used along with --max-sleep-interval
                                     (Alias: --min-sleep-interval)
    --max-sleep-interval SECONDS     Maximum number of seconds to sleep. Can
                                     only be used along with --min-sleep-
                                     interval
    --sleep-subtitles SECONDS        Number of seconds to sleep before each
                                     subtitle download
    --sleep-before-extract SECONDS   Number of seconds to sleep before each
                                     extraction when used alone or a lower bound
                                     of a range for randomized sleep before each
                                     extraction (minimum possible number of
                                     seconds to sleep) when used along with
                                     --max-sleep-before-extract.
    --max-sleep-before-extract SECONDS
                                     Upper bound of a range for randomized sleep
                                     before each extraction (maximum possible
                                     number of seconds to sleep). Must only be
                                     used along with --min-sleep-before-extract.
    --escape-long-names              Split filename longer than 255 bytes into
                                     few path segments. This may create dumb
                                     directories.
    --use-modern-tls-ciphers         Report servers that client is only capable
                                     of modern cipher suites for TLS. See
                                     https://github.com/yt-dlp/yt-dlp/pull/1049
                                     for details.
    --no-use-modern-tls-ciphers      Report servers that client is capable of
                                     Python's default cipher suites for TLS.

## Video Format Options:
    -f, --format FORMAT              Video format code, see "FORMAT SELECTION"
                                     for more details
    -S, --format-sort SORTORDER      Sort the formats by the fields given, see
                                     "Sorting Formats" for more details
    --format-sort-force              Force user specified sort order to have
                                     precedence over all fields, see "Sorting
                                     Formats" for more details
    --no-format-sort-force           Some fields have precedence over the user
                                     specified sort order (default), see
                                     "Sorting Formats" for more details
    --video-multistreams             Allow multiple video streams to be merged
                                     into a single file
    --no-video-multistreams          Only one video stream is downloaded for
                                     each output file (default)
    --audio-multistreams             Allow multiple audio streams to be merged
                                     into a single file
    --no-audio-multistreams          Only one audio stream is downloaded for
                                     each output file (default)
    --prefer-free-formats            Prefer video formats with free containers
                                     over non-free ones of same quality. Use
                                     with "-S ext" to strictly prefer free
                                     containers irrespective of quality
    --no-prefer-free-formats         Don't give any special preference to free
                                     containers (default)
    --check-formats                  Make sure formats are selected only from
                                     those that are actually downloadable
    --check-all-formats              Check all formats for whether they are
                                     actually downloadable
    --no-check-formats               Do not check that the formats are actually
                                     downloadable
    -F, --list-formats               List available formats of each video.
                                     Simulate unless --no-simulate is used
    --merge-output-format FORMAT     If a merge is required (e.g.
                                     bestvideo+bestaudio), output to given
                                     container format. One of mkv, mp4, ogg,
                                     webm, flv. Ignored if no merge is required
    --live-download-mkv              Changes video file format to MKV when
                                     downloading a live. This is useful if the
                                     computer might shutdown while downloading.

## Subtitle Options:
    --write-subs                     Write subtitle file
    --no-write-subs                  Do not write subtitle file (default)
    --write-auto-subs                Write automatically generated subtitle file
                                     (Alias: --write-automatic-subs)
    --no-write-auto-subs             Do not write auto-generated subtitles
                                     (default) (Alias: --no-write-automatic-
                                     subs)
    --list-subs                      List available subtitles of each video.
                                     Simulate unless --no-simulate is used
    --sub-format FORMAT              Subtitle format, accepts formats
                                     preference, for example: "srt" or
                                     "ass/srt/best"
    --sub-langs LANGS                Languages of the subtitles to download (can
                                     be regex) or "all" separated by commas.
                                     (Eg: --sub-langs "en.*,ja") You can prefix
                                     the language code with a "-" to exempt it
                                     from the requested languages. (Eg: --sub-
                                     langs all,-live_chat) Use --list-subs for a
                                     list of available language tags

## Authentication Options:
    -u, --username USERNAME          Login with this account ID
    -p, --password PASSWORD          Account password. If this option is left
                                     out, yt-dlp will ask interactively
    -2, --twofactor TWOFACTOR        Two-factor authentication code
    -n, --netrc                      Use .netrc authentication data
    --netrc-location PATH            Location of .netrc authentication data;
                                     either the path or its containing
                                     directory. Defaults to ~/.netrc
    --video-password PASSWORD        Video password (vimeo, youku)
    --ap-mso MSO                     Adobe Pass multiple-system operator (TV
                                     provider) identifier, use --ap-list-mso for
                                     a list of available MSOs
    --ap-username USERNAME           Multiple-system operator account login
    --ap-password PASSWORD           Multiple-system operator account password.
                                     If this option is left out, yt-dlp will ask
                                     interactively
    --ap-list-mso                    List all supported multiple-system
                                     operators

## Post-Processing Options:
    -x, --extract-audio              Convert video files to audio-only files
                                     (requires ffmpeg and ffprobe)
    --audio-format FORMAT            Specify audio format to convert the audio
                                     to when -x is used. Currently supported
                                     formats are: best (default) or one of aac,
                                     flac, mp3, m4a, opus, vorbis, wav, alac
    --audio-quality QUALITY          Specify ffmpeg audio quality to use when
                                     converting the audio with -x. Insert a
                                     value between 0 (best) and 10 (worst) for
                                     VBR or a specific bitrate like 128K
                                     (default 5)
    --remux-video FORMAT             Remux the video into another container if
                                     necessary (currently supported: mp4, mkv,
                                     flv, webm, mov, avi, mka, ogg, aac, flac,
                                     mp3, m4a, opus, vorbis, wav, alac). If
                                     target container does not support the
                                     video/audio codec, remuxing will fail. You
                                     can specify multiple rules; Eg.
                                     "aac>m4a/mov>mp4/mkv" will remux aac to
                                     m4a, mov to mp4 and anything else to mkv.
    --recode-video FORMAT            Re-encode the video into another format if
                                     re-encoding is necessary. The syntax and
                                     supported formats are the same as --remux-
                                     video
    --postprocessor-args NAME:ARGS   Give these arguments to the postprocessors.
                                     Specify the postprocessor/executable name
                                     and the arguments separated by a colon ":"
                                     to give the argument to the specified
                                     postprocessor/executable. Supported PP are:
                                     Merger, ModifyChapters, SplitChapters,
                                     ExtractAudio, VideoRemuxer, VideoConvertor,
                                     Metadata, EmbedSubtitle, EmbedThumbnail,
                                     SubtitlesConvertor, ThumbnailsConvertor,
                                     FixupStretched, FixupM4a, FixupM3u8,
                                     FixupTimestamp and FixupDuration. The
                                     supported executables are: AtomicParsley,
                                     FFmpeg and FFprobe. You can also specify
                                     "PP+EXE:ARGS" to give the arguments to the
                                     specified executable only when being used
                                     by the specified postprocessor.
                                     Additionally, for ffmpeg/ffprobe, "_i"/"_o"
                                     can be appended to the prefix optionally
                                     followed by a number to pass the argument
                                     before the specified input/output file. Eg:
                                     --ppa "Merger+ffmpeg_i1:-v quiet". You can
                                     use this option multiple times to give
                                     different arguments to different
                                     postprocessors. (Alias: --ppa)
    -k, --keep-video                 Keep the intermediate video file on disk
                                     after post-processing
    --no-keep-video                  Delete the intermediate video file after
                                     post-processing (default)
    --post-overwrites                Overwrite post-processed files (default)
    --no-post-overwrites             Do not overwrite post-processed files
    --embed-subs                     Embed subtitles in the video (only for mp4,
                                     webm and mkv videos)
    --no-embed-subs                  Do not embed subtitles (default)
    --embed-thumbnail                Embed thumbnail in the video as cover art
    --no-embed-thumbnail             Do not embed thumbnail (default)
    --embed-metadata                 Embed metadata to the video file. Also
                                     embeds chapters/infojson if present unless
                                     --no-embed-chapters/--no-embed-info-json
                                     are used (Alias: --add-metadata)
    --no-embed-metadata              Do not add metadata to file (default)
                                     (Alias: --no-add-metadata)
    --embed-chapters                 Add chapter markers to the video file
                                     (Alias: --add-chapters)
    --no-embed-chapters              Do not add chapter markers (default)
                                     (Alias: --no-add-chapters)
    --embed-info-json                Embed the infojson as an attachment to
                                     mkv/mka video files
    --no-embed-info-json             Do not embed the infojson as an attachment
                                     to the video file
    --parse-metadata FROM:TO         Parse additional metadata like title/artist
                                     from other fields; see "MODIFYING METADATA"
                                     for details
    --replace-in-metadata FIELDS REGEX REPLACE
                                     Replace text in a metadata field using the
                                     given regex. This option can be used
                                     multiple times
    --xattrs                         Write metadata to the video file's xattrs
                                     (using dublin core and xdg standards)
    --concat-playlist POLICY         Concatenate videos in a playlist. One of
                                     "never", "always", or "multi_video"
                                     (default; only when the videos form a
                                     single show). All the video files must have
                                     same codecs and number of streams to be
                                     concatable. The "pl_video:" prefix can be
                                     used with "--paths" and "--output" to set
                                     the output filename for the concatenated
                                     files. See "OUTPUT TEMPLATE" for details
    --fixup POLICY                   Automatically correct known faults of the
                                     file. One of never (do nothing), warn (only
                                     emit a warning), detect_or_warn (the
                                     default; fix file if we can, warn
                                     otherwise), force (try fixing even if file
                                     already exists)
    --ffmpeg-location PATH           Location of the ffmpeg binary; either the
                                     path to the binary or its containing
                                     directory
    --exec [WHEN:]CMD                Execute a command, optionally prefixed with
                                     when to execute it (after_move if
                                     unspecified), separated by a ":". Supported
                                     values of "WHEN" are the same as that of
                                     --use-postprocessor. Same syntax as the
                                     output template can be used to pass any
                                     field as arguments to the command. After
                                     download, an additional field "filepath"
                                     that contains the final path of the
                                     downloaded file is also available, and if
                                     no fields are passed, %(filepath)q is
                                     appended to the end of the command. This
                                     option can be used multiple times
    --no-exec                        Remove any previously defined --exec
    --convert-subs FORMAT            Convert the subtitles to another format
                                     (currently supported: srt, vtt, ass, lrc)
                                     (Alias: --convert-subtitles)
    --convert-thumbnails FORMAT      Convert the thumbnails to another format
                                     (currently supported: jpg, png, webp)
    --split-chapters                 Split video into multiple files based on
                                     internal chapters. The "chapter:" prefix
                                     can be used with "--paths" and "--output"
                                     to set the output filename for the split
                                     files. See "OUTPUT TEMPLATE" for details
    --no-split-chapters              Do not split video based on chapters
                                     (default)
    --remove-chapters REGEX          Remove chapters whose title matches the
                                     given regular expression. Time ranges
                                     prefixed by a "*" can also be used in place
                                     of chapters to remove the specified range.
                                     Eg: --remove-chapters "*10:15-15:00"
                                     --remove-chapters "intro". This option can
                                     be used multiple times
    --no-remove-chapters             Do not remove any chapters from the file
                                     (default)
    --force-keyframes-at-cuts        Force keyframes around the chapters before
                                     removing/splitting them. Requires a re-
                                     encode and thus is very slow, but the
                                     resulting video may have fewer artifacts
                                     around the cuts
    --no-force-keyframes-at-cuts     Do not force keyframes around the chapters
                                     when cutting/splitting (default)
    --use-postprocessor NAME[:ARGS]  The (case sensitive) name of plugin
                                     postprocessors to be enabled, and
                                     (optionally) arguments to be passed to it,
                                     separated by a colon ":". ARGS are a
                                     semicolon ";" delimited list of NAME=VALUE.
                                     The "when" argument determines when the
                                     postprocessor is invoked. It can be one of
                                     "pre_process" (after video extraction),
                                     "after_filter" (after video passes filter),
                                     "before_dl" (before each video download),
                                     "post_process" (after each video download;
                                     default), "after_move" (after moving video
                                     file to it's final locations),
                                     "after_video" (after downloading and
                                     processing all formats of a video), or
                                     "playlist" (at end of playlist). This
                                     option can be used multiple times to add
                                     different postprocessors

## SponsorBlock Options:
    Make chapter entries for, or remove various segments (sponsor,
    introductions, etc.) from downloaded YouTube videos using the
    SponsorBlock API (https://sponsor.ajay.app)

    --sponsorblock-mark CATS         SponsorBlock categories to create chapters
                                     for, separated by commas. Available
                                     categories are all, default(=all), sponsor,
                                     intro, outro, selfpromo, preview, filler,
                                     interaction, music_offtopic, poi_highlight.
                                     You can prefix the category with a "-" to
                                     exempt it. See [1] for description of the
                                     categories. Eg: --sponsorblock-mark
                                     all,-preview [1] https://wiki.sponsor.ajay.
                                     app/w/Segment_Categories
    --sponsorblock-remove CATS       SponsorBlock categories to be removed from
                                     the video file, separated by commas. If a
                                     category is present in both mark and
                                     remove, remove takes precedence. The syntax
                                     and available categories are the same as
                                     for --sponsorblock-mark except that
                                     "default" refers to "all,-filler" and
                                     poi_highlight is not available
    --sponsorblock-chapter-title TEMPLATE
                                     The title template for SponsorBlock
                                     chapters created by --sponsorblock-mark.
                                     The same syntax as the output template is
                                     used, but the only available fields are
                                     start_time, end_time, category, categories,
                                     name, category_names. Defaults to
                                     "[SponsorBlock]: %(category_names)l"
    --no-sponsorblock                Disable both --sponsorblock-mark and
                                     --sponsorblock-remove
    --sponsorblock-api URL           SponsorBlock API location, defaults to
                                     https://sponsor.ajay.app

## Extractor Options:
    --extractor-retries RETRIES      Number of retries for known extractor
                                     errors (default is 3), or "infinite"
    --allow-dynamic-mpd              Process dynamic DASH manifests (default)
                                     (Alias: --no-ignore-dynamic-mpd)
    --ignore-dynamic-mpd             Do not process dynamic DASH manifests
                                     (Alias: --no-allow-dynamic-mpd)
    --hls-split-discontinuity        Split HLS playlists to different formats at
                                     discontinuities such as ad breaks
    --no-hls-split-discontinuity     Do not split HLS playlists to different
                                     formats at discontinuities such as ad
                                     breaks (default)
    --extractor-args KEY:ARGS        Pass these arguments to the extractor. See
                                     "EXTRACTOR ARGUMENTS" for details. You can
                                     use this option multiple times to give
                                     arguments for different extractors

# CONFIGURATION

You can configure yt-dlp by placing any supported command line option to a configuration file. The configuration is loaded from the following locations:

1. **Main Configuration**: The file given by `--config-location`
1. **Portable Configuration**: `yt-dlp.conf` in the same directory as the bundled binary. If you are running from source-code (`<root dir>/yt_dlp/__main__.py`), the root directory is used instead.
1. **Home Configuration**: `yt-dlp.conf` in the home path given by `-P`, or in the current directory if no such path is given
1. **User Configuration**:
    * `%XDG_CONFIG_HOME%/yt-dlp/config` (recommended on Linux/macOS)
    * `%XDG_CONFIG_HOME%/yt-dlp.conf`
    * `%APPDATA%/yt-dlp/config` (recommended on Windows)
    * `%APPDATA%/yt-dlp/config.txt`
    * `~/yt-dlp.conf`
    * `~/yt-dlp.conf.txt`
    
    `%XDG_CONFIG_HOME%` defaults to `~/.config` if undefined. On windows, `%APPDATA%` generally points to `C:\Users\<user name>\AppData\Roaming` and `~` points to `%HOME%` if present, `%USERPROFILE%` (generally `C:\Users\<user name>`), or `%HOMEDRIVE%%HOMEPATH%`

1. **System Configuration**: `/etc/yt-dlp.conf`

For example, with the following configuration file yt-dlp will always extract the audio, not copy the mtime, use a proxy and save all videos under `YouTube` directory in your home directory:
```
# Lines starting with # are comments

# Always extract audio
-x

# Do not copy the mtime
--no-mtime

# Use this proxy
--proxy 127.0.0.1:3128

# Save all videos under YouTube directory in your home directory
-o ~/YouTube/%(title)s.%(ext)s
```

Note that options in configuration file are just the same options aka switches used in regular command line calls; thus there **must be no whitespace** after `-` or `--`, e.g. `-o` or `--proxy` but not `- o` or `-- proxy`.

You can use `--ignore-config` if you want to disable all configuration files for a particular yt-dlp run. If `--ignore-config` is found inside any configuration file, no further configuration will be loaded. For example, having the option in the portable configuration file prevents loading of home, user, and system configurations. Additionally, (for backward compatibility) if `--ignore-config` is found inside the system configuration file, the user configuration is not loaded.

### Authentication with `.netrc` file

You may also want to configure automatic credentials storage for extractors that support authentication (by providing login and password with `--username` and `--password`) in order not to pass credentials as command line arguments on every yt-dlp execution and prevent tracking plain text passwords in the shell command history. You can achieve this using a [`.netrc` file](https://stackoverflow.com/tags/.netrc/info) on a per extractor basis. For that you will need to create a `.netrc` file in `--netrc-location` and restrict permissions to read/write by only you:
```
touch $HOME/.netrc
chmod a-rwx,u+rw $HOME/.netrc
```
After that you can add credentials for an extractor in the following format, where *extractor* is the name of the extractor in lowercase:
```
machine <extractor> login <username> password <password>
```
For example:
```
machine youtube login myaccount@gmail.com password my_youtube_password
machine twitch login my_twitch_account_name password my_twitch_password
```
To activate authentication with the `.netrc` file you should pass `--netrc` to yt-dlp or place it in the [configuration file](#configuration).

The default location of the .netrc file is `$HOME` (`~`) in UNIX. On Windows, it is `%HOME%` if present, `%USERPROFILE%` (generally `C:\Users\<user name>`) or `%HOMEDRIVE%%HOMEPATH%`

# OUTPUT TEMPLATE

The `-o` option is used to indicate a template for the output file names while `-P` option is used to specify the path each type of file should be saved to.

<!-- MANPAGE: BEGIN EXCLUDED SECTION -->
**tl;dr:** [navigate me to examples](#output-template-examples).
<!-- MANPAGE: END EXCLUDED SECTION -->

The simplest usage of `-o` is not to set any template arguments when downloading a single file, like in `yt-dlp -o funny_video.flv "https://some/video"` (hard-coding file extension like this is _not_ recommended and could break some post-processing).

It may however also contain special sequences that will be replaced when downloading each video. The special sequences may be formatted according to [Python string formatting operations](https://docs.python.org/3/library/stdtypes.html#printf-style-string-formatting). For example, `%(NAME)s` or `%(NAME)05d`. To clarify, that is a percent symbol followed by a name in parentheses, followed by formatting operations.

The field names themselves (the part inside the parenthesis) can also have some special formatting:

1. **Object traversal**: The dictionaries and lists available in metadata can be traversed by using a `.` (dot) separator. You can also do python slicing using `:`. Eg: `%(tags.0)s`, `%(subtitles.en.-1.ext)s`, `%(id.3:7:-1)s`, `%(formats.:.format_id)s`. `%()s` refers to the entire infodict. Note that all the fields that become available using this method are not listed below. Use `-j` to see such fields

1. **Addition**: Addition and subtraction of numeric fields can be done using `+` and `-` respectively. Eg: `%(playlist_index+10)03d`, `%(n_entries+1-playlist_index)d`

1. **Date/time Formatting**: Date/time fields can be formatted according to [strftime formatting](https://docs.python.org/3/library/datetime.html#strftime-and-strptime-format-codes) by specifying it separated from the field name using a `>`. Eg: `%(duration>%H-%M-%S)s`, `%(upload_date>%Y-%m-%d)s`, `%(epoch-3600>%H-%M-%S)s`

1. **Alternatives**: Alternate fields can be specified separated with a `,`. Eg: `%(release_date>%Y,upload_date>%Y|Unknown)s`

1. **Replacement**: A replacement value can specified using a `&` separator. If the field is *not* empty, this replacement value will be used instead of the actual field content. This is done after alternate fields are considered; thus the replacement is used if *any* of the alternative fields is *not* empty.

1. **Default**: A literal default value can be specified for when the field is empty using a `|` separator. This overrides `--output-na-template`. Eg: `%(uploader|Unknown)s`

1. **More Conversions**: In addition to the normal format types `diouxXeEfFgGcrs`, `B`, `j`, `l`, `q`, `D`, `S` can be used for converting to **B**ytes, **j**son (flag `#` for pretty-printing), a comma separated **l**ist (flag `#` for `\n` newline-separated), a string **q**uoted for the terminal (flag `#` to split a list into different arguments), to add **D**ecimal suffixes (Eg: 10M) (flag `#` to use 1024 as factor), and to **S**anitize as filename (flag `#` for restricted), respectively

1. **Unicode normalization**: The format type `U` can be used for NFC [unicode normalization](https://docs.python.org/3/library/unicodedata.html#unicodedata.normalize). The alternate form flag (`#`) changes the normalization to NFD and the conversion flag `+` can be used for NFKC/NFKD compatibility equivalence normalization. Eg: `%(title)+.100U` is NFKC

To summarize, the general syntax for a field is:
```
%(name[.keys][addition][>strf][,alternate][&replacement][|default])[flags][width][.precision][length]type
```

Additionally, you can set different output templates for the various metadata files separately from the general output template by specifying the type of file followed by the template separated by a colon `:`. The different file types supported are `subtitle`, `thumbnail`, `description`, `annotation` (deprecated), `infojson`, `link`, `pl_thumbnail`, `pl_description`, `pl_infojson`, `chapter`, `pl_video`. For example, `-o "%(title)s.%(ext)s" -o "thumbnail:%(title)s\%(title)s.%(ext)s"`  will put the thumbnails in a folder with the same name as the video. If any of the templates is empty, that type of file will not be written. Eg: `--write-thumbnail -o "thumbnail:"` will write thumbnails only for playlists and not for video.

The available fields are:

 - `id` (string): Video identifier
 - `title` (string): Video title
 - `fulltitle` (string): Video title ignoring live timestamp and generic title
 - `url` (string): Video URL
 - `ext` (string): Video filename extension
 - `alt_title` (string): A secondary title of the video
 - `description` (string): The description of the video
 - `display_id` (string): An alternative identifier for the video
 - `uploader` (string): Full name of the video uploader
 - `license` (string): License name the video is licensed under
 - `creator` (string): The creator of the video
 - `timestamp` (numeric): UNIX timestamp of the moment the video became available
 - `upload_date` (string): Video upload date in UTC (YYYYMMDD)
 - `release_timestamp` (numeric): UNIX timestamp of the moment the video was released
 - `release_date` (string): The date (YYYYMMDD) when the video was released in UTC
 - `modified_timestamp` (numeric): UNIX timestamp of the moment the video was last modified
 - `modified_date` (string): The date (YYYYMMDD) when the video was last modified in UTC
 - `uploader_id` (string): Nickname or id of the video uploader
 - `channel` (string): Full name of the channel the video is uploaded on
 - `channel_id` (string): Id of the channel
 - `channel_follower_count` (numeric): Number of followers of the channel
 - `location` (string): Physical location where the video was filmed
 - `duration` (numeric): Length of the video in seconds
 - `duration_string` (string): Length of the video (HH:mm:ss)
 - `view_count` (numeric): How many users have watched the video on the platform
 - `like_count` (numeric): Number of positive ratings of the video
 - `dislike_count` (numeric): Number of negative ratings of the video
 - `repost_count` (numeric): Number of reposts of the video
 - `average_rating` (numeric): Average rating give by users, the scale used depends on the webpage
 - `comment_count` (numeric): Number of comments on the video (For some extractors, comments are only downloaded at the end, and so this field cannot be used)
 - `age_limit` (numeric): Age restriction for the video (years)
 - `live_status` (string): One of "is_live", "was_live", "is_upcoming", "not_live"
 - `is_live` (boolean): Whether this video is a live stream or a fixed-length video
 - `was_live` (boolean): Whether this video was originally a live stream
 - `playable_in_embed` (string): Whether this video is allowed to play in embedded players on other sites
 - `availability` (string): Whether the video is "private", "premium_only", "subscriber_only", "needs_auth", "unlisted" or "public"
 - `start_time` (numeric): Time in seconds where the reproduction should start, as specified in the URL
 - `end_time` (numeric): Time in seconds where the reproduction should end, as specified in the URL
 - `format` (string): A human-readable description of the format
 - `format_id` (string): Format code specified by `--format`
 - `format_note` (string): Additional info about the format
 - `width` (numeric): Width of the video
 - `height` (numeric): Height of the video
 - `resolution` (string): Textual description of width and height
 - `tbr` (numeric): Average bitrate of audio and video in KBit/s
 - `abr` (numeric): Average audio bitrate in KBit/s
 - `acodec` (string): Name of the audio codec in use
 - `asr` (numeric): Audio sampling rate in Hertz
 - `vbr` (numeric): Average video bitrate in KBit/s
 - `fps` (numeric): Frame rate
 - `dynamic_range` (string): The dynamic range of the video
 - `vcodec` (string): Name of the video codec in use
 - `container` (string): Name of the container format
 - `filesize` (numeric): The number of bytes, if known in advance
 - `filesize_approx` (numeric): An estimate for the number of bytes
 - `protocol` (string): The protocol that will be used for the actual download
 - `extractor` (string): Name of the extractor
 - `extractor_key` (string): Key name of the extractor
 - `epoch` (numeric): Unix epoch of when the information extraction was completed
 - `autonumber` (numeric): Number that will be increased with each download, starting at `--autonumber-start`
 - `video_autonumber` (numeric): Number that will be increased with each video
 - `n_entries` (numeric): Total number of extracted items in the playlist
 - `playlist_id` (string): Identifier of the playlist that contains the video
 - `playlist_title` (string): Name of the playlist that contains the video
 - `playlist` (string): `playlist_id` or `playlist_title`
 - `playlist_count` (numeric): Total number of items in the playlist. May not be known if entire playlist is not extracted
 - `playlist_index` (numeric): Index of the video in the playlist padded with leading zeros according the final index
 - `playlist_autonumber` (numeric): Position of the video in the playlist download queue padded with leading zeros according to the total length of the playlist
 - `playlist_uploader` (string): Full name of the playlist uploader
 - `playlist_uploader_id` (string): Nickname or id of the playlist uploader
 - `webpage_url` (string): A URL to the video webpage which if given to yt-dlp should allow to get the same result again
 - `webpage_url_basename` (string): The basename of the webpage URL
 - `webpage_url_domain` (string): The domain of the webpage URL
 - `original_url` (string): The URL given by the user (or same as `webpage_url` for playlist entries)
 - `orig_title` (string): Original video title, when extractor altered the title in any reason
 - `orig_description` (string): The original description of the video, when extractor altered the description in any reason

Available for the video that belongs to some logical chapter or section:

 - `chapter` (string): Name or title of the chapter the video belongs to
 - `chapter_number` (numeric): Number of the chapter the video belongs to
 - `chapter_id` (string): Id of the chapter the video belongs to

Available for the video that is an episode of some series or programme:

 - `series` (string): Title of the series or programme the video episode belongs to
 - `season` (string): Title of the season the video episode belongs to
 - `season_number` (numeric): Number of the season the video episode belongs to
 - `season_id` (string): Id of the season the video episode belongs to
 - `episode` (string): Title of the video episode
 - `episode_number` (numeric): Number of the video episode within a season
 - `episode_id` (string): Id of the video episode

Available for the media that is a track or a part of a music album:

 - `track` (string): Title of the track
 - `track_number` (numeric): Number of the track within an album or a disc
 - `track_id` (string): Id of the track
 - `artist` (string): Artist(s) of the track
 - `genre` (string): Genre(s) of the track
 - `album` (string): Title of the album the track belongs to
 - `album_type` (string): Type of the album
 - `album_artist` (string): List of all artists appeared on the album
 - `disc_number` (numeric): Number of the disc or other physical medium the track belongs to
 - `release_year` (numeric): Year (YYYY) when the album was released

Available for `chapter:` prefix when using `--split-chapters` for videos with internal chapters:

 - `section_title` (string): Title of the chapter
 - `section_number` (numeric): Number of the chapter within the file
 - `section_start` (numeric): Start time of the chapter in seconds
 - `section_end` (numeric): End time of the chapter in seconds

Available only when used in `--print`:

 - `urls` (string): The URLs of all requested formats, one in each line
 - `filename` (string): Name of the video file. Note that the actual filename may be different due to post-processing. Use `--exec echo` to get the name after all postprocessing is complete
 - `formats_table` (table): The video format table as printed by `--list-formats`
 - `thumbnails_table` (table): The thumbnail format table as printed by `--list-thumbnails`
 - `subtitles_table` (table): The subtitle format table as printed by `--list-subs`
 - `automatic_captions_table` (table): The automatic subtitle format table as printed by `--list-subs`
 
 
Available only in `--sponsorblock-chapter-title`:

 - `start_time` (numeric): Start time of the chapter in seconds
 - `end_time` (numeric): End time of the chapter in seconds
 - `categories` (list): The SponsorBlock categories the chapter belongs to
 - `category` (string): The smallest SponsorBlock category the chapter belongs to
 - `category_names` (list): Friendly names of the categories
 - `name` (string): Friendly name of the smallest category

Each aforementioned sequence when referenced in an output template will be replaced by the actual value corresponding to the sequence name. Note that some of the sequences are not guaranteed to be present since they depend on the metadata obtained by a particular extractor. Such sequences will be replaced with placeholder value provided with `--output-na-placeholder` (`NA` by default).

**Tip**: Look at the `-j` output to identify which fields are available for the particular URL

For numeric sequences you can use numeric related formatting, for example, `%(view_count)05d` will result in a string with view count padded with zeros up to 5 characters, like in `00042`.

Output templates can also contain arbitrary hierarchical path, e.g. `-o "%(playlist)s/%(playlist_index)s - %(title)s.%(ext)s"` which will result in downloading each video in a directory corresponding to this path template. Any missing directory will be automatically created for you.

To use percent literals in an output template use `%%`. To output to stdout use `-o -`.

The current default template is `%(title)s [%(id)s].%(ext)s`.

In some cases, you don't want special characters such as 中, spaces, or &, such as when transferring the downloaded filename to a Windows system or the filename through an 8bit-unsafe channel. In these cases, add the `--restrict-filenames` flag to get a shorter title.

<!-- MANPAGE: BEGIN EXCLUDED SECTION -->
#### Output template and Windows batch files

If you are using an output template inside a Windows batch file then you must escape plain percent characters (`%`) by doubling, so that `-o "%(title)s-%(id)s.%(ext)s"` should become `-o "%%(title)s-%%(id)s.%%(ext)s"`. However you should not touch `%`'s that are not plain characters, e.g. environment variables for expansion should stay intact: `-o "C:\%HOMEPATH%\Desktop\%%(title)s.%%(ext)s"`.
<!-- MANPAGE: END EXCLUDED SECTION -->

#### Output template examples

```bash
$ yt-dlp --get-filename -o "test video.%(ext)s" BaW_jenozKc
test video.webm    # Literal name with correct extension

$ yt-dlp --get-filename -o "%(title)s.%(ext)s" BaW_jenozKc
youtube-dl test video ''_ä↭𝕐.webm    # All kinds of weird characters

$ yt-dlp --get-filename -o "%(title)s.%(ext)s" BaW_jenozKc --restrict-filenames
youtube-dl_test_video_.webm    # Restricted file name

# Download YouTube playlist videos in separate directory indexed by video order in a playlist
$ yt-dlp -o "%(playlist)s/%(playlist_index)s - %(title)s.%(ext)s" "https://www.youtube.com/playlist?list=PLwiyx1dc3P2JR9N8gQaQN_BCvlSlap7re"

# Download YouTube playlist videos in separate directories according to their uploaded year
$ yt-dlp -o "%(upload_date>%Y)s/%(title)s.%(ext)s" "https://www.youtube.com/playlist?list=PLwiyx1dc3P2JR9N8gQaQN_BCvlSlap7re"

# Prefix playlist index with " - " separator, but only if it is available
$ yt-dlp -o '%(playlist_index|)s%(playlist_index& - |)s%(title)s.%(ext)s' BaW_jenozKc "https://www.youtube.com/user/TheLinuxFoundation/playlists"

# Download all playlists of YouTube channel/user keeping each playlist in separate directory:
$ yt-dlp -o "%(uploader)s/%(playlist)s/%(playlist_index)s - %(title)s.%(ext)s" "https://www.youtube.com/user/TheLinuxFoundation/playlists"

# Download Udemy course keeping each chapter in separate directory under MyVideos directory in your home
$ yt-dlp -u user -p password -P "~/MyVideos" -o "%(playlist)s/%(chapter_number)s - %(chapter)s/%(title)s.%(ext)s" "https://www.udemy.com/java-tutorial"

# Download entire series season keeping each series and each season in separate directory under C:/MyVideos
$ yt-dlp -P "C:/MyVideos" -o "%(series)s/%(season_number)s - %(season)s/%(episode_number)s - %(episode)s.%(ext)s" "https://videomore.ru/kino_v_detalayah/5_sezon/367617"

# Download video as "C:\MyVideos\uploader\title.ext", subtitles as "C:\MyVideos\subs\uploader\title.ext"
# and put all temporary files in "C:\MyVideos\tmp"
$ yt-dlp -P "C:/MyVideos" -P "temp:tmp" -P "subtitle:subs" -o "%(uploader)s/%(title)s.%(ext)s" BaW_jenoz --write-subs

# Download video as "C:\MyVideos\uploader\title.ext" and subtitles as "C:\MyVideos\uploader\subs\title.ext"
$ yt-dlp -P "C:/MyVideos" -o "%(uploader)s/%(title)s.%(ext)s" -o "subtitle:%(uploader)s/subs/%(title)s.%(ext)s" BaW_jenozKc --write-subs

# Stream the video being downloaded to stdout
$ yt-dlp -o - BaW_jenozKc
```

# FORMAT SELECTION

By default, yt-dlp tries to download the best available quality if you **don't** pass any options.
This is generally equivalent to using `-f bestvideo*+bestaudio/best`. However, if multiple audiostreams is enabled (`--audio-multistreams`), the default format changes to `-f bestvideo+bestaudio/best`. Similarly, if ffmpeg is unavailable, or if you use yt-dlp to stream to `stdout` (`-o -`), the default becomes `-f best/bestvideo+bestaudio`.

**Deprecation warning**: Latest versions of yt-dlp can stream multiple formats to the stdout simultaneously using ffmpeg. So, in future versions, the default for this will be set to `-f bv*+ba/b` similar to normal downloads. If you want to preserve the `-f b/bv+ba` setting, it is recommended to explicitly specify it in the configuration options.

The general syntax for format selection is `-f FORMAT` (or `--format FORMAT`) where `FORMAT` is a *selector expression*, i.e. an expression that describes format or formats you would like to download.

<!-- MANPAGE: BEGIN EXCLUDED SECTION -->
**tl;dr:** [navigate me to examples](#format-selection-examples).
<!-- MANPAGE: END EXCLUDED SECTION -->

The simplest case is requesting a specific format, for example with `-f 22` you can download the format with format code equal to 22. You can get the list of available format codes for particular video using `--list-formats` or `-F`. Note that these format codes are extractor specific.

You can also use a file extension (currently `3gp`, `aac`, `flv`, `m4a`, `mp3`, `mp4`, `ogg`, `wav`, `webm` are supported) to download the best quality format of a particular file extension served as a single file, e.g. `-f webm` will download the best quality format with the `webm` extension served as a single file.

You can use `-f -` to interactively provide the format selector *for each video*

You can also use special names to select particular edge case formats:

 - `all`: Select **all formats** separately
 - `mergeall`: Select and **merge all formats** (Must be used with `--audio-multistreams`, `--video-multistreams` or both)
 - `b*`, `best*`: Select the best quality format that **contains either** a video or an audio
 - `b`, `best`: Select the best quality format that **contains both** video and audio. Equivalent to `best*[vcodec!=none][acodec!=none]`
 - `bv`, `bestvideo`: Select the best quality **video-only** format. Equivalent to `best*[acodec=none]`
 - `bv*`, `bestvideo*`: Select the best quality format that **contains video**. It may also contain audio. Equivalent to `best*[vcodec!=none]`
 - `ba`, `bestaudio`: Select the best quality **audio-only** format. Equivalent to `best*[vcodec=none]`
 - `ba*`, `bestaudio*`: Select the best quality format that **contains audio**. It may also contain video. Equivalent to `best*[acodec!=none]` ([Do not use!](https://github.com/yt-dlp/yt-dlp/issues/979#issuecomment-919629354))
 - `w*`, `worst*`: Select the worst quality format that contains either a video or an audio
 - `w`, `worst`: Select the worst quality format that contains both video and audio. Equivalent to `worst*[vcodec!=none][acodec!=none]`
 - `wv`, `worstvideo`: Select the worst quality video-only format. Equivalent to `worst*[acodec=none]`
 - `wv*`, `worstvideo*`: Select the worst quality format that contains video. It may also contain audio. Equivalent to `worst*[vcodec!=none]`
 - `wa`, `worstaudio`: Select the worst quality audio-only format. Equivalent to `worst*[vcodec=none]`
 - `wa*`, `worstaudio*`: Select the worst quality format that contains audio. It may also contain video. Equivalent to `worst*[acodec!=none]`

For example, to download the worst quality video-only format you can use `-f worstvideo`. It is however recommended not to use `worst` and related options. When your format selector is `worst`, the format which is worst in all respects is selected. Most of the time, what you actually want is the video with the smallest filesize instead. So it is generally better to use `-S +size` or more rigorously, `-S +size,+br,+res,+fps` instead of `-f worst`. See [sorting formats](#sorting-formats) for more details.

You can select the n'th best format of a type by using `best<type>.<n>`. For example, `best.2` will select the 2nd best combined format. Similarly, `bv*.3` will select the 3rd best format that contains a video stream.

If you want to download multiple videos and they don't have the same formats available, you can specify the order of preference using slashes. Note that formats on the left hand side are preferred, for example `-f 22/17/18` will download format 22 if it's available, otherwise it will download format 17 if it's available, otherwise it will download format 18 if it's available, otherwise it will complain that no suitable formats are available for download.

If you want to download several formats of the same video use a comma as a separator, e.g. `-f 22,17,18` will download all these three formats, of course if they are available. Or a more sophisticated example combined with the precedence feature: `-f 136/137/mp4/bestvideo,140/m4a/bestaudio`.

You can merge the video and audio of multiple formats into a single file using `-f <format1>+<format2>+...` (requires ffmpeg installed), for example `-f bestvideo+bestaudio` will download the best video-only format, the best audio-only format and mux them together with ffmpeg.

**Deprecation warning**: Since the *below* described behavior is complex and counter-intuitive, this will be removed and multistreams will be enabled by default in the future. A new operator will be instead added to limit formats to single audio/video

Unless `--video-multistreams` is used, all formats with a video stream except the first one are ignored. Similarly, unless `--audio-multistreams` is used, all formats with an audio stream except the first one are ignored. For example, `-f bestvideo+best+bestaudio --video-multistreams --audio-multistreams` will download and merge all 3 given formats. The resulting file will have 2 video streams and 2 audio streams. But `-f bestvideo+best+bestaudio --no-video-multistreams` will download and merge only `bestvideo` and `bestaudio`. `best` is ignored since another format containing a video stream (`bestvideo`) has already been selected. The order of the formats is therefore important. `-f best+bestaudio --no-audio-multistreams` will download and merge both formats while `-f bestaudio+best --no-audio-multistreams` will ignore `best` and download only `bestaudio`.

## Filtering Formats

You can also filter the video formats by putting a condition in brackets, as in `-f "best[height=720]"` (or `-f "[filesize>10M]"`).

The following numeric meta fields can be used with comparisons `<`, `<=`, `>`, `>=`, `=` (equals), `!=` (not equals):

 - `filesize`: The number of bytes, if known in advance
 - `width`: Width of the video, if known
 - `height`: Height of the video, if known
 - `tbr`: Average bitrate of audio and video in KBit/s
 - `abr`: Average audio bitrate in KBit/s
 - `vbr`: Average video bitrate in KBit/s
 - `asr`: Audio sampling rate in Hertz
 - `fps`: Frame rate

Also filtering work for comparisons `=` (equals), `^=` (starts with), `$=` (ends with), `*=` (contains), `~=` (matches regex) and following string meta fields:

 - `ext`: File extension
 - `acodec`: Name of the audio codec in use
 - `vcodec`: Name of the video codec in use
 - `container`: Name of the container format
 - `protocol`: The protocol that will be used for the actual download, lower-case (`http`, `https`, `rtsp`, `rtmp`, `rtmpe`, `mms`, `f4m`, `ism`, `http_dash_segments`, `m3u8`, or `m3u8_native`)
 - `format_id`: A short description of the format
 - `language`: Language code

Any string comparison may be prefixed with negation `!` in order to produce an opposite comparison, e.g. `!*=` (does not contain). The comparand of a string comparison needs to be quoted with either double or single quotes if it contains spaces or special characters other than `._-`.

Note that none of the aforementioned meta fields are guaranteed to be present since this solely depends on the metadata obtained by particular extractor, i.e. the metadata offered by the website. Any other field made available by the extractor can also be used for filtering.

Formats for which the value is not known are excluded unless you put a question mark (`?`) after the operator. You can combine format filters, so `-f "[height<=?720][tbr>500]"` selects up to 720p videos (or videos where the height is not known) with a bitrate of at least 500 KBit/s. You can also use the filters with `all` to download all formats that satisfy the filter. For example, `-f "all[vcodec=none]"` selects all audio-only formats.

Format selectors can also be grouped using parentheses, for example if you want to download the best pre-merged mp4 and webm formats with a height lower than 480 you can use `-f "(mp4,webm)[height<480]"`.

## Sorting Formats

You can change the criteria for being considered the `best` by using `-S` (`--format-sort`). The general format for this is `--format-sort field1,field2...`.

The available fields are:

 - `hasvid`: Gives priority to formats that has a video stream
 - `hasaud`: Gives priority to formats that has a audio stream
 - `ie_pref`: The format preference
 - `lang`: The language preference
 - `quality`: The quality of the format
 - `source`: The preference of the source
 - `proto`: Protocol used for download (`m3u8_native`/`m3u8` > `https`/`ftps` > `http`/`ftp` > `http_dash_segments`> `websocket_frag` > `mms`/`rtsp` > `f4f`/`f4m`)
 - `vcodec`: Video Codec (`av01` > `vp9.2` > `vp9` > `h265` > `h264` > `vp8` > `h263` > `theora` > other)
 - `acodec`: Audio Codec (`flac`/`alac` > `wav`/`aiff` > `opus` > `vorbis` > `aac` > `mp4a` > `mp3` > `eac3` > `ac3` > `dts` > other)
 - `codec`: Equivalent to `vcodec,acodec`
 - `vext`: Video Extension (`mp4` > `webm` > `flv` > other). If `--prefer-free-formats` is used, `webm` is preferred.
 - `aext`: Audio Extension (`m4a` > `aac` > `mp3` > `ogg` > `opus` > `webm` > other). If `--prefer-free-formats` is used, the order changes to `opus` > `ogg` > `webm` > `m4a` > `mp3` > `aac`.
 - `ext`: Equivalent to `vext,aext`
 - `filesize`: Exact filesize, if known in advance
 - `fs_approx`: Approximate filesize calculated from the manifests
 - `size`: Exact filesize if available, otherwise approximate filesize
 - `height`: Height of video
 - `width`: Width of video
 - `res`: Video resolution, calculated as the smallest dimension.
 - `fps`: Framerate of video
 - `hdr`: The dynamic range of the video (`DV` > `HDR12` > `HDR10+` > `HDR10` > `SDR`)
 - `tbr`: Total average bitrate in KBit/s
 - `vbr`: Average video bitrate in KBit/s
 - `abr`: Average audio bitrate in KBit/s
 - `br`: Equivalent to using `tbr,vbr,abr`
 - `asr`: Audio sample rate in Hz
 
**Deprecation warning**: Many of these fields have (currently undocumented) aliases, that may be removed in a future version. It is recommended to use only the documented field names.

All fields, unless specified otherwise, are sorted in descending order. To reverse this, prefix the field with a `+`. Eg: `+res` prefers format with the smallest resolution. Additionally, you can suffix a preferred value for the fields, separated by a `:`. Eg: `res:720` prefers larger videos, but no larger than 720p and the smallest video if there are no videos less than 720p. For `codec` and `ext`, you can provide two preferred values, the first for video and the second for audio. Eg: `+codec:avc:m4a` (equivalent to `+vcodec:avc,+acodec:m4a`) sets the video codec preference to `h264` > `h265` > `vp9` > `vp9.2` > `av01` > `vp8` > `h263` > `theora` and audio codec preference to `mp4a` > `aac` > `vorbis` > `opus` > `mp3` > `ac3` > `dts`. You can also make the sorting prefer the nearest values to the provided by using `~` as the delimiter. Eg: `filesize~1G` prefers the format with filesize closest to 1 GiB.

The fields `hasvid` and `ie_pref` are always given highest priority in sorting, irrespective of the user-defined order. This behaviour can be changed by using `--format-sort-force`. Apart from these, the default order used is: `lang,quality,res,fps,hdr:12,codec:vp9.2,size,br,asr,proto,ext,hasaud,source,id`. The extractors may override this default order, but they cannot override the user-provided order.

Note that the default has `codec:vp9.2`; i.e. `av1` is not preferred. Similarly, the default for hdr is `hdr:12`; i.e. dolby vision is not preferred. These choices are made since DV and AV1 formats are not yet fully compatible with most devices. This may be changed in the future as more devices become capable of smoothly playing back these formats.

If your format selector is `worst`, the last item is selected after sorting. This means it will select the format that is worst in all respects. Most of the time, what you actually want is the video with the smallest filesize instead. So it is generally better to use `-f best -S +size,+br,+res,+fps`.

**Tip**: You can use the `-v -F` to see how the formats have been sorted (worst to best).

## Format Selection examples

```bash
# Download and merge the best video-only format and the best audio-only format,
# or download the best combined format if video-only format is not available
$ yt-dlp -f "bv+ba/b"

# Download best format that contains video,
# and if it doesn't already have an audio stream, merge it with best audio-only format
$ yt-dlp -f "bv*+ba/b"

# Same as above
$ yt-dlp

# Download the best video-only format and the best audio-only format without merging them
# For this case, an output template should be used since
# by default, bestvideo and bestaudio will have the same file name.
$ yt-dlp -f "bv,ba" -o "%(title)s.f%(format_id)s.%(ext)s"

# Download and merge the best format that has a video stream,
# and all audio-only formats into one file
$ yt-dlp -f "bv*+mergeall[vcodec=none]" --audio-multistreams

# Download and merge the best format that has a video stream,
# and the best 2 audio-only formats into one file
$ yt-dlp -f "bv*+ba+ba.2" --audio-multistreams


# The following examples show the old method (without -S) of format selection
# and how to use -S to achieve a similar but (generally) better result

# Download the worst video available (old method)
$ yt-dlp -f "wv*+wa/w"

# Download the best video available but with the smallest resolution
$ yt-dlp -S "+res"

# Download the smallest video available
$ yt-dlp -S "+size,+br"



# Download the best mp4 video available, or the best video if no mp4 available
$ yt-dlp -f "bv*[ext=mp4]+ba[ext=m4a]/b[ext=mp4] / bv*+ba/b"

# Download the best video with the best extension
# (For video, mp4 > webm > flv. For audio, m4a > aac > mp3 ...)
$ yt-dlp -S "ext"



# Download the best video available but no better than 480p,
# or the worst video if there is no video under 480p
$ yt-dlp -f "bv*[height<=480]+ba/b[height<=480] / wv*+ba/w"

# Download the best video available with the largest height but no better than 480p,
# or the best video with the smallest resolution if there is no video under 480p
$ yt-dlp -S "height:480"

# Download the best video available with the largest resolution but no better than 480p,
# or the best video with the smallest resolution if there is no video under 480p
# Resolution is determined by using the smallest dimension.
# So this works correctly for vertical videos as well
$ yt-dlp -S "res:480"



# Download the best video (that also has audio) but no bigger than 50 MB,
# or the worst video (that also has audio) if there is no video under 50 MB
$ yt-dlp -f "b[filesize<50M] / w"

# Download largest video (that also has audio) but no bigger than 50 MB,
# or the smallest video (that also has audio) if there is no video under 50 MB
$ yt-dlp -f "b" -S "filesize:50M"

# Download best video (that also has audio) that is closest in size to 50 MB
$ yt-dlp -f "b" -S "filesize~50M"



# Download best video available via direct link over HTTP/HTTPS protocol,
# or the best video available via any protocol if there is no such video
$ yt-dlp -f "(bv*+ba/b)[protocol^=http][protocol!*=dash] / (bv*+ba/b)"

# Download best video available via the best protocol
# (https/ftps > http/ftp > m3u8_native > m3u8 > http_dash_segments ...)
$ yt-dlp -S "proto"



# Download the best video with either h264 or h265 codec,
# or the best video if there is no such video
$ yt-dlp -f "(bv*[vcodec~='^((he|a)vc|h26[45])']+ba) / (bv*+ba/b)"

# Download the best video with best codec no better than h264,
# or the best video with worst codec if there is no such video
$ yt-dlp -S "codec:h264"

# Download the best video with worst codec no worse than h264,
# or the best video with best codec if there is no such video
$ yt-dlp -S "+codec:h264"



# More complex examples

# Download the best video no better than 720p preferring framerate greater than 30,
# or the worst video (still preferring framerate greater than 30) if there is no such video
$ yt-dlp -f "((bv*[fps>30]/bv*)[height<=720]/(wv*[fps>30]/wv*)) + ba / (b[fps>30]/b)[height<=720]/(w[fps>30]/w)"

# Download the video with the largest resolution no better than 720p,
# or the video with the smallest resolution available if there is no such video,
# preferring larger framerate for formats with the same resolution
$ yt-dlp -S "res:720,fps"



# Download the video with smallest resolution no worse than 480p,
# or the video with the largest resolution available if there is no such video,
# preferring better codec and then larger total bitrate for the same resolution
$ yt-dlp -S "+res:480,codec,br"
```

# MODIFYING METADATA

The metadata obtained by the extractors can be modified by using `--parse-metadata` and `--replace-in-metadata`

`--replace-in-metadata FIELDS REGEX REPLACE` is used to replace text in any metadata field using [python regular expression](https://docs.python.org/3/library/re.html#regular-expression-syntax). [Backreferences](https://docs.python.org/3/library/re.html?highlight=backreferences#re.sub) can be used in the replace string for advanced use.

The general syntax of `--parse-metadata FROM:TO` is to give the name of a field or an [output template](#output-template) to extract data from, and the format to interpret it as, separated by a colon `:`. Either a [python regular expression](https://docs.python.org/3/library/re.html#regular-expression-syntax) with named capture groups or a similar syntax to the [output template](#output-template) (only `%(field)s` formatting is supported) can be used for `TO`. The option can be used multiple times to parse and modify various fields.

Note that any field created by this can be used in the [output template](#output-template) and will also affect the media file's metadata added when using `--add-metadata`.

This option also has a few special uses:

* You can download an additional URL based on the metadata of the currently downloaded video. To do this, set the field `additional_urls` to the URL that you want to download. Eg: `--parse-metadata "description:(?P<additional_urls>https?://www\.vimeo\.com/\d+)` will download the first vimeo video found in the description

* You can use this to change the metadata that is embedded in the media file. To do this, set the value of the corresponding field with a `meta_` prefix. For example, any value you set to `meta_description` field will be added to the `description` field in the file. For example, you can use this to set a different "description" and "synopsis". To modify the metadata of individual streams, use the `meta<n>_` prefix (Eg: `meta1_language`). Any value set to the `meta_` field will overwrite all default values.

**Note**: Metadata modification happens before format selection, post-extraction and other post-processing operations. Some fields may be added or changed during these steps, overriding your changes.

For reference, these are the fields yt-dlp adds by default to the file metadata:

Metadata fields            | From
:--------------------------|:------------------------------------------------
`title`                    | `track` or `title`
`date`                     | `upload_date`
`description`,  `synopsis` | `description`
`purl`, `comment`          | `webpage_url`
`track`                    | `track_number`
`artist`                   | `artist`, `creator`, `uploader` or `uploader_id`
`genre`                    | `genre`
`album`                    | `album`
`album_artist`             | `album_artist`
`disc`                     | `disc_number`
`show`                     | `series`
`season_number`            | `season_number`
`episode_id`               | `episode` or `episode_id`
`episode_sort`             | `episode_number`
`language` of each stream  | the format's `language`

**Note**: The file format may not support some of these fields


## Modifying metadata examples

```bash
# Interpret the title as "Artist - Title"
$ yt-dlp --parse-metadata "title:%(artist)s - %(title)s"

# Regex example
$ yt-dlp --parse-metadata "description:Artist - (?P<artist>.+)"

# Set title as "Series name S01E05"
$ yt-dlp --parse-metadata "%(series)s S%(season_number)02dE%(episode_number)02d:%(title)s"

# Prioritize uploader as the "artist" field in video metadata
$ yt-dlp --parse-metadata "%(uploader|)s:%(meta_artist)s" --add-metadata

# Set "comment" field in video metadata using description instead of webpage_url,
# handling multiple lines correctly
$ yt-dlp --parse-metadata "description:(?s)(?P<meta_comment>.+)" --add-metadata

# Remove "formats" field from the infojson by setting it to an empty string
$ yt-dlp --parse-metadata ":(?P<formats>)" -j

# Replace all spaces and "_" in title and uploader with a `-`
$ yt-dlp --replace-in-metadata "title,uploader" "[ _]" "-"

```

# EXTRACTOR ARGUMENTS

Some extractors accept additional arguments which can be passed using `--extractor-args KEY:ARGS`. `ARGS` is a `;` (semicolon) separated string of `ARG=VAL1,VAL2`. Eg: `--extractor-args "youtube:player-client=android_embedded,web;include_live_dash" --extractor-args "funimation:version=uncut"`

The following extractors use this feature:

#### youtube
* `skip`: One or more of `hls`, `dash` or `translated_subs` to skip extraction of the m3u8 manifests, dash manifests and auto-translated subtitles respectively
* `player_client`: Clients to extract video data from. The main clients are `web`, `android` and `ios` with variants `_music`, `_embedded`, `_embedscreen`, `_creator` (Eg: `web_embedded`); and `mweb` and `tv_embedded` (agegate bypass) with no variants. By default, `android,web` is used, but tv_embedded and creator variants are added as required for age-gated videos. Similarly the music variants are added for `music.youtube.com` urls. You can use `all` to use all the clients, and `default` for the default clients.
* `player_skip`: Skip some network requests that are generally needed for robust extraction. One or more of `configs` (skip client configs), `webpage` (skip initial webpage), `js` (skip js player). While these options can help reduce the number of requests needed or avoid some rate-limiting, they could cause some issues. See [#860](https://github.com/yt-dlp/yt-dlp/pull/860) for more details
* `include_live_dash`: Include live dash formats even without `--live-from-start` (These formats don't download properly)
* `comment_sort`: `top` or `new` (default) - choose comment sorting mode (on YouTube's side)
* `max_comments`: Limit the amount of comments to gather. Comma-separated list of integers representing `max-comments,max-parents,max-replies,max-replies-per-thread`. Default is `all,all,all,all`
    * E.g. `all,all,1000,10` will get a maximum of 1000 replies total, with up to 10 replies per thread. `1000,all,100` will get a maximum of 1000 comments, with a maximum of 100 replies total
* `preferred_langs`: List of languages (in 2-charactor code) to prefer for title and description, separated by comma. Original title and description based on your region or settings are still available at `orig_*` key. (See [output template](#output-template) section for about these keys)

#### youtubetab (YouTube playlists, channels, feeds, etc.)
* `skip`: One or more of `webpage` (skip initial webpage download), `authcheck` (allow the download of playlists requiring authentication when no initial webpage is downloaded. This may cause unwanted behavior, see [#1122](https://github.com/yt-dlp/yt-dlp/pull/1122) for more details)
* `approximate_date`: Extract approximate `upload_date` in flat-playlist. This may cause date-based filters to be slightly off

#### funimation
* `language`: Languages to extract. Eg: `funimation:language=english,japanese`
* `version`: The video version to extract - `uncut` or `simulcast`

#### crunchyroll
* `language`: Languages to extract. Eg: `crunchyroll:language=jaJp`
* `hardsub`: Which hard-sub versions to extract. Eg: `crunchyroll:hardsub=None,enUS`

#### crunchyrollbeta
* `format`: Which stream type(s) to extract. Default is `adaptive_hls` Eg: `crunchyrollbeta:format=vo_adaptive_hls`
    * Potentially useful values include `adaptive_hls`, `adaptive_dash`, `vo_adaptive_hls`, `vo_adaptive_dash`, `download_hls`, `trailer_hls`, `trailer_dash`
* `hardsub`: Preference order for which hardsub versions to extract. Default is `None` (no hardsubs). Eg: `crunchyrollbeta:hardsub=en-US,None`

#### vikichannel
* `video_types`: Types of videos to download - one or more of `episodes`, `movies`, `clips`, `trailers`

#### niconico
* `segment_duration`: Segment duration in milliseconds for HLS-DMC formats. Use it at your own risk since this feature **may result in your account termination.**
* `player_size`: Modifies the simulated size of player, needed to convert comments to subtitles. `16:9`, `4:3` and size specification (`WIDTHxHEIGHT`) are accepted.

#### niconicolive (niconico:live)
* `latency`: Latency option either `high` or `low`. Default is `low`.
* `format_set`: Reserved.

#### y2mate
* `mode`: Changes mode for extraction. One of `normal` and `rush`. Defaults to `normal`.

#### youtubewebarchive
* `check_all`: Try to check more at the cost of more requests. One or more of `thumbnails`, `captures`

#### gamejolt
* `comment_sort`: `hot` (default), `you` (cookies needed), `top`, `new` - choose comment sorting mode (on GameJolt's side)

#### hotstar
* `res`: resolution to ignore - one or more of `sd`, `hd`, `fhd`
* `vcodec`: vcodec to ignore - one or more of `h264`, `h265`, `dvh265`
* `dr`: dynamic range to ignore - one or more of `sdr`, `hdr10`, `dv`

### twitcasting
* `archive_mode`: mode to get split archives. `formats` to get these as formats (old), `multi_video` (default, new) to have them as `multi_video` playlist. to join split archive with `multi_video`, use `--concat-playlist multi_video`

#### tiktok
* `app_version`: App version to call mobile APIs with - should be set along with `manifest_app_version`. (e.g. `20.2.1`)
* `manifest_app_version`: Numeric app version to call mobile APIs with. (e.g. `221`)

#### rokfinchannel
* `tab`: Which tab to download. One of `new`, `top`, `videos`, `podcasts`, `streams`, `stacks`. (E.g. `rokfinchannel:tab=streams`)


NOTE: These options may be changed/removed in the future without concern for backward compatibility

<!-- MANPAGE: MOVE "INSTALLATION" SECTION HERE -->

# PLUGINS

Plugins are loaded from `<root-dir>/ytdlp_plugins/<type>/__init__.py`; where `<root-dir>` is the directory of the binary (`<root-dir>/yt-dlp`), or the root directory of the module if you are running directly from source-code (`<root dir>/yt_dlp/__main__.py`). Plugins are currently not supported for the `pip` version

Plugins can be of `<type>`s `extractor` or `postprocessor`. Extractor plugins do not need to be enabled from the CLI and are automatically invoked when the input URL is suitable for it. Postprocessor plugins can be invoked using `--use-postprocessor NAME`.

See [ytdlp_plugins](ytdlp_plugins) for example plugins.

Note that **all** plugins are imported even if not invoked, and that **there are no checks** performed on plugin code. Use plugins at your own risk and only if you trust the code

If you are a plugin author, add [ytdlp-plugins](https://github.com/topics/ytdlp-plugins) as a topic to your repository for discoverability



# EMBEDDING YT-DLP

yt-dlp makes the best effort to be a good command-line program, and thus should be callable from any programming language.

Your program should avoid parsing the normal stdout since they may change in future versions. Instead they should use options such as `-J`, `--print`, `--progress-template`, `--exec` etc to create console output that you can reliably reproduce and parse.

From a Python program, you can embed yt-dlp in a more powerful fashion, like this:

```python
from yt_dlp import YoutubeDL

URLS = ['https://www.youtube.com/watch?v=BaW_jenozKc']
with YoutubeDL() as ydl:
    ydl.download(URLS)
```

Most likely, you'll want to use various options. For a list of options available, have a look at [`yt_dlp/YoutubeDL.py`](yt_dlp/YoutubeDL.py#L181).

**Tip**: If you are porting your code from youtube-dl to yt-dlp, one important point to look out for is that we do not guarantee the return value of `YoutubeDL.extract_info` to be json serializable, or even be a dictionary. It will be dictionary-like, but if you want to ensure it is a serializable dictionary, pass it through `YoutubeDL.sanitize_info` as shown in the [example below](#extracting-information)

## Embedding examples

#### Extracting information

```python
import json
import yt_dlp

URL = 'https://www.youtube.com/watch?v=BaW_jenozKc'

# ℹ️ See help(yt_dlp.YoutubeDL) for a list of available options and public functions
ydl_opts = {}
with yt_dlp.YoutubeDL(ydl_opts) as ydl:
    info = ydl.extract_info(URL, download=False)

    # ℹ️ ydl.sanitize_info makes the info json-serializable
    print(json.dumps(ydl.sanitize_info(info)))
```
#### Download using an info-json

```python
import yt_dlp

INFO_FILE = 'path/to/video.info.json'

with yt_dlp.YoutubeDL() as ydl:
    error_code = ydl.download_with_info_file(INFO_FILE)

print('Some videos failed to download' if error_code
      else 'All videos successfully downloaded')
```

#### Extract audio

```python
import yt_dlp

URLS = ['https://www.youtube.com/watch?v=BaW_jenozKc']

ydl_opts = {
    'format': 'm4a/bestaudio/best',
    # ℹ️ See help(yt_dlp.postprocessor) for a list of available Postprocessors and their arguments
    'postprocessors': [{  # Extract audio using ffmpeg
        'key': 'FFmpegExtractAudio',
        'preferredcodec': 'm4a',
    }]
}

with yt_dlp.YoutubeDL(ydl_opts) as ydl:
    error_code = ydl.download(URLS)
```

#### Filter videos

```python
import yt_dlp

URLS = ['https://www.youtube.com/watch?v=BaW_jenozKc']

def longer_than_a_minute(info, *, incomplete):
    """Download only videos longer than a minute (or with unknown duration)"""
    duration = info.get('duration')
    if duration and duration < 60:
        return 'The video is too short'

ydl_opts = {
    'match_filter': longer_than_a_minute,
}

with yt_dlp.YoutubeDL(ydl_opts) as ydl:
    error_code = ydl.download(URLS)
```

#### Adding logger and progress hook

```python
import yt_dlp

URLS = ['https://www.youtube.com/watch?v=BaW_jenozKc']

class MyLogger:
    def debug(self, msg):
        # For compatibility with youtube-dl, both debug and info are passed into debug
        # You can distinguish them by the prefix '[debug] '
        if msg.startswith('[debug] '):
            pass
        else:
            self.info(msg)

    def info(self, msg):
        pass

    def warning(self, msg):
        pass

    def error(self, msg):
        print(msg)


# ℹ️ See "progress_hooks" in help(yt_dlp.YoutubeDL)
def my_hook(d):
    if d['status'] == 'finished':
        print('Done downloading, now post-processing ...')


ydl_opts = {
    'logger': MyLogger(),
    'progress_hooks': [my_hook],
}

with yt_dlp.YoutubeDL(ydl_opts) as ydl:
    ydl.download(URLS)
```

#### Add a custom PostProcessor

```python
import yt_dlp

URLS = ['https://www.youtube.com/watch?v=BaW_jenozKc']

# ℹ️ See help(yt_dlp.postprocessor.PostProcessor)
class MyCustomPP(yt_dlp.postprocessor.PostProcessor):
    def run(self, info):
        self.to_screen('Doing stuff')
        return [], info


with yt_dlp.YoutubeDL() as ydl:
    ydl.add_post_processor(MyCustomPP())
    ydl.download(URLS)
```


#### Use a custom format selector

```python
import yt_dlp

URL = ['https://www.youtube.com/watch?v=BaW_jenozKc']

def format_selector(ctx):
    """ Select the best video and the best audio that won't result in an mkv.
    NOTE: This is just an example and does not handle all cases """

    # formats are already sorted worst to best
    formats = ctx.get('formats')[::-1]

    # acodec='none' means there is no audio
    best_video = next(f for f in formats
                      if f['vcodec'] != 'none' and f['acodec'] == 'none')

    # find compatible audio extension
    audio_ext = {'mp4': 'm4a', 'webm': 'webm'}[best_video['ext']]
    # vcodec='none' means there is no video
    best_audio = next(f for f in formats if (
        f['acodec'] != 'none' and f['vcodec'] == 'none' and f['ext'] == audio_ext))

    # These are the minimum required fields for a merged format
    yield {
        'format_id': f'{best_video["format_id"]}+{best_audio["format_id"]}',
        'ext': best_video['ext'],
        'requested_formats': [best_video, best_audio],
        # Must be + separated list of protocols
        'protocol': f'{best_video["protocol"]}+{best_audio["protocol"]}'
    }


ydl_opts = {
    'format': format_selector,
}

with yt_dlp.YoutubeDL(ydl_opts) as ydl:
    ydl.download(URLS)
```

<!-- MANPAGE: MOVE "NEW FEATURES" SECTION HERE -->

# DEPRECATED OPTIONS

These are all the deprecated options and the current alternative to achieve the same effect

#### Almost redundant options
While these options are almost the same as their new counterparts, there are some differences that prevents them being redundant

    -j, --dump-json                  --print "%()j"
    -F, --list-formats               --print formats_table
    --list-thumbnails                --print thumbnails_table --print playlist:thumbnails_table
    --list-subs                      --print automatic_captions_table --print subtitles_table

#### Redundant options
While these options are redundant, they are still expected to be used due to their ease of use

    --get-description                --print description
    --get-duration                   --print duration_string
    --get-filename                   --print filename
    --get-format                     --print format
    --get-id                         --print id
    --get-thumbnail                  --print thumbnail
    -e, --get-title                  --print title
    -g, --get-url                    --print urls
    --match-title REGEX              --match-filter "title ~= (?i)REGEX"
    --reject-title REGEX             --match-filter "title !~= (?i)REGEX"
    --min-views COUNT                --match-filter "view_count >=? COUNT"
    --max-views COUNT                --match-filter "view_count <=? COUNT"
    --user-agent UA                  --add-header "User-Agent:UA"
    --referer URL                    --add-header "Referer:URL"


#### Not recommended
While these options still work, their use is not recommended since there are other alternatives to achieve the same

    --exec-before-download CMD       --exec "before_dl:CMD"
    --no-exec-before-download        --no-exec
    --all-formats                    -f all
    --all-subs                       --sub-langs all --write-subs
    --print-json                     -j --no-simulate
    --autonumber-size NUMBER         Use string formatting. Eg: %(autonumber)03d
    --autonumber-start NUMBER        Use internal field formatting like %(autonumber+NUMBER)s
    --id                             -o "%(id)s.%(ext)s"
    --metadata-from-title FORMAT     --parse-metadata "%(title)s:FORMAT"
    --hls-prefer-native              --downloader "m3u8:native"
    --hls-prefer-ffmpeg              --downloader "m3u8:ffmpeg"
    --list-formats-old               --compat-options list-formats (Alias: --no-list-formats-as-table)
    --list-formats-as-table          --compat-options -list-formats [Default] (Alias: --no-list-formats-old)
    --youtube-skip-dash-manifest     --extractor-args "youtube:skip=dash" (Alias: --no-youtube-include-dash-manifest)
    --youtube-skip-hls-manifest      --extractor-args "youtube:skip=hls" (Alias: --no-youtube-include-hls-manifest)
    --youtube-include-dash-manifest  Default (Alias: --no-youtube-skip-dash-manifest)
    --youtube-include-hls-manifest   Default (Alias: --no-youtube-skip-hls-manifest)


#### Developer options
These options are not intended to be used by the end-user

    --test                           Download only part of video for testing extractors
    --youtube-print-sig-code         For testing youtube signatures
    --allow-unplayable-formats       List unplayable formats also
    --no-allow-unplayable-formats    Default


#### Old aliases
These are aliases that are no longer documented for various reasons

    --avconv-location                --ffmpeg-location
    --clean-infojson                 --clean-info-json
    --cn-verification-proxy URL      --geo-verification-proxy URL
    --dump-headers                   --print-traffic
    --dump-intermediate-pages        --dump-pages
    --force-write-download-archive   --force-write-archive
    --load-info                      --load-info-json
    --no-clean-infojson              --no-clean-info-json
    --no-split-tracks                --no-split-chapters
    --no-write-srt                   --no-write-subs
    --prefer-unsecure                --prefer-insecure
    --rate-limit RATE                --limit-rate RATE
    --split-tracks                   --split-chapters
    --srt-lang LANGS                 --sub-langs LANGS
    --trim-file-names LENGTH         --trim-filenames LENGTH
    --write-srt                      --write-subs
    --yes-overwrites                 --force-overwrites

#### Sponskrub Options
Support for [SponSkrub](https://github.com/faissaloo/SponSkrub) has been deprecated in favor of the `--sponsorblock` options

    --sponskrub                      --sponsorblock-mark all
    --no-sponskrub                   --no-sponsorblock
    --sponskrub-cut                  --sponsorblock-remove all
    --no-sponskrub-cut               --sponsorblock-remove -all
    --sponskrub-force                Not applicable
    --no-sponskrub-force             Not applicable
    --sponskrub-location             Not applicable
    --sponskrub-args                 Not applicable

#### No longer supported
These options may no longer work as intended

    --prefer-avconv                  avconv is not officially supported by yt-dlp (Alias: --no-prefer-ffmpeg)
    --prefer-ffmpeg                  Default (Alias: --no-prefer-avconv)
    -C, --call-home                  Not implemented
    --no-call-home                   Default
    --include-ads                    No longer supported
    --no-include-ads                 Default
    --write-annotations              No supported site has annotations now
    --no-write-annotations           Default

#### Removed
These options were deprecated since 2014 and have now been entirely removed

    -A, --auto-number                -o "%(autonumber)s-%(id)s.%(ext)s"
    -t, -l, --title, --literal       -o "%(title)s-%(id)s.%(ext)s"

# CONTRIBUTING
See [CONTRIBUTING.md](CONTRIBUTING.md#contributing-to-yt-dlp) for instructions on [Opening an Issue](CONTRIBUTING.md#opening-an-issue) and [Contributing code to the project](CONTRIBUTING.md#developer-instructions)

# MORE
For FAQ see the [youtube-dl README](https://github.com/ytdl-org/youtube-dl#faq)<|MERGE_RESOLUTION|>--- conflicted
+++ resolved
@@ -392,15 +392,8 @@
 <!-- Auto generated -->
 ## General Options:
     -h, --help                       Print this help text and exit
-<<<<<<< HEAD
-    -V, --version                    Print program version and exit
-    -U, --update                     Update this program to latest version. Make
-                                     sure that you have sufficient permissions
-                                     (run with sudo if needed)
-=======
     --version                        Print program version and exit
     -U, --update                     Update this program to latest version
->>>>>>> 6e634cbe
     -i, --ignore-errors              Ignore download and postprocessing errors.
                                      The download will be considered successful
                                      even if the postprocessing fails
