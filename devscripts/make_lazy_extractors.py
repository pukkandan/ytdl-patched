--- conflicted
+++ resolved
@@ -1,10 +1,7 @@
 #!/usr/bin/env python3
 import optparse
-<<<<<<< HEAD
 import re
-=======
 import os
->>>>>>> 926ccc84
 import sys
 from inspect import getsource
 
