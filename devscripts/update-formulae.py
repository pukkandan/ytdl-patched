--- conflicted
+++ resolved
@@ -1,10 +1,4 @@
 #!/usr/bin/env python3
-<<<<<<< HEAD
-from __future__ import unicode_literals
-
-=======
-import json
->>>>>>> 66cf3e10
 import os
 import re
 import sys
@@ -12,31 +6,11 @@
 sys.path.insert(0, os.path.dirname(os.path.dirname(os.path.abspath(__file__))))
 
 
-<<<<<<< HEAD
 filename, sha256sum, version, url = sys.argv[1:]
 
 normalized_version = '.'.join(str(int(x)) for x in version.split('.'))
 
 with open(filename, 'r') as r:
-=======
-# usage: python3 ./devscripts/update-formulae.py <path-to-formulae-rb> <version>
-# version can be either 0-aligned (yt-dlp version) or normalized (PyPl version)
-
-filename, version = sys.argv[1:]
-
-normalized_version = '.'.join(str(int(x)) for x in version.split('.'))
-
-pypi_release = json.loads(compat_urllib_request.urlopen(
-    'https://pypi.org/pypi/yt-dlp/%s/json' % normalized_version
-).read().decode('utf-8'))
-
-tarball_file = next(x for x in pypi_release['urls'] if x['filename'].endswith('.tar.gz'))
-
-sha256sum = tarball_file['digests']['sha256']
-url = tarball_file['url']
-
-with open(filename) as r:
->>>>>>> 66cf3e10
     formulae_text = r.read()
 
 formulae_text = re.sub(r'sha256 "[0-9a-f]*?" # replace-marker', 'sha256 "%s" # replace-marker' % sha256sum, formulae_text)
