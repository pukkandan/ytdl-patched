--- conflicted
+++ resolved
@@ -173,7 +173,7 @@
       - name: Upgrade pip and enable wheel support
         run: python -m pip install --upgrade pip setuptools wheel
       - name: Install deps
-        run: pip install -U "https://yt-dlp.github.io/Pyinstaller-Builds/x86_64/pyinstaller-4.9-py3-none-any.whl" zopflipy websockets python-dateutil mutagen pycryptodomex
+        run: pip install -U "https://yt-dlp.github.io/Pyinstaller-Builds/x86_64/pyinstaller-4.10-py3-none-any.whl" zopflipy websockets python-dateutil mutagen pycryptodomex
       - name: Install UPX
         shell: pwsh
         run: pwsh ./devscripts/install_upx.ps1
@@ -280,40 +280,6 @@
           asset_name: youtube-dl.tar.gz
           asset_content_type: application/gzip
 
-<<<<<<< HEAD
-=======
-    steps:
-    - uses: actions/checkout@v2
-    # In order to create a universal2 application, the version of python3 in /usr/bin has to be used
-    - name: Install Requirements
-      run: |
-          brew install coreutils
-          /usr/bin/python3 -m pip install -U --user pip Pyinstaller==4.10 -r requirements.txt
-    - name: Bump version
-      id: bump_version
-      run: /usr/bin/python3 devscripts/update-version.py
-    - name: Build lazy extractors
-      id: lazy_extractors
-      run: /usr/bin/python3 devscripts/make_lazy_extractors.py
-    - name: Run PyInstaller Script
-      run: /usr/bin/python3 pyinst.py --target-architecture universal2 --onefile
-    - name: Upload yt-dlp MacOS binary
-      id: upload-release-macos
-      uses: actions/upload-release-asset@v1
-      env:
-        GITHUB_TOKEN: ${{ secrets.GITHUB_TOKEN }}
-      with:
-        upload_url: ${{ needs.build_unix.outputs.upload_url }}
-        asset_path: ./dist/yt-dlp_macos
-        asset_name: yt-dlp_macos
-        asset_content_type: application/octet-stream
-    - name: Get SHA2-256SUMS for yt-dlp_macos
-      id: sha256_macos
-      run: echo "::set-output name=sha256_macos::$(sha256sum dist/yt-dlp_macos | awk '{print $1}')"
-    - name: Get SHA2-512SUMS for yt-dlp_macos
-      id: sha512_macos
-      run: echo "::set-output name=sha512_macos::$(sha512sum dist/yt-dlp_macos | awk '{print $1}')"
->>>>>>> 409cdd1e
 
       - name: Upload red exe (Releases)
         id: upload-3
@@ -368,7 +334,6 @@
       VERSION: ${{ needs.prepare.outputs.latest_version_numeric }}
       VERSION_NAME: ${{ needs.prepare.outputs.latest_version }}
     steps:
-<<<<<<< HEAD
       - name: Upload to my homebrew repository
         run: |
           git config --global user.name lesmiscore
@@ -381,45 +346,6 @@
           git add .
           git commit -m "ytdl-patched: $VERSION"
           git push
-=======
-    - uses: actions/checkout@v2
-    # 3.8 is used for Win7 support
-    - name: Set up Python 3.8
-      uses: actions/setup-python@v2
-      with:
-          python-version: '3.8'
-    - name: Install Requirements
-      # Custom pyinstaller built with https://github.com/yt-dlp/pyinstaller-builds
-      run: |
-          python -m pip install --upgrade pip setuptools wheel py2exe
-          pip install "https://yt-dlp.github.io/Pyinstaller-Builds/x86_64/pyinstaller-4.10-py3-none-any.whl" -r requirements.txt
-    - name: Bump version
-      id: bump_version
-      env:
-        version_suffix: ${{ needs.build_unix.outputs.version_suffix }}
-      run: python devscripts/update-version.py ${{ env.version_suffix }}
-    - name: Build lazy extractors
-      id: lazy_extractors
-      run: python devscripts/make_lazy_extractors.py
-    - name: Run PyInstaller Script
-      run: python pyinst.py
-    - name: Upload yt-dlp.exe Windows binary
-      id: upload-release-windows
-      uses: actions/upload-release-asset@v1
-      env:
-        GITHUB_TOKEN: ${{ secrets.GITHUB_TOKEN }}
-      with:
-        upload_url: ${{ needs.build_unix.outputs.upload_url }}
-        asset_path: ./dist/yt-dlp.exe
-        asset_name: yt-dlp.exe
-        asset_content_type: application/vnd.microsoft.portable-executable
-    - name: Get SHA2-256SUMS for yt-dlp.exe
-      id: sha256_win
-      run: echo "::set-output name=sha256_win::$((Get-FileHash dist\yt-dlp.exe -Algorithm SHA256).Hash.ToLower())"
-    - name: Get SHA2-512SUMS for yt-dlp.exe
-      id: sha512_win
-      run: echo "::set-output name=sha512_win::$((Get-FileHash dist\yt-dlp.exe -Algorithm SHA512).Hash.ToLower())"
->>>>>>> 409cdd1e
 
 
   upload-internetarchive:
@@ -454,47 +380,6 @@
             -H x-archive-queue-derive:0 \
             ./artifacts/youtube-dl.tar.gz
 
-<<<<<<< HEAD
-=======
-    steps:
-    - uses: actions/checkout@v2
-    # 3.7 is used for Vista support. See https://github.com/yt-dlp/yt-dlp/issues/390
-    - name: Set up Python 3.7 32-Bit
-      uses: actions/setup-python@v2
-      with:
-          python-version: '3.7'
-          architecture: 'x86'
-    - name: Install Requirements
-      run: |
-          python -m pip install --upgrade pip setuptools wheel
-          pip install "https://yt-dlp.github.io/Pyinstaller-Builds/i686/pyinstaller-4.10-py3-none-any.whl" -r requirements.txt
-    - name: Bump version
-      id: bump_version
-      env:
-        version_suffix: ${{ needs.build_unix.outputs.version_suffix }}
-      run: python devscripts/update-version.py ${{ env.version_suffix }}
-    - name: Build lazy extractors
-      id: lazy_extractors
-      run: python devscripts/make_lazy_extractors.py
-    - name: Run PyInstaller Script for 32 Bit
-      run: python pyinst.py
-    - name: Upload Executable yt-dlp_x86.exe
-      id: upload-release-windows32
-      uses: actions/upload-release-asset@v1
-      env:
-        GITHUB_TOKEN: ${{ secrets.GITHUB_TOKEN }}
-      with:
-        upload_url: ${{ needs.build_unix.outputs.upload_url }}
-        asset_path: ./dist/yt-dlp_x86.exe
-        asset_name: yt-dlp_x86.exe
-        asset_content_type: application/vnd.microsoft.portable-executable
-    - name: Get SHA2-256SUMS for yt-dlp_x86.exe
-      id: sha256_win32
-      run: echo "::set-output name=sha256_win32::$((Get-FileHash dist\yt-dlp_x86.exe -Algorithm SHA256).Hash.ToLower())"
-    - name: Get SHA2-512SUMS for yt-dlp_x86.exe
-      id: sha512_win32
-      run: echo "::set-output name=sha512_win32::$((Get-FileHash dist\yt-dlp_x86.exe -Algorithm SHA512).Hash.ToLower())"
->>>>>>> 409cdd1e
 
       - name: Upload compressed exe files (IA)
         run: |
