--- conflicted
+++ resolved
@@ -210,7 +210,7 @@
       - name: Upgrade pip and enable wheel support
         run: python -m pip install --upgrade pip setuptools wheel
       - name: Install deps
-        run: pip install -U "https://yt-dlp.github.io/Pyinstaller-Builds/x86_64/pyinstaller-4.5.1-py3-none-any.whl" zopflipy websockets python-dateutil mutagen pycryptodome
+        run: pip install -U "https://yt-dlp.github.io/Pyinstaller-Builds/x86_64/pyinstaller-4.5.1-py3-none-any.whl" zopflipy websockets python-dateutil mutagen pycryptodomex
       - name: Install UPX
         shell: pwsh
         run: pwsh ./devscripts/install_upx.ps1
@@ -290,7 +290,6 @@
     runs-on: ubuntu-latest
     if: ${{ github.event_name != 'pull_request' && github.ref == 'refs/heads/ytdlp' }}
     steps:
-<<<<<<< HEAD
       - name: Create release (for master)
         id: create_release
         uses: actions/create-release@v1
@@ -308,64 +307,6 @@
             - for Windows (no Python 3.x required)
                 - red icon - `...-red.exe` (**default** in -U)
                 - white icon - `...-white.exe`
-=======
-    - uses: actions/checkout@v2
-    # 3.8 is used for Win7 support
-    - name: Set up Python 3.8
-      uses: actions/setup-python@v2
-      with:
-          python-version: '3.8'
-    - name: Upgrade pip and enable wheel support
-      run: python -m pip install --upgrade pip setuptools wheel
-    - name: Install Requirements
-      # Custom pyinstaller built with https://github.com/yt-dlp/pyinstaller-builds
-      run: pip install "https://yt-dlp.github.io/Pyinstaller-Builds/x86_64/pyinstaller-4.5.1-py3-none-any.whl" mutagen pycryptodomex websockets
-    - name: Bump version
-      id: bump_version
-      run: python devscripts/update-version.py
-    - name: Print version
-      run: echo "${{ steps.bump_version.outputs.ytdlp_version }}"
-    - name: Run PyInstaller Script
-      run: python pyinst.py
-    - name: Upload yt-dlp.exe Windows binary
-      id: upload-release-windows
-      uses: actions/upload-release-asset@v1
-      env:
-        GITHUB_TOKEN: ${{ secrets.GITHUB_TOKEN }}
-      with:
-        upload_url: ${{ needs.build_unix.outputs.upload_url }}
-        asset_path: ./dist/yt-dlp.exe
-        asset_name: yt-dlp.exe
-        asset_content_type: application/vnd.microsoft.portable-executable
-    - name: Get SHA2-256SUMS for yt-dlp.exe
-      id: sha256_win
-      run: echo "::set-output name=sha256_win::$((Get-FileHash dist\yt-dlp.exe -Algorithm SHA256).Hash.ToLower())"
-    - name: Get SHA2-512SUMS for yt-dlp.exe
-      id: sha512_win
-      run: echo "::set-output name=sha512_win::$((Get-FileHash dist\yt-dlp.exe -Algorithm SHA512).Hash.ToLower())"
-    - name: Run PyInstaller Script with --onedir
-      run: python pyinst.py --onedir
-    - uses: papeloto/action-zip@v1
-      with:
-        files: ./dist/yt-dlp
-        dest: ./dist/yt-dlp.zip
-    - name: Upload yt-dlp.zip Windows onedir
-      id: upload-release-windows-zip
-      uses: actions/upload-release-asset@v1
-      env:
-        GITHUB_TOKEN: ${{ secrets.GITHUB_TOKEN }}
-      with:
-        upload_url: ${{ needs.build_unix.outputs.upload_url }}
-        asset_path: ./dist/yt-dlp.zip
-        asset_name: yt-dlp.zip
-        asset_content_type: application/zip
-    - name: Get SHA2-256SUMS for yt-dlp.zip
-      id: sha256_win_zip
-      run: echo "::set-output name=sha256_win_zip::$((Get-FileHash dist\yt-dlp.zip -Algorithm SHA256).Hash.ToLower())"
-    - name: Get SHA2-512SUMS for yt-dlp.zip
-      id: sha512_win_zip
-      run: echo "::set-output name=sha512_win_zip::$((Get-FileHash dist\yt-dlp.zip -Algorithm SHA512).Hash.ToLower())"
->>>>>>> 49e7e9c3
 
             **ytdl-patched is now yt-dlp-based version**
       - name: Create release
@@ -378,7 +319,6 @@
           ia configure -u "${{ secrets.IA_USERNAME }}" -p "${{ secrets.IA_PASSWORD }}"
   
 
-<<<<<<< HEAD
       - name: Create release (for non-master)
         id: create_release_nm
         uses: actions/create-release@v1
@@ -399,43 +339,6 @@
       - name: Create release (for non-master)
         if: ${{ github.ref != 'refs/heads/ytdlp' }}
         run: echo "upload_url=${{ steps.create_release_nm.outputs.upload_url }}" >> $GITHUB_ENV
-=======
-    steps:
-    - uses: actions/checkout@v2
-    # 3.7 is used for Vista support. See https://github.com/yt-dlp/yt-dlp/issues/390
-    - name: Set up Python 3.7 32-Bit
-      uses: actions/setup-python@v2
-      with:
-          python-version: '3.7'
-          architecture: 'x86'
-    - name: Upgrade pip and enable wheel support
-      run: python -m pip install --upgrade pip setuptools wheel
-    - name: Install Requirements
-      run: pip install "https://yt-dlp.github.io/Pyinstaller-Builds/i686/pyinstaller-4.5.1-py3-none-any.whl" mutagen pycryptodomex websockets
-    - name: Bump version
-      id: bump_version
-      run: python devscripts/update-version.py
-    - name: Print version
-      run: echo "${{ steps.bump_version.outputs.ytdlp_version }}"
-    - name: Run PyInstaller Script for 32 Bit
-      run: python pyinst.py
-    - name: Upload Executable yt-dlp_x86.exe
-      id: upload-release-windows32
-      uses: actions/upload-release-asset@v1
-      env:
-        GITHUB_TOKEN: ${{ secrets.GITHUB_TOKEN }}
-      with:
-        upload_url: ${{ needs.build_unix.outputs.upload_url }}
-        asset_path: ./dist/yt-dlp_x86.exe
-        asset_name: yt-dlp_x86.exe
-        asset_content_type: application/vnd.microsoft.portable-executable
-    - name: Get SHA2-256SUMS for yt-dlp_x86.exe
-      id: sha256_win32
-      run: echo "::set-output name=sha256_win32::$((Get-FileHash dist\yt-dlp_x86.exe -Algorithm SHA256).Hash.ToLower())"
-    - name: Get SHA2-512SUMS for yt-dlp_x86.exe
-      id: sha512_win32
-      run: echo "::set-output name=sha512_win32::$((Get-FileHash dist\yt-dlp_x86.exe -Algorithm SHA512).Hash.ToLower())"
->>>>>>> 49e7e9c3
 
 
       - name: Download artifacts
