#!/usr/bin/env python

from __future__ import unicode_literals

# Allow direct execution
import os
import sys
import unittest
import collections
sys.path.insert(0, os.path.dirname(os.path.dirname(os.path.abspath(__file__))))


from test.helper import gettestcases

from youtube_dl.extractor import (
    FacebookIE,
    gen_extractors,
    YoutubeIE,
)


class TestAllURLsMatching(unittest.TestCase):
    def setUp(self):
        self.ies = gen_extractors()

    def matching_ies(self, url):
        return [ie.IE_NAME for ie in self.ies if ie.suitable(url) and ie.IE_NAME != 'generic']

    def assertMatch(self, url, ie_list):
        self.assertEqual(self.matching_ies(url), ie_list)

    def test_youtube_playlist_matching(self):
        assertPlaylist = lambda url: self.assertMatch(url, ['youtube:playlist'])
        assertPlaylist('ECUl4u3cNGP61MdtwGTqZA0MreSaDybji8')
        assertPlaylist('UUBABnxM4Ar9ten8Mdjj1j0Q')  # 585
<<<<<<< HEAD
        assertPlaylist('https://www.youtube.com/playlist?list=UUBABnxM4Ar9ten8Mdjj1j0Q')
=======
        assertPlaylist('PL63F0C78739B09958')
        # assertPlaylist('https://www.youtube.com/playlist?list=UUBABnxM4Ar9ten8Mdjj1j0Q')
>>>>>>> 28f9568a
        assertPlaylist('https://www.youtube.com/course?list=ECUl4u3cNGP61MdtwGTqZA0MreSaDybji8')
        # assertPlaylist('https://www.youtube.com/playlist?list=PLwP_SiAcdui0KVebT0mU9Apz359a4ubsC')
        assertPlaylist('https://www.youtube.com/watch?v=AV6J6_AeFEQ&playnext=1&list=PL4023E734DA416012')  # 668
        self.assertFalse('youtube:playlist' in self.matching_ies('PLtS2H6bU1M'))
        # Top tracks
        # assertPlaylist('https://www.youtube.com/playlist?list=MCUS.20142101')

    def test_youtube_matching(self):
        self.assertTrue(YoutubeIE.suitable('PLtS2H6bU1M'))
        self.assertFalse(YoutubeIE.suitable('https://www.youtube.com/watch?v=AV6J6_AeFEQ&playnext=1&list=PL4023E734DA416012'))  # 668
        self.assertMatch('http://youtu.be/BaW_jenozKc', ['youtube'])
        self.assertMatch('http://www.youtube.com/v/BaW_jenozKc', ['youtube'])
        self.assertMatch('https://youtube.googleapis.com/v/BaW_jenozKc', ['youtube'])
        self.assertMatch('http://www.cleanvideosearch.com/media/action/yt/watch?videoId=8v_4O44sfjM', ['youtube'])

    def test_youtube_channel_matching(self):
        assertChannel = lambda url: self.assertMatch(url, ['youtube:tab'])
        assertChannel('https://www.youtube.com/channel/HCtnHdj3df7iM')
        assertChannel('https://www.youtube.com/channel/HCtnHdj3df7iM?feature=gb_ch_rec')
        assertChannel('https://www.youtube.com/channel/HCtnHdj3df7iM/videos')

    # def test_youtube_user_matching(self):
    #     self.assertMatch('http://www.youtube.com/NASAgovVideo/videos', ['youtube:tab'])

    def test_youtube_feeds(self):
        self.assertMatch('https://www.youtube.com/feed/watch_later', ['youtube:watchlater'])
        self.assertMatch('https://www.youtube.com/feed/subscriptions', ['youtube:subscriptions'])
        self.assertMatch('https://www.youtube.com/feed/recommended', ['youtube:recommended'])

    # def test_youtube_search_matching(self):
    #     self.assertMatch('http://www.youtube.com/results?search_query=making+mustard', ['youtube:search_url'])
    #     self.assertMatch('https://www.youtube.com/results?baz=bar&search_query=youtube-dl+test+video&filters=video&lclk=video', ['youtube:search_url'])

    def test_youtube_extract(self):
        assertExtractId = lambda url, id: self.assertEqual(YoutubeIE.extract_id(url), id)
        assertExtractId('http://www.youtube.com/watch?&v=BaW_jenozKc', 'BaW_jenozKc')
        assertExtractId('https://www.youtube.com/watch?&v=BaW_jenozKc', 'BaW_jenozKc')
        assertExtractId('https://www.youtube.com/watch?feature=player_embedded&v=BaW_jenozKc', 'BaW_jenozKc')
        assertExtractId('https://www.youtube.com/watch_popup?v=BaW_jenozKc', 'BaW_jenozKc')
        assertExtractId('http://www.youtube.com/watch?v=BaW_jenozKcsharePLED17F32AD9753930', 'BaW_jenozKc')
        assertExtractId('BaW_jenozKc', 'BaW_jenozKc')

    def test_facebook_matching(self):
        self.assertTrue(FacebookIE.suitable('https://www.facebook.com/Shiniknoh#!/photo.php?v=10153317450565268'))
        self.assertTrue(FacebookIE.suitable('https://www.facebook.com/cindyweather?fref=ts#!/photo.php?v=10152183998945793'))

    def test_no_duplicates(self):
        ies = gen_extractors()
        for tc in gettestcases(include_onlymatching=True):
            url = tc['url']
            for ie in ies:
                if type(ie).__name__ in ('GenericIE', tc['name'] + 'IE'):
                    self.assertTrue(ie.suitable(url), '%s should match URL %r' % (type(ie).__name__, url))
                else:
                    self.assertFalse(
                        ie.suitable(url),
                        '%s should not match URL %r . That URL belongs to %s.' % (type(ie).__name__, url, tc['name']))

    def test_keywords(self):
        self.assertMatch(':ytsubs', ['youtube:subscriptions'])
        self.assertMatch(':ytsubscriptions', ['youtube:subscriptions'])
        self.assertMatch(':ythistory', ['youtube:history'])

    def test_vimeo_matching(self):
        self.assertMatch('https://vimeo.com/channels/tributes', ['vimeo:channel'])
        self.assertMatch('https://vimeo.com/channels/31259', ['vimeo:channel'])
        self.assertMatch('https://vimeo.com/channels/31259/53576664', ['vimeo'])
        self.assertMatch('https://vimeo.com/user7108434', ['vimeo:user'])
        self.assertMatch('https://vimeo.com/user7108434/videos', ['vimeo:user'])
        self.assertMatch('https://vimeo.com/user21297594/review/75524534/3c257a1b5d', ['vimeo:review'])

    # https://github.com/ytdl-org/youtube-dl/issues/1930
    def test_soundcloud_not_matching_sets(self):
        self.assertMatch('http://soundcloud.com/floex/sets/gone-ep', ['soundcloud:set'])

    def test_tumblr(self):
        self.assertMatch('http://tatianamaslanydaily.tumblr.com/post/54196191430/orphan-black-dvd-extra-behind-the-scenes', ['Tumblr'])
        self.assertMatch('http://tatianamaslanydaily.tumblr.com/post/54196191430', ['Tumblr'])

    def test_pbs(self):
        # https://github.com/ytdl-org/youtube-dl/issues/2350
        self.assertMatch('http://video.pbs.org/viralplayer/2365173446/', ['pbs'])
        self.assertMatch('http://video.pbs.org/widget/partnerplayer/980042464/', ['pbs'])

    def test_no_duplicated_ie_names(self):
        name_accu = collections.defaultdict(list)
        for ie in self.ies:
            name_accu[ie.IE_NAME.lower()].append(type(ie).__name__)
        for (ie_name, ie_list) in name_accu.items():
            self.assertEqual(
                len(ie_list), 1,
                'Multiple extractors with the same IE_NAME "%s" (%s)' % (ie_name, ', '.join(ie_list)))


if __name__ == '__main__':
    unittest.main()<|MERGE_RESOLUTION|>--- conflicted
+++ resolved
@@ -33,12 +33,8 @@
         assertPlaylist = lambda url: self.assertMatch(url, ['youtube:playlist'])
         assertPlaylist('ECUl4u3cNGP61MdtwGTqZA0MreSaDybji8')
         assertPlaylist('UUBABnxM4Ar9ten8Mdjj1j0Q')  # 585
-<<<<<<< HEAD
-        assertPlaylist('https://www.youtube.com/playlist?list=UUBABnxM4Ar9ten8Mdjj1j0Q')
-=======
         assertPlaylist('PL63F0C78739B09958')
         # assertPlaylist('https://www.youtube.com/playlist?list=UUBABnxM4Ar9ten8Mdjj1j0Q')
->>>>>>> 28f9568a
         assertPlaylist('https://www.youtube.com/course?list=ECUl4u3cNGP61MdtwGTqZA0MreSaDybji8')
         # assertPlaylist('https://www.youtube.com/playlist?list=PLwP_SiAcdui0KVebT0mU9Apz359a4ubsC')
         assertPlaylist('https://www.youtube.com/watch?v=AV6J6_AeFEQ&playnext=1&list=PL4023E734DA416012')  # 668
