all: youtube-dl README.md CONTRIBUTING.md README.txt youtube-dl.1 youtube-dl.bash-completion _youtube-dl youtube-dl.fish supportedsites

<<<<<<< HEAD
clean: clean-test clean-dist clean-cache
completions: bash-completion fish-completion zsh-completion
=======
clean-test:
	rm -rf *.dump *.part* *.ytdl *.info.json *.mp4 *.m4a *.flv *.mp3 *.avi *.mkv *.webm *.3gp *.wav *.ape *.swf *.jpg *.png *.frag *.frag.urls *.frag.aria2 test/testdata/player-*.js
clean-dist:
	rm -rf yt-dlp.1.temp.md yt-dlp.1 README.txt MANIFEST build/ dist/ .coverage cover/ yt-dlp.tar.gz completions/ yt_dlp/extractor/lazy_extractors.py *.spec CONTRIBUTING.md.tmp yt-dlp yt-dlp.exe yt_dlp.egg-info/ AUTHORS .mailmap
clean-cache:
	find . -name "*.pyc" -o -name "*.class" -delete

completion-bash: completions/bash/yt-dlp
completion-fish: completions/fish/yt-dlp.fish
completion-zsh: completions/zsh/_yt-dlp
lazy-extractors: yt_dlp/extractor/lazy_extractors.py
>>>>>>> cb89cfc1

PREFIX ?= /usr/local
DESTDIR ?= .
BINDIR ?= $(PREFIX)/bin
MANDIR ?= $(PREFIX)/man
SHAREDIR ?= $(PREFIX)/share
PYTHON ?= /usr/bin/env python3

# set SYSCONFDIR to /etc if PREFIX=/usr or PREFIX=/usr/local
SYSCONFDIR = $(shell if [ $(PREFIX) = /usr -o $(PREFIX) = /usr/local ]; then echo /etc; else echo $(PREFIX)/etc; fi)

# set markdown input format to "markdown-smart" for pandoc version 2 and to "markdown" for pandoc prior to version 2
MARKDOWN = $(shell if [ "$(pandoc -v | head -n1 | cut -d" " -f2 | head -c1)" = "2" ]; then echo markdown-smart; else echo markdown; fi)

install: youtube-dl youtube-dl.1 youtube-dl.bash-completion _youtube-dl youtube-dl.fish
	install -d $(DESTDIR)$(BINDIR)
	install -m 755 youtube-dl $(DESTDIR)$(BINDIR)
	install -d $(DESTDIR)$(MANDIR)/man1
	install -m 644 youtube-dl.1 $(DESTDIR)$(MANDIR)/man1
	install -d $(DESTDIR)$(SYSCONFDIR)/bash_completion.d
	install -m 644 youtube-dl.bash-completion $(DESTDIR)$(SYSCONFDIR)/bash_completion.d/youtube-dl
	install -d $(DESTDIR)$(SHAREDIR)/zsh/site-functions
	install -m 644 _youtube-dl $(DESTDIR)$(SHAREDIR)/zsh/site-functions/_youtube-dl
	install -d $(DESTDIR)$(SYSCONFDIR)/fish/completions
	install -m 644 youtube-dl.fish $(DESTDIR)$(SYSCONFDIR)/fish/completions/youtube-dl.fish

codetest:
	flake8 .

test:
	$(PYTHON) -m pytest
	$(MAKE) codetest

<<<<<<< HEAD
ot: offlinetest

# Keep this list in sync with devscripts/run_tests.sh
offlinetest: codetest
	$(PYTHON) -m nose --verbose test \
		--exclude test_age_restriction.py \
		--exclude test_download.py \
		--exclude test_iqiyi_sdk_interpreter.py \
		--exclude test_socks.py \
		--exclude test_subtitles.py \
		--exclude test_write_annotations.py \
		--exclude test_youtube_lists.py \
		--exclude test_youtube_signature.py \
		--exclude test_websocket.py

tar: youtube-dl.tar.gz

.PHONY: all clean install test tar bash-completion pypi-files zsh-completion fish-completion ot offlinetest codetest supportedsites

clean-test:
	rm -rf *.dump *.part* *.ytdl *.info.json *.mp4 *.m4a *.flv *.mp3 *.avi *.mkv *.webm *.3gp *.wav *.ape *.swf *.jpg *.png *.frag *.frag.urls *.frag.aria2
clean-dist:
	rm -rf ytdl-patched.1.temp.md ytdl-patched.1 README.txt MANIFEST build/ dist/ .coverage cover/ ytdl-patched.tar.gz completions/ yt_dlp/extractor/lazy_extractors.py *.spec CONTRIBUTING.md.tmp youtube-dl youtube-dl.exe yt_dlp.egg-info/ AUTHORS .mailmap
clean-cache:
	find . -name "*.pyc" -o -name "*.class" -delete

pypi-files: youtube-dl.bash-completion README.txt youtube-dl.1 youtube-dl.fish _youtube-dl

# youtube-dl: yt_dlp/*.py yt_dlp/*/*.py
# 	mkdir -p zip
# 	for d in yt_dlp yt_dlp/downloader yt_dlp/extractor yt_dlp/extractor/*/ yt_dlp/postprocessor yt_dlp/websocket ; do \
# 	  mkdir -p zip/$$d ;\
# 	  cp -pPR $$d/*.py zip/$$d/ ;\
# 	done
# 	touch -t 200001010101 zip/yt_dlp/*.py zip/yt_dlp/*/*.py
# 	mv zip/yt_dlp/__main__.py zip/
# 	cd zip ; 7z a -mm=Deflate -mfb=258 -mpass=15 -mtc- ../youtube-dl.zip yt_dlp/*.py yt_dlp/*/*.py yt_dlp/*/*/*.py __main__.py
# 	rm -rf zip
# 	echo '#!$(PYTHON)' > youtube-dl
# 	cat youtube-dl.zip >> youtube-dl
# 	rm youtube-dl.zip
# 	chmod a+x youtube-dl

youtube-dl: yt_dlp/*.py yt_dlp/*/*.py yt_dlp/*/*/*.py devscripts/make_zipfile.py
	$(PYTHON) devscripts/make_zipfile.py "$(PYTHON)"
=======
offlinetest: codetest
	$(PYTHON) -m pytest -k "not download"

yt-dlp: yt_dlp/*.py yt_dlp/*/*.py
	mkdir -p zip
	for d in yt_dlp yt_dlp/downloader yt_dlp/extractor yt_dlp/postprocessor ; do \
	  mkdir -p zip/$$d ;\
	  cp -pPR $$d/*.py zip/$$d/ ;\
	done
	touch -t 200001010101 zip/yt_dlp/*.py zip/yt_dlp/*/*.py
	mv zip/yt_dlp/__main__.py zip/
	cd zip ; zip -q ../yt-dlp yt_dlp/*.py yt_dlp/*/*.py __main__.py
	rm -rf zip
	echo '#!$(PYTHON)' > yt-dlp
	cat yt-dlp.zip >> yt-dlp
	rm yt-dlp.zip
	chmod a+x yt-dlp
>>>>>>> cb89cfc1

README.md: yt_dlp/*.py yt_dlp/*/*.py
	COLUMNS=80 $(PYTHON) yt_dlp/__main__.py --help | $(PYTHON) devscripts/make_readme.py

CONTRIBUTING.md: README.md
	$(PYTHON) devscripts/make_contributing.py README.md CONTRIBUTING.md

issuetemplates: devscripts/make_issue_template.py .github/ISSUE_TEMPLATE_tmpl/1_broken_site.md .github/ISSUE_TEMPLATE_tmpl/2_site_support_request.md .github/ISSUE_TEMPLATE_tmpl/3_site_feature_request.md .github/ISSUE_TEMPLATE_tmpl/4_bug_report.md .github/ISSUE_TEMPLATE_tmpl/5_feature_request.md yt_dlp/version.py
	$(PYTHON) devscripts/make_issue_template.py .github/ISSUE_TEMPLATE_tmpl/1_broken_site.md .github/ISSUE_TEMPLATE/1_broken_site.md
	$(PYTHON) devscripts/make_issue_template.py .github/ISSUE_TEMPLATE_tmpl/2_site_support_request.md .github/ISSUE_TEMPLATE/2_site_support_request.md
	$(PYTHON) devscripts/make_issue_template.py .github/ISSUE_TEMPLATE_tmpl/3_site_feature_request.md .github/ISSUE_TEMPLATE/3_site_feature_request.md
	$(PYTHON) devscripts/make_issue_template.py .github/ISSUE_TEMPLATE_tmpl/4_bug_report.md .github/ISSUE_TEMPLATE/4_bug_report.md
	$(PYTHON) devscripts/make_issue_template.py .github/ISSUE_TEMPLATE_tmpl/5_feature_request.md .github/ISSUE_TEMPLATE/5_feature_request.md

supportedsites:
	$(PYTHON) devscripts/make_supportedsites.py docs/supportedsites.md

README.txt: README.md
	pandoc -f $(MARKDOWN) -t plain README.md -o README.txt

youtube-dl.1: README.md
	$(PYTHON) devscripts/prepare_manpage.py youtube-dl.1.temp.md
	pandoc -s -f $(MARKDOWN) -t man youtube-dl.1.temp.md -o youtube-dl.1
	rm -f youtube-dl.1.temp.md

youtube-dl.bash-completion: yt_dlp/*.py yt_dlp/*/*.py devscripts/bash-completion.in
	$(PYTHON) devscripts/bash-completion.py

bash-completion: youtube-dl.bash-completion

_youtube-dl: yt_dlp/*.py yt_dlp/*/*.py devscripts/zsh-completion.in
	mkdir -p completions/zsh/
	$(PYTHON) devscripts/zsh-completion.py

zsh-completion: _youtube-dl

youtube-dl.fish: yt_dlp/*.py yt_dlp/*/*.py devscripts/fish-completion.in
	mkdir -p completions/fish/
	$(PYTHON) devscripts/fish-completion.py

fish-completion: youtube-dl.fish

lazy-extractors: yt_dlp/extractor/lazy_extractors.py

_EXTRACTOR_FILES = $(shell find yt_dlp/extractor -iname '*.py' -and -not -iname 'lazy_extractors.py')
yt_dlp/extractor/lazy_extractors.py: devscripts/make_lazy_extractors.py devscripts/lazy_load_template.py $(_EXTRACTOR_FILES)
	$(PYTHON) devscripts/make_lazy_extractors.py $@

youtube-dl.tar.gz: youtube-dl README.md youtube-dl.1 completions Changelog.md AUTHORS
	@tar -czf youtube-dl.tar.gz --transform "s|^|youtube-dl/|" --owner 0 --group 0 \
		--exclude '*.DS_Store' \
		--exclude '*.kate-swp' \
		--exclude '*.pyc' \
		--exclude '*.pyo' \
		--exclude '*~' \
		--exclude '__pycache__' \
		--exclude '.git' \
		--exclude 'docs/_build' \
		-- \
		devscripts test \
		Changelog.md AUTHORS LICENSE README.md supportedsites.md \
		Makefile MANIFEST.in youtube-dl.1 completions \
		setup.py setup.cfg youtube-dl
	advdef -z -4 -i 30 youtube-dl.tar.gz

AUTHORS: .mailmap
	git shortlog -s -n | cut -f2 | sort > AUTHORS

.mailmap:
	git shortlog -s -e -n | awk '!(out[$$NF]++) { $$1="";sub(/^[ \t]+/,""); print}' > .mailmap<|MERGE_RESOLUTION|>--- conflicted
+++ resolved
@@ -1,21 +1,9 @@
 all: youtube-dl README.md CONTRIBUTING.md README.txt youtube-dl.1 youtube-dl.bash-completion _youtube-dl youtube-dl.fish supportedsites
 
-<<<<<<< HEAD
 clean: clean-test clean-dist clean-cache
 completions: bash-completion fish-completion zsh-completion
-=======
-clean-test:
-	rm -rf *.dump *.part* *.ytdl *.info.json *.mp4 *.m4a *.flv *.mp3 *.avi *.mkv *.webm *.3gp *.wav *.ape *.swf *.jpg *.png *.frag *.frag.urls *.frag.aria2 test/testdata/player-*.js
-clean-dist:
-	rm -rf yt-dlp.1.temp.md yt-dlp.1 README.txt MANIFEST build/ dist/ .coverage cover/ yt-dlp.tar.gz completions/ yt_dlp/extractor/lazy_extractors.py *.spec CONTRIBUTING.md.tmp yt-dlp yt-dlp.exe yt_dlp.egg-info/ AUTHORS .mailmap
-clean-cache:
-	find . -name "*.pyc" -o -name "*.class" -delete
 
-completion-bash: completions/bash/yt-dlp
-completion-fish: completions/fish/yt-dlp.fish
-completion-zsh: completions/zsh/_yt-dlp
 lazy-extractors: yt_dlp/extractor/lazy_extractors.py
->>>>>>> cb89cfc1
 
 PREFIX ?= /usr/local
 DESTDIR ?= .
@@ -49,21 +37,10 @@
 	$(PYTHON) -m pytest
 	$(MAKE) codetest
 
-<<<<<<< HEAD
 ot: offlinetest
 
-# Keep this list in sync with devscripts/run_tests.sh
 offlinetest: codetest
-	$(PYTHON) -m nose --verbose test \
-		--exclude test_age_restriction.py \
-		--exclude test_download.py \
-		--exclude test_iqiyi_sdk_interpreter.py \
-		--exclude test_socks.py \
-		--exclude test_subtitles.py \
-		--exclude test_write_annotations.py \
-		--exclude test_youtube_lists.py \
-		--exclude test_youtube_signature.py \
-		--exclude test_websocket.py
+	$(PYTHON) -m pytest -k "not download"
 
 tar: youtube-dl.tar.gz
 
@@ -95,25 +72,6 @@
 
 youtube-dl: yt_dlp/*.py yt_dlp/*/*.py yt_dlp/*/*/*.py devscripts/make_zipfile.py
 	$(PYTHON) devscripts/make_zipfile.py "$(PYTHON)"
-=======
-offlinetest: codetest
-	$(PYTHON) -m pytest -k "not download"
-
-yt-dlp: yt_dlp/*.py yt_dlp/*/*.py
-	mkdir -p zip
-	for d in yt_dlp yt_dlp/downloader yt_dlp/extractor yt_dlp/postprocessor ; do \
-	  mkdir -p zip/$$d ;\
-	  cp -pPR $$d/*.py zip/$$d/ ;\
-	done
-	touch -t 200001010101 zip/yt_dlp/*.py zip/yt_dlp/*/*.py
-	mv zip/yt_dlp/__main__.py zip/
-	cd zip ; zip -q ../yt-dlp yt_dlp/*.py yt_dlp/*/*.py __main__.py
-	rm -rf zip
-	echo '#!$(PYTHON)' > yt-dlp
-	cat yt-dlp.zip >> yt-dlp
-	rm yt-dlp.zip
-	chmod a+x yt-dlp
->>>>>>> cb89cfc1
 
 README.md: yt_dlp/*.py yt_dlp/*/*.py
 	COLUMNS=80 $(PYTHON) yt_dlp/__main__.py --help | $(PYTHON) devscripts/make_readme.py
