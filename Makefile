all: youtube-dl README.md CONTRIBUTING.md README.txt youtube-dl.1 youtube-dl.bash-completion _youtube-dl youtube-dl.fish supportedsites

clean:
	rm -rf youtube-dl.1.temp.md youtube-dl.1 youtube-dl.bash-completion README.txt MANIFEST build/ dist/ .coverage cover/ youtube-dl.tar.gz _youtube-dl youtube-dl.fish youtube_dl/extractor/lazy_extractors.py *.dump *.part* *.ytdl *.info.json *.mp4 *.m4a *.flv *.mp3 *.avi *.mkv *.webm *.3gp *.wav *.ape *.swf *.jpg *.png CONTRIBUTING.md.tmp youtube-dl youtube-dl.exe
	find . -name "*.pyc" -delete
	find . -name "*.class" -delete
	find . -name "*~~" -exec rm -rf {} +

PREFIX ?= /usr/local
BINDIR ?= $(PREFIX)/bin
MANDIR ?= $(PREFIX)/man
SHAREDIR ?= $(PREFIX)/share
PYTHON ?= /usr/bin/env python3

# set SYSCONFDIR to /etc if PREFIX=/usr or PREFIX=/usr/local
SYSCONFDIR = $(shell if [ $(PREFIX) = /usr -o $(PREFIX) = /usr/local ]; then echo /etc; else echo $(PREFIX)/etc; fi)

# set markdown input format to "markdown-smart" for pandoc version 2 and to "markdown" for pandoc prior to version 2
MARKDOWN = $(shell if [ `pandoc -v | head -n1 | cut -d" " -f2 | head -c1` = "2" ]; then echo markdown-smart; else echo markdown; fi)

install: youtube-dl youtube-dl.1 youtube-dl.bash-completion _youtube-dl youtube-dl.fish
	install -d $(DESTDIR)$(BINDIR)
	install -m 755 youtube-dl $(DESTDIR)$(BINDIR)
	install -d $(DESTDIR)$(MANDIR)/man1
	install -m 644 youtube-dl.1 $(DESTDIR)$(MANDIR)/man1
	install -d $(DESTDIR)$(SYSCONFDIR)/bash_completion.d
	install -m 644 youtube-dl.bash-completion $(DESTDIR)$(SYSCONFDIR)/bash_completion.d/youtube-dl
	install -d $(DESTDIR)$(SHAREDIR)/zsh/site-functions
	install -m 644 _youtube-dl $(DESTDIR)$(SHAREDIR)/zsh/site-functions/_youtube-dl
	install -d $(DESTDIR)$(SYSCONFDIR)/fish/completions
	install -m 644 youtube-dl.fish $(DESTDIR)$(SYSCONFDIR)/fish/completions/youtube-dl.fish

codetest:
	flake8 .

test:
	#nosetests --with-coverage --cover-package=youtube_dl --cover-html --verbose --processes 4 test
	nosetests --verbose test
	$(MAKE) codetest

ot: offlinetest

# Keep this list in sync with devscripts/run_tests.sh
offlinetest: codetest
	$(PYTHON) -m nose --verbose test \
		--exclude test_age_restriction.py \
		--exclude test_download.py \
		--exclude test_iqiyi_sdk_interpreter.py \
		--exclude test_socks.py \
		--exclude test_subtitles.py \
		--exclude test_write_annotations.py \
		--exclude test_youtube_lists.py \
		--exclude test_youtube_signature.py \
		--exclude test_websocket.py

tar: youtube-dl.tar.gz

.PHONY: all clean install test tar bash-completion pypi-files zsh-completion fish-completion ot offlinetest codetest supportedsites

pypi-files: youtube-dl.bash-completion README.txt youtube-dl.1 youtube-dl.fish _youtube-dl

# youtube-dl: youtube_dl/*.py youtube_dl/*/*.py
# 	mkdir -p zip
# 	for d in youtube_dl youtube_dl/downloader youtube_dl/extractor youtube_dl/extractor/*/ youtube_dl/postprocessor youtube_dl/websocket ; do \
# 	  mkdir -p zip/$$d ;\
# 	  cp -pPR $$d/*.py zip/$$d/ ;\
# 	done
# 	touch -t 200001010101 zip/youtube_dl/*.py zip/youtube_dl/*/*.py
# 	mv zip/youtube_dl/__main__.py zip/
# 	cd zip ; 7z a -mm=Deflate -mfb=258 -mpass=15 -mtc- ../youtube-dl.zip youtube_dl/*.py youtube_dl/*/*.py youtube_dl/*/*/*.py __main__.py
# 	rm -rf zip
# 	echo '#!$(PYTHON)' > youtube-dl
# 	cat youtube-dl.zip >> youtube-dl
# 	rm youtube-dl.zip
# 	chmod a+x youtube-dl

youtube-dl: youtube_dl/*.py youtube_dl/*/*.py youtube_dl/*/*/*.py devscripts/make_zipfile.py
	$(PYTHON) devscripts/make_zipfile.py "$(PYTHON)"

README.md: youtube_dl/*.py youtube_dl/*/*.py
	COLUMNS=80 $(PYTHON) youtube_dl/__main__.py --help | $(PYTHON) devscripts/make_readme.py

CONTRIBUTING.md: README.md
	$(PYTHON) devscripts/make_contributing.py README.md CONTRIBUTING.md

issuetemplates: devscripts/make_issue_template.py .github/ISSUE_TEMPLATE_tmpl/1_broken_site.md .github/ISSUE_TEMPLATE_tmpl/2_site_support_request.md .github/ISSUE_TEMPLATE_tmpl/3_site_feature_request.md .github/ISSUE_TEMPLATE_tmpl/4_bug_report.md .github/ISSUE_TEMPLATE_tmpl/5_feature_request.md youtube_dl/version.py
	$(PYTHON) devscripts/make_issue_template.py .github/ISSUE_TEMPLATE_tmpl/1_broken_site.md .github/ISSUE_TEMPLATE/1_broken_site.md
	$(PYTHON) devscripts/make_issue_template.py .github/ISSUE_TEMPLATE_tmpl/2_site_support_request.md .github/ISSUE_TEMPLATE/2_site_support_request.md
	$(PYTHON) devscripts/make_issue_template.py .github/ISSUE_TEMPLATE_tmpl/3_site_feature_request.md .github/ISSUE_TEMPLATE/3_site_feature_request.md
	$(PYTHON) devscripts/make_issue_template.py .github/ISSUE_TEMPLATE_tmpl/4_bug_report.md .github/ISSUE_TEMPLATE/4_bug_report.md
	$(PYTHON) devscripts/make_issue_template.py .github/ISSUE_TEMPLATE_tmpl/5_feature_request.md .github/ISSUE_TEMPLATE/5_feature_request.md

supportedsites:
	$(PYTHON) devscripts/make_supportedsites.py docs/supportedsites.md

README.txt: README.md
	pandoc -f $(MARKDOWN) -t plain README.md -o README.txt

youtube-dl.1: README.md
	$(PYTHON) devscripts/prepare_manpage.py youtube-dl.1.temp.md
	pandoc -s -f $(MARKDOWN) -t man youtube-dl.1.temp.md -o youtube-dl.1
	rm -f youtube-dl.1.temp.md

youtube-dl.bash-completion: youtube_dl/*.py youtube_dl/*/*.py devscripts/bash-completion.in
	$(PYTHON) devscripts/bash-completion.py

bash-completion: youtube-dl.bash-completion

_youtube-dl: youtube_dl/*.py youtube_dl/*/*.py devscripts/zsh-completion.in
	$(PYTHON) devscripts/zsh-completion.py

zsh-completion: _youtube-dl

youtube-dl.fish: youtube_dl/*.py youtube_dl/*/*.py devscripts/fish-completion.in
	$(PYTHON) devscripts/fish-completion.py

fish-completion: youtube-dl.fish

lazy-extractors: youtube_dl/extractor/lazy_extractors.py

_EXTRACTOR_FILES = $(shell find youtube_dl/extractor -iname '*.py' -and -not -iname 'lazy_extractors.py')
youtube_dl/extractor/lazy_extractors.py: devscripts/make_lazy_extractors.py devscripts/lazy_load_template.py $(_EXTRACTOR_FILES)
	$(PYTHON) devscripts/make_lazy_extractors.py $@

youtube-dl.tar.gz: youtube-dl README.md README.txt youtube-dl.1 youtube-dl.bash-completion _youtube-dl youtube-dl.fish ChangeLog AUTHORS
	@tar -czf youtube-dl.tar.gz --transform "s|^|youtube-dl/|" --owner 0 --group 0 \
		--exclude '*.DS_Store' \
		--exclude '*.kate-swp' \
		--exclude '*.pyc' \
		--exclude '*.pyo' \
		--exclude '*~' \
		--exclude '__pycache__' \
		--exclude '.git' \
		--exclude 'docs/_build' \
		-- \
		bin devscripts test youtube_dl docs \
		ChangeLog AUTHORS LICENSE README.md README.txt \
		Makefile MANIFEST.in youtube-dl.1 youtube-dl.bash-completion \
<<<<<<< HEAD
		youtube-dl.zsh youtube-dl.fish setup.py setup.cfg \
		youtube-dl
	advdef -z -4 -i 30 youtube-dl.tar.gz
=======
		_youtube-dl youtube-dl.fish setup.py setup.cfg \
		youtube-dl
>>>>>>> c5584ad8
<|MERGE_RESOLUTION|>--- conflicted
+++ resolved
@@ -136,11 +136,6 @@
 		bin devscripts test youtube_dl docs \
 		ChangeLog AUTHORS LICENSE README.md README.txt \
 		Makefile MANIFEST.in youtube-dl.1 youtube-dl.bash-completion \
-<<<<<<< HEAD
-		youtube-dl.zsh youtube-dl.fish setup.py setup.cfg \
-		youtube-dl
-	advdef -z -4 -i 30 youtube-dl.tar.gz
-=======
 		_youtube-dl youtube-dl.fish setup.py setup.cfg \
 		youtube-dl
->>>>>>> c5584ad8
+	advdef -z -4 -i 30 youtube-dl.tar.gz