all: lazy-extractors youtube-dl doc pypi-files
clean: clean-test clean-dist clean-cache
completions: completion-bash completion-fish completion-zsh
doc: README.md CONTRIBUTING.md issuetemplates supportedsites
ot: offlinetest
tar: youtube-dl.tar.gz

# Keep this list in sync with MANIFEST.in
# intended use: when building a source distribution,
# make pypi-files && python setup.py sdist
pypi-files: AUTHORS Changelog.md LICENSE README.md README.txt supportedsites completions youtube-dl.1 devscripts/* test/*

.PHONY: all clean install test tar pypi-files completions ot offlinetest codetest supportedsites

clean-test:
	rm -rf *.3gp *.annotations.xml *.ape *.avi *.description *.dump *.flac *.flv *.frag *.frag.aria2 *.frag.urls \
	*.info.json *.jpeg *.jpg *.live_chat.json *.m4a *.m4v *.mkv *.mp3 *.mp4 *.ogg *.opus *.part* *.png *.sbv *.srt \
<<<<<<< HEAD
	*.swf *.swp *.ttml *.vtt *.wav *.webm *.webp *.ytdl test/testdata/player-*.js \
	*.images
clean-dist:
	rm -rf youtube-dl.1.temp.md youtube-dl.1 README.txt MANIFEST build/ dist/ .coverage cover/ youtube-dl.tar.gz completions/ yt_dlp/extractor/lazy_extractors.py *.spec CONTRIBUTING.md.tmp youtube-dl youtube-dl.exe yt_dlp.egg-info/ AUTHORS .mailmap
=======
	*.swf *.swp *.ttml *.vtt *.wav *.webm *.webp *.mhtml *.mov *.unknown_video *.desktop *.url *.webloc *.ytdl \
	test/testdata/player-*.js tmp/
clean-dist:
	rm -rf yt-dlp.1.temp.md yt-dlp.1 README.txt MANIFEST build/ dist/ .coverage cover/ yt-dlp.tar.gz completions/ \
	yt_dlp/extractor/lazy_extractors.py *.spec CONTRIBUTING.md.tmp yt-dlp yt-dlp.exe yt_dlp.egg-info/ AUTHORS .mailmap
>>>>>>> 717216b0
clean-cache:
	find . -name "*.pyc" -o -name "*.class" -delete

lazy-extractors: yt_dlp/extractor/lazy_extractors.py

PREFIX ?= /usr/local
DESTDIR ?= .
BINDIR ?= $(PREFIX)/bin
MANDIR ?= $(PREFIX)/man
SHAREDIR ?= $(PREFIX)/share
PYTHON ?= /usr/bin/env python3

# set SYSCONFDIR to /etc if PREFIX=/usr or PREFIX=/usr/local
SYSCONFDIR = $(shell if [ $(PREFIX) = /usr -o $(PREFIX) = /usr/local ]; then echo /etc; else echo $(PREFIX)/etc; fi)

# set markdown input format to "markdown-smart" for pandoc version 2 and to "markdown" for pandoc prior to version 2
MARKDOWN = $(shell if [ `pandoc -v | head -n1 | cut -d" " -f2 | head -c1` = "2" ]; then echo markdown-smart; else echo markdown; fi)

install: lazy-extractors youtube-dl youtube-dl.1 completions
	install -Dm755 youtube-dl $(DESTDIR)$(BINDIR)/youtube-dl
	install -Dm644 youtube-dl.1 $(DESTDIR)$(MANDIR)/man1/youtube-dl.1
	install -Dm644 completions/bash/youtube-dl $(DESTDIR)$(SHAREDIR)/bash-completion/completions/youtube-dl
	install -Dm644 completions/zsh/_youtube-dl $(DESTDIR)$(SHAREDIR)/zsh/site-functions/_youtube-dl
	install -Dm644 completions/fish/youtube-dl.fish $(DESTDIR)$(SHAREDIR)/fish/vendor_completions.d/youtube-dl.fish

codetest:
	flake8 .

test:
	$(PYTHON) -m pytest
	$(MAKE) codetest

ot: offlinetest

offlinetest: codetest
	$(PYTHON) -m pytest -k "not download"

tar: youtube-dl.tar.gz

youtube-dl: yt_dlp/*.py yt_dlp/*/*.py yt_dlp/*/*/*.py devscripts/make_zipfile.py
	$(PYTHON) devscripts/make_zipfile.py "$(PYTHON)"

README.md: yt_dlp/*.py yt_dlp/*/*.py
	COLUMNS=80 $(PYTHON) yt_dlp/__main__.py --help | $(PYTHON) devscripts/make_readme.py

CONTRIBUTING.md: README.md
	$(PYTHON) devscripts/make_contributing.py README.md CONTRIBUTING.md

issuetemplates: devscripts/make_issue_template.py .github/ISSUE_TEMPLATE_tmpl/1_broken_site.yml .github/ISSUE_TEMPLATE_tmpl/2_site_support_request.yml .github/ISSUE_TEMPLATE_tmpl/3_site_feature_request.yml .github/ISSUE_TEMPLATE_tmpl/4_bug_report.yml .github/ISSUE_TEMPLATE_tmpl/5_feature_request.yml yt_dlp/version.py
	$(PYTHON) devscripts/make_issue_template.py .github/ISSUE_TEMPLATE_tmpl/1_broken_site.yml .github/ISSUE_TEMPLATE/1_broken_site.yml
	$(PYTHON) devscripts/make_issue_template.py .github/ISSUE_TEMPLATE_tmpl/2_site_support_request.yml .github/ISSUE_TEMPLATE/2_site_support_request.yml
	$(PYTHON) devscripts/make_issue_template.py .github/ISSUE_TEMPLATE_tmpl/3_site_feature_request.yml .github/ISSUE_TEMPLATE/3_site_feature_request.yml
	$(PYTHON) devscripts/make_issue_template.py .github/ISSUE_TEMPLATE_tmpl/4_bug_report.yml .github/ISSUE_TEMPLATE/4_bug_report.yml
	$(PYTHON) devscripts/make_issue_template.py .github/ISSUE_TEMPLATE_tmpl/5_feature_request.yml .github/ISSUE_TEMPLATE/5_feature_request.yml
	$(PYTHON) devscripts/make_issue_template.py .github/ISSUE_TEMPLATE_tmpl/6_question.yml .github/ISSUE_TEMPLATE/6_question.yml

supportedsites:
	$(PYTHON) devscripts/make_supportedsites.py docs/supportedsites.md

README.txt: README.md
	pandoc -f $(MARKDOWN) -t plain README.md -o README.txt

youtube-dl.1: README.md
	$(PYTHON) devscripts/prepare_manpage.py youtube-dl.1.temp.md
	pandoc -s -f $(MARKDOWN) -t man youtube-dl.1.temp.md -o youtube-dl.1
	rm -f youtube-dl.1.temp.md

completion-bash: yt_dlp/*.py yt_dlp/*/*.py devscripts/bash-completion.in
	$(PYTHON) devscripts/bash-completion.py

completion-zsh: yt_dlp/*.py yt_dlp/*/*.py devscripts/zsh-completion.in
	mkdir -p completions/zsh/
	$(PYTHON) devscripts/zsh-completion.py

completion-fish: yt_dlp/*.py yt_dlp/*/*.py devscripts/fish-completion.in
	mkdir -p completions/fish/
	$(PYTHON) devscripts/fish-completion.py

lazy-extractors: yt_dlp/extractor/lazy_extractors.py

_EXTRACTOR_FILES = $(shell find yt_dlp/extractor -iname '*.py' -and -not -iname 'lazy_extractors.py')
yt_dlp/extractor/lazy_extractors.py: devscripts/make_lazy_extractors.py devscripts/lazy_load_template.py $(_EXTRACTOR_FILES)
	$(PYTHON) devscripts/make_lazy_extractors.py $@

youtube-dl.tar.gz: all
	@tar -czf $(DESTDIR)/youtube-dl.tar.gz --transform "s|^|youtube-dl/|" --owner 0 --group 0 \
		--exclude '*.DS_Store' \
		--exclude '*.kate-swp' \
		--exclude '*.pyc' \
		--exclude '*.pyo' \
		--exclude '*~' \
		--exclude '__pycache__' \
		--exclude '.git' \
		-- \
		README.md supportedsites.md Changelog.md LICENSE \
		CONTRIBUTING.md Collaborators.md CONTRIBUTORS AUTHORS \
		Makefile MANIFEST.in youtube-dl.1 README.txt completions \
		setup.py setup.cfg youtube-dl yt_dlp requirements.txt \
		devscripts test tox.ini pytest.ini
	advdef -z -4 -i 30 youtube-dl.tar.gz

AUTHORS: .mailmap
	git shortlog -s -n | cut -f2 | sort > AUTHORS

.mailmap:
	git shortlog -s -e -n | awk '!(out[$$NF]++) { $$1="";sub(/^[ \t]+/,""); print}' > .mailmap<|MERGE_RESOLUTION|>--- conflicted
+++ resolved
@@ -15,18 +15,11 @@
 clean-test:
 	rm -rf *.3gp *.annotations.xml *.ape *.avi *.description *.dump *.flac *.flv *.frag *.frag.aria2 *.frag.urls \
 	*.info.json *.jpeg *.jpg *.live_chat.json *.m4a *.m4v *.mkv *.mp3 *.mp4 *.ogg *.opus *.part* *.png *.sbv *.srt \
-<<<<<<< HEAD
-	*.swf *.swp *.ttml *.vtt *.wav *.webm *.webp *.ytdl test/testdata/player-*.js \
-	*.images
-clean-dist:
-	rm -rf youtube-dl.1.temp.md youtube-dl.1 README.txt MANIFEST build/ dist/ .coverage cover/ youtube-dl.tar.gz completions/ yt_dlp/extractor/lazy_extractors.py *.spec CONTRIBUTING.md.tmp youtube-dl youtube-dl.exe yt_dlp.egg-info/ AUTHORS .mailmap
-=======
 	*.swf *.swp *.ttml *.vtt *.wav *.webm *.webp *.mhtml *.mov *.unknown_video *.desktop *.url *.webloc *.ytdl \
-	test/testdata/player-*.js tmp/
+	test/testdata/player-*.js tmp/ *.images
 clean-dist:
 	rm -rf yt-dlp.1.temp.md yt-dlp.1 README.txt MANIFEST build/ dist/ .coverage cover/ yt-dlp.tar.gz completions/ \
-	yt_dlp/extractor/lazy_extractors.py *.spec CONTRIBUTING.md.tmp yt-dlp yt-dlp.exe yt_dlp.egg-info/ AUTHORS .mailmap
->>>>>>> 717216b0
+	yt_dlp/extractor/lazy_extractors.py *.spec CONTRIBUTING.md.tmp youtube-dl youtube-dl*.exe yt_dlp.egg-info/ AUTHORS .mailmap
 clean-cache:
 	find . -name "*.pyc" -o -name "*.class" -delete
 
