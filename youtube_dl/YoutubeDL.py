#!/usr/bin/env python3
# coding: utf-8

from __future__ import absolute_import, unicode_literals

import collections
import contextlib
import copy
import datetime
import errno
import fileinput
import io
import itertools
import json
import locale
import operator
import os
import os.path
import platform
import re
import shutil
import subprocess
import socket
import sys
import time
import tokenize
import traceback
import random

from string import ascii_letters

from .compat import (
    compat_basestring,
    compat_cookiejar,
    compat_get_terminal_size,
    compat_http_client,
    compat_kwargs,
    compat_numeric_types,
    compat_os_name,
    compat_str,
    compat_tokenize_tokenize,
    compat_urllib_error,
    compat_urllib_request,
    compat_urllib_request_DataHandler,
    compat_is_unbound,
)
from .utils import (
    age_restricted,
    args_to_str,
    ContentTooShortError,
    date_from_str,
    DateRange,
    DEFAULT_OUTTMPL,
    determine_ext,
    determine_protocol,
    DownloadError,
    encode_compat_str,
    encodeFilename,
    error_to_compat_str,
    expand_path,
    ExtractorError,
    format_bytes,
    formatSeconds,
    GeoRestrictedError,
    int_or_none,
    ISO3166Utils,
    locked_file,
    make_HTTPS_handler,
    MaxDownloadsReached,
    orderedSet,
    PagedList,
    parse_filesize,
    PerRequestProxyHandler,
    platform_name,
    PostProcessingError,
    preferredencoding,
    prepend_extension,
    register_socks_protocols,
    render_table,
    replace_extension,
    SameFileError,
    sanitize_filename,
    sanitize_open,
    sanitize_path,
    sanitize_url,
    sanitized_Request,
    std_headers,
    str_or_none,
    subtitles_filename,
    UnavailableVideoError,
    url_basename,
    version_tuple,
    write_json_file,
    write_string,
    YoutubeDLCookieJar,
    YoutubeDLCookieProcessor,
    YoutubeDLHandler,
    YoutubeDLRedirectHandler,
)
from .cache import Cache
from .extractor import get_info_extractor, gen_extractor_classes, _LAZY_LOADER
from .extractor.openload import PhantomJSwrapper
from .downloader import get_suitable_downloader
from .downloader.rtmp import rtmpdump_version
from .postprocessor import (
    FFmpegFixupM3u8PP,
    FFmpegFixupM4aPP,
    FFmpegFixupStretchedPP,
    FFmpegMergerPP,
    FFmpegPostProcessor,
    get_postprocessor,
)
from .longname import (
    escaped_open,
    escaped_path_exists,
    escaped_path_getsize,
    escaped_path_isfile,
    escaped_sanitize_open,
    escaped_stat,
    escaped_unlink,
    escaped_utime,
    escaped_rename,
    escaped_remove,
    ensure_directory,
)
from .version import __version__
try:
    from .build_config import git_commit, git_upstream_commit
except ImportError:
    git_commit, git_upstream_commit = None, None

if compat_os_name == 'nt':
    import ctypes


class YoutubeDL(object):
    """YoutubeDL class.

    YoutubeDL objects are the ones responsible of downloading the
    actual video file and writing it to disk if the user has requested
    it, among some other tasks. In most cases there should be one per
    program. As, given a video URL, the downloader doesn't know how to
    extract all the needed information, task that InfoExtractors do, it
    has to pass the URL to one of them.

    For this, YoutubeDL objects have a method that allows
    InfoExtractors to be registered in a given order. When it is passed
    a URL, the YoutubeDL object handles it to the first InfoExtractor it
    finds that reports being able to handle it. The InfoExtractor extracts
    all the information about the video or videos the URL refers to, and
    YoutubeDL process the extracted information, possibly using a File
    Downloader to download the video.

    YoutubeDL objects accept a lot of parameters. In order not to saturate
    the object constructor with arguments, it receives a dictionary of
    options instead. These options are available through the params
    attribute for the InfoExtractors to use. The YoutubeDL also
    registers itself as the downloader in charge for the InfoExtractors
    that are added to it, so this is a "mutual registration".

    Available options:

    username:          Username for authentication purposes.
    password:          Password for authentication purposes.
    videopassword:     Password for accessing a video.
    ap_mso:            Adobe Pass multiple-system operator identifier.
    ap_username:       Multiple-system operator account username.
    ap_password:       Multiple-system operator account password.
    usenetrc:          Use netrc for authentication instead.
    verbose:           Print additional info to stdout.
    quiet:             Do not print messages to stdout.
    no_warnings:       Do not print out anything for warnings.
    forceurl:          Force printing final URL.
    forcetitle:        Force printing title.
    forceid:           Force printing ID.
    forcethumbnail:    Force printing thumbnail URL.
    forcedescription:  Force printing description.
    forcefilename:     Force printing final filename.
    forceduration:     Force printing duration.
    forcejson:         Force printing info_dict as JSON.
    dump_single_json:  Force printing the info_dict of the whole playlist
                       (or video) as a single JSON line.
    simulate:          Do not download the video files.
    format:            Video format code. See options.py for more information.
    outtmpl:           Template for output names.
    restrictfilenames: Do not allow "&" and spaces in file names
    ignoreerrors:      Do not stop on download errors.
    force_generic_extractor: Force downloader to use the generic extractor
    nooverwrites:      Prevent overwriting files.
    playliststart:     Playlist item to start at.
    playlistend:       Playlist item to end at.
    playlist_items:    Specific indices of playlist to download.
    playlistreverse:   Download playlist items in reverse order.
    playlistrandom:    Download playlist items in random order.
    matchtitle:        Download only matching titles.
    rejecttitle:       Reject downloads for matching titles.
    logger:            Log messages to a logging.Logger instance.
    logtostderr:       Log messages to stderr instead of stdout.
    writedescription:  Write the video description to a .description file
    writeinfojson:     Write the video description to a .info.json file
    writeannotations:  Write the video annotations to a .annotations.xml file
    writethumbnail:    Write the thumbnail image to a file
    write_all_thumbnails:  Write all thumbnail formats to files
    writesubtitles:    Write the video subtitles to a file
    writeautomaticsub: Write the automatically generated subtitles to a file
    allsubtitles:      Downloads all the subtitles of the video
                       (requires writesubtitles or writeautomaticsub)
    listsubtitles:     Lists all available subtitles for the video
    subtitlesformat:   The format code for subtitles
    subtitleslangs:    List of languages of the subtitles to download
    keepvideo:         Keep the video file after post-processing
    daterange:         A DateRange object, download only if the upload_date is in the range.
    skip_download:     Skip the actual download of the video file
    cachedir:          Location of the cache files in the filesystem.
                       False to disable filesystem cache.
    noplaylist:        Download single video instead of a playlist if in doubt.
    age_limit:         An integer representing the user's age in years.
                       Unsuitable videos for the given age are skipped.
    min_views:         An integer representing the minimum view count the video
                       must have in order to not be skipped.
                       Videos without view count information are always
                       downloaded. None for no limit.
    max_views:         An integer representing the maximum view count.
                       Videos that are more popular than that are not
                       downloaded.
                       Videos without view count information are always
                       downloaded. None for no limit.
    download_archive:  File name of a file where all downloads are recorded.
                       Videos already present in the file are not downloaded
                       again.
    cookiefile:        File name where cookies should be read from and dumped to.
    nocheckcertificate:Do not verify SSL certificates
    prefer_insecure:   Use HTTP instead of HTTPS to retrieve information.
                       At the moment, this is only supported by YouTube.
    proxy:             URL of the proxy server to use
    geo_verification_proxy:  URL of the proxy to use for IP address verification
                       on geo-restricted sites.
    socket_timeout:    Time to wait for unresponsive hosts, in seconds
    bidi_workaround:   Work around buggy terminals without bidirectional text
                       support, using fridibi
    debug_printtraffic:Print out sent and received HTTP traffic
    include_ads:       Download ads as well
    default_search:    Prepend this string if an input url is not valid.
                       'auto' for elaborate guessing
    encoding:          Use this encoding instead of the system-specified.
    extract_flat:      Do not resolve URLs, return the immediate result.
                       Pass in 'in_playlist' to only show this behavior for
                       playlist items.
    postprocessors:    A list of dictionaries, each with an entry
                       * key:  The name of the postprocessor. See
                               youtube_dl/postprocessor/__init__.py for a list.
                       as well as any further keyword arguments for the
                       postprocessor.
    progress_hooks:    A list of functions that get called on download
                       progress, with a dictionary with the entries
                       * status: One of "downloading", "error", or "finished".
                                 Check this first and ignore unknown values.

                       If status is one of "downloading", or "finished", the
                       following properties may also be present:
                       * filename: The final filename (always present)
                       * tmpfilename: The filename we're currently writing to
                       * downloaded_bytes: Bytes on disk
                       * total_bytes: Size of the whole file, None if unknown
                       * total_bytes_estimate: Guess of the eventual file size,
                                               None if unavailable.
                       * elapsed: The number of seconds since download started.
                       * eta: The estimated time in seconds, None if unknown
                       * speed: The download speed in bytes/second, None if
                                unknown
                       * fragment_index: The counter of the currently
                                         downloaded video fragment.
                       * fragment_count: The number of fragments (= individual
                                         files that will be merged)

                       Progress hooks are guaranteed to be called at least once
                       (with status "finished") if the download is successful.
    merge_output_format: Extension to use when merging formats.
    fixup:             Automatically correct known faults of the file.
                       One of:
                       - "never": do nothing
                       - "warn": only emit a warning
                       - "detect_or_warn": check whether we can do anything
                                           about it, warn otherwise (default)
    source_address:    Client-side IP address to bind to.
    call_home:         Boolean, true iff we are allowed to contact the
                       youtube-dl servers for debugging.
    sleep_interval:    Number of seconds to sleep before each download when
                       used alone or a lower bound of a range for randomized
                       sleep before each download (minimum possible number
                       of seconds to sleep) when used along with
                       max_sleep_interval.
    max_sleep_interval:Upper bound of a range for randomized sleep before each
                       download (maximum possible number of seconds to sleep).
                       Must only be used along with sleep_interval.
                       Actual sleep time will be a random float from range
                       [sleep_interval; max_sleep_interval].
    listformats:       Print an overview of available video formats and exit.
    list_thumbnails:   Print a table of all thumbnails and exit.
    match_filter:      A function that gets called with the info_dict of
                       every video.
                       If it returns a message, the video is ignored.
                       If it returns None, the video is downloaded.
                       match_filter_func in utils.py is one example for this.
    no_color:          Do not emit color codes in output.
    geo_bypass:        Bypass geographic restriction via faking X-Forwarded-For
                       HTTP header
    geo_bypass_country:
                       Two-letter ISO 3166-2 country code that will be used for
                       explicit geographic restriction bypassing via faking
                       X-Forwarded-For HTTP header
    geo_bypass_ip_block:
                       IP range in CIDR notation that will be used similarly to
                       geo_bypass_country

    The following options determine which downloader is picked:
    external_downloader: Executable of the external downloader to call.
                       None or unset for standard (built-in) downloader.
    hls_prefer_native: Use the native HLS downloader instead of ffmpeg/avconv
                       if True, otherwise use ffmpeg/avconv if False, otherwise
                       use downloader suggested by extractor if None.

    The following parameters are not used by YoutubeDL itself, they are used by
    the downloader (see youtube_dl/downloader/common.py):
    nopart, updatetime, buffersize, ratelimit, min_filesize, max_filesize, test,
    noresizebuffer, retries, continuedl, noprogress, consoletitle,
    xattr_set_filesize, external_downloader_args, hls_use_mpegts,
    http_chunk_size.

    The following options are used by the post processors:
    prefer_ffmpeg:     If False, use avconv instead of ffmpeg if both are available,
                       otherwise prefer ffmpeg.
    ffmpeg_location:   Location of the ffmpeg/avconv binary; either the path
                       to the binary or its containing directory.
    postprocessor_args: A list of additional command-line arguments for the
                        postprocessor.

    The following options are used by the Youtube extractor:
    youtube_include_dash_manifest: If True (default), DASH manifests and related
                        data will be downloaded and processed by extractor.
                        You can reduce network I/O by disabling it if you don't
                        care about DASH.
    """

    _NUMERIC_FIELDS = set((
        'width', 'height', 'tbr', 'abr', 'asr', 'vbr', 'fps', 'filesize', 'filesize_approx',
        'timestamp', 'upload_year', 'upload_month', 'upload_day',
        'duration', 'view_count', 'like_count', 'dislike_count', 'repost_count',
        'average_rating', 'comment_count', 'age_limit',
        'start_time', 'end_time',
        'chapter_number', 'season_number', 'episode_number',
        'track_number', 'disc_number', 'release_year',
        'playlist_index',
    ))

    params = None
    _ies = []
    _pps = []
    _download_retcode = None
    _num_downloads = None
    _playlist_level = 0
    _playlist_urls = set()
    _screen_file = None

    def __init__(self, params=None, auto_init=True):
        """Create a FileDownloader object with the given options."""
        if params is None:
            params = {}
        self._ies = []
        self._ies_instances = {}
        self._pps = []
        self._progress_hooks = []
        self._download_retcode = 0
        self._num_downloads = 0
        self._screen_file = [sys.stdout, sys.stderr][params.get('logtostderr', False)]
        self._err_file = sys.stderr
        self.params = {
            # Default parameters
            'nocheckcertificate': False,
        }
        self.params.update(params)
        self.cache = Cache(self)

        def check_deprecated(param, option, suggestion):
            if self.params.get(param) is not None:
                self.report_warning(
                    '%s is deprecated. Use %s instead.' % (option, suggestion))
                return True
            return False

        if check_deprecated('cn_verification_proxy', '--cn-verification-proxy', '--geo-verification-proxy'):
            if self.params.get('geo_verification_proxy') is None:
                self.params['geo_verification_proxy'] = self.params['cn_verification_proxy']

        check_deprecated('autonumber_size', '--autonumber-size', 'output template with %(autonumber)0Nd, where N in the number of digits')
        check_deprecated('autonumber', '--auto-number', '-o "%(autonumber)s-%(title)s.%(ext)s"')
        check_deprecated('usetitle', '--title', '-o "%(title)s-%(id)s.%(ext)s"')

        if params.get('bidi_workaround', False):
            try:
                import pty
                master, slave = pty.openpty()
                width = compat_get_terminal_size().columns
                if width is None:
                    width_args = []
                else:
                    width_args = ['-w', str(width)]
                sp_kwargs = dict(
                    stdin=subprocess.PIPE,
                    stdout=slave,
                    stderr=self._err_file)
                try:
                    self._output_process = subprocess.Popen(
                        ['bidiv'] + width_args, **sp_kwargs
                    )
                except OSError:
                    self._output_process = subprocess.Popen(
                        ['fribidi', '-c', 'UTF-8'] + width_args, **sp_kwargs)
                self._output_channel = os.fdopen(master, 'rb')
            except OSError as ose:
                if ose.errno == errno.ENOENT:
                    self.report_warning('Could not find fribidi executable, ignoring --bidi-workaround . Make sure that  fribidi  is an executable file in one of the directories in your $PATH.')
                else:
                    raise

        if (sys.platform != 'win32'
                and sys.getfilesystemencoding() in ['ascii', 'ANSI_X3.4-1968']
                and not params.get('restrictfilenames', False)):
            # Unicode filesystem API will throw errors (#1474, #13027)
            self.report_warning(
                'Assuming --restrict-filenames since file system encoding '
                'cannot encode all characters. '
                'Set the LC_ALL environment variable to fix this.')
            self.params['restrictfilenames'] = True

        if isinstance(params.get('outtmpl'), bytes):
            self.report_warning(
                'Parameter outtmpl is bytes, but should be a unicode string. '
                'Put  from __future__ import unicode_literals  at the top of your code file or consider switching to Python 3.x.')

        self._setup_opener()

        if auto_init:
            self.print_debug_header()
            self.add_default_info_extractors()

        for pp_def_raw in self.params.get('postprocessors', []):
            pp_class = get_postprocessor(pp_def_raw['key'])
            pp_def = dict(pp_def_raw)
            del pp_def['key']
            pp = pp_class(self, **compat_kwargs(pp_def))
            self.add_post_processor(pp)

        for ph in self.params.get('progress_hooks', []):
            self.add_progress_hook(ph)

        register_socks_protocols()

    def warn_if_short_id(self, argv):
        # short YouTube ID starting with dash?
        idxs = [
            i for i, a in enumerate(argv)
            if re.match(r'^-[0-9A-Za-z_-]{10}$', a)]
        if idxs:
            correct_argv = (
                ['youtube-dl']
                + [a for i, a in enumerate(argv) if i not in idxs]
                + ['--'] + [argv[i] for i in idxs]
            )
            self.report_warning(
                'Long argument string detected. '
                'Use -- to separate parameters and URLs, like this:\n%s\n' %
                args_to_str(correct_argv))

    def add_info_extractor(self, ie):
        """Add an InfoExtractor object to the end of the list."""
        self._ies.append(ie)
        if not isinstance(ie, type):
            self._ies_instances[ie.ie_key()] = ie
            ie.set_downloader(self)

    def get_info_extractor(self, ie_key):
        """
        Get an instance of an IE with name ie_key, it will try to get one from
        the _ies list, if there's no instance it will create a new one and add
        it to the extractor list.
        """
        ie = self._ies_instances.get(ie_key)
        if ie is None:
            ie = get_info_extractor(ie_key)()
            self.add_info_extractor(ie)
        return ie

    def add_default_info_extractors(self):
        """
        Add the InfoExtractors returned by gen_extractors to the end of the list
        """
        for ie in gen_extractor_classes():
            self.add_info_extractor(ie)

    def add_post_processor(self, pp):
        """Add a PostProcessor object to the end of the chain."""
        self._pps.append(pp)
        pp.set_downloader(self)

    def add_progress_hook(self, ph):
        """Add the progress hook (currently only for the file downloader)"""
        self._progress_hooks.append(ph)

    def _bidi_workaround(self, message):
        if not hasattr(self, '_output_channel'):
            return message

        assert hasattr(self, '_output_process')
        assert isinstance(message, compat_str)
        line_count = message.count('\n') + 1
        self._output_process.stdin.write((message + '\n').encode('utf-8'))
        self._output_process.stdin.flush()
        res = ''.join(self._output_channel.readline().decode('utf-8')
                      for _ in range(line_count))
        return res[:-len('\n')]

    def to_screen(self, message, skip_eol=False):
        """Print message to stdout if not in quiet mode."""
        return self.to_stdout(message, skip_eol, check_quiet=True)

    def _write_string(self, s, out=None):
        write_string(s, out=out, encoding=self.params.get('encoding'))

    def to_stdout(self, message, skip_eol=False, check_quiet=False):
        """Print message to stdout if not in quiet mode."""
        if self.params.get('logger'):
            self.params['logger'].debug(message)
        elif not check_quiet or not self.params.get('quiet', False):
            message = self._bidi_workaround(message)
            terminator = ['\n', ''][skip_eol]
            output = message + terminator

            self._write_string(output, self._screen_file)

    def to_stderr(self, message):
        """Print message to stderr."""
        assert isinstance(message, compat_str)
        if self.params.get('logger'):
            self.params['logger'].error(message)
        else:
            message = self._bidi_workaround(message)
            output = message + '\n'
            self._write_string(output, self._err_file)

    def to_console_title(self, message):
        if not self.params.get('consoletitle', False):
            return
        if compat_os_name == 'nt':
            if ctypes.windll.kernel32.GetConsoleWindow():
                # c_wchar_p() might not be necessary if `message` is
                # already of type unicode()
                ctypes.windll.kernel32.SetConsoleTitleW(ctypes.c_wchar_p(message))
        elif 'TERM' in os.environ:
            self._write_string('\033]0;%s\007' % message, self._screen_file)

    def save_console_title(self):
        if not self.params.get('consoletitle', False):
            return
        if self.params.get('simulate', False):
            return
        if compat_os_name != 'nt' and 'TERM' in os.environ:
            # Save the title on stack
            self._write_string('\033[22;0t', self._screen_file)

    def restore_console_title(self):
        if not self.params.get('consoletitle', False):
            return
        if self.params.get('simulate', False):
            return
        if compat_os_name != 'nt' and 'TERM' in os.environ:
            # Restore the title from stack
            self._write_string('\033[23;0t', self._screen_file)

    def __enter__(self):
        self.save_console_title()
        return self

    def __exit__(self, *args):
        self.restore_console_title()

        opts_cookiefile = self.params.get('cookiefile')
        if opts_cookiefile is not None and os.path.exists(opts_cookiefile):
            self.cookiejar.save(ignore_discard=True, ignore_expires=True)

    def trouble(self, message=None, tb=None):
        """Determine action to take when a download problem appears.

        Depending on if the downloader has been configured to ignore
        download errors or not, this method may throw an exception or
        not when errors are found, after printing the message.

        tb, if given, is additional traceback information.
        """
        if message is not None:
            self.to_stderr(message)
        if self.params.get('verbose'):
            if tb is None:
                if sys.exc_info()[0]:  # if .trouble has been called from an except block
                    tb = ''
                    if hasattr(sys.exc_info()[1], 'exc_info') and sys.exc_info()[1].exc_info[0]:
                        tb += ''.join(traceback.format_exception(*sys.exc_info()[1].exc_info))
                    tb += encode_compat_str(traceback.format_exc())
                else:
                    tb_data = traceback.format_list(traceback.extract_stack())
                    tb = ''.join(tb_data)
            self.to_stderr(tb)
        if not self.params.get('ignoreerrors', False):
            if sys.exc_info()[0] and hasattr(sys.exc_info()[1], 'exc_info') and sys.exc_info()[1].exc_info[0]:
                exc_info = sys.exc_info()[1].exc_info
            else:
                exc_info = sys.exc_info()
            raise DownloadError(message, exc_info)
        self._download_retcode = 1

    def report_warning(self, message):
        '''
        Print the message to stderr, it will be prefixed with 'WARNING:'
        If stderr is a tty file the 'WARNING:' will be colored
        '''
        if self.params.get('logger') is not None:
            self.params['logger'].warning(message)
        else:
            if self.params.get('no_warnings'):
                return
            if not self.params.get('no_color') and self._err_file.isatty() and compat_os_name != 'nt':
                _msg_header = '\033[0;33mWARNING:\033[0m'
            else:
                _msg_header = 'WARNING:'
            warning_message = '%s %s' % (_msg_header, message)
            self.to_stderr(warning_message)

    def report_error(self, message, tb=None):
        '''
        Do the same as trouble, but prefixes the message with 'ERROR:', colored
        in red if stderr is a tty file.
        '''
        if not self.params.get('no_color') and self._err_file.isatty() and compat_os_name != 'nt':
            _msg_header = '\033[0;31mERROR:\033[0m'
        else:
            _msg_header = 'ERROR:'
        error_message = '%s %s' % (_msg_header, message)
        self.trouble(error_message, tb)

    def report_file_already_downloaded(self, file_name):
        """Report file has already been fully downloaded."""
        try:
            self.to_screen('[download] %s has already been downloaded' % file_name)
        except UnicodeEncodeError:
            self.to_screen('[download] The file has already been downloaded')

    def prepare_filename(self, info_dict):
        """Generate the output filename."""
        try:
            template_dict = dict(info_dict)

            template_dict['epoch'] = int(time.time())
            autonumber_size = self.params.get('autonumber_size')
            if autonumber_size is None:
                autonumber_size = 5
            template_dict['autonumber'] = self.params.get('autonumber_start', 1) - 1 + self._num_downloads
            if template_dict.get('resolution') is None:
                if template_dict.get('width') and template_dict.get('height'):
                    template_dict['resolution'] = '%dx%d' % (template_dict['width'], template_dict['height'])
                elif template_dict.get('height'):
                    template_dict['resolution'] = '%sp' % template_dict['height']
                elif template_dict.get('width'):
                    template_dict['resolution'] = '%dx?' % template_dict['width']

            sanitize = lambda k, v: sanitize_filename(
                compat_str(v),
                restricted=self.params.get('restrictfilenames'),
                is_id=(k == 'id' or k.endswith('_id')))
            template_dict = dict((k, v if isinstance(v, compat_numeric_types) else sanitize(k, v))
                                 for k, v in template_dict.items()
                                 if v is not None and not isinstance(v, (list, tuple, dict)))
            template_dict = collections.defaultdict(lambda: 'NA', template_dict)

            outtmpl = self.params.get('outtmpl', DEFAULT_OUTTMPL)

            # For fields playlist_index and autonumber convert all occurrences
            # of %(field)s to %(field)0Nd for backward compatibility
            field_size_compat_map = {
                'playlist_index': len(str(template_dict['n_entries'])),
                'autonumber': autonumber_size,
            }
            FIELD_SIZE_COMPAT_RE = r'(?<!%)%\((?P<field>autonumber|playlist_index)\)s'
            mobj = re.search(FIELD_SIZE_COMPAT_RE, outtmpl)
            if mobj:
                outtmpl = re.sub(
                    FIELD_SIZE_COMPAT_RE,
                    r'%%(\1)0%dd' % field_size_compat_map[mobj.group('field')],
                    outtmpl)

            # Missing numeric fields used together with integer presentation types
            # in format specification will break the argument substitution since
            # string 'NA' is returned for missing fields. We will patch output
            # template for missing fields to meet string presentation type.
            for numeric_field in self._NUMERIC_FIELDS:
                if numeric_field not in template_dict:
                    # As of [1] format syntax is:
                    #  %[mapping_key][conversion_flags][minimum_width][.precision][length_modifier]type
                    # 1. https://docs.python.org/2/library/stdtypes.html#string-formatting
                    FORMAT_RE = r'''(?x)
                        (?<!%)
                        %
                        \({0}\)  # mapping key
                        (?:[#0\-+ ]+)?  # conversion flags (optional)
                        (?:\d+)?  # minimum field width (optional)
                        (?:\.\d+)?  # precision (optional)
                        [hlL]?  # length modifier (optional)
                        [diouxXeEfFgGcrs%]  # conversion type
                    '''
                    outtmpl = re.sub(
                        FORMAT_RE.format(numeric_field),
                        r'%({0})s'.format(numeric_field), outtmpl)

            # expand_path translates '%%' into '%' and '$$' into '$'
            # correspondingly that is not what we want since we need to keep
            # '%%' intact for template dict substitution step. Working around
            # with boundary-alike separator hack.
            sep = ''.join([random.choice(ascii_letters) for _ in range(32)])
            outtmpl = outtmpl.replace('%%', '%{0}%'.format(sep)).replace('$$', '${0}$'.format(sep))

            # outtmpl should be expand_path'ed before template dict substitution
            # because meta fields may contain env variables we don't want to
            # be expanded. For example, for outtmpl "%(title)s.%(ext)s" and
            # title "Hello $PATH", we don't want `$PATH` to be expanded.
            filename = expand_path(outtmpl).replace(sep, '') % template_dict

            # Temporary fix for #4787
            # 'Treat' all problem characters by passing filename through preferredencoding
            # to workaround encoding issues with subprocess on python2 @ Windows
            if sys.version_info < (3, 0) and sys.platform == 'win32':
                filename = encodeFilename(filename, True).decode(preferredencoding())
            return sanitize_path(filename)
        except ValueError as err:
            self.report_error('Error in output template: ' + str(err) + ' (encoding: ' + repr(preferredencoding()) + ')')
            return None

    def _match_entry(self, info_dict, incomplete):
        """ Returns None iff the file should be downloaded """

        if type(info_dict) is not dict:
            return None

        video_title = info_dict.get('title', info_dict.get('id', 'video'))
        if 'title' in info_dict:
            # This can happen when we're just evaluating the playlist
            title = info_dict['title']
            matchtitle = self.params.get('matchtitle', False)
            if matchtitle:
                if not re.search(matchtitle, title, re.IGNORECASE):
                    return '"' + title + '" title did not match pattern "' + matchtitle + '"'
            rejecttitle = self.params.get('rejecttitle', False)
            if rejecttitle:
                if re.search(rejecttitle, title, re.IGNORECASE):
                    return '"' + title + '" title matched reject pattern "' + rejecttitle + '"'
        date = info_dict.get('upload_date')
        if date is not None:
            dateRange = self.params.get('daterange', DateRange())
            if date not in dateRange:
                return '%s upload date is not in range %s' % (date_from_str(date).isoformat(), dateRange)
        view_count = info_dict.get('view_count')
        if view_count is not None:
            min_views = self.params.get('min_views')
            if min_views is not None and view_count < min_views:
                return 'Skipping %s, because it has not reached minimum view count (%d/%d)' % (video_title, view_count, min_views)
            max_views = self.params.get('max_views')
            if max_views is not None and view_count > max_views:
                return 'Skipping %s, because it has exceeded the maximum view count (%d/%d)' % (video_title, view_count, max_views)
        if age_restricted(info_dict.get('age_limit'), self.params.get('age_limit')):
            return 'Skipping "%s" because it is age restricted' % video_title
        if self.in_download_archive(info_dict):
            return '%s has already been recorded in archive' % video_title
        if self.has_locked(info_dict):
            return 'Lock for %s is acquired by some other process' % video_title

        if not incomplete:
            match_filter = self.params.get('match_filter')
            if match_filter is not None:
                ret = match_filter(info_dict)
                if ret is not None:
                    return ret

        return None

    @staticmethod
    def add_extra_info(info_dict, extra_info):
        '''Set the keys from extra_info in info dict if they are missing'''
        for key, value in extra_info.items():
            info_dict.setdefault(key, value)

    def extract_info(self, url, download=True, ie_key=None, extra_info={},
                     process=True, force_generic_extractor=False):
        '''
        Returns a list with a dictionary for each video we find.
        If 'download', also downloads the videos.
        extra_info is a dict containing the extra values to add to each result
        '''

        if not ie_key and force_generic_extractor:
            ie_key = 'Generic'

        if ie_key:
            ies = [self.get_info_extractor(ie_key)]
        else:
            ies = self._ies

        for ie in ies:
            if compat_is_unbound(ie.suitable):
                # suitable() is not @classmethod
                ie = self.get_info_extractor(ie.ie_key())

            if not ie.suitable(url):
                continue

            ie = self.get_info_extractor(ie.ie_key())
            if not ie.working():
                self.report_warning('The program functionality for this site has been marked as broken, '
                                    'and will probably not work.')

            return self.__extract_info(url, ie, download, extra_info, process)
        else:
            self.report_error('no suitable InfoExtractor for URL %s' % url)

    def __handle_extraction_exceptions(func):
        def wrapper(self, *args, **kwargs):
            try:
                return func(self, *args, **kwargs)
            except GeoRestrictedError as e:
                msg = e.msg
                if e.countries:
                    msg += '\nThis video is available in %s.' % ', '.join(
                        map(ISO3166Utils.short2full, e.countries))
                msg += '\nYou might want to use a VPN or a proxy server (with --proxy) to workaround.'
                self.report_error(msg)
            except ExtractorError as e:  # An error we somewhat expected
                self.report_error(compat_str(e), e.format_traceback())
            except MaxDownloadsReached:
                raise
            except Exception as e:
                if self.params.get('ignoreerrors', False):
                    self.report_error(error_to_compat_str(e), tb=encode_compat_str(traceback.format_exc()))
                else:
                    raise
        return wrapper

    @__handle_extraction_exceptions
    def __extract_info(self, url, ie, download, extra_info, process):
        ie_result = ie.extract(url)
        if ie_result is None:  # Finished already (backwards compatibility; listformats and friends should be moved here)
            return
        if isinstance(ie_result, list):
            # Backwards compatibility: old IE result format
            ie_result = {
                '_type': 'compat_list',
                'entries': ie_result,
            }
        self.add_default_extra_info(ie_result, ie, url)
        if process:
            return self.process_ie_result(ie_result, download, extra_info)
        else:
            return ie_result

    def add_default_extra_info(self, ie_result, ie, url):
        self.add_extra_info(ie_result, {
            'extractor': ie.IE_NAME,
            'webpage_url': url,
            'webpage_url_basename': url_basename(url),
            'extractor_key': ie.ie_key(),
        })

    def process_ie_result(self, ie_result, download=True, extra_info={}):
        """
        Take the result of the ie(may be modified) and resolve all unresolved
        references (URLs, playlist items).

        It will also download the videos if 'download'.
        Returns the resolved ie_result.
        """
        result_type = ie_result.get('_type', 'video')

        if result_type in ('url', 'url_transparent', 'url_transparent_id'):
            ie_result['url'] = sanitize_url(ie_result['url'])
            extract_flat = self.params.get('extract_flat', False)
            if ((extract_flat == 'in_playlist' and 'playlist' in extra_info)
                    or extract_flat is True):
                self.__forced_printings(
                    ie_result, self.prepare_filename(ie_result),
                    incomplete=True)
                return ie_result

        if result_type == 'video':
            self.add_extra_info(ie_result, extra_info)
            return self.process_video_result(ie_result, download=download)
        elif result_type == 'url':
            # We have to add extra_info to the results because it may be
            # contained in a playlist
            return self.extract_info(ie_result['url'],
                                     download,
                                     ie_key=ie_result.get('ie_key'),
                                     extra_info=extra_info)
        elif result_type in ('url_transparent', 'url_transparent_id'):
            # Use the information from the embedding page
            info = self.extract_info(
                ie_result['url'], ie_key=ie_result.get('ie_key'),
                extra_info=extra_info, download=False, process=False)

            # extract_info may return None when ignoreerrors is enabled and
            # extraction failed with an error, don't crash and return early
            # in this case
            if not info:
                return info

            force_properties = dict(
                (k, v) for k, v in ie_result.items() if v is not None)
            if result_type == 'url_transparent':
                rmprops = ('_type', 'url', 'id', 'extractor', 'extractor_key', 'ie_key')
            else:
                rmprops = ('_type', 'url', 'extractor', 'extractor_key', 'ie_key')
            for f in rmprops:
                if f in force_properties:
                    del force_properties[f]
            new_result = info.copy()
            new_result.update(force_properties)

            # Extracted info may not be a video result (i.e.
            # info.get('_type', 'video') != video) but rather an url or
            # url_transparent. In such cases outer metadata (from ie_result)
            # should be propagated to inner one (info). For this to happen
            # _type of info should be overridden with url_transparent. This
            # fixes issue from https://github.com/ytdl-org/youtube-dl/pull/11163.
            if new_result.get('_type') == 'url':
                new_result['_type'] = 'url_transparent'

            return self.process_ie_result(
                new_result, download=download, extra_info=extra_info)
        elif result_type in ('playlist', 'multi_video'):
            # Protect from infinite recursion due to recursively nested playlists
            # (see https://github.com/ytdl-org/youtube-dl/issues/27833)
            webpage_url = ie_result['webpage_url']
            if webpage_url in self._playlist_urls:
                self.to_screen(
<<<<<<< HEAD
                    '[%s] playlist %s: Downloading %d videos' %
                    (ie_result.get('extractor', 'generic'), playlist, num_entries))

            if isinstance(ie_entries, list):
                n_all_entries = len(ie_entries)
                if playlistitems:
                    entries = make_playlistitems_entries(ie_entries)
                else:
                    entries = ie_entries[playliststart:playlistend]
                n_entries = len(entries)
                self.to_screen(
                    '[%s] playlist %s: Collected %d video ids (downloading %d of them)' %
                    (ie_result.get('extractor', 'generic'), playlist, n_all_entries, n_entries))
            elif isinstance(ie_entries, PagedList):
                if playlistitems:
                    entries = []
                    for item in playlistitems:
                        entries.extend(ie_entries.getslice(
                            item - 1, item
                        ))
                else:
                    entries = ie_entries.getslice(
                        playliststart, playlistend)
                n_entries = len(entries)
                report_download(n_entries)
            else:  # iterable
                if playlistitems:
                    entries = make_playlistitems_entries(list(itertools.islice(
                        ie_entries, 0, max(playlistitems))))
                else:
                    entries = list(itertools.islice(
                        ie_entries, playliststart, playlistend))
                n_entries = len(entries)
                report_download(n_entries)

            if self.params.get('playlistreverse', False):
                entries = entries[::-1]

            if self.params.get('playlistrandom', False):
                random.shuffle(entries)

            x_forwarded_for = ie_result.get('__x_forwarded_for_ip')

            for i, entry in enumerate(entries, 1):
                self.to_screen('[download] Downloading video %s of %s' % (i, n_entries))
                # This __x_forwarded_for_ip thing is a bit ugly but requires
                # minimal changes
                if x_forwarded_for:
                    entry['__x_forwarded_for_ip'] = x_forwarded_for
                extra = {
                    'n_entries': n_entries,
                    'playlist': playlist,
                    'playlist_id': ie_result.get('id'),
                    'playlist_title': ie_result.get('title'),
                    'playlist_uploader': ie_result.get('uploader'),
                    'playlist_uploader_id': ie_result.get('uploader_id'),
                    'playlist_index': playlistitems[i - 1] if playlistitems else i + playliststart,
                    'extractor': ie_result.get('extractor', 'generic'),
                    'webpage_url': ie_result.get('webpage_url'),
                    'webpage_url_basename': url_basename(ie_result.get('webpage_url', '')),
                    'extractor_key': ie_result.get('extractor_key'),
                }

                reason = self._match_entry(entry, incomplete=True)
                if reason is not None:
                    self.to_screen('[download] ' + reason)
                    continue
=======
                    '[download] Skipping already downloaded playlist: %s'
                    % ie_result.get('title') or ie_result.get('id'))
                return
>>>>>>> ef50cb3f

            self._playlist_level += 1
            self._playlist_urls.add(webpage_url)
            try:
                return self.__process_playlist(ie_result, download)
            finally:
                self._playlist_level -= 1
                if not self._playlist_level:
                    self._playlist_urls.clear()
        elif result_type == 'compat_list':
            self.report_warning(
                'Extractor %s returned a compat_list result. '
                'It needs to be updated.' % ie_result.get('extractor', 'generic'))

            def _fixup(r):
                self.add_extra_info(
                    r,
                    {
                        'extractor': ie_result.get('extractor', 'generic'),
                        'webpage_url': ie_result['webpage_url'],
                        'webpage_url_basename': url_basename(ie_result['webpage_url']),
                        'extractor_key': ie_result['extractor_key'],
                    }
                )
                return r
            ie_result['entries'] = [
                self.process_ie_result(_fixup(r), download, extra_info)
                for r in ie_result['entries']
            ]
            return ie_result
        else:
            raise Exception('Invalid result type: %s' % result_type)

    def __process_playlist(self, ie_result, download):
        # We process each entry in the playlist
        playlist = ie_result.get('title') or ie_result.get('id')

        self.to_screen('[download] Downloading playlist: %s' % playlist)

        playlist_results = []

        playliststart = self.params.get('playliststart', 1) - 1
        playlistend = self.params.get('playlistend')
        # For backwards compatibility, interpret -1 as whole list
        if playlistend == -1:
            playlistend = None

        playlistitems_str = self.params.get('playlist_items')
        playlistitems = None
        if playlistitems_str is not None:
            def iter_playlistitems(format):
                for string_segment in format.split(','):
                    if '-' in string_segment:
                        start, end = string_segment.split('-')
                        for item in range(int(start), int(end) + 1):
                            yield int(item)
                    else:
                        yield int(string_segment)
            playlistitems = orderedSet(iter_playlistitems(playlistitems_str))

        ie_entries = ie_result['entries']

        def make_playlistitems_entries(list_ie_entries):
            num_entries = len(list_ie_entries)
            return [
                list_ie_entries[i - 1] for i in playlistitems
                if -num_entries <= i - 1 < num_entries]

        def report_download(num_entries):
            self.to_screen(
                '[%s] playlist %s: Downloading %d videos' %
                (ie_result['extractor'], playlist, num_entries))

        if isinstance(ie_entries, list):
            n_all_entries = len(ie_entries)
            if playlistitems:
                entries = make_playlistitems_entries(ie_entries)
            else:
                entries = ie_entries[playliststart:playlistend]
            n_entries = len(entries)
            self.to_screen(
                '[%s] playlist %s: Collected %d video ids (downloading %d of them)' %
                (ie_result['extractor'], playlist, n_all_entries, n_entries))
        elif isinstance(ie_entries, PagedList):
            if playlistitems:
                entries = []
                for item in playlistitems:
                    entries.extend(ie_entries.getslice(
                        item - 1, item
                    ))
            else:
                entries = ie_entries.getslice(
                    playliststart, playlistend)
            n_entries = len(entries)
            report_download(n_entries)
        else:  # iterable
            if playlistitems:
                entries = make_playlistitems_entries(list(itertools.islice(
                    ie_entries, 0, max(playlistitems))))
            else:
                entries = list(itertools.islice(
                    ie_entries, playliststart, playlistend))
            n_entries = len(entries)
            report_download(n_entries)

        if self.params.get('playlistreverse', False):
            entries = entries[::-1]

        if self.params.get('playlistrandom', False):
            random.shuffle(entries)

        x_forwarded_for = ie_result.get('__x_forwarded_for_ip')

        for i, entry in enumerate(entries, 1):
            self.to_screen('[download] Downloading video %s of %s' % (i, n_entries))
            # This __x_forwarded_for_ip thing is a bit ugly but requires
            # minimal changes
            if x_forwarded_for:
                entry['__x_forwarded_for_ip'] = x_forwarded_for
            extra = {
                'n_entries': n_entries,
                'playlist': playlist,
                'playlist_id': ie_result.get('id'),
                'playlist_title': ie_result.get('title'),
                'playlist_uploader': ie_result.get('uploader'),
                'playlist_uploader_id': ie_result.get('uploader_id'),
                'playlist_index': playlistitems[i - 1] if playlistitems else i + playliststart,
                'extractor': ie_result['extractor'],
                'webpage_url': ie_result['webpage_url'],
                'webpage_url_basename': url_basename(ie_result['webpage_url']),
                'extractor_key': ie_result['extractor_key'],
            }

            reason = self._match_entry(entry, incomplete=True)
            if reason is not None:
                self.to_screen('[download] ' + reason)
                continue

            entry_result = self.__process_iterable_entry(entry, download, extra)
            # TODO: skip failed (empty) entries?
            playlist_results.append(entry_result)
        ie_result['entries'] = playlist_results
        self.to_screen('[download] Finished downloading playlist: %s' % playlist)
        return ie_result

    @__handle_extraction_exceptions
    def __process_iterable_entry(self, entry, download, extra_info):
        return self.process_ie_result(
            entry, download=download, extra_info=extra_info)

    def _build_format_filter(self, filter_spec):
        " Returns a function to filter the formats according to the filter_spec "

        OPERATORS = {
            '<': operator.lt,
            '<=': operator.le,
            '>': operator.gt,
            '>=': operator.ge,
            '=': operator.eq,
            '!=': operator.ne,
        }
        operator_rex = re.compile(r'''(?x)\s*
            (?P<key>width|height|tbr|abr|vbr|asr|filesize|filesize_approx|fps)
            \s*(?P<op>%s)(?P<none_inclusive>\s*\?)?\s*
            (?P<value>[0-9.]+(?:[kKmMgGtTpPeEzZyY]i?[Bb]?)?)
            $
            ''' % '|'.join(map(re.escape, OPERATORS.keys())))
        m = operator_rex.search(filter_spec)
        if m:
            try:
                comparison_value = int(m.group('value'))
            except ValueError:
                comparison_value = parse_filesize(m.group('value'))
                if comparison_value is None:
                    comparison_value = parse_filesize(m.group('value') + 'B')
                if comparison_value is None:
                    raise ValueError(
                        'Invalid value %r in format specification %r' % (
                            m.group('value'), filter_spec))
            op = OPERATORS[m.group('op')]

        if not m:
            STR_OPERATORS = {
                '=': operator.eq,
                '^=': lambda attr, value: attr.startswith(value),
                '$=': lambda attr, value: attr.endswith(value),
                '*=': lambda attr, value: value in attr,
            }
            str_operator_rex = re.compile(r'''(?x)
                \s*(?P<key>ext|acodec|vcodec|container|protocol|format_id|language)
                \s*(?P<negation>!\s*)?(?P<op>%s)(?P<none_inclusive>\s*\?)?
                \s*(?P<value>[a-zA-Z0-9._-]+)
                \s*$
                ''' % '|'.join(map(re.escape, STR_OPERATORS.keys())))
            m = str_operator_rex.search(filter_spec)
            if m:
                comparison_value = m.group('value')
                str_op = STR_OPERATORS[m.group('op')]
                if m.group('negation'):
                    op = lambda attr, value: not str_op(attr, value)
                else:
                    op = str_op

        if not m:
            raise ValueError('Invalid filter specification %r' % filter_spec)

        def _filter(f):
            actual_value = f.get(m.group('key'))
            if actual_value is None:
                return m.group('none_inclusive')
            return op(actual_value, comparison_value)
        return _filter

    def _default_format_spec(self, info_dict, download=True):

        def can_merge():
            merger = FFmpegMergerPP(self)
            return merger.available and merger.can_merge()

        def prefer_best():
            if self.params.get('simulate', False):
                return False
            if not download:
                return False
            if self.params.get('outtmpl', DEFAULT_OUTTMPL) == '-':
                return True
            if info_dict.get('is_live'):
                return True
            if not can_merge():
                return True
            return False

        req_format_list = ['bestvideo+bestaudio', 'best']
        if prefer_best():
            req_format_list.reverse()
        return '/'.join(req_format_list)

    def build_format_selector(self, format_spec):
        def syntax_error(note, start):
            message = (
                'Invalid format specification: '
                '{0}\n\t{1}\n\t{2}^'.format(note, format_spec, ' ' * start[1]))
            return SyntaxError(message)

        PICKFIRST = 'PICKFIRST'
        MERGE = 'MERGE'
        SINGLE = 'SINGLE'
        GROUP = 'GROUP'
        FormatSelector = collections.namedtuple('FormatSelector', ['type', 'selector', 'filters'])

        def _parse_filter(tokens):
            filter_parts = []
            for type, string, start, _, _ in tokens:
                if type == tokenize.OP and string == ']':
                    return ''.join(filter_parts)
                else:
                    filter_parts.append(string)

        def _remove_unused_ops(tokens):
            # Remove operators that we don't use and join them with the surrounding strings
            # for example: 'mp4' '-' 'baseline' '-' '16x9' is converted to 'mp4-baseline-16x9'
            ALLOWED_OPS = ('/', '+', ',', '(', ')')
            last_string, last_start, last_end, last_line = None, None, None, None
            for type, string, start, end, line in tokens:
                if type == tokenize.OP and string == '[':
                    if last_string:
                        yield tokenize.NAME, last_string, last_start, last_end, last_line
                        last_string = None
                    yield type, string, start, end, line
                    # everything inside brackets will be handled by _parse_filter
                    for type, string, start, end, line in tokens:
                        yield type, string, start, end, line
                        if type == tokenize.OP and string == ']':
                            break
                elif type == tokenize.OP and string in ALLOWED_OPS:
                    if last_string:
                        yield tokenize.NAME, last_string, last_start, last_end, last_line
                        last_string = None
                    yield type, string, start, end, line
                elif type in [tokenize.NAME, tokenize.NUMBER, tokenize.OP]:
                    if not last_string:
                        last_string = string
                        last_start = start
                        last_end = end
                    else:
                        last_string += string
            if last_string:
                yield tokenize.NAME, last_string, last_start, last_end, last_line

        def _parse_format_selection(tokens, inside_merge=False, inside_choice=False, inside_group=False):
            selectors = []
            current_selector = None
            for type, string, start, _, _ in tokens:
                # ENCODING is only defined in python 3.x
                if type == getattr(tokenize, 'ENCODING', None):
                    continue
                elif type in [tokenize.NAME, tokenize.NUMBER]:
                    current_selector = FormatSelector(SINGLE, string, [])
                elif type == tokenize.OP:
                    if string == ')':
                        if not inside_group:
                            # ')' will be handled by the parentheses group
                            tokens.restore_last_token()
                        break
                    elif inside_merge and string in ['/', ',']:
                        tokens.restore_last_token()
                        break
                    elif inside_choice and string == ',':
                        tokens.restore_last_token()
                        break
                    elif string == ',':
                        if not current_selector:
                            raise syntax_error('"," must follow a format selector', start)
                        selectors.append(current_selector)
                        current_selector = None
                    elif string == '/':
                        if not current_selector:
                            raise syntax_error('"/" must follow a format selector', start)
                        first_choice = current_selector
                        second_choice = _parse_format_selection(tokens, inside_choice=True)
                        current_selector = FormatSelector(PICKFIRST, (first_choice, second_choice), [])
                    elif string == '[':
                        if not current_selector:
                            current_selector = FormatSelector(SINGLE, 'best', [])
                        format_filter = _parse_filter(tokens)
                        current_selector.filters.append(format_filter)
                    elif string == '(':
                        if current_selector:
                            raise syntax_error('Unexpected "("', start)
                        group = _parse_format_selection(tokens, inside_group=True)
                        current_selector = FormatSelector(GROUP, group, [])
                    elif string == '+':
                        if inside_merge:
                            raise syntax_error('Unexpected "+"', start)
                        video_selector = current_selector
                        audio_selector = _parse_format_selection(tokens, inside_merge=True)
                        if not video_selector or not audio_selector:
                            raise syntax_error('"+" must be between two format selectors', start)
                        current_selector = FormatSelector(MERGE, (video_selector, audio_selector), [])
                    else:
                        raise syntax_error('Operator not recognized: "{0}"'.format(string), start)
                elif type == tokenize.ENDMARKER:
                    break
            if current_selector:
                selectors.append(current_selector)
            return selectors

        def _build_selector_function(selector):
            if isinstance(selector, list):
                fs = [_build_selector_function(s) for s in selector]

                def selector_function(ctx):
                    for f in fs:
                        for format in f(ctx):
                            yield format
                return selector_function
            elif selector.type == GROUP:
                selector_function = _build_selector_function(selector.selector)
            elif selector.type == PICKFIRST:
                fs = [_build_selector_function(s) for s in selector.selector]

                def selector_function(ctx):
                    for f in fs:
                        picked_formats = list(f(ctx))
                        if picked_formats:
                            return picked_formats
                    return []
            elif selector.type == SINGLE:
                format_spec = selector.selector

                def selector_function(ctx):
                    formats = list(ctx['formats'])
                    if not formats:
                        return
                    if format_spec == 'all':
                        for f in formats:
                            yield f
                    elif format_spec in ['best', 'worst', None]:
                        format_idx = 0 if format_spec == 'worst' else -1
                        audiovideo_formats = [
                            f for f in formats
                            if f.get('vcodec') != 'none' and f.get('acodec') != 'none']
                        if audiovideo_formats:
                            yield audiovideo_formats[format_idx]
                        # for extractors with incomplete formats (audio only (soundcloud)
                        # or video only (imgur)) we will fallback to best/worst
                        # {video,audio}-only format
                        elif ctx['incomplete_formats']:
                            yield formats[format_idx]
                    elif format_spec == 'bestaudio':
                        audio_formats = [
                            f for f in formats
                            if f.get('vcodec') == 'none']
                        if audio_formats:
                            yield audio_formats[-1]
                    elif format_spec == 'worstaudio':
                        audio_formats = [
                            f for f in formats
                            if f.get('vcodec') == 'none']
                        if audio_formats:
                            yield audio_formats[0]
                    elif format_spec == 'bestvideo':
                        video_formats = [
                            f for f in formats
                            if f.get('acodec') == 'none']
                        if video_formats:
                            yield video_formats[-1]
                    elif format_spec == 'worstvideo':
                        video_formats = [
                            f for f in formats
                            if f.get('acodec') == 'none']
                        if video_formats:
                            yield video_formats[0]
                    else:
                        extensions = ['mp4', 'flv', 'webm', '3gp', 'm4a', 'mp3', 'ogg', 'aac', 'wav']
                        if format_spec in extensions:
                            filter_f = lambda f: f['ext'] == format_spec
                        else:
                            filter_f = lambda f: f['format_id'] == format_spec
                        matches = list(filter(filter_f, formats))
                        if matches:
                            yield matches[-1]
            elif selector.type == MERGE:
                def _merge(formats_info):
                    format_1, format_2 = [f['format_id'] for f in formats_info]
                    # The first format must contain the video and the
                    # second the audio
                    if formats_info[0].get('vcodec') == 'none':
                        self.report_error('The first format must '
                                          'contain the video, try using '
                                          '"-f %s+%s"' % (format_2, format_1))
                        return
                    # Formats must be opposite (video+audio)
                    if formats_info[0].get('acodec') == 'none' and formats_info[1].get('acodec') == 'none':
                        self.report_error(
                            'Both formats %s and %s are video-only, you must specify "-f video+audio"'
                            % (format_1, format_2))
                        return
                    output_ext = (
                        formats_info[0]['ext']
                        if self.params.get('merge_output_format') is None
                        else self.params['merge_output_format'])
                    return {
                        'requested_formats': formats_info,
                        'format': '%s+%s' % (formats_info[0].get('format'),
                                             formats_info[1].get('format')),
                        'format_id': '%s+%s' % (formats_info[0].get('format_id'),
                                                formats_info[1].get('format_id')),
                        'width': formats_info[0].get('width'),
                        'height': formats_info[0].get('height'),
                        'resolution': formats_info[0].get('resolution'),
                        'fps': formats_info[0].get('fps'),
                        'vcodec': formats_info[0].get('vcodec'),
                        'vbr': formats_info[0].get('vbr'),
                        'stretched_ratio': formats_info[0].get('stretched_ratio'),
                        'acodec': formats_info[1].get('acodec'),
                        'abr': formats_info[1].get('abr'),
                        'ext': output_ext,
                    }
                video_selector, audio_selector = map(_build_selector_function, selector.selector)

                def selector_function(ctx):
                    for pair in itertools.product(
                            video_selector(copy.deepcopy(ctx)), audio_selector(copy.deepcopy(ctx))):
                        yield _merge(pair)

            filters = [self._build_format_filter(f) for f in selector.filters]

            def final_selector(ctx):
                ctx_copy = copy.deepcopy(ctx)
                for _filter in filters:
                    ctx_copy['formats'] = list(filter(_filter, ctx_copy['formats']))
                return selector_function(ctx_copy)
            return final_selector

        stream = io.BytesIO(format_spec.encode('utf-8'))
        try:
            tokens = list(_remove_unused_ops(compat_tokenize_tokenize(stream.readline)))
        except tokenize.TokenError:
            raise syntax_error('Missing closing/opening brackets or parenthesis', (0, len(format_spec)))

        class TokenIterator(object):
            def __init__(self, tokens):
                self.tokens = tokens
                self.counter = 0

            def __iter__(self):
                return self

            def __next__(self):
                if self.counter >= len(self.tokens):
                    raise StopIteration()
                value = self.tokens[self.counter]
                self.counter += 1
                return value

            next = __next__

            def restore_last_token(self):
                self.counter -= 1

        parsed_selector = _parse_format_selection(iter(TokenIterator(tokens)))
        return _build_selector_function(parsed_selector)

    def _calc_headers(self, info_dict):
        res = std_headers.copy()

        add_headers = info_dict.get('http_headers')
        if add_headers:
            res.update(add_headers)

        cookies = self._calc_cookies(info_dict)
        if cookies:
            res['Cookie'] = cookies

        if 'X-Forwarded-For' not in res:
            x_forwarded_for_ip = info_dict.get('__x_forwarded_for_ip')
            if x_forwarded_for_ip:
                res['X-Forwarded-For'] = x_forwarded_for_ip

        return res

    def _calc_cookies(self, info_dict):
        pr = sanitized_Request(info_dict['url'])
        self.cookiejar.add_cookie_header(pr)
        return pr.get_header('Cookie')

    def process_video_result(self, info_dict, download=True):
        assert info_dict.get('_type', 'video') == 'video'

        if 'id' not in info_dict:
            raise ExtractorError('Missing "id" field in extractor result')
        if 'title' not in info_dict:
            raise ExtractorError('Missing "title" field in extractor result')

        def report_force_conversion(field, field_not, conversion):
            self.report_warning(
                '"%s" field is not %s - forcing %s conversion, there is an error in extractor'
                % (field, field_not, conversion))

        def sanitize_string_field(info, string_field):
            field = info.get(string_field)
            if field is None or isinstance(field, compat_str):
                return
            report_force_conversion(string_field, 'a string', 'string')
            info[string_field] = compat_str(field)

        def sanitize_numeric_fields(info):
            for numeric_field in self._NUMERIC_FIELDS:
                field = info.get(numeric_field)
                if field is None or isinstance(field, compat_numeric_types):
                    continue
                report_force_conversion(numeric_field, 'numeric', 'int')
                info[numeric_field] = int_or_none(field)

        sanitize_string_field(info_dict, 'id')
        sanitize_numeric_fields(info_dict)

        if 'playlist' not in info_dict:
            # It isn't part of a playlist
            info_dict['playlist'] = None
            info_dict['playlist_index'] = None

        thumbnails = info_dict.get('thumbnails')
        if thumbnails is None:
            thumbnail = info_dict.get('thumbnail')
            if thumbnail:
                info_dict['thumbnails'] = thumbnails = [{'url': thumbnail}]
        if thumbnails:
            thumbnails.sort(key=lambda t: (
                t.get('preference') if t.get('preference') is not None else -1,
                t.get('width') if t.get('width') is not None else -1,
                t.get('height') if t.get('height') is not None else -1,
                t.get('id') if t.get('id') is not None else '', t.get('url')))
            for i, t in enumerate(thumbnails):
                t['url'] = sanitize_url(t['url'])
                if t.get('width') and t.get('height'):
                    t['resolution'] = '%dx%d' % (t['width'], t['height'])
                if t.get('id') is None:
                    t['id'] = '%d' % i

        if self.params.get('list_thumbnails'):
            self.list_thumbnails(info_dict)
            return

        thumbnail = info_dict.get('thumbnail')
        if thumbnail:
            info_dict['thumbnail'] = sanitize_url(thumbnail)
        elif thumbnails:
            info_dict['thumbnail'] = thumbnails[-1]['url']

        if 'display_id' not in info_dict and 'id' in info_dict:
            info_dict['display_id'] = info_dict['id']

        if info_dict.get('upload_date') is None and info_dict.get('timestamp') is not None:
            # Working around out-of-range timestamp values (e.g. negative ones on Windows,
            # see http://bugs.python.org/issue1646728)
            try:
                upload_date = datetime.datetime.utcfromtimestamp(info_dict['timestamp'])
                info_dict['upload_date'] = upload_date.strftime('%Y%m%d')
            except (ValueError, OverflowError, OSError):
                pass

        # Auto generate title fields corresponding to the *_number fields when missing
        # in order to always have clean titles. This is very common for TV series.
        for field in ('chapter', 'season', 'episode'):
            if info_dict.get('%s_number' % field) is not None and not info_dict.get(field):
                info_dict[field] = '%s %d' % (field.capitalize(), info_dict['%s_number' % field])

        for cc_kind in ('subtitles', 'automatic_captions'):
            cc = info_dict.get(cc_kind)
            if cc:
                for _, subtitle in cc.items():
                    for subtitle_format in subtitle:
                        if subtitle_format.get('url'):
                            subtitle_format['url'] = sanitize_url(subtitle_format['url'])
                        if subtitle_format.get('ext') is None:
                            subtitle_format['ext'] = determine_ext(subtitle_format['url']).lower()

        automatic_captions = info_dict.get('automatic_captions')
        subtitles = info_dict.get('subtitles')

        if self.params.get('listsubtitles', False):
            if 'automatic_captions' in info_dict:
                self.list_subtitles(
                    info_dict['id'], automatic_captions, 'automatic captions')
            self.list_subtitles(info_dict['id'], subtitles, 'subtitles')
            return

        info_dict['requested_subtitles'] = self.process_subtitles(
            info_dict['id'], subtitles, automatic_captions)

        # We now pick which formats have to be downloaded
        if info_dict.get('formats') is None:
            # There's only one format available
            formats = [info_dict]
        else:
            formats = info_dict['formats']

        if not formats:
            raise ExtractorError('No video formats found!')

        def is_wellformed(f):
            url = f.get('url')
            if not url:
                self.report_warning(
                    '"url" field is missing or empty - skipping format, '
                    'there is an error in extractor')
                return False
            if isinstance(url, bytes):
                sanitize_string_field(f, 'url')
            return True

        # Filter out malformed formats for better extraction robustness
        formats = list(filter(is_wellformed, formats))

        formats_dict = {}

        # We check that all the formats have the format and format_id fields
        for i, format in enumerate(formats):
            sanitize_string_field(format, 'format_id')
            sanitize_numeric_fields(format)
            format['url'] = sanitize_url(format['url'])
            if not format.get('format_id'):
                format['format_id'] = compat_str(i)
            else:
                # Sanitize format_id from characters used in format selector expression
                format['format_id'] = re.sub(r'[\s,/+\[\]()]', '_', format['format_id'])
            format_id = format['format_id']
            if format_id not in formats_dict:
                formats_dict[format_id] = []
            formats_dict[format_id].append(format)

        # Make sure all formats have unique format_id
        for format_id, ambiguous_formats in formats_dict.items():
            if len(ambiguous_formats) > 1:
                for i, format in enumerate(ambiguous_formats):
                    format['format_id'] = '%s-%d' % (format_id, i)

        for i, format in enumerate(formats):
            if format.get('format') is None:
                format['format'] = '{id} - {res}{note}'.format(
                    id=format['format_id'],
                    res=self.format_resolution(format),
                    note=' ({0})'.format(format['format_note']) if format.get('format_note') is not None else '',
                )
            # Automatically determine file extension if missing
            if format.get('ext') is None:
                format['ext'] = determine_ext(format['url']).lower()
            # Automatically determine protocol if missing (useful for format
            # selection purposes)
            if format.get('protocol') is None:
                format['protocol'] = determine_protocol(format)
            # Add HTTP headers, so that external programs can use them from the
            # json output
            full_format_info = info_dict.copy()
            full_format_info.update(format)
            format['http_headers'] = self._calc_headers(full_format_info)
        # Remove private housekeeping stuff
        if '__x_forwarded_for_ip' in info_dict:
            del info_dict['__x_forwarded_for_ip']

        # TODO Central sorting goes here

        if formats[0] is not info_dict:
            # only set the 'formats' fields if the original info_dict list them
            # otherwise we end up with a circular reference, the first (and unique)
            # element in the 'formats' field in info_dict is info_dict itself,
            # which can't be exported to json
            info_dict['formats'] = formats
        if self.params.get('listformats'):
            self.list_formats(info_dict)
            return

        req_format = self.params.get('format')
        if req_format is None:
            req_format = self._default_format_spec(info_dict, download=download)
            if self.params.get('verbose'):
                self._write_string('[debug] Default format spec: %s\n' % req_format)

        format_selector = self.build_format_selector(req_format)

        # While in format selection we may need to have an access to the original
        # format set in order to calculate some metrics or do some processing.
        # For now we need to be able to guess whether original formats provided
        # by extractor are incomplete or not (i.e. whether extractor provides only
        # video-only or audio-only formats) for proper formats selection for
        # extractors with such incomplete formats (see
        # https://github.com/ytdl-org/youtube-dl/pull/5556).
        # Since formats may be filtered during format selection and may not match
        # the original formats the results may be incorrect. Thus original formats
        # or pre-calculated metrics should be passed to format selection routines
        # as well.
        # We will pass a context object containing all necessary additional data
        # instead of just formats.
        # This fixes incorrect format selection issue (see
        # https://github.com/ytdl-org/youtube-dl/issues/10083).
        incomplete_formats = (
            # All formats are video-only or
            all(f.get('vcodec') != 'none' and f.get('acodec') == 'none' for f in formats)
            # all formats are audio-only
            or all(f.get('vcodec') == 'none' and f.get('acodec') != 'none' for f in formats))

        ctx = {
            'formats': formats,
            'incomplete_formats': incomplete_formats,
        }

        formats_to_download = list(format_selector(ctx))
        if not formats_to_download:
            raise ExtractorError('requested format not available',
                                 expected=True)

        if download:
            if len(formats_to_download) > 1:
                self.to_screen('[info] %s: downloading video in %s formats' % (info_dict['id'], len(formats_to_download)))
            for format in formats_to_download:
                new_info = dict(info_dict)
                new_info.update(format)
                self.process_info(new_info)
        # We update the info dict with the best quality format (backwards compatibility)
        info_dict.update(formats_to_download[-1])
        return info_dict

    def process_subtitles(self, video_id, normal_subtitles, automatic_captions):
        """Select the requested subtitles and their format"""
        available_subs = {}
        if normal_subtitles and self.params.get('writesubtitles'):
            available_subs.update(normal_subtitles)
        if automatic_captions and self.params.get('writeautomaticsub'):
            for lang, cap_info in automatic_captions.items():
                if lang not in available_subs:
                    available_subs[lang] = cap_info

        if (not self.params.get('writesubtitles') and not
                self.params.get('writeautomaticsub') or not
                available_subs):
            return None

        if self.params.get('allsubtitles', False):
            requested_langs = available_subs.keys()
        else:
            if self.params.get('subtitleslangs', False):
                requested_langs = self.params.get('subtitleslangs')
            elif 'en' in available_subs:
                requested_langs = ['en']
            else:
                requested_langs = [list(available_subs.keys())[0]]

        formats_query = self.params.get('subtitlesformat', 'best')
        formats_preference = formats_query.split('/') if formats_query else []
        subs = {}
        for lang in requested_langs:
            formats = available_subs.get(lang)
            if formats is None:
                self.report_warning('%s subtitles not available for %s' % (lang, video_id))
                continue
            for ext in formats_preference:
                if ext == 'best':
                    f = formats[-1]
                    break
                matches = list(filter(lambda f: f['ext'] == ext, formats))
                if matches:
                    f = matches[-1]
                    break
            else:
                f = formats[-1]
                self.report_warning(
                    'No subtitle format found matching "%s" for language %s, '
                    'using %s' % (formats_query, lang, f['ext']))
            subs[lang] = f
        return subs

    def __forced_printings(self, info_dict, filename, incomplete):
        def print_mandatory(field):
            if (self.params.get('force%s' % field, False)
                    and (not incomplete or info_dict.get(field) is not None)):
                self.to_stdout(info_dict[field])

        def print_optional(field):
            if (self.params.get('force%s' % field, False)
                    and info_dict.get(field) is not None):
                self.to_stdout(info_dict[field])

        print_mandatory('title')
        print_mandatory('id')
        if self.params.get('forceurl', False) and not incomplete:
            if info_dict.get('requested_formats') is not None:
                for f in info_dict['requested_formats']:
                    self.to_stdout(f['url'] + f.get('play_path', ''))
            else:
                # For RTMP URLs, also include the playpath
                self.to_stdout(info_dict['url'] + info_dict.get('play_path', ''))
        print_optional('thumbnail')
        print_optional('description')
        if self.params.get('forcefilename', False) and filename is not None:
            self.to_stdout(filename)
        if self.params.get('forceduration', False) and info_dict.get('duration') is not None:
            self.to_stdout(formatSeconds(info_dict['duration']))
        print_mandatory('format')
        if self.params.get('forcejson', False):
            self.to_stdout(json.dumps(info_dict))

    def process_info(self, info_dict):
        """Process a single resolved IE result."""

        assert info_dict.get('_type', 'video') == 'video'

        max_downloads = self.params.get('max_downloads')
        if max_downloads is not None:
            if self._num_downloads >= int(max_downloads):
                raise MaxDownloadsReached()

        # TODO: backward compatibility, to be removed
        info_dict['fulltitle'] = info_dict['title']

        if 'format' not in info_dict:
            info_dict['format'] = info_dict['ext']

        reason = self._match_entry(info_dict, incomplete=False)
        if reason is not None:
            self.to_screen('[download] ' + reason)
            return

        self._num_downloads += 1

        info_dict['_filename'] = filename = self.prepare_filename(info_dict)

        # Forced printings
        self.__forced_printings(info_dict, filename, incomplete=False)

        # Do nothing else if in simulate mode
        if self.params.get('simulate', False):
            return

        if filename is None:
            return

        def ensure_dir_exists(path):
            try:
                dn = os.path.dirname(path)
                if dn and not os.path.exists(dn):
                    os.makedirs(dn)
                return True
            except (OSError, IOError) as err:
                if isinstance(err, OSError) and err.errno == errno.EEXIST:
                    return True
                self.report_error('unable to create directory ' + error_to_compat_str(err))
                return False

        if not ensure_dir_exists(sanitize_path(encodeFilename(filename))):
            return

        if self.params.get('writedescription', False):
            descfn = replace_extension(filename, 'description', info_dict.get('ext'))
            if self.params.get('nooverwrites', False) and os.path.exists(encodeFilename(descfn)):
                self.to_screen('[info] Video description is already present')
            elif info_dict.get('description') is None:
                self.report_warning('There\'s no description to write.')
            else:
                try:
                    self.to_screen('[info] Writing video description to: ' + descfn)
                    with self.open(encodeFilename(descfn), 'w', encoding='utf-8') as descfile:
                        descfile.write(info_dict['description'])
                except (OSError, IOError):
                    self.report_error('Cannot write description file ' + descfn)
                    return

        if self.params.get('writeannotations', False):
            annofn = replace_extension(filename, 'annotations.xml', info_dict.get('ext'))
            if self.params.get('nooverwrites', False) and os.path.exists(encodeFilename(annofn)):
                self.to_screen('[info] Video annotations are already present')
            elif not info_dict.get('annotations'):
                self.report_warning('There are no annotations to write.')
            else:
                try:
                    self.to_screen('[info] Writing video annotations to: ' + annofn)
                    with self.open(encodeFilename(annofn), 'w', encoding='utf-8') as annofile:
                        annofile.write(info_dict['annotations'])
                except (KeyError, TypeError):
                    self.report_warning('There are no annotations to write.')
                except (OSError, IOError):
                    self.report_error('Cannot write annotations file: ' + annofn)
                    return

        subtitles_are_requested = any([self.params.get('writesubtitles', False),
                                       self.params.get('writeautomaticsub')])

        if subtitles_are_requested and info_dict.get('requested_subtitles'):
            # subtitles download errors are already managed as troubles in relevant IE
            # that way it will silently go on when used with unsupporting IE
            subtitles = info_dict['requested_subtitles']
            ie = self.get_info_extractor(info_dict['extractor_key'])
            for sub_lang, sub_info in subtitles.items():
                sub_format = sub_info['ext']
                sub_filename = subtitles_filename(filename, sub_lang, sub_format, info_dict.get('ext'))
                if self.params.get('nooverwrites', False) and os.path.exists(encodeFilename(sub_filename)):
                    self.to_screen('[info] Video subtitle %s.%s is already present' % (sub_lang, sub_format))
                else:
                    self.to_screen('[info] Writing video subtitles to: ' + sub_filename)
                    if sub_info.get('data') is not None:
                        try:
                            # Use newline='' to prevent conversion of newline characters
                            # See https://github.com/ytdl-org/youtube-dl/issues/10268
                            with self.open(encodeFilename(sub_filename), 'w', encoding='utf-8', newline='') as subfile:
                                subfile.write(sub_info['data'])
                        except (OSError, IOError):
                            self.report_error('Cannot write subtitles file ' + sub_filename)
                            return
                    else:
                        try:
                            headers = info_dict.get('http_headers', {})
                            sub_data = ie._request_webpage(
                                sub_info['url'], info_dict['id'],
                                headers=headers, note=False).read()
                            with self.open(encodeFilename(sub_filename), 'wb') as subfile:
                                subfile.write(sub_data)
                        except (ExtractorError, IOError, OSError, ValueError) as err:
                            self.report_warning('Unable to download subtitle for "%s": %s' %
                                                (sub_lang, error_to_compat_str(err)))
                            continue

        if self.params.get('writeinfojson', False):
            infofn = replace_extension(filename, 'info.json', info_dict.get('ext'))
            if self.params.get('nooverwrites', False) and os.path.exists(encodeFilename(infofn)):
                self.to_screen('[info] Video description metadata is already present')
            else:
                self.to_screen('[info] Writing video description metadata as JSON to: ' + infofn)
                try:
                    write_json_file(self.filter_requested_info(info_dict), infofn)
                except (OSError, IOError):
                    self.report_error('Cannot write metadata to JSON file ' + infofn)
                    return

        self._write_thumbnails(info_dict, filename)

        if not self.params.get('skip_download', False):
            try:
                self.lock_file(info_dict)

                def dl(name, info):
                    fd = get_suitable_downloader(info, self.params)(self, self.params)
                    for ph in self._progress_hooks:
                        fd.add_progress_hook(ph)
                    if self.params.get('verbose'):
                        self.to_screen('[debug] Invoking downloader on %r' % info.get('url'))
                    return fd.download(name, info)

                if info_dict.get('requested_formats') is not None:
                    downloaded = []
                    success = True
                    merger = FFmpegMergerPP(self)
                    if not merger.available:
                        postprocessors = []
                        self.report_warning('You have requested multiple '
                                            'formats but ffmpeg or avconv are not installed.'
                                            ' The formats won\'t be merged.')
                    else:
                        postprocessors = [merger]

                    def compatible_formats(formats):
                        video, audio = formats
                        # Check extension
                        video_ext, audio_ext = video.get('ext'), audio.get('ext')
                        if video_ext and audio_ext:
                            COMPATIBLE_EXTS = (
                                ('mp3', 'mp4', 'm4a', 'm4p', 'm4b', 'm4r', 'm4v', 'ismv', 'isma')
                            )
                            for exts in COMPATIBLE_EXTS:
                                if video_ext in exts and audio_ext in exts:
                                    return True
                        # TODO: Check acodec/vcodec
                        return False

                    filename_real_ext = os.path.splitext(filename)[1][1:]
                    filename_wo_ext = (
                        os.path.splitext(filename)[0]
                        if filename_real_ext == info_dict['ext']
                        else filename)
                    requested_formats = info_dict['requested_formats']
                    if self.params.get('merge_output_format') is None and not compatible_formats(requested_formats):
                        info_dict['ext'] = 'mkv'
                        self.report_warning(
                            'Requested formats are incompatible for merge and will be merged into mkv.')
                    # Ensure filename always has a correct extension for successful merge
                    filename = '%s.%s' % (filename_wo_ext, info_dict['ext'])
                    if os.path.exists(encodeFilename(filename)):
                        self.to_screen(
                            '[download] %s has already been downloaded and '
                            'merged' % filename)
                    else:
                        for f in requested_formats:
                            new_info = dict(info_dict)
                            new_info.update(f)
                            fname = prepend_extension(
                                self.prepare_filename(new_info),
                                'f%s' % f['format_id'], new_info['ext'])
                            if not ensure_dir_exists(fname):
                                return
                            downloaded.append(fname)
                            partial_success = dl(fname, new_info)
                            success = success and partial_success
                        info_dict['__postprocessors'] = postprocessors
                        info_dict['__files_to_merge'] = downloaded
                else:
                    # Just a single file
                    success = dl(filename, info_dict)
            except (compat_urllib_error.URLError, compat_http_client.HTTPException, socket.error) as err:
                self.report_error('unable to download video data: %s' % error_to_compat_str(err))
                return
            except (OSError, IOError) as err:
                raise UnavailableVideoError(err)
            except (ContentTooShortError, ) as err:
                self.report_error('content too short (expected %s bytes and served %s)' % (err.expected, err.downloaded))
                return
            finally:
                self.unlock_file(info_dict)

            if success and filename != '-':
                # Fixup content
                fixup_policy = self.params.get('fixup')
                if fixup_policy is None:
                    fixup_policy = 'detect_or_warn'

                INSTALL_FFMPEG_MESSAGE = 'Install ffmpeg or avconv to fix this automatically.'

                stretched_ratio = info_dict.get('stretched_ratio')
                if stretched_ratio is not None and stretched_ratio != 1:
                    if fixup_policy == 'warn':
                        self.report_warning('%s: Non-uniform pixel ratio (%s)' % (
                            info_dict['id'], stretched_ratio))
                    elif fixup_policy == 'detect_or_warn':
                        stretched_pp = FFmpegFixupStretchedPP(self)
                        if stretched_pp.available:
                            info_dict.setdefault('__postprocessors', [])
                            info_dict['__postprocessors'].append(stretched_pp)
                        else:
                            self.report_warning(
                                '%s: Non-uniform pixel ratio (%s). %s'
                                % (info_dict['id'], stretched_ratio, INSTALL_FFMPEG_MESSAGE))
                    else:
                        assert fixup_policy in ('ignore', 'never')

                if (info_dict.get('requested_formats') is None
                        and info_dict.get('container') == 'm4a_dash'):
                    if fixup_policy == 'warn':
                        self.report_warning(
                            '%s: writing DASH m4a. '
                            'Only some players support this container.'
                            % info_dict['id'])
                    elif fixup_policy == 'detect_or_warn':
                        fixup_pp = FFmpegFixupM4aPP(self)
                        if fixup_pp.available:
                            info_dict.setdefault('__postprocessors', [])
                            info_dict['__postprocessors'].append(fixup_pp)
                        else:
                            self.report_warning(
                                '%s: writing DASH m4a. '
                                'Only some players support this container. %s'
                                % (info_dict['id'], INSTALL_FFMPEG_MESSAGE))
                    else:
                        assert fixup_policy in ('ignore', 'never')

                if (info_dict.get('protocol') == 'm3u8_native'
                        or info_dict.get('protocol') == 'm3u8'
                        and self.params.get('hls_prefer_native')):
                    if fixup_policy == 'warn':
                        self.report_warning('%s: malformed AAC bitstream detected.' % (
                            info_dict['id']))
                    elif fixup_policy == 'detect_or_warn':
                        fixup_pp = FFmpegFixupM3u8PP(self)
                        if fixup_pp.available:
                            info_dict.setdefault('__postprocessors', [])
                            info_dict['__postprocessors'].append(fixup_pp)
                        else:
                            self.report_warning(
                                '%s: malformed AAC bitstream detected. %s'
                                % (info_dict['id'], INSTALL_FFMPEG_MESSAGE))
                    else:
                        assert fixup_policy in ('ignore', 'never')

                try:
                    self.post_process(filename, info_dict)
                except (PostProcessingError) as err:
                    self.report_error('postprocessing: %s' % str(err))
                    return
                self.record_download_archive(info_dict)

    def download(self, url_list):
        """Download a given list of URLs."""
        outtmpl = self.params.get('outtmpl', DEFAULT_OUTTMPL)
        if (len(url_list) > 1
                and outtmpl != '-'
                and '%' not in outtmpl
                and self.params.get('max_downloads') != 1):
            raise SameFileError(outtmpl)

        for url in url_list:
            try:
                # It also downloads the videos
                res = self.extract_info(
                    url, force_generic_extractor=self.params.get('force_generic_extractor', False))
            except UnavailableVideoError:
                self.report_error('unable to download video')
            except MaxDownloadsReached:
                self.to_screen('[info] Maximum number of downloaded files reached.')
                raise
            else:
                if self.params.get('dump_single_json', False):
                    self.to_stdout(json.dumps(res))

        return self._download_retcode

    def download_with_info_file(self, info_filename):
        with contextlib.closing(fileinput.FileInput(
                [info_filename], mode='r',
                openhook=fileinput.hook_encoded('utf-8'))) as f:
            # FileInput doesn't have a read method, we can't call json.load
            info = self.filter_requested_info(json.loads('\n'.join(f)))
        try:
            self.process_ie_result(info, download=True)
        except DownloadError:
            webpage_url = info.get('webpage_url')
            if webpage_url is not None:
                self.report_warning('The info failed to download, trying with "%s"' % webpage_url)
                return self.download([webpage_url])
            else:
                raise
        return self._download_retcode

    @staticmethod
    def filter_requested_info(info_dict):
        return dict(
            (k, v) for k, v in info_dict.items()
            if k not in ['requested_formats', 'requested_subtitles'])

    def post_process(self, filename, ie_info):
        """Run all the postprocessors on the given file."""
        info = dict(ie_info)
        info['filepath'] = filename
        pps_chain = []
        if ie_info.get('__postprocessors') is not None:
            pps_chain.extend(ie_info['__postprocessors'])
        pps_chain.extend(self._pps)
        for pp in pps_chain:
            files_to_delete = []
            try:
                files_to_delete, info = pp.run(info)
            except PostProcessingError as e:
                self.report_error(e.msg)
            if files_to_delete and not self.params.get('keepvideo', False):
                for old_filename in files_to_delete:
                    self.to_screen('Deleting original file %s (pass -k to keep)' % old_filename)
                    try:
                        self.remove(encodeFilename(old_filename))
                    except (IOError, OSError):
                        self.report_warning('Unable to remove downloaded original file')

    def _make_archive_id(self, info_dict):
        video_id = info_dict.get('id')
        if not video_id:
            return
        # Future-proof against any change in case
        # and backwards compatibility with prior versions
        extractor = info_dict.get('extractor_key') or info_dict.get('ie_key')  # key in a playlist
        if extractor is None:
            url = str_or_none(info_dict.get('url'))
            if not url:
                return
            # Try to find matching extractor for the URL and take its ie_key
            for ie in self._ies:
                if ie.suitable(url):
                    extractor = ie.ie_key()
                    break
            else:
                return
        return extractor.lower() + ' ' + video_id

    def in_download_archive(self, info_dict):
        fn = self.params.get('download_archive')
        if fn is None:
            return False

        vid_id = self._make_archive_id(info_dict)
        if not vid_id:
            return False  # Incomplete video information

        try:
            with locked_file(fn, 'r', encoding='utf-8') as archive_file:
                for line in archive_file:
                    if line.strip() == vid_id:
                        return True
        except IOError as ioe:
            if ioe.errno != errno.ENOENT:
                raise
        return False

    def record_download_archive(self, info_dict):
        fn = self.params.get('download_archive')
        if fn is None:
            return
        vid_id = self._make_archive_id(info_dict)
        assert vid_id
        with locked_file(fn, 'a', encoding='utf-8') as archive_file:
            archive_file.write(vid_id + '\n')

    def lock_file(self, info_dict):
        vid_id = self._make_archive_id(info_dict)
        if not vid_id:
            return
        vid_id = re.sub(r'[/\\: ]+', '_', vid_id) + '.lock'
        if self.params.get('verbose'):
            self.to_screen('[debug] locking %s' % vid_id)
        try:
            with locked_file(vid_id, 'w', encoding='utf-8') as w:
                w.write(vid_id)
        except IOError:
            pass

    def unlock_file(self, info_dict):
        vid_id = self._make_archive_id(info_dict)
        if not vid_id:
            return
        vid_id = re.sub(r'[/\\: ]', '_', vid_id) + '.lock'
        if self.params.get('verbose'):
            self.to_screen('[debug] unlocking %s' % vid_id)
        try:
            os.remove(vid_id)
        except IOError:
            pass

    def has_locked(self, info_dict):
        vid_id = self._make_archive_id(info_dict)
        if not vid_id:
            return False
        vid_id = re.sub(r'[/\\: ]', '_', vid_id) + '.lock'
        try:
            return os.path.exists(vid_id)
        except IOError:
            return False

    @staticmethod
    def format_resolution(format, default='unknown'):
        if format.get('vcodec') == 'none':
            return 'audio only'
        if format.get('resolution') is not None:
            return format['resolution']
        if format.get('height') is not None:
            if format.get('width') is not None:
                res = '%sx%s' % (format['width'], format['height'])
            else:
                res = '%sp' % format['height']
        elif format.get('width') is not None:
            res = '%dx?' % format['width']
        else:
            res = default
        return res

    def _format_note(self, fdict):
        res = ''
        if fdict.get('ext') in ['f4f', 'f4m']:
            res += '(unsupported) '
        if fdict.get('language'):
            if res:
                res += ' '
            res += '[%s] ' % fdict['language']
        if fdict.get('format_note') is not None:
            res += fdict['format_note'] + ' '
        if fdict.get('tbr') is not None:
            res += '%4dk ' % fdict['tbr']
        if fdict.get('container') is not None:
            if res:
                res += ', '
            res += '%s container' % fdict['container']
        if (fdict.get('vcodec') is not None
                and fdict.get('vcodec') != 'none'):
            if res:
                res += ', '
            res += fdict['vcodec']
            if fdict.get('vbr') is not None:
                res += '@'
        elif fdict.get('vbr') is not None and fdict.get('abr') is not None:
            res += 'video@'
        if fdict.get('vbr') is not None:
            res += '%4dk' % fdict['vbr']
        if fdict.get('fps') is not None:
            if res:
                res += ', '
            res += '%sfps' % fdict['fps']
        if fdict.get('acodec') is not None:
            if res:
                res += ', '
            if fdict['acodec'] == 'none':
                res += 'video only'
            else:
                res += '%-5s' % fdict['acodec']
        elif fdict.get('abr') is not None:
            if res:
                res += ', '
            res += 'audio'
        if fdict.get('abr') is not None:
            res += '@%3dk' % fdict['abr']
        if fdict.get('asr') is not None:
            res += ' (%5dHz)' % fdict['asr']
        if fdict.get('filesize') is not None:
            if res:
                res += ', '
            res += format_bytes(fdict['filesize'])
        elif fdict.get('filesize_approx') is not None:
            if res:
                res += ', '
            res += '~' + format_bytes(fdict['filesize_approx'])
        return res

    def list_formats(self, info_dict):
        formats = info_dict.get('formats', [info_dict])
        table = [
            [f['format_id'], f['ext'], self.format_resolution(f), self._format_note(f)]
            for f in formats
            if f.get('preference') is None or f['preference'] >= -1000]
        if len(formats) > 1:
            table[-1][-1] += (' ' if table[-1][-1] else '') + '(best)'

        header_line = ['format code', 'extension', 'resolution', 'note']
        self.to_screen(
            '[info] Available formats for %s:\n%s' %
            (info_dict['id'], render_table(header_line, table)))

    def list_thumbnails(self, info_dict):
        thumbnails = info_dict.get('thumbnails')
        if not thumbnails:
            self.to_screen('[info] No thumbnails present for %s' % info_dict['id'])
            return

        self.to_screen(
            '[info] Thumbnails for %s:' % info_dict['id'])
        self.to_screen(render_table(
            ['ID', 'width', 'height', 'URL'],
            [[t['id'], t.get('width', 'unknown'), t.get('height', 'unknown'), t['url']] for t in thumbnails]))

    def list_subtitles(self, video_id, subtitles, name='subtitles'):
        if not subtitles:
            self.to_screen('%s has no %s' % (video_id, name))
            return
        self.to_screen(
            'Available %s for %s:' % (name, video_id))
        self.to_screen(render_table(
            ['Language', 'formats'],
            [[lang, ', '.join(f['ext'] for f in reversed(formats))]
                for lang, formats in subtitles.items()]))

    def urlopen(self, req):
        """ Start an HTTP download """
        if isinstance(req, compat_basestring):
            req = sanitized_Request(req)
        return self._opener.open(req, timeout=self._socket_timeout)

    def print_debug_header(self):
        if not self.params.get('verbose'):
            return

        if type('') is not compat_str:
            # Python 2.6 on SLES11 SP1 (https://github.com/ytdl-org/youtube-dl/issues/3326)
            self.report_warning(
                'Your Python is broken! Update to a newer and supported version')

        stdout_encoding = getattr(
            sys.stdout, 'encoding', 'missing (%s)' % type(sys.stdout).__name__)
        encoding_str = (
            '[debug] Encodings: locale %s, fs %s, out %s, pref %s\n' % (
                locale.getpreferredencoding(),
                sys.getfilesystemencoding(),
                stdout_encoding,
                self.get_encoding()))
        write_string(encoding_str, encoding=None)

        self._write_string('[debug] youtube-dl version ' + __version__ + '\n')
        if git_commit:
            self._write_string('[debug]        from commit ' + git_commit + '\n')
        if git_upstream_commit:
            self._write_string('[debug]           based on ' + git_upstream_commit + '\n')
        if _LAZY_LOADER:
            self._write_string('[debug] Lazy loading extractors enabled' + '\n')
        try:
            sp = subprocess.Popen(
                ['git', 'rev-parse', '--short', 'HEAD'],
                stdout=subprocess.PIPE, stderr=subprocess.PIPE,
                cwd=os.path.dirname(os.path.abspath(__file__)))
            out, err = sp.communicate()
            out = out.decode().strip()
            if re.match('[0-9a-f]+', out):
                self._write_string('[debug] Git HEAD: ' + out + '\n')
        except Exception:
            try:
                sys.exc_clear()
            except Exception:
                pass

        def python_implementation():
            impl_name = platform.python_implementation()
            if impl_name == 'PyPy' and hasattr(sys, 'pypy_version_info'):
                return impl_name + ' version %d.%d.%d' % sys.pypy_version_info[:3]
            return impl_name

        self._write_string('[debug] Python version %s (%s) - %s\n' % (
            platform.python_version(), python_implementation(),
            platform_name()))

        exe_versions = FFmpegPostProcessor.get_versions(self)
        exe_versions['rtmpdump'] = rtmpdump_version()
        exe_versions['phantomjs'] = PhantomJSwrapper._version()
        exe_str = ', '.join(
            '%s %s' % (exe, v)
            for exe, v in sorted(exe_versions.items())
            if v
        )
        if not exe_str:
            exe_str = 'none'
        self._write_string('[debug] exe versions: %s\n' % exe_str)

        proxy_map = {}
        for handler in self._opener.handlers:
            if hasattr(handler, 'proxies'):
                proxy_map.update(handler.proxies)
        self._write_string('[debug] Proxy map: ' + compat_str(proxy_map) + '\n')

        if self.params.get('call_home', False):
            ipaddr = self.urlopen('https://yt-dl.org/ip').read().decode('utf-8')
            self._write_string('[debug] Public IP address: %s\n' % ipaddr)
            latest_version = self.urlopen(
                'https://yt-dl.org/latest/version').read().decode('utf-8')
            if version_tuple(latest_version) > version_tuple(__version__):
                self.report_warning(
                    'You are using an outdated version (newest version: %s)! '
                    'See https://yt-dl.org/update if you need help updating.' %
                    latest_version)

    def _setup_opener(self):
        timeout_val = self.params.get('socket_timeout')
        self._socket_timeout = 600 if timeout_val is None else float(timeout_val)

        opts_cookiefile = self.params.get('cookiefile')
        opts_proxy = self.params.get('proxy')

        if opts_cookiefile is None:
            self.cookiejar = compat_cookiejar.CookieJar()
        else:
            opts_cookiefile = expand_path(opts_cookiefile)
            self.cookiejar = YoutubeDLCookieJar(opts_cookiefile)
            if os.access(opts_cookiefile, os.R_OK) or os.path.exists(opts_cookiefile):
                try:
                    self.cookiejar.load(ignore_discard=True, ignore_expires=True)
                except IOError:
                    pass

        cookie_processor = YoutubeDLCookieProcessor(self.cookiejar)
        if opts_proxy is not None:
            if opts_proxy == '':
                proxies = {}
            else:
                proxies = {'http': opts_proxy, 'https': opts_proxy}
        else:
            proxies = compat_urllib_request.getproxies()
            # Set HTTPS proxy to HTTP one if given (https://github.com/ytdl-org/youtube-dl/issues/805)
            if 'http' in proxies and 'https' not in proxies:
                proxies['https'] = proxies['http']
        proxy_handler = PerRequestProxyHandler(proxies)

        debuglevel = 1 if self.params.get('debug_printtraffic') else 0
        https_handler = make_HTTPS_handler(self.params, debuglevel=debuglevel)
        ydlh = YoutubeDLHandler(self.params, debuglevel=debuglevel)
        redirect_handler = YoutubeDLRedirectHandler()
        data_handler = compat_urllib_request_DataHandler()

        # When passing our own FileHandler instance, build_opener won't add the
        # default FileHandler and allows us to disable the file protocol, which
        # can be used for malicious purposes (see
        # https://github.com/ytdl-org/youtube-dl/issues/8227)
        file_handler = compat_urllib_request.FileHandler()

        def file_open(*args, **kwargs):
            raise compat_urllib_error.URLError('file:// scheme is explicitly disabled in youtube-dl for security reasons')
        file_handler.file_open = file_open

        opener = compat_urllib_request.build_opener(
            proxy_handler, https_handler, cookie_processor, ydlh, redirect_handler, data_handler, file_handler)

        # Delete the default user-agent header, which would otherwise apply in
        # cases where our custom HTTP handler doesn't come into play
        # (See https://github.com/ytdl-org/youtube-dl/issues/1309 for details)
        opener.addheaders = []
        self._opener = opener

    def encode(self, s):
        if isinstance(s, bytes):
            return s  # Already encoded

        try:
            return s.encode(self.get_encoding())
        except UnicodeEncodeError as err:
            err.reason = err.reason + '. Check your system encoding configuration or use the --encoding option.'
            raise

    def get_encoding(self):
        encoding = self.params.get('encoding')
        if encoding is None:
            encoding = preferredencoding()
        return encoding

    def _write_thumbnails(self, info_dict, filename):
        if self.params.get('writethumbnail', False):
            thumbnails = info_dict.get('thumbnails')
            if thumbnails:
                thumbnails = [thumbnails[-1]]
        elif self.params.get('write_all_thumbnails', False):
            thumbnails = info_dict.get('thumbnails')
        else:
            return

        if not thumbnails:
            # No thumbnails present, so return immediately
            return

        for t in thumbnails:
            thumb_ext = determine_ext(t['url'], 'jpg')
            suffix = '_%s' % t['id'] if len(thumbnails) > 1 else ''
            thumb_display_id = '%s ' % t['id'] if len(thumbnails) > 1 else ''
            t['filename'] = thumb_filename = replace_extension(filename + suffix, thumb_ext, info_dict.get('ext'))

            if self.params.get('nooverwrites', False) and os.path.exists(encodeFilename(thumb_filename)):
                self.to_screen('[%s] %s: Thumbnail %sis already present' %
                               (info_dict['extractor'], info_dict['id'], thumb_display_id))
            else:
                self.to_screen('[%s] %s: Downloading thumbnail %s...' %
                               (info_dict['extractor'], info_dict['id'], thumb_display_id))
                try:
                    uf = self.urlopen(t['url'])
                    with self.open(encodeFilename(thumb_filename), 'wb') as thumbf:
                        shutil.copyfileobj(uf, thumbf)
                    self.to_screen('[%s] %s: Writing thumbnail %sto: %s' %
                                   (info_dict['extractor'], info_dict['id'], thumb_display_id, thumb_filename))
                except (compat_urllib_error.URLError, compat_http_client.HTTPException, socket.error) as err:
                    self.report_warning('Unable to download thumbnail "%s": %s' %
                                        (t['url'], error_to_compat_str(err)))

    def open(self, filename, open_mode, **kwargs):
        if self.params.get('escape_long_names', False):
            return escaped_open(filename, open_mode, **kwargs)
        else:
            return open(filename, open_mode, **kwargs)

    def sanitize_open(self, filename, open_mode):
        if self.params.get('escape_long_names', False):
            return escaped_sanitize_open(filename, open_mode)
        else:
            return sanitize_open(filename, open_mode)

    def stat(self, path, *args, **kwargs):
        if self.params.get('escape_long_names', False):
            return escaped_stat(path, *args, **kwargs)
        else:
            return os.stat(path, *args, **kwargs)

    def unlink(self, path, *args, **kwargs):
        if self.params.get('escape_long_names', False):
            escaped_unlink(path, *args, **kwargs)
        else:
            os.unlink(path, *args, **kwargs)

    def isfile(self, path):
        if self.params.get('escape_long_names', False):
            return escaped_path_isfile(path)
        else:
            return os.path.isfile(path)

    def exists(self, path):
        if self.params.get('escape_long_names', False):
            return escaped_path_exists(path)
        else:
            return os.path.exists(path)

    def getsize(self, filename):
        if self.params.get('escape_long_names', False):
            return escaped_path_getsize(filename)
        else:
            return os.path.getsize(filename)

    def utime(self, path, *args, **kwargs):
        if self.params.get('escape_long_names', False):
            escaped_utime(path, *args, **kwargs)
        else:
            os.utime(path, *args, **kwargs)

    def rename(self, src, dst, *args, **kwargs):
        if self.params.get('escape_long_names', False):
            escaped_rename(src, dst, *args, **kwargs)
        else:
            os.rename(src, dst, *args, **kwargs)

    def remove(self, path, *args, **kwargs):
        if self.params.get('escape_long_names', False):
            escaped_remove(path, *args, **kwargs)
        else:
            os.remove(path, *args, **kwargs)

    def ensure_directory(self, filename):
        if self.params.get('escape_long_names', False):
            ensure_directory(filename)<|MERGE_RESOLUTION|>--- conflicted
+++ resolved
@@ -947,79 +947,9 @@
             webpage_url = ie_result['webpage_url']
             if webpage_url in self._playlist_urls:
                 self.to_screen(
-<<<<<<< HEAD
-                    '[%s] playlist %s: Downloading %d videos' %
-                    (ie_result.get('extractor', 'generic'), playlist, num_entries))
-
-            if isinstance(ie_entries, list):
-                n_all_entries = len(ie_entries)
-                if playlistitems:
-                    entries = make_playlistitems_entries(ie_entries)
-                else:
-                    entries = ie_entries[playliststart:playlistend]
-                n_entries = len(entries)
-                self.to_screen(
-                    '[%s] playlist %s: Collected %d video ids (downloading %d of them)' %
-                    (ie_result.get('extractor', 'generic'), playlist, n_all_entries, n_entries))
-            elif isinstance(ie_entries, PagedList):
-                if playlistitems:
-                    entries = []
-                    for item in playlistitems:
-                        entries.extend(ie_entries.getslice(
-                            item - 1, item
-                        ))
-                else:
-                    entries = ie_entries.getslice(
-                        playliststart, playlistend)
-                n_entries = len(entries)
-                report_download(n_entries)
-            else:  # iterable
-                if playlistitems:
-                    entries = make_playlistitems_entries(list(itertools.islice(
-                        ie_entries, 0, max(playlistitems))))
-                else:
-                    entries = list(itertools.islice(
-                        ie_entries, playliststart, playlistend))
-                n_entries = len(entries)
-                report_download(n_entries)
-
-            if self.params.get('playlistreverse', False):
-                entries = entries[::-1]
-
-            if self.params.get('playlistrandom', False):
-                random.shuffle(entries)
-
-            x_forwarded_for = ie_result.get('__x_forwarded_for_ip')
-
-            for i, entry in enumerate(entries, 1):
-                self.to_screen('[download] Downloading video %s of %s' % (i, n_entries))
-                # This __x_forwarded_for_ip thing is a bit ugly but requires
-                # minimal changes
-                if x_forwarded_for:
-                    entry['__x_forwarded_for_ip'] = x_forwarded_for
-                extra = {
-                    'n_entries': n_entries,
-                    'playlist': playlist,
-                    'playlist_id': ie_result.get('id'),
-                    'playlist_title': ie_result.get('title'),
-                    'playlist_uploader': ie_result.get('uploader'),
-                    'playlist_uploader_id': ie_result.get('uploader_id'),
-                    'playlist_index': playlistitems[i - 1] if playlistitems else i + playliststart,
-                    'extractor': ie_result.get('extractor', 'generic'),
-                    'webpage_url': ie_result.get('webpage_url'),
-                    'webpage_url_basename': url_basename(ie_result.get('webpage_url', '')),
-                    'extractor_key': ie_result.get('extractor_key'),
-                }
-
-                reason = self._match_entry(entry, incomplete=True)
-                if reason is not None:
-                    self.to_screen('[download] ' + reason)
-                    continue
-=======
                     '[download] Skipping already downloaded playlist: %s'
                     % ie_result.get('title') or ie_result.get('id'))
                 return
->>>>>>> ef50cb3f
 
             self._playlist_level += 1
             self._playlist_urls.add(webpage_url)
