--- conflicted
+++ resolved
@@ -76,11 +76,7 @@
 if sys.version_info[0] == 2:
     class compat_cookies_SimpleCookie(compat_cookies.SimpleCookie):
         def load(self, rawdata):
-<<<<<<< HEAD
-            if isinstance(rawdata, unicode):  # noqa: F821
-=======
             if isinstance(rawdata, compat_str):
->>>>>>> 70d0d4f9
                 rawdata = str(rawdata)
             return super(compat_cookies_SimpleCookie, self).load(rawdata)
 else:
