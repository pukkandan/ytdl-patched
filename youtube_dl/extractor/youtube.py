# coding: utf-8

from __future__ import unicode_literals


import itertools
import json
import os.path
import random
import re
import time
import traceback

from .common import InfoExtractor, SearchInfoExtractor
from ..jsinterp import JSInterpreter
from ..swfinterp import SWFInterpreter
from ..compat import (
    compat_chr,
    compat_parse_qs,
    compat_urllib_parse_unquote,
    compat_urllib_parse_unquote_plus,
    compat_urllib_parse_urlencode,
    compat_urllib_parse_urlparse,
    compat_urlparse,
    compat_str,
)
from ..utils import (
    bool_or_none,
    clean_html,
    error_to_compat_str,
    ExtractorError,
    float_or_none,
    get_element_by_id,
    int_or_none,
    mimetype2ext,
    orderedSet,
    parse_codecs,
    parse_duration,
    remove_quotes,
    remove_start,
    smuggle_url,
    str_or_none,
    str_to_int,
    try_get,
    unescapeHTML,
    unified_strdate,
    unsmuggle_url,
    update_url_query,
    uppercase_escape,
    url_or_none,
    urlencode_postdata,
    urljoin,
)


class YoutubeBaseInfoExtractor(InfoExtractor):
    """Provide base functions for Youtube extractors"""
    _LOGIN_URL = 'https://accounts.google.com/ServiceLogin'
    _TWOFACTOR_URL = 'https://accounts.google.com/signin/challenge'

    _LOOKUP_URL = 'https://accounts.google.com/_/signin/sl/lookup'
    _CHALLENGE_URL = 'https://accounts.google.com/_/signin/sl/challenge'
    _TFA_URL = 'https://accounts.google.com/_/signin/challenge?hl=en&TL={0}'

    _NETRC_MACHINE = 'youtube'
    # If True it will raise an error if no login info is provided
    _LOGIN_REQUIRED = False

    _PLAYLIST_ID_RE = r'(?:(?:PL|LL|EC|UU|FL|RD|UL|TL|PU|OLAK5uy_)[0-9A-Za-z-_]{10,}|RDMM)'

    _YOUTUBE_CLIENT_HEADERS = {
        'x-youtube-client-name': '1',
        'x-youtube-client-version': '1.20200609.04.02',
    }

    def _set_language(self):
        self._set_cookie(
            '.youtube.com', 'PREF', 'f1=50000000&f6=8&hl=en',
            # YouTube sets the expire time to about two months
            expire_time=time.time() + 2 * 30 * 24 * 3600)

    def _ids_to_results(self, ids):
        return [
            self.url_result(vid_id, 'Youtube', video_id=vid_id)
            for vid_id in ids]

    def _login(self):
        """
        Attempt to log in to YouTube.
        True is returned if successful or skipped.
        False is returned if login failed.

        If _LOGIN_REQUIRED is set and no authentication was provided, an error is raised.
        """
        username, password = self._get_login_info()
        # No authentication to be performed
        if username is None:
            if self._LOGIN_REQUIRED and self._downloader.params.get('cookiefile') is None:
                raise ExtractorError('No login info available, needed for using %s.' % self.IE_NAME, expected=True)
            return True

        login_page = self._download_webpage(
            self._LOGIN_URL, None,
            note='Downloading login page',
            errnote='unable to fetch login page', fatal=False)
        if login_page is False:
            return

        login_form = self._hidden_inputs(login_page)

        def req(url, f_req, note, errnote):
            data = login_form.copy()
            data.update({
                'pstMsg': 1,
                'checkConnection': 'youtube',
                'checkedDomains': 'youtube',
                'hl': 'en',
                'deviceinfo': '[null,null,null,[],null,"US",null,null,[],"GlifWebSignIn",null,[null,null,[]]]',
                'f.req': json.dumps(f_req),
                'flowName': 'GlifWebSignIn',
                'flowEntry': 'ServiceLogin',
                # TODO: reverse actual botguard identifier generation algo
                'bgRequest': '["identifier",""]',
            })
            return self._download_json(
                url, None, note=note, errnote=errnote,
                transform_source=lambda s: re.sub(r'^[^[]*', '', s),
                fatal=False,
                data=urlencode_postdata(data), headers={
                    'Content-Type': 'application/x-www-form-urlencoded;charset=utf-8',
                    'Google-Accounts-XSRF': 1,
                })

        def warn(message):
            self._downloader.report_warning(message)

        lookup_req = [
            username,
            None, [], None, 'US', None, None, 2, False, True,
            [
                None, None,
                [2, 1, None, 1,
                 'https://accounts.google.com/ServiceLogin?passive=true&continue=https%3A%2F%2Fwww.youtube.com%2Fsignin%3Fnext%3D%252F%26action_handle_signin%3Dtrue%26hl%3Den%26app%3Ddesktop%26feature%3Dsign_in_button&hl=en&service=youtube&uilel=3&requestPath=%2FServiceLogin&Page=PasswordSeparationSignIn',
                 None, [], 4],
                1, [None, None, []], None, None, None, True
            ],
            username,
        ]

        lookup_results = req(
            self._LOOKUP_URL, lookup_req,
            'Looking up account info', 'Unable to look up account info')

        if lookup_results is False:
            return False

        user_hash = try_get(lookup_results, lambda x: x[0][2], compat_str)
        if not user_hash:
            warn('Unable to extract user hash')
            return False

        challenge_req = [
            user_hash,
            None, 1, None, [1, None, None, None, [password, None, True]],
            [
                None, None, [2, 1, None, 1, 'https://accounts.google.com/ServiceLogin?passive=true&continue=https%3A%2F%2Fwww.youtube.com%2Fsignin%3Fnext%3D%252F%26action_handle_signin%3Dtrue%26hl%3Den%26app%3Ddesktop%26feature%3Dsign_in_button&hl=en&service=youtube&uilel=3&requestPath=%2FServiceLogin&Page=PasswordSeparationSignIn', None, [], 4],
                1, [None, None, []], None, None, None, True
            ]]

        challenge_results = req(
            self._CHALLENGE_URL, challenge_req,
            'Logging in', 'Unable to log in')

        if challenge_results is False:
            return

        login_res = try_get(challenge_results, lambda x: x[0][5], list)
        if login_res:
            login_msg = try_get(login_res, lambda x: x[5], compat_str)
            warn(
                'Unable to login: %s' % 'Invalid password'
                if login_msg == 'INCORRECT_ANSWER_ENTERED' else login_msg)
            return False

        res = try_get(challenge_results, lambda x: x[0][-1], list)
        if not res:
            warn('Unable to extract result entry')
            return False

        login_challenge = try_get(res, lambda x: x[0][0], list)
        if login_challenge:
            challenge_str = try_get(login_challenge, lambda x: x[2], compat_str)
            if challenge_str == 'TWO_STEP_VERIFICATION':
                # SEND_SUCCESS - TFA code has been successfully sent to phone
                # QUOTA_EXCEEDED - reached the limit of TFA codes
                status = try_get(login_challenge, lambda x: x[5], compat_str)
                if status == 'QUOTA_EXCEEDED':
                    warn('Exceeded the limit of TFA codes, try later')
                    return False

                tl = try_get(challenge_results, lambda x: x[1][2], compat_str)
                if not tl:
                    warn('Unable to extract TL')
                    return False

                tfa_code = self._get_tfa_info('2-step verification code')

                if not tfa_code:
                    warn(
                        'Two-factor authentication required. Provide it either interactively or with --twofactor <code>'
                        '(Note that only TOTP (Google Authenticator App) codes work at this time.)')
                    return False

                tfa_code = remove_start(tfa_code, 'G-')

                tfa_req = [
                    user_hash, None, 2, None,
                    [
                        9, None, None, None, None, None, None, None,
                        [None, tfa_code, True, 2]
                    ]]

                tfa_results = req(
                    self._TFA_URL.format(tl), tfa_req,
                    'Submitting TFA code', 'Unable to submit TFA code')

                if tfa_results is False:
                    return False

                tfa_res = try_get(tfa_results, lambda x: x[0][5], list)
                if tfa_res:
                    tfa_msg = try_get(tfa_res, lambda x: x[5], compat_str)
                    warn(
                        'Unable to finish TFA: %s' % 'Invalid TFA code'
                        if tfa_msg == 'INCORRECT_ANSWER_ENTERED' else tfa_msg)
                    return False

                check_cookie_url = try_get(
                    tfa_results, lambda x: x[0][-1][2], compat_str)
            else:
                CHALLENGES = {
                    'LOGIN_CHALLENGE': "This device isn't recognized. For your security, Google wants to make sure it's really you.",
                    'USERNAME_RECOVERY': 'Please provide additional information to aid in the recovery process.',
                    'REAUTH': "There is something unusual about your activity. For your security, Google wants to make sure it's really you.",
                }
                challenge = CHALLENGES.get(
                    challenge_str,
                    '%s returned error %s.' % (self.IE_NAME, challenge_str))
                warn('%s\nGo to https://accounts.google.com/, login and solve a challenge.' % challenge)
                return False
        else:
            check_cookie_url = try_get(res, lambda x: x[2], compat_str)

        if not check_cookie_url:
            warn('Unable to extract CheckCookie URL')
            return False

        check_cookie_results = self._download_webpage(
            check_cookie_url, None, 'Checking cookie', fatal=False)

        if check_cookie_results is False:
            return False

        if 'https://myaccount.google.com/' not in check_cookie_results:
            warn('Unable to log in')
            return False

        return True

    def _real_initialize(self):
        if self._downloader is None:
            return
        self._set_language()
        if not self._login():
            return

    _DEFAULT_API_DATA = {
        'context': {
            'client': {
                'clientName': 'WEB',
                'clientVersion': '2.20201021.03.00',
            }
        },
    }

    _YT_INITIAL_DATA_RE = r'(?:window\s*\[\s*["\']ytInitialData["\']\s*\]|ytInitialData)\s*=\s*({.+?})\s*;'

    def _call_api(self, ep, query, video_id):
        data = self._DEFAULT_API_DATA.copy()
        data.update(query)

        response = self._download_json(
            'https://www.youtube.com/youtubei/v1/%s' % ep, video_id=video_id,
            note='Downloading API JSON', errnote='Unable to download API page',
            data=json.dumps(data).encode('utf8'),
            headers={'content-type': 'application/json'},
            query={'key': 'AIzaSyAO_FJ2SlqU8Q4STEHLGCilw_Y9_11qcW8'})

        return response

    def _extract_yt_initial_data(self, video_id, webpage):
        return self._parse_json(
            self._search_regex(
                (r'%s\s*\n' % self._YT_INITIAL_DATA_RE,
                 self._YT_INITIAL_DATA_RE), webpage, 'yt initial data'),
            video_id)


class YoutubeIE(YoutubeBaseInfoExtractor):
    IE_DESC = 'YouTube.com'
    _VALID_URL = r"""(?x)^
                     (
                         (?:https?://|//)                                    # http(s):// or protocol-independent URL
                         (?:(?:(?:(?:\w+\.)?[yY][oO][uU][tT][uU][bB][eE](?:-nocookie|kids)?\.com/|
                            (?:www\.)?deturl\.com/www\.youtube\.com/|
                            (?:www\.)?pwnyoutube\.com/|
                            (?:www\.)?hooktube\.com/|
                            (?:www\.)?yourepeat\.com/|
                            tube\.majestyc\.net/|
                            # Invidious instances taken from https://github.com/omarroth/invidious/wiki/Invidious-Instances
                            (?:(?:www|dev)\.)?invidio\.us/|
                            (?:(?:www|no)\.)?invidiou\.sh/|
                            (?:(?:www|fi|de)\.)?invidious\.snopyta\.org/|
                            (?:www\.)?invidious\.kabi\.tk/|
                            (?:www\.)?invidious\.13ad\.de/|
                            (?:www\.)?invidious\.mastodon\.host/|
                            (?:www\.)?invidious\.nixnet\.xyz/|
                            (?:www\.)?invidious\.drycat\.fr/|
                            (?:www\.)?tube\.poal\.co/|
                            (?:www\.)?vid\.wxzm\.sx/|
                            (?:www\.)?yewtu\.be/|
                            (?:www\.)?yt\.elukerio\.org/|
                            (?:www\.)?yt\.lelux\.fi/|
                            (?:www\.)?invidious\.ggc-project\.de/|
                            (?:www\.)?yt\.maisputain\.ovh/|
                            (?:www\.)?invidious\.13ad\.de/|
                            (?:www\.)?invidious\.toot\.koeln/|
                            (?:www\.)?invidious\.fdn\.fr/|
                            (?:www\.)?watch\.nettohikari\.com/|
                            (?:www\.)?kgg2m7yk5aybusll\.onion/|
                            (?:www\.)?qklhadlycap4cnod\.onion/|
                            (?:www\.)?axqzx4s6s54s32yentfqojs3x5i7faxza6xo3ehd4bzzsg2ii4fv2iid\.onion/|
                            (?:www\.)?c7hqkpkpemu6e7emz5b4vyz7idjgdvgaaa3dyimmeojqbgpea3xqjoid\.onion/|
                            (?:www\.)?fz253lmuao3strwbfbmx46yu7acac2jz27iwtorgmbqlkurlclmancad\.onion/|
                            (?:www\.)?invidious\.l4qlywnpwqsluw65ts7md3khrivpirse744un3x7mlskqauz5pyuzgqd\.onion/|
                            (?:www\.)?owxfohz4kjyv25fvlqilyxast7inivgiktls3th44jhk3ej3i7ya\.b32\.i2p/|
                            (?:www\.)?4l2dgddgsrkf2ous66i6seeyi6etzfgrue332grh2n7madpwopotugyd\.onion/|
                            youtube\.googleapis\.com/)                        # the various hostnames, with wildcard subdomains
                         (?:.*?\#/)?                                          # handle anchor (#/) redirect urls
                         (?:                                                  # the various things that can precede the ID:
                             (?:(?:v|embed|e)/(?!videoseries))                # v/ or embed/ or e/
                             |(?:                                             # or the v= param in all its forms
                                 (?:(?:watch|movie)(?:_popup)?(?:\.php)?/?)?  # preceding watch(_popup|.php) or nothing (like /?v=xxxx)
                                 (?:\?|\#!?)                                  # the params delimiter ? or # or #!
                                 (?:.*?[&;])??                                # any other preceding param (like /?s=tuff&v=xxxx or ?s=tuff&amp;v=V36LpHqtcDY)
                                 v=
                             )
                         ))
                         |(?:
                            youtu\.be|                                        # just youtu.be/xxxx
                            vid\.plus|                                        # or vid.plus/xxxx
                            zwearz\.com/watch|                                # or zwearz.com/watch/xxxx
                            i\.ytimg\.com/vi|                                   # or i.ytimg.com/vi/xxx
                            y2u\.be|                                          # y2u.be
                         )/
                         |(?:www\.)?cleanvideosearch\.com/media/action/yt/watch\?videoId=
                         )
                     )?                                                       # all until now is optional -> you can pass the naked ID
                     (?P<id>[0-9A-Za-z_-]{11})                                      # here is it! the YouTube video ID
                     (?!.*?\blist=
                        (?:
                            %(playlist_id)s|                                  # combined list/video URLs are handled by the playlist IE
                            WL                                                # WL are handled by the watch later IE
                        )
                     )
                     (?(1).+)?                                                # if we found the ID, everything can follow
                     $""" % {'playlist_id': YoutubeBaseInfoExtractor._PLAYLIST_ID_RE}
    _NEXT_URL_RE = r'[\?&]next_url=([^&]+)'
    _PLAYER_INFO_RE = (
        r'/(?P<id>[a-zA-Z0-9_-]{8,})/player_ias\.vflset(?:/[a-zA-Z]{2,3}_[a-zA-Z]{2,3})?/base\.(?P<ext>[a-z]+)$',
        r'\b(?P<id>vfl[a-zA-Z0-9_-]+)\b.*?\.(?P<ext>[a-z]+)$',
    )
    _formats = {
        '5': {'ext': 'flv', 'width': 400, 'height': 240, 'acodec': 'mp3', 'abr': 64, 'vcodec': 'h263'},
        '6': {'ext': 'flv', 'width': 450, 'height': 270, 'acodec': 'mp3', 'abr': 64, 'vcodec': 'h263'},
        '13': {'ext': '3gp', 'acodec': 'aac', 'vcodec': 'mp4v'},
        '17': {'ext': '3gp', 'width': 176, 'height': 144, 'acodec': 'aac', 'abr': 24, 'vcodec': 'mp4v'},
        '18': {'ext': 'mp4', 'width': 640, 'height': 360, 'acodec': 'aac', 'abr': 96, 'vcodec': 'h264'},
        '22': {'ext': 'mp4', 'width': 1280, 'height': 720, 'acodec': 'aac', 'abr': 192, 'vcodec': 'h264'},
        '34': {'ext': 'flv', 'width': 640, 'height': 360, 'acodec': 'aac', 'abr': 128, 'vcodec': 'h264'},
        '35': {'ext': 'flv', 'width': 854, 'height': 480, 'acodec': 'aac', 'abr': 128, 'vcodec': 'h264'},
        # itag 36 videos are either 320x180 (BaW_jenozKc) or 320x240 (__2ABJjxzNo), abr varies as well
        '36': {'ext': '3gp', 'width': 320, 'acodec': 'aac', 'vcodec': 'mp4v'},
        '37': {'ext': 'mp4', 'width': 1920, 'height': 1080, 'acodec': 'aac', 'abr': 192, 'vcodec': 'h264'},
        '38': {'ext': 'mp4', 'width': 4096, 'height': 3072, 'acodec': 'aac', 'abr': 192, 'vcodec': 'h264'},
        '43': {'ext': 'webm', 'width': 640, 'height': 360, 'acodec': 'vorbis', 'abr': 128, 'vcodec': 'vp8'},
        '44': {'ext': 'webm', 'width': 854, 'height': 480, 'acodec': 'vorbis', 'abr': 128, 'vcodec': 'vp8'},
        '45': {'ext': 'webm', 'width': 1280, 'height': 720, 'acodec': 'vorbis', 'abr': 192, 'vcodec': 'vp8'},
        '46': {'ext': 'webm', 'width': 1920, 'height': 1080, 'acodec': 'vorbis', 'abr': 192, 'vcodec': 'vp8'},
        '59': {'ext': 'mp4', 'width': 854, 'height': 480, 'acodec': 'aac', 'abr': 128, 'vcodec': 'h264'},
        '78': {'ext': 'mp4', 'width': 854, 'height': 480, 'acodec': 'aac', 'abr': 128, 'vcodec': 'h264'},


        # 3D videos
        '82': {'ext': 'mp4', 'height': 360, 'format_note': '3D', 'acodec': 'aac', 'abr': 128, 'vcodec': 'h264', 'preference': -20},
        '83': {'ext': 'mp4', 'height': 480, 'format_note': '3D', 'acodec': 'aac', 'abr': 128, 'vcodec': 'h264', 'preference': -20},
        '84': {'ext': 'mp4', 'height': 720, 'format_note': '3D', 'acodec': 'aac', 'abr': 192, 'vcodec': 'h264', 'preference': -20},
        '85': {'ext': 'mp4', 'height': 1080, 'format_note': '3D', 'acodec': 'aac', 'abr': 192, 'vcodec': 'h264', 'preference': -20},
        '100': {'ext': 'webm', 'height': 360, 'format_note': '3D', 'acodec': 'vorbis', 'abr': 128, 'vcodec': 'vp8', 'preference': -20},
        '101': {'ext': 'webm', 'height': 480, 'format_note': '3D', 'acodec': 'vorbis', 'abr': 192, 'vcodec': 'vp8', 'preference': -20},
        '102': {'ext': 'webm', 'height': 720, 'format_note': '3D', 'acodec': 'vorbis', 'abr': 192, 'vcodec': 'vp8', 'preference': -20},

        # Apple HTTP Live Streaming
        '91': {'ext': 'mp4', 'height': 144, 'format_note': 'HLS', 'acodec': 'aac', 'abr': 48, 'vcodec': 'h264', 'preference': -10},
        '92': {'ext': 'mp4', 'height': 240, 'format_note': 'HLS', 'acodec': 'aac', 'abr': 48, 'vcodec': 'h264', 'preference': -10},
        '93': {'ext': 'mp4', 'height': 360, 'format_note': 'HLS', 'acodec': 'aac', 'abr': 128, 'vcodec': 'h264', 'preference': -10},
        '94': {'ext': 'mp4', 'height': 480, 'format_note': 'HLS', 'acodec': 'aac', 'abr': 128, 'vcodec': 'h264', 'preference': -10},
        '95': {'ext': 'mp4', 'height': 720, 'format_note': 'HLS', 'acodec': 'aac', 'abr': 256, 'vcodec': 'h264', 'preference': -10},
        '96': {'ext': 'mp4', 'height': 1080, 'format_note': 'HLS', 'acodec': 'aac', 'abr': 256, 'vcodec': 'h264', 'preference': -10},
        '132': {'ext': 'mp4', 'height': 240, 'format_note': 'HLS', 'acodec': 'aac', 'abr': 48, 'vcodec': 'h264', 'preference': -10},
        '151': {'ext': 'mp4', 'height': 72, 'format_note': 'HLS', 'acodec': 'aac', 'abr': 24, 'vcodec': 'h264', 'preference': -10},

        # DASH mp4 video
        '133': {'ext': 'mp4', 'height': 240, 'format_note': 'DASH video', 'vcodec': 'h264'},
        '134': {'ext': 'mp4', 'height': 360, 'format_note': 'DASH video', 'vcodec': 'h264'},
        '135': {'ext': 'mp4', 'height': 480, 'format_note': 'DASH video', 'vcodec': 'h264'},
        '136': {'ext': 'mp4', 'height': 720, 'format_note': 'DASH video', 'vcodec': 'h264'},
        '137': {'ext': 'mp4', 'height': 1080, 'format_note': 'DASH video', 'vcodec': 'h264'},
        '138': {'ext': 'mp4', 'format_note': 'DASH video', 'vcodec': 'h264'},  # Height can vary (https://github.com/ytdl-org/youtube-dl/issues/4559)
        '160': {'ext': 'mp4', 'height': 144, 'format_note': 'DASH video', 'vcodec': 'h264'},
        '212': {'ext': 'mp4', 'height': 480, 'format_note': 'DASH video', 'vcodec': 'h264'},
        '264': {'ext': 'mp4', 'height': 1440, 'format_note': 'DASH video', 'vcodec': 'h264'},
        '298': {'ext': 'mp4', 'height': 720, 'format_note': 'DASH video', 'vcodec': 'h264', 'fps': 60},
        '299': {'ext': 'mp4', 'height': 1080, 'format_note': 'DASH video', 'vcodec': 'h264', 'fps': 60},
        '266': {'ext': 'mp4', 'height': 2160, 'format_note': 'DASH video', 'vcodec': 'h264'},

        # Dash mp4 audio
        '139': {'ext': 'm4a', 'format_note': 'DASH audio', 'acodec': 'aac', 'abr': 48, 'container': 'm4a_dash'},
        '140': {'ext': 'm4a', 'format_note': 'DASH audio', 'acodec': 'aac', 'abr': 128, 'container': 'm4a_dash'},
        '141': {'ext': 'm4a', 'format_note': 'DASH audio', 'acodec': 'aac', 'abr': 256, 'container': 'm4a_dash'},
        '256': {'ext': 'm4a', 'format_note': 'DASH audio', 'acodec': 'aac', 'container': 'm4a_dash'},
        '258': {'ext': 'm4a', 'format_note': 'DASH audio', 'acodec': 'aac', 'container': 'm4a_dash'},
        '325': {'ext': 'm4a', 'format_note': 'DASH audio', 'acodec': 'dtse', 'container': 'm4a_dash'},
        '328': {'ext': 'm4a', 'format_note': 'DASH audio', 'acodec': 'ec-3', 'container': 'm4a_dash'},

        # Dash webm
        '167': {'ext': 'webm', 'height': 360, 'width': 640, 'format_note': 'DASH video', 'container': 'webm', 'vcodec': 'vp8'},
        '168': {'ext': 'webm', 'height': 480, 'width': 854, 'format_note': 'DASH video', 'container': 'webm', 'vcodec': 'vp8'},
        '169': {'ext': 'webm', 'height': 720, 'width': 1280, 'format_note': 'DASH video', 'container': 'webm', 'vcodec': 'vp8'},
        '170': {'ext': 'webm', 'height': 1080, 'width': 1920, 'format_note': 'DASH video', 'container': 'webm', 'vcodec': 'vp8'},
        '218': {'ext': 'webm', 'height': 480, 'width': 854, 'format_note': 'DASH video', 'container': 'webm', 'vcodec': 'vp8'},
        '219': {'ext': 'webm', 'height': 480, 'width': 854, 'format_note': 'DASH video', 'container': 'webm', 'vcodec': 'vp8'},
        '278': {'ext': 'webm', 'height': 144, 'format_note': 'DASH video', 'container': 'webm', 'vcodec': 'vp9'},
        '242': {'ext': 'webm', 'height': 240, 'format_note': 'DASH video', 'vcodec': 'vp9'},
        '243': {'ext': 'webm', 'height': 360, 'format_note': 'DASH video', 'vcodec': 'vp9'},
        '244': {'ext': 'webm', 'height': 480, 'format_note': 'DASH video', 'vcodec': 'vp9'},
        '245': {'ext': 'webm', 'height': 480, 'format_note': 'DASH video', 'vcodec': 'vp9'},
        '246': {'ext': 'webm', 'height': 480, 'format_note': 'DASH video', 'vcodec': 'vp9'},
        '247': {'ext': 'webm', 'height': 720, 'format_note': 'DASH video', 'vcodec': 'vp9'},
        '248': {'ext': 'webm', 'height': 1080, 'format_note': 'DASH video', 'vcodec': 'vp9'},
        '271': {'ext': 'webm', 'height': 1440, 'format_note': 'DASH video', 'vcodec': 'vp9'},
        # itag 272 videos are either 3840x2160 (e.g. RtoitU2A-3E) or 7680x4320 (sLprVF6d7Ug)
        '272': {'ext': 'webm', 'height': 2160, 'format_note': 'DASH video', 'vcodec': 'vp9'},
        '302': {'ext': 'webm', 'height': 720, 'format_note': 'DASH video', 'vcodec': 'vp9', 'fps': 60},
        '303': {'ext': 'webm', 'height': 1080, 'format_note': 'DASH video', 'vcodec': 'vp9', 'fps': 60},
        '308': {'ext': 'webm', 'height': 1440, 'format_note': 'DASH video', 'vcodec': 'vp9', 'fps': 60},
        '313': {'ext': 'webm', 'height': 2160, 'format_note': 'DASH video', 'vcodec': 'vp9'},
        '315': {'ext': 'webm', 'height': 2160, 'format_note': 'DASH video', 'vcodec': 'vp9', 'fps': 60},

        # Dash webm audio
        '171': {'ext': 'webm', 'acodec': 'vorbis', 'format_note': 'DASH audio', 'abr': 128},
        '172': {'ext': 'webm', 'acodec': 'vorbis', 'format_note': 'DASH audio', 'abr': 256},

        # Dash webm audio with opus inside
        '249': {'ext': 'webm', 'format_note': 'DASH audio', 'acodec': 'opus', 'abr': 50},
        '250': {'ext': 'webm', 'format_note': 'DASH audio', 'acodec': 'opus', 'abr': 70},
        '251': {'ext': 'webm', 'format_note': 'DASH audio', 'acodec': 'opus', 'abr': 160},

        # RTMP (unnamed)
        '_rtmp': {'protocol': 'rtmp'},

        # av01 video only formats sometimes served with "unknown" codecs
        '394': {'acodec': 'none', 'vcodec': 'av01.0.05M.08'},
        '395': {'acodec': 'none', 'vcodec': 'av01.0.05M.08'},
        '396': {'acodec': 'none', 'vcodec': 'av01.0.05M.08'},
        '397': {'acodec': 'none', 'vcodec': 'av01.0.05M.08'},
    }
    _SUBTITLE_FORMATS = ('srv1', 'srv2', 'srv3', 'ttml', 'vtt')

    _GEO_BYPASS = False

    IE_NAME = 'youtube'
    _TESTS = [
        {
            'url': 'https://www.youtube.com/watch?v=BaW_jenozKc&t=1s&end=9',
            'info_dict': {
                'id': 'BaW_jenozKc',
                'ext': 'mp4',
                'title': 'youtube-dl test video "\'/\\ä↭𝕐',
                'uploader': 'Philipp Hagemeister',
                'uploader_id': 'phihag',
                'uploader_url': r're:https?://(?:www\.)?youtube\.com/user/phihag',
                'channel_id': 'UCLqxVugv74EIW3VWh2NOa3Q',
                'channel_url': r're:https?://(?:www\.)?youtube\.com/channel/UCLqxVugv74EIW3VWh2NOa3Q',
                'upload_date': '20121002',
                'description': 'test chars:  "\'/\\ä↭𝕐\ntest URL: https://github.com/rg3/youtube-dl/issues/1892\n\nThis is a test video for youtube-dl.\n\nFor more information, contact phihag@phihag.de .',
                'categories': ['Science & Technology'],
                'tags': ['youtube-dl'],
                'duration': 10,
                'view_count': int,
                'like_count': int,
                'dislike_count': int,
                'start_time': 1,
                'end_time': 9,
            }
        },
        {
            'url': '//www.YouTube.com/watch?v=yZIXLfi8CZQ',
            'note': 'Embed-only video (#1746)',
            'info_dict': {
                'id': 'yZIXLfi8CZQ',
                'ext': 'mp4',
                'upload_date': '20120608',
                'title': 'Principal Sexually Assaults A Teacher - Episode 117 - 8th June 2012',
                'description': 'md5:09b78bd971f1e3e289601dfba15ca4f7',
                'uploader': 'SET India',
                'uploader_id': 'setindia',
                'uploader_url': r're:https?://(?:www\.)?youtube\.com/user/setindia',
                'age_limit': 18,
            }
        },
        {
            'url': 'https://www.youtube.com/watch?v=BaW_jenozKc&v=yZIXLfi8CZQ',
            'note': 'Use the first video ID in the URL',
            'info_dict': {
                'id': 'BaW_jenozKc',
                'ext': 'mp4',
                'title': 'youtube-dl test video "\'/\\ä↭𝕐',
                'uploader': 'Philipp Hagemeister',
                'uploader_id': 'phihag',
                'uploader_url': r're:https?://(?:www\.)?youtube\.com/user/phihag',
                'upload_date': '20121002',
                'description': 'test chars:  "\'/\\ä↭𝕐\ntest URL: https://github.com/rg3/youtube-dl/issues/1892\n\nThis is a test video for youtube-dl.\n\nFor more information, contact phihag@phihag.de .',
                'categories': ['Science & Technology'],
                'tags': ['youtube-dl'],
                'duration': 10,
                'view_count': int,
                'like_count': int,
                'dislike_count': int,
            },
            'params': {
                'skip_download': True,
            },
        },
        {
            'url': 'https://www.youtube.com/watch?v=a9LDPn-MO4I',
            'note': '256k DASH audio (format 141) via DASH manifest',
            'info_dict': {
                'id': 'a9LDPn-MO4I',
                'ext': 'm4a',
                'upload_date': '20121002',
                'uploader_id': '8KVIDEO',
                'uploader_url': r're:https?://(?:www\.)?youtube\.com/user/8KVIDEO',
                'description': '',
                'uploader': '8KVIDEO',
                'title': 'UHDTV TEST 8K VIDEO.mp4'
            },
            'params': {
                'youtube_include_dash_manifest': True,
                'format': '141',
            },
            'skip': 'format 141 not served anymore',
        },
        # DASH manifest with encrypted signature
        {
            'url': 'https://www.youtube.com/watch?v=IB3lcPjvWLA',
            'info_dict': {
                'id': 'IB3lcPjvWLA',
                'ext': 'm4a',
                'title': 'Afrojack, Spree Wilson - The Spark (Official Music Video) ft. Spree Wilson',
                'description': 'md5:8f5e2b82460520b619ccac1f509d43bf',
                'duration': 244,
                'uploader': 'AfrojackVEVO',
                'uploader_id': 'AfrojackVEVO',
                'upload_date': '20131011',
            },
            'params': {
                'youtube_include_dash_manifest': True,
                'format': '141/bestaudio[ext=m4a]',
            },
        },
        # Controversy video
        {
            'url': 'https://www.youtube.com/watch?v=T4XJQO3qol8',
            'info_dict': {
                'id': 'T4XJQO3qol8',
                'ext': 'mp4',
                'duration': 219,
                'upload_date': '20100909',
                'uploader': 'Amazing Atheist',
                'uploader_id': 'TheAmazingAtheist',
                'uploader_url': r're:https?://(?:www\.)?youtube\.com/user/TheAmazingAtheist',
                'title': 'Burning Everyone\'s Koran',
                'description': 'SUBSCRIBE: http://www.youtube.com/saturninefilms\n\nEven Obama has taken a stand against freedom on this issue: http://www.huffingtonpost.com/2010/09/09/obama-gma-interview-quran_n_710282.html',
            }
        },
        # Normal age-gate video (No vevo, embed allowed)
        {
            'url': 'https://youtube.com/watch?v=HtVdAasjOgU',
            'info_dict': {
                'id': 'HtVdAasjOgU',
                'ext': 'mp4',
                'title': 'The Witcher 3: Wild Hunt - The Sword Of Destiny Trailer',
                'description': r're:(?s).{100,}About the Game\n.*?The Witcher 3: Wild Hunt.{100,}',
                'duration': 142,
                'uploader': 'The Witcher',
                'uploader_id': 'WitcherGame',
                'uploader_url': r're:https?://(?:www\.)?youtube\.com/user/WitcherGame',
                'upload_date': '20140605',
                'age_limit': 18,
            },
        },
        # video_info is None (https://github.com/ytdl-org/youtube-dl/issues/4421)
        # YouTube Red ad is not captured for creator
        {
            'url': '__2ABJjxzNo',
            'info_dict': {
                'id': '__2ABJjxzNo',
                'ext': 'mp4',
                'duration': 266,
                'upload_date': '20100430',
                'uploader_id': 'deadmau5',
                'uploader_url': r're:https?://(?:www\.)?youtube\.com/user/deadmau5',
                'creator': 'Dada Life, deadmau5',
                'description': 'md5:12c56784b8032162bb936a5f76d55360',
                'uploader': 'deadmau5',
                'title': 'Deadmau5 - Some Chords (HD)',
                'alt_title': 'This Machine Kills Some Chords',
            },
            'expected_warnings': [
                'DASH manifest missing',
            ]
        },
        # Olympics (https://github.com/ytdl-org/youtube-dl/issues/4431)
        {
            'url': 'lqQg6PlCWgI',
            'info_dict': {
                'id': 'lqQg6PlCWgI',
                'ext': 'mp4',
                'duration': 6085,
                'upload_date': '20150827',
                'uploader_id': 'olympic',
                'uploader_url': r're:https?://(?:www\.)?youtube\.com/user/olympic',
                'description': 'HO09  - Women -  GER-AUS - Hockey - 31 July 2012 - London 2012 Olympic Games',
                'uploader': 'Olympic',
                'title': 'Hockey - Women -  GER-AUS - London 2012 Olympic Games',
            },
            'params': {
                'skip_download': 'requires avconv',
            }
        },
        # Non-square pixels
        {
            'url': 'https://www.youtube.com/watch?v=_b-2C3KPAM0',
            'info_dict': {
                'id': '_b-2C3KPAM0',
                'ext': 'mp4',
                'stretched_ratio': 16 / 9.,
                'duration': 85,
                'upload_date': '20110310',
                'uploader_id': 'AllenMeow',
                'uploader_url': r're:https?://(?:www\.)?youtube\.com/user/AllenMeow',
                'description': 'made by Wacom from Korea | 字幕&加油添醋 by TY\'s Allen | 感謝heylisa00cavey1001同學熱情提供梗及翻譯',
                'uploader': '孫ᄋᄅ',
                'title': '[A-made] 變態妍字幕版 太妍 我就是這樣的人',
            },
        },
        # url_encoded_fmt_stream_map is empty string
        {
            'url': 'qEJwOuvDf7I',
            'info_dict': {
                'id': 'qEJwOuvDf7I',
                'ext': 'webm',
                'title': 'Обсуждение судебной практики по выборам 14 сентября 2014 года в Санкт-Петербурге',
                'description': '',
                'upload_date': '20150404',
                'uploader_id': 'spbelect',
                'uploader': 'Наблюдатели Петербурга',
            },
            'params': {
                'skip_download': 'requires avconv',
            },
            'skip': 'This live event has ended.',
        },
        # Extraction from multiple DASH manifests (https://github.com/ytdl-org/youtube-dl/pull/6097)
        {
            'url': 'https://www.youtube.com/watch?v=FIl7x6_3R5Y',
            'info_dict': {
                'id': 'FIl7x6_3R5Y',
                'ext': 'webm',
                'title': 'md5:7b81415841e02ecd4313668cde88737a',
                'description': 'md5:116377fd2963b81ec4ce64b542173306',
                'duration': 220,
                'upload_date': '20150625',
                'uploader_id': 'dorappi2000',
                'uploader_url': r're:https?://(?:www\.)?youtube\.com/user/dorappi2000',
                'uploader': 'dorappi2000',
                'formats': 'mincount:31',
            },
            'skip': 'not actual anymore',
        },
        # DASH manifest with segment_list
        {
            'url': 'https://www.youtube.com/embed/CsmdDsKjzN8',
            'md5': '8ce563a1d667b599d21064e982ab9e31',
            'info_dict': {
                'id': 'CsmdDsKjzN8',
                'ext': 'mp4',
                'upload_date': '20150501',  # According to '<meta itemprop="datePublished"', but in other places it's 20150510
                'uploader': 'Airtek',
                'description': 'Retransmisión en directo de la XVIII media maratón de Zaragoza.',
                'uploader_id': 'UCzTzUmjXxxacNnL8I3m4LnQ',
                'title': 'Retransmisión XVIII Media maratón Zaragoza 2015',
            },
            'params': {
                'youtube_include_dash_manifest': True,
                'format': '135',  # bestvideo
            },
            'skip': 'This live event has ended.',
        },
        {
            # Multifeed videos (multiple cameras), URL is for Main Camera
            'url': 'https://www.youtube.com/watch?v=jqWvoWXjCVs',
            'info_dict': {
                'id': 'jqWvoWXjCVs',
                'title': 'teamPGP: Rocket League Noob Stream',
                'description': 'md5:dc7872fb300e143831327f1bae3af010',
            },
            'playlist': [{
                'info_dict': {
                    'id': 'jqWvoWXjCVs',
                    'ext': 'mp4',
                    'title': 'teamPGP: Rocket League Noob Stream (Main Camera)',
                    'description': 'md5:dc7872fb300e143831327f1bae3af010',
                    'duration': 7335,
                    'upload_date': '20150721',
                    'uploader': 'Beer Games Beer',
                    'uploader_id': 'beergamesbeer',
                    'uploader_url': r're:https?://(?:www\.)?youtube\.com/user/beergamesbeer',
                    'license': 'Standard YouTube License',
                },
            }, {
                'info_dict': {
                    'id': '6h8e8xoXJzg',
                    'ext': 'mp4',
                    'title': 'teamPGP: Rocket League Noob Stream (kreestuh)',
                    'description': 'md5:dc7872fb300e143831327f1bae3af010',
                    'duration': 7337,
                    'upload_date': '20150721',
                    'uploader': 'Beer Games Beer',
                    'uploader_id': 'beergamesbeer',
                    'uploader_url': r're:https?://(?:www\.)?youtube\.com/user/beergamesbeer',
                    'license': 'Standard YouTube License',
                },
            }, {
                'info_dict': {
                    'id': 'PUOgX5z9xZw',
                    'ext': 'mp4',
                    'title': 'teamPGP: Rocket League Noob Stream (grizzle)',
                    'description': 'md5:dc7872fb300e143831327f1bae3af010',
                    'duration': 7337,
                    'upload_date': '20150721',
                    'uploader': 'Beer Games Beer',
                    'uploader_id': 'beergamesbeer',
                    'uploader_url': r're:https?://(?:www\.)?youtube\.com/user/beergamesbeer',
                    'license': 'Standard YouTube License',
                },
            }, {
                'info_dict': {
                    'id': 'teuwxikvS5k',
                    'ext': 'mp4',
                    'title': 'teamPGP: Rocket League Noob Stream (zim)',
                    'description': 'md5:dc7872fb300e143831327f1bae3af010',
                    'duration': 7334,
                    'upload_date': '20150721',
                    'uploader': 'Beer Games Beer',
                    'uploader_id': 'beergamesbeer',
                    'uploader_url': r're:https?://(?:www\.)?youtube\.com/user/beergamesbeer',
                    'license': 'Standard YouTube License',
                },
            }],
            'params': {
                'skip_download': True,
            },
            'skip': 'This video is not available.',
        },
        {
            # Multifeed video with comma in title (see https://github.com/ytdl-org/youtube-dl/issues/8536)
            'url': 'https://www.youtube.com/watch?v=gVfLd0zydlo',
            'info_dict': {
                'id': 'gVfLd0zydlo',
                'title': 'DevConf.cz 2016 Day 2 Workshops 1 14:00 - 15:30',
            },
            'playlist_count': 2,
            'skip': 'Not multifeed anymore',
        },
        {
            'url': 'https://vid.plus/FlRa-iH7PGw',
            'only_matching': True,
        },
        {
            'url': 'https://zwearz.com/watch/9lWxNJF-ufM/electra-woman-dyna-girl-official-trailer-grace-helbig.html',
            'only_matching': True,
        },
        {
            # Title with JS-like syntax "};" (see https://github.com/ytdl-org/youtube-dl/issues/7468)
            # Also tests cut-off URL expansion in video description (see
            # https://github.com/ytdl-org/youtube-dl/issues/1892,
            # https://github.com/ytdl-org/youtube-dl/issues/8164)
            'url': 'https://www.youtube.com/watch?v=lsguqyKfVQg',
            'info_dict': {
                'id': 'lsguqyKfVQg',
                'ext': 'mp4',
                'title': '{dark walk}; Loki/AC/Dishonored; collab w/Elflover21',
                'alt_title': 'Dark Walk - Position Music',
                'description': 'md5:8085699c11dc3f597ce0410b0dcbb34a',
                'duration': 133,
                'upload_date': '20151119',
                'uploader_id': 'IronSoulElf',
                'uploader_url': r're:https?://(?:www\.)?youtube\.com/user/IronSoulElf',
                'uploader': 'IronSoulElf',
                'creator': 'Todd Haberman,  Daniel Law Heath and Aaron Kaplan',
                'track': 'Dark Walk - Position Music',
                'artist': 'Todd Haberman,  Daniel Law Heath and Aaron Kaplan',
                'album': 'Position Music - Production Music Vol. 143 - Dark Walk',
            },
            'params': {
                'skip_download': True,
            },
        },
        {
            # Tags with '};' (see https://github.com/ytdl-org/youtube-dl/issues/7468)
            'url': 'https://www.youtube.com/watch?v=Ms7iBXnlUO8',
            'only_matching': True,
        },
        {
            # Video with yt:stretch=17:0
            'url': 'https://www.youtube.com/watch?v=Q39EVAstoRM',
            'info_dict': {
                'id': 'Q39EVAstoRM',
                'ext': 'mp4',
                'title': 'Clash Of Clans#14 Dicas De Ataque Para CV 4',
                'description': 'md5:ee18a25c350637c8faff806845bddee9',
                'upload_date': '20151107',
                'uploader_id': 'UCCr7TALkRbo3EtFzETQF1LA',
                'uploader': 'CH GAMER DROID',
            },
            'params': {
                'skip_download': True,
            },
            'skip': 'This video does not exist.',
        },
        {
            # Video licensed under Creative Commons
            'url': 'https://www.youtube.com/watch?v=M4gD1WSo5mA',
            'info_dict': {
                'id': 'M4gD1WSo5mA',
                'ext': 'mp4',
                'title': 'md5:e41008789470fc2533a3252216f1c1d1',
                'description': 'md5:a677553cf0840649b731a3024aeff4cc',
                'duration': 721,
                'upload_date': '20150127',
                'uploader_id': 'BerkmanCenter',
                'uploader_url': r're:https?://(?:www\.)?youtube\.com/user/BerkmanCenter',
                'uploader': 'The Berkman Klein Center for Internet & Society',
                'license': 'Creative Commons Attribution license (reuse allowed)',
            },
            'params': {
                'skip_download': True,
            },
        },
        {
            # Channel-like uploader_url
            'url': 'https://www.youtube.com/watch?v=eQcmzGIKrzg',
            'info_dict': {
                'id': 'eQcmzGIKrzg',
                'ext': 'mp4',
                'title': 'Democratic Socialism and Foreign Policy | Bernie Sanders',
                'description': 'md5:dda0d780d5a6e120758d1711d062a867',
                'duration': 4060,
                'upload_date': '20151119',
                'uploader': 'Bernie Sanders',
                'uploader_id': 'UCH1dpzjCEiGAt8CXkryhkZg',
                'uploader_url': r're:https?://(?:www\.)?youtube\.com/channel/UCH1dpzjCEiGAt8CXkryhkZg',
                'license': 'Creative Commons Attribution license (reuse allowed)',
            },
            'params': {
                'skip_download': True,
            },
        },
        {
            'url': 'https://www.youtube.com/watch?feature=player_embedded&amp;amp;v=V36LpHqtcDY',
            'only_matching': True,
        },
        {
            # YouTube Red paid video (https://github.com/ytdl-org/youtube-dl/issues/10059)
            'url': 'https://www.youtube.com/watch?v=i1Ko8UG-Tdo',
            'only_matching': True,
        },
        {
            # Rental video preview
            'url': 'https://www.youtube.com/watch?v=yYr8q0y5Jfg',
            'info_dict': {
                'id': 'uGpuVWrhIzE',
                'ext': 'mp4',
                'title': 'Piku - Trailer',
                'description': 'md5:c36bd60c3fd6f1954086c083c72092eb',
                'upload_date': '20150811',
                'uploader': 'FlixMatrix',
                'uploader_id': 'FlixMatrixKaravan',
                'uploader_url': r're:https?://(?:www\.)?youtube\.com/user/FlixMatrixKaravan',
                'license': 'Standard YouTube License',
            },
            'params': {
                'skip_download': True,
            },
            'skip': 'This video is not available.',
        },
        {
            # YouTube Red video with episode data
            'url': 'https://www.youtube.com/watch?v=iqKdEhx-dD4',
            'info_dict': {
                'id': 'iqKdEhx-dD4',
                'ext': 'mp4',
                'title': 'Isolation - Mind Field (Ep 1)',
                'description': 'md5:46a29be4ceffa65b92d277b93f463c0f',
                'duration': 2085,
                'upload_date': '20170118',
                'uploader': 'Vsauce',
                'uploader_id': 'Vsauce',
                'uploader_url': r're:https?://(?:www\.)?youtube\.com/user/Vsauce',
                'series': 'Mind Field',
                'season_number': 1,
                'episode_number': 1,
            },
            'params': {
                'skip_download': True,
            },
            'expected_warnings': [
                'Skipping DASH manifest',
            ],
        },
        {
            # The following content has been identified by the YouTube community
            # as inappropriate or offensive to some audiences.
            'url': 'https://www.youtube.com/watch?v=6SJNVb0GnPI',
            'info_dict': {
                'id': '6SJNVb0GnPI',
                'ext': 'mp4',
                'title': 'Race Differences in Intelligence',
                'description': 'md5:5d161533167390427a1f8ee89a1fc6f1',
                'duration': 965,
                'upload_date': '20140124',
                'uploader': 'New Century Foundation',
                'uploader_id': 'UCEJYpZGqgUob0zVVEaLhvVg',
                'uploader_url': r're:https?://(?:www\.)?youtube\.com/channel/UCEJYpZGqgUob0zVVEaLhvVg',
            },
            'params': {
                'skip_download': True,
            },
        },
        {
            # itag 212
            'url': '1t24XAntNCY',
            'only_matching': True,
        },
        {
            # geo restricted to JP
            'url': 'sJL6WA-aGkQ',
            'only_matching': True,
        },
        {
            'url': 'https://invidio.us/watch?v=BaW_jenozKc',
            'only_matching': True,
        },
        {
            # DRM protected
            'url': 'https://www.youtube.com/watch?v=s7_qI6_mIXc',
            'only_matching': True,
        },
        {
            # Video with unsupported adaptive stream type formats
            'url': 'https://www.youtube.com/watch?v=Z4Vy8R84T1U',
            'info_dict': {
                'id': 'Z4Vy8R84T1U',
                'ext': 'mp4',
                'title': 'saman SMAN 53 Jakarta(Sancety) opening COFFEE4th at SMAN 53 Jakarta',
                'description': 'md5:d41d8cd98f00b204e9800998ecf8427e',
                'duration': 433,
                'upload_date': '20130923',
                'uploader': 'Amelia Putri Harwita',
                'uploader_id': 'UCpOxM49HJxmC1qCalXyB3_Q',
                'uploader_url': r're:https?://(?:www\.)?youtube\.com/channel/UCpOxM49HJxmC1qCalXyB3_Q',
                'formats': 'maxcount:10',
            },
            'params': {
                'skip_download': True,
                'youtube_include_dash_manifest': False,
            },
            'skip': 'not actual anymore',
        },
        {
            # Youtube Music Auto-generated description
            'url': 'https://music.youtube.com/watch?v=MgNrAu2pzNs',
            'info_dict': {
                'id': 'MgNrAu2pzNs',
                'ext': 'mp4',
                'title': 'Voyeur Girl',
                'description': 'md5:7ae382a65843d6df2685993e90a8628f',
                'upload_date': '20190312',
                'uploader': 'Stephen - Topic',
                'uploader_id': 'UC-pWHpBjdGG69N9mM2auIAA',
                'artist': 'Stephen',
                'track': 'Voyeur Girl',
                'album': 'it\'s too much love to know my dear',
                'release_date': '20190313',
                'release_year': 2019,
            },
            'params': {
                'skip_download': True,
            },
        },
        {
            'url': 'https://www.youtubekids.com/watch?v=3b8nCWDgZ6Q',
            'only_matching': True,
        },
        {
            # invalid -> valid video id redirection
            'url': 'DJztXj2GPfl',
            'info_dict': {
                'id': 'DJztXj2GPfk',
                'ext': 'mp4',
                'title': 'Panjabi MC - Mundian To Bach Ke (The Dictator Soundtrack)',
                'description': 'md5:bf577a41da97918e94fa9798d9228825',
                'upload_date': '20090125',
                'uploader': 'Prochorowka',
                'uploader_id': 'Prochorowka',
                'uploader_url': r're:https?://(?:www\.)?youtube\.com/user/Prochorowka',
                'artist': 'Panjabi MC',
                'track': 'Beware of the Boys (Mundian to Bach Ke) - Motivo Hi-Lectro Remix',
                'album': 'Beware of the Boys (Mundian To Bach Ke)',
            },
            'params': {
                'skip_download': True,
            },
        },
        {
            # empty description results in an empty string
            'url': 'https://www.youtube.com/watch?v=x41yOUIvK2k',
            'info_dict': {
                'id': 'x41yOUIvK2k',
                'ext': 'mp4',
                'title': 'IMG 3456',
                'description': '',
                'upload_date': '20170613',
                'uploader_id': 'ElevageOrVert',
                'uploader': 'ElevageOrVert',
            },
            'params': {
                'skip_download': True,
            },
        },
        {
            # with '};' inside yt initial data (see https://github.com/ytdl-org/youtube-dl/issues/27093)
            'url': 'https://www.youtube.com/watch?v=CHqg6qOn4no',
            'info_dict': {
                'id': 'CHqg6qOn4no',
                'ext': 'mp4',
                'title': 'Part 77   Sort a list of simple types in c#',
                'description': 'md5:b8746fa52e10cdbf47997903f13b20dc',
                'upload_date': '20130831',
                'uploader_id': 'kudvenkat',
                'uploader': 'kudvenkat',
            },
            'params': {
                'skip_download': True,
            },
        },
    ]

    def __init__(self, *args, **kwargs):
        super(YoutubeIE, self).__init__(*args, **kwargs)
        self._player_cache = {}

    def report_video_info_webpage_download(self, video_id):
        """Report attempt to download video info webpage."""
        self.to_screen('%s: Downloading video info webpage' % video_id)

    def report_information_extraction(self, video_id):
        """Report attempt to extract video information."""
        self.to_screen('%s: Extracting video information' % video_id)

    def report_unavailable_format(self, video_id, format):
        """Report extracted video URL."""
        self.to_screen('%s: Format %s not available' % (video_id, format))

    def report_rtmp_download(self):
        """Indicate the download will use the RTMP protocol."""
        self.to_screen('RTMP download detected')

    def _signature_cache_id(self, example_sig):
        """ Return a string representation of a signature """
        return '.'.join(compat_str(len(part)) for part in example_sig.split('.'))

    @classmethod
    def _extract_player_info(cls, player_url):
        for player_re in cls._PLAYER_INFO_RE:
            id_m = re.search(player_re, player_url)
            if id_m:
                break
        else:
            raise ExtractorError('Cannot identify player %r' % player_url)
        return id_m.group('ext'), id_m.group('id')

    def _extract_signature_function(self, video_id, player_url, example_sig):
        player_type, player_id = self._extract_player_info(player_url)

        # Read from filesystem cache
        func_id = '%s_%s_%s' % (
            player_type, player_id, self._signature_cache_id(example_sig))
        assert os.path.basename(func_id) == func_id

        cache_spec = self._downloader.cache.load('youtube-sigfuncs', func_id)
        if cache_spec is not None:
            return lambda s: ''.join(s[i] for i in cache_spec)

        download_note = (
            'Downloading player %s' % player_url
            if self._downloader.params.get('verbose') else
            'Downloading %s player %s' % (player_type, player_id)
        )
        if player_type == 'js':
            code = self._download_webpage(
                player_url, video_id,
                note=download_note,
                errnote='Download of %s failed' % player_url)
            res = self._parse_sig_js(code)
        elif player_type == 'swf':
            urlh = self._request_webpage(
                player_url, video_id,
                note=download_note,
                errnote='Download of %s failed' % player_url)
            code = urlh.read()
            res = self._parse_sig_swf(code)
        else:
            assert False, 'Invalid player type %r' % player_type

        test_string = ''.join(map(compat_chr, range(len(example_sig))))
        cache_res = res(test_string)
        cache_spec = [ord(c) for c in cache_res]

        self._downloader.cache.store('youtube-sigfuncs', func_id, cache_spec)
        return res

    def _print_sig_code(self, func, example_sig):
        def gen_sig_code(idxs):
            def _genslice(start, end, step):
                starts = '' if start == 0 else str(start)
                ends = (':%d' % (end + step)) if end + step >= 0 else ':'
                steps = '' if step == 1 else (':%d' % step)
                return 's[%s%s%s]' % (starts, ends, steps)

            step = None
            # Quelch pyflakes warnings - start will be set when step is set
            start = '(Never used)'
            for i, prev in zip(idxs[1:], idxs[:-1]):
                if step is not None:
                    if i - prev == step:
                        continue
                    yield _genslice(start, prev, step)
                    step = None
                    continue
                if i - prev in [-1, 1]:
                    step = i - prev
                    start = prev
                    continue
                else:
                    yield 's[%d]' % prev
            if step is None:
                yield 's[%d]' % i
            else:
                yield _genslice(start, i, step)

        test_string = ''.join(map(compat_chr, range(len(example_sig))))
        cache_res = func(test_string)
        cache_spec = [ord(c) for c in cache_res]
        expr_code = ' + '.join(gen_sig_code(cache_spec))
        signature_id_tuple = '(%s)' % (
            ', '.join(compat_str(len(p)) for p in example_sig.split('.')))
        code = ('if tuple(len(p) for p in s.split(\'.\')) == %s:\n'
                '    return %s\n') % (signature_id_tuple, expr_code)
        self.to_screen('Extracted signature function:\n' + code)

    def _parse_sig_js(self, jscode):
        funcname = self._search_regex(
            (r'\b[cs]\s*&&\s*[adf]\.set\([^,]+\s*,\s*encodeURIComponent\s*\(\s*(?P<sig>[a-zA-Z0-9$]+)\(',
             r'\b[a-zA-Z0-9]+\s*&&\s*[a-zA-Z0-9]+\.set\([^,]+\s*,\s*encodeURIComponent\s*\(\s*(?P<sig>[a-zA-Z0-9$]+)\(',
             r'(?:\b|[^a-zA-Z0-9$])(?P<sig>[a-zA-Z0-9$]{2})\s*=\s*function\(\s*a\s*\)\s*{\s*a\s*=\s*a\.split\(\s*""\s*\)',
             r'(?P<sig>[a-zA-Z0-9$]+)\s*=\s*function\(\s*a\s*\)\s*{\s*a\s*=\s*a\.split\(\s*""\s*\)',
             # Obsolete patterns
             r'(["\'])signature\1\s*,\s*(?P<sig>[a-zA-Z0-9$]+)\(',
             r'\.sig\|\|(?P<sig>[a-zA-Z0-9$]+)\(',
             r'yt\.akamaized\.net/\)\s*\|\|\s*.*?\s*[cs]\s*&&\s*[adf]\.set\([^,]+\s*,\s*(?:encodeURIComponent\s*\()?\s*(?P<sig>[a-zA-Z0-9$]+)\(',
             r'\b[cs]\s*&&\s*[adf]\.set\([^,]+\s*,\s*(?P<sig>[a-zA-Z0-9$]+)\(',
             r'\b[a-zA-Z0-9]+\s*&&\s*[a-zA-Z0-9]+\.set\([^,]+\s*,\s*(?P<sig>[a-zA-Z0-9$]+)\(',
             r'\bc\s*&&\s*a\.set\([^,]+\s*,\s*\([^)]*\)\s*\(\s*(?P<sig>[a-zA-Z0-9$]+)\(',
             r'\bc\s*&&\s*[a-zA-Z0-9]+\.set\([^,]+\s*,\s*\([^)]*\)\s*\(\s*(?P<sig>[a-zA-Z0-9$]+)\(',
             r'\bc\s*&&\s*[a-zA-Z0-9]+\.set\([^,]+\s*,\s*\([^)]*\)\s*\(\s*(?P<sig>[a-zA-Z0-9$]+)\('),
            jscode, 'Initial JS player signature function name', group='sig')

        jsi = JSInterpreter(jscode)
        initial_function = jsi.extract_function(funcname)
        return lambda s: initial_function([s])

    def _parse_sig_swf(self, file_contents):
        swfi = SWFInterpreter(file_contents)
        TARGET_CLASSNAME = 'SignatureDecipher'
        searched_class = swfi.extract_class(TARGET_CLASSNAME)
        initial_function = swfi.extract_function(searched_class, 'decipher')
        return lambda s: initial_function([s])

    def _decrypt_signature(self, s, video_id, player_url, age_gate=False):
        """Turn the encrypted s field into a working signature"""

        if player_url is None:
            raise ExtractorError('Cannot decrypt signature without player_url')

        if player_url.startswith('//'):
            player_url = 'https:' + player_url
        elif not re.match(r'https?://', player_url):
            player_url = compat_urlparse.urljoin(
                'https://www.youtube.com', player_url)
        try:
            player_id = (player_url, self._signature_cache_id(s))
            if player_id not in self._player_cache:
                func = self._extract_signature_function(
                    video_id, player_url, s
                )
                self._player_cache[player_id] = func
            func = self._player_cache[player_id]
            if self._downloader.params.get('youtube_print_sig_code'):
                self._print_sig_code(func, s)
            return func(s)
        except Exception as e:
            tb = traceback.format_exc()
            raise ExtractorError(
                'Signature extraction failed: ' + tb, cause=e)

    def _get_subtitles(self, video_id, webpage):
        try:
            subs_doc = self._download_xml(
                'https://video.google.com/timedtext?hl=en&type=list&v=%s' % video_id,
                video_id, note=False)
        except ExtractorError as err:
            self._downloader.report_warning('unable to download video subtitles: %s' % error_to_compat_str(err))
            return {}

        sub_lang_list = {}
        for track in subs_doc.findall('track'):
            lang = track.attrib['lang_code']
            if lang in sub_lang_list:
                continue
            sub_formats = []
            for ext in self._SUBTITLE_FORMATS:
                params = compat_urllib_parse_urlencode({
                    'lang': lang,
                    'v': video_id,
                    'fmt': ext,
                    'name': track.attrib['name'].encode('utf-8'),
                })
                sub_formats.append({
                    'url': 'https://www.youtube.com/api/timedtext?' + params,
                    'ext': ext,
                })
            sub_lang_list[lang] = sub_formats
        if not sub_lang_list:
            self._downloader.report_warning('video doesn\'t have subtitles')
            return {}
        return sub_lang_list

    def _get_ytplayer_config(self, video_id, webpage):
        patterns = (
            # User data may contain arbitrary character sequences that may affect
            # JSON extraction with regex, e.g. when '};' is contained the second
            # regex won't capture the whole JSON. Yet working around by trying more
            # concrete regex first keeping in mind proper quoted string handling
            # to be implemented in future that will replace this workaround (see
            # https://github.com/ytdl-org/youtube-dl/issues/7468,
            # https://github.com/ytdl-org/youtube-dl/pull/7599)
            r';ytplayer\.config\s*=\s*({.+?});ytplayer',
            r';ytplayer\.config\s*=\s*({.+?});',
        )
        config = self._search_regex(
            patterns, webpage, 'ytplayer.config', default=None)
        if config:
            return self._parse_json(
                uppercase_escape(config), video_id, fatal=False)
        # below is to extract error reason
        patterns = (
            r'(?m)window\["ytInitialPlayerResponse"\]\s*=\s*({.+});$',
            r'ytInitialPlayerResponse\s*=\s*({.+?});var meta',
        )
        config = self._search_regex(
            patterns, webpage, 'ytInitialPlayerResponse', default=None)
        if config:
            return {'args': {'player_response': config}}

    def _get_automatic_captions(self, video_id, webpage):
        """We need the webpage for getting the captions url, pass it as an
           argument to speed up the process."""
        self.to_screen('%s: Looking for automatic captions' % video_id)
        player_config = self._get_ytplayer_config(video_id, webpage)
        err_msg = 'Couldn\'t find automatic captions for %s' % video_id
        if not player_config:
            self._downloader.report_warning(err_msg)
            return {}
        try:
            args = player_config['args']
            caption_url = args.get('ttsurl')
            if caption_url:
                timestamp = args['timestamp']
                # We get the available subtitles
                list_params = compat_urllib_parse_urlencode({
                    'type': 'list',
                    'tlangs': 1,
                    'asrs': 1,
                })
                list_url = caption_url + '&' + list_params
                caption_list = self._download_xml(list_url, video_id)
                original_lang_node = caption_list.find('track')
                if original_lang_node is None:
                    self._downloader.report_warning('Video doesn\'t have automatic captions')
                    return {}
                original_lang = original_lang_node.attrib['lang_code']
                caption_kind = original_lang_node.attrib.get('kind', '')

                sub_lang_list = {}
                for lang_node in caption_list.findall('target'):
                    sub_lang = lang_node.attrib['lang_code']
                    sub_formats = []
                    for ext in self._SUBTITLE_FORMATS:
                        params = compat_urllib_parse_urlencode({
                            'lang': original_lang,
                            'tlang': sub_lang,
                            'fmt': ext,
                            'ts': timestamp,
                            'kind': caption_kind,
                        })
                        sub_formats.append({
                            'url': caption_url + '&' + params,
                            'ext': ext,
                        })
                    sub_lang_list[sub_lang] = sub_formats
                return sub_lang_list

            def make_captions(sub_url, sub_langs):
                parsed_sub_url = compat_urllib_parse_urlparse(sub_url)
                caption_qs = compat_parse_qs(parsed_sub_url.query)
                captions = {}
                for sub_lang in sub_langs:
                    sub_formats = []
                    for ext in self._SUBTITLE_FORMATS:
                        caption_qs.update({
                            'tlang': [sub_lang],
                            'fmt': [ext],
                        })
                        sub_url = compat_urlparse.urlunparse(parsed_sub_url._replace(
                            query=compat_urllib_parse_urlencode(caption_qs, True)))
                        sub_formats.append({
                            'url': sub_url,
                            'ext': ext,
                        })
                    captions[sub_lang] = sub_formats
                return captions

            # New captions format as of 22.06.2017
            player_response = args.get('player_response')
            if player_response and isinstance(player_response, compat_str):
                player_response = self._parse_json(
                    player_response, video_id, fatal=False)
                if player_response:
                    renderer = player_response['captions']['playerCaptionsTracklistRenderer']
                    base_url = renderer['captionTracks'][0]['baseUrl']
                    sub_lang_list = []
                    for lang in renderer['translationLanguages']:
                        lang_code = lang.get('languageCode')
                        if lang_code:
                            sub_lang_list.append(lang_code)
                    return make_captions(base_url, sub_lang_list)

            # Some videos don't provide ttsurl but rather caption_tracks and
            # caption_translation_languages (e.g. 20LmZk1hakA)
            # Does not used anymore as of 22.06.2017
            caption_tracks = args['caption_tracks']
            caption_translation_languages = args['caption_translation_languages']
            caption_url = compat_parse_qs(caption_tracks.split(',')[0])['u'][0]
            sub_lang_list = []
            for lang in caption_translation_languages.split(','):
                lang_qs = compat_parse_qs(compat_urllib_parse_unquote_plus(lang))
                sub_lang = lang_qs.get('lc', [None])[0]
                if sub_lang:
                    sub_lang_list.append(sub_lang)
            return make_captions(caption_url, sub_lang_list)
        # An extractor error can be raise by the download process if there are
        # no automatic captions but there are subtitles
        except (KeyError, IndexError, ExtractorError):
            self._downloader.report_warning(err_msg)
            return {}

    def _mark_watched(self, video_id, video_info, player_response):
        playback_url = url_or_none(try_get(
            player_response,
            lambda x: x['playbackTracking']['videostatsPlaybackUrl']['baseUrl']) or try_get(
            video_info, lambda x: x['videostats_playback_base_url'][0]))
        if not playback_url:
            return
        parsed_playback_url = compat_urlparse.urlparse(playback_url)
        qs = compat_urlparse.parse_qs(parsed_playback_url.query)

        # cpn generation algorithm is reverse engineered from base.js.
        # In fact it works even with dummy cpn.
        CPN_ALPHABET = 'abcdefghijklmnopqrstuvwxyzABCDEFGHIJKLMNOPQRSTUVWXYZ0123456789-_'
        cpn = ''.join((CPN_ALPHABET[random.randint(0, 256) & 63] for _ in range(0, 16)))

        qs.update({
            'ver': ['2'],
            'cpn': [cpn],
        })
        playback_url = compat_urlparse.urlunparse(
            parsed_playback_url._replace(query=compat_urllib_parse_urlencode(qs, True)))

        self._download_webpage(
            playback_url, video_id, 'Marking watched',
            'Unable to mark watched', fatal=False)

    @staticmethod
    def _extract_urls(webpage):
        # Embedded YouTube player
        entries = [
            unescapeHTML(mobj.group('url'))
            for mobj in re.finditer(r'''(?x)
            (?:
                <iframe[^>]+?src=|
                data-video-url=|
                <embed[^>]+?src=|
                embedSWF\(?:\s*|
                <object[^>]+data=|
                new\s+SWFObject\(
            )
            (["\'])
                (?P<url>(?:https?:)?//(?:www\.)?youtube(?:-nocookie)?\.com/
                (?:embed|v|p)/[0-9A-Za-z_-]{11}.*?)
            \1''', webpage)]

        # lazyYT YouTube embed
        entries.extend(list(map(
            unescapeHTML,
            re.findall(r'class="lazyYT" data-youtube-id="([^"]+)"', webpage))))

        # Wordpress "YouTube Video Importer" plugin
        matches = re.findall(r'''(?x)<div[^>]+
            class=(?P<q1>[\'"])[^\'"]*\byvii_single_video_player\b[^\'"]*(?P=q1)[^>]+
            data-video_id=(?P<q2>[\'"])([^\'"]+)(?P=q2)''', webpage)
        entries.extend(m[-1] for m in matches)

        return entries

    @staticmethod
    def _extract_url(webpage):
        urls = YoutubeIE._extract_urls(webpage)
        return urls[0] if urls else None

    @classmethod
    def extract_id(cls, url):
        mobj = re.match(cls._VALID_URL, url, re.VERBOSE)
        if mobj is None:
            raise ExtractorError('Invalid URL: %s' % url)
        video_id = mobj.group(2)
        return video_id

    def _extract_chapters_from_json(self, webpage, video_id, duration):
        if not webpage:
            return
        data = self._extract_yt_initial_data(video_id, webpage)
        if not data or not isinstance(data, dict):
            return
        chapters_list = try_get(
            data,
            lambda x: x['playerOverlays']
                       ['playerOverlayRenderer']
                       ['decoratedPlayerBarRenderer']
                       ['decoratedPlayerBarRenderer']
                       ['playerBar']
                       ['chapteredPlayerBarRenderer']
                       ['chapters'],
            list)
        if not chapters_list:
            return

        def chapter_time(chapter):
            return float_or_none(
                try_get(
                    chapter,
                    lambda x: x['chapterRenderer']['timeRangeStartMillis'],
                    int),
                scale=1000)
        chapters = []
        for next_num, chapter in enumerate(chapters_list, start=1):
            start_time = chapter_time(chapter)
            if start_time is None:
                continue
            end_time = (chapter_time(chapters_list[next_num])
                        if next_num < len(chapters_list) else duration)
            if end_time is None:
                continue
            title = try_get(
                chapter, lambda x: x['chapterRenderer']['title']['simpleText'],
                compat_str)
            chapters.append({
                'start_time': start_time,
                'end_time': end_time,
                'title': title,
            })
        return chapters

    @staticmethod
    def _extract_chapters_from_description(description, duration):
        if not description:
            return None
        chapter_lines = re.findall(
            r'(?:^|<br\s*/>)([^<]*<a[^>]+onclick=["\']yt\.www\.watch\.player\.seekTo[^>]+>(\d{1,2}:\d{1,2}(?::\d{1,2})?)</a>[^>]*)(?=$|<br\s*/>)',
            description)
        if not chapter_lines:
            return None
        chapters = []
        for next_num, (chapter_line, time_point) in enumerate(
                chapter_lines, start=1):
            start_time = parse_duration(time_point)
            if start_time is None:
                continue
            if start_time > duration:
                break
            end_time = (duration if next_num == len(chapter_lines)
                        else parse_duration(chapter_lines[next_num][1]))
            if end_time is None:
                continue
            if end_time > duration:
                end_time = duration
            if start_time > end_time:
                break
            chapter_title = re.sub(
                r'<a[^>]+>[^<]+</a>', '', chapter_line).strip(' \t-')
            chapter_title = re.sub(r'\s+', ' ', chapter_title)
            chapters.append({
                'start_time': start_time,
                'end_time': end_time,
                'title': chapter_title,
            })
        return chapters

    def _extract_chapters(self, webpage, description, video_id, duration):
        return (self._extract_chapters_from_json(webpage, video_id, duration)
                or self._extract_chapters_from_description(description, duration))

    def _real_extract(self, url):
        url, smuggled_data = unsmuggle_url(url, {})

        proto = (
            'http' if self._downloader.params.get('prefer_insecure', False)
            else 'https')

        start_time = None
        end_time = None
        parsed_url = compat_urllib_parse_urlparse(url)
        for component in [parsed_url.fragment, parsed_url.query]:
            query = compat_parse_qs(component)
            if start_time is None and 't' in query:
                start_time = parse_duration(query['t'][0])
            if start_time is None and 'start' in query:
                start_time = parse_duration(query['start'][0])
            if end_time is None and 'end' in query:
                end_time = parse_duration(query['end'][0])

        # Extract original video URL from URL with redirection, like age verification, using next_url parameter
        mobj = re.search(self._NEXT_URL_RE, url)
        if mobj:
            url = proto + '://www.youtube.com/' + compat_urllib_parse_unquote(mobj.group(1)).lstrip('/')
        video_id = self.extract_id(url)

        # Get video webpage
        url = proto + '://www.youtube.com/watch?v=%s&gl=US&hl=en&has_verified=1&bpctr=9999999999' % video_id
        video_webpage, urlh = self._download_webpage_handle(url, video_id)

        qs = compat_parse_qs(compat_urllib_parse_urlparse(urlh.geturl()).query)
        video_id = qs.get('v', [None])[0] or video_id

        # Attempt to extract SWF player URL
        mobj = re.search(r'swfConfig.*?"(https?:\\/\\/.*?watch.*?-.*?\.swf)"', video_webpage)
        if mobj is not None:
            player_url = re.sub(r'\\(.)', r'\1', mobj.group(1))
        else:
            player_url = None

        dash_mpds = []

        def add_dash_mpd(video_info):
            dash_mpd = video_info.get('dashmpd')
            if dash_mpd and dash_mpd[0] not in dash_mpds:
                dash_mpds.append(dash_mpd[0])

        def add_dash_mpd_pr(pl_response):
            dash_mpd = url_or_none(try_get(
                pl_response, lambda x: x['streamingData']['dashManifestUrl'],
                compat_str))
            if dash_mpd and dash_mpd not in dash_mpds:
                dash_mpds.append(dash_mpd)

        is_live = None
        view_count = None

        def extract_view_count(v_info):
            return int_or_none(try_get(v_info, lambda x: x['view_count'][0]))

        def extract_player_response(player_response, video_id):
            pl_response = str_or_none(player_response)
            if not pl_response:
                return
            pl_response = self._parse_json(pl_response, video_id, fatal=False)
            if isinstance(pl_response, dict):
                add_dash_mpd_pr(pl_response)
                return pl_response

        player_response = {}

        # Get video info
        video_info = {}
        embed_webpage = None
        ytplayer_config = self._get_ytplayer_config(video_id, video_webpage)
        if (self._og_search_property('restrictions:age', video_webpage, default=None) == '18+'
                or re.search(r'player-age-gate-content">', video_webpage) is not None):
            age_gate = True
            # We simulate the access to the video from www.youtube.com/v/{video_id}
            # this can be viewed without login into Youtube
            url = proto + '://www.youtube.com/embed/%s' % video_id
            embed_webpage = self._download_webpage(url, video_id, 'Downloading embed webpage')
            data = compat_urllib_parse_urlencode({
                'video_id': video_id,
                'eurl': 'https://youtube.googleapis.com/v/' + video_id,
                'sts': self._search_regex(
                    r'"sts"\s*:\s*(\d+)', embed_webpage, 'sts', default=''),
            })
            video_info_url = proto + '://www.youtube.com/get_video_info?' + data
            try:
                video_info_webpage = self._download_webpage(
                    video_info_url, video_id,
                    note='Refetching age-gated info webpage',
                    errnote='unable to download video info webpage')
            except ExtractorError:
                video_info_webpage = None
            if video_info_webpage:
                video_info = compat_parse_qs(video_info_webpage)
                pl_response = video_info.get('player_response', [None])[0]
                player_response = extract_player_response(pl_response, video_id)
                add_dash_mpd(video_info)
                view_count = extract_view_count(video_info)
        else:
            age_gate = False
            # Try looking directly into the video webpage
            if ytplayer_config:
                args = ytplayer_config['args']
                if args.get('url_encoded_fmt_stream_map') or args.get('hlsvp'):
                    # Convert to the same format returned by compat_parse_qs
                    video_info = dict((k, [v]) for k, v in args.items())
                    add_dash_mpd(video_info)
                # Rental video is not rented but preview is available (e.g.
                # https://www.youtube.com/watch?v=yYr8q0y5Jfg,
                # https://github.com/ytdl-org/youtube-dl/issues/10532)
                if not video_info and args.get('ypc_vid'):
                    return self.url_result(
                        args['ypc_vid'], YoutubeIE.ie_key(), video_id=args['ypc_vid'])
                if args.get('livestream') == '1' or args.get('live_playback') == 1:
                    is_live = True
                if not player_response:
                    player_response = extract_player_response(args.get('player_response'), video_id)
            if not video_info or self._downloader.params.get('youtube_include_dash_manifest', True):
                add_dash_mpd_pr(player_response)

        def extract_unavailable_message():
            messages = []
            for tag, kind in (('h1', 'message'), ('div', 'submessage')):
                msg = self._html_search_regex(
                    r'(?s)<{tag}[^>]+id=["\']unavailable-{kind}["\'][^>]*>(.+?)</{tag}>'.format(tag=tag, kind=kind),
                    video_webpage, 'unavailable %s' % kind, default=None)
                if msg:
                    messages.append(msg)
            if messages:
                return '\n'.join(messages)
            if ytplayer_config:
                return try_get(ytplayer_config.get('args'),
                               (lambda x: x['playabilityStatus']['errorScreen']['playerErrorMessageRenderer']['subreason']['simpleText'],
                                lambda x: x['playabilityStatus']['errorScreen']['playerErrorMessageRenderer']['reason']['simpleText'],
                                lambda x: x['playabilityStatus']['messages'][0],
                                lambda x: x['playabilityStatus']['reason']), None)

        if not video_info and not player_response:
            unavailable_message = extract_unavailable_message()
            if not unavailable_message:
                unavailable_message = 'Unable to extract video data'
            raise ExtractorError(
                'YouTube said: %s' % unavailable_message, expected=True, video_id=video_id)

        if not isinstance(video_info, dict):
            video_info = {}

        video_details = try_get(
            player_response, lambda x: x['videoDetails'], dict) or {}

        microformat = try_get(
            player_response, lambda x: x['microformat']['playerMicroformatRenderer'], dict) or {}

        video_title = video_info.get('title', [None])[0] or video_details.get('title')
        if not video_title:
            self._downloader.report_warning('Unable to extract video title')
            video_title = '_'

        description_original = video_description = get_element_by_id("eow-description", video_webpage)
        if video_description:

            def replace_url(m):
                redir_url = compat_urlparse.urljoin(url, m.group(1))
                parsed_redir_url = compat_urllib_parse_urlparse(redir_url)
                if re.search(r'^(?:www\.)?(?:youtube(?:-nocookie)?\.com|youtu\.be)$', parsed_redir_url.netloc) and parsed_redir_url.path == '/redirect':
                    qs = compat_parse_qs(parsed_redir_url.query)
                    q = qs.get('q')
                    if q and q[0]:
                        return q[0]
                return redir_url

            description_original = video_description = re.sub(r'''(?x)
                <a\s+
                    (?:[a-zA-Z-]+="[^"]*"\s+)*?
                    (?:title|href)="([^"]+)"\s+
                    (?:[a-zA-Z-]+="[^"]*"\s+)*?
                    class="[^"]*"[^>]*>
                [^<]+\.{3}\s*
                </a>
            ''', replace_url, video_description)
            video_description = clean_html(video_description)
        else:
            video_description = video_details.get('shortDescription')
            if video_description is None:
                video_description = self._html_search_meta('description', video_webpage)

        if not smuggled_data.get('force_singlefeed', False):
            if not self._downloader.params.get('noplaylist'):
                multifeed_metadata_list = try_get(
                    player_response,
                    lambda x: x['multicamera']['playerLegacyMulticameraRenderer']['metadataList'],
                    compat_str) or try_get(
                    video_info, lambda x: x['multifeed_metadata_list'][0], compat_str)
                if multifeed_metadata_list:
                    entries = []
                    feed_ids = []
                    for feed in multifeed_metadata_list.split(','):
                        # Unquote should take place before split on comma (,) since textual
                        # fields may contain comma as well (see
                        # https://github.com/ytdl-org/youtube-dl/issues/8536)
                        feed_data = compat_parse_qs(compat_urllib_parse_unquote_plus(feed))

                        def feed_entry(name):
                            return try_get(feed_data, lambda x: x[name][0], compat_str)

                        feed_id = feed_entry('id')
                        if not feed_id:
                            continue
                        feed_title = feed_entry('title')
                        title = video_title
                        if feed_title:
                            title += ' (%s)' % feed_title
                        entries.append({
                            '_type': 'url_transparent',
                            'ie_key': 'Youtube',
                            'url': smuggle_url(
                                '%s://www.youtube.com/watch?v=%s' % (proto, feed_data['id'][0]),
                                {'force_singlefeed': True}),
                            'title': title,
                        })
                        feed_ids.append(feed_id)
                    self.to_screen(
                        'Downloading multifeed video (%s) - add --no-playlist to just download video %s'
                        % (', '.join(feed_ids), video_id))
                    return self.playlist_result(entries, video_id, video_title, video_description)
            else:
                self.to_screen('Downloading just video %s because of --no-playlist' % video_id)

        if view_count is None:
            view_count = extract_view_count(video_info)
        if view_count is None and video_details:
            view_count = int_or_none(video_details.get('viewCount'))
        if view_count is None and microformat:
            view_count = int_or_none(microformat.get('viewCount'))

        if is_live is None:
            is_live = bool_or_none(video_details.get('isLive'))

        # Check for "rental" videos
        if 'ypc_video_rental_bar_text' in video_info and 'author' not in video_info:
            raise ExtractorError('"rental" videos not supported. See https://github.com/ytdl-org/youtube-dl/issues/359 for more information.', expected=True)

        def _extract_filesize(media_url):
            return int_or_none(self._search_regex(
                r'\bclen[=/](\d+)', media_url, 'filesize', default=None))

        streaming_formats = try_get(player_response, lambda x: x['streamingData']['formats'], list) or []
        streaming_formats.extend(try_get(player_response, lambda x: x['streamingData']['adaptiveFormats'], list) or [])

        if 'conn' in video_info and video_info['conn'][0].startswith('rtmp'):
            self.report_rtmp_download()
            formats = [{
                'format_id': '_rtmp',
                'protocol': 'rtmp',
                'url': video_info['conn'][0],
                'player_url': player_url,
            }]
        elif not is_live and (streaming_formats or len(video_info.get('url_encoded_fmt_stream_map', [''])[0]) >= 1 or len(video_info.get('adaptive_fmts', [''])[0]) >= 1):
            encoded_url_map = video_info.get('url_encoded_fmt_stream_map', [''])[0] + ',' + video_info.get('adaptive_fmts', [''])[0]
            if 'rtmpe%3Dyes' in encoded_url_map:
                raise ExtractorError('rtmpe downloads are not supported, see https://github.com/ytdl-org/youtube-dl/issues/343 for more information.', expected=True)
            formats = []
            formats_spec = {}
            fmt_list = video_info.get('fmt_list', [''])[0]
            if fmt_list:
                for fmt in fmt_list.split(','):
                    spec = fmt.split('/')
                    if len(spec) > 1:
                        width_height = spec[1].split('x')
                        if len(width_height) == 2:
                            formats_spec[spec[0]] = {
                                'resolution': spec[1],
                                'width': int_or_none(width_height[0]),
                                'height': int_or_none(width_height[1]),
                            }
            for fmt in streaming_formats:
                itag = str_or_none(fmt.get('itag'))
                if not itag:
                    continue
                quality = fmt.get('quality')
                quality_label = fmt.get('qualityLabel') or quality
                formats_spec[itag] = {
                    'asr': int_or_none(fmt.get('audioSampleRate')),
                    'filesize': int_or_none(fmt.get('contentLength')),
                    'format_note': quality_label,
                    'fps': int_or_none(fmt.get('fps')),
                    'height': int_or_none(fmt.get('height')),
                    # bitrate for itag 43 is always 2147483647
                    'tbr': float_or_none(fmt.get('averageBitrate') or fmt.get('bitrate'), 1000) if itag != '43' else None,
                    'width': int_or_none(fmt.get('width')),
                }

            for fmt in streaming_formats:
                if fmt.get('drmFamilies') or fmt.get('drm_families'):
                    continue
                url = url_or_none(fmt.get('url'))

                if not url:
                    cipher = fmt.get('cipher') or fmt.get('signatureCipher')
                    if not cipher:
                        continue
                    url_data = compat_parse_qs(cipher)
                    url = url_or_none(try_get(url_data, lambda x: x['url'][0], compat_str))
                    if not url:
                        continue
                else:
                    cipher = None
                    url_data = compat_parse_qs(compat_urllib_parse_urlparse(url).query)

                stream_type = int_or_none(try_get(url_data, lambda x: x['stream_type'][0]))
                # Unsupported FORMAT_STREAM_TYPE_OTF
                if stream_type == 3:
                    continue

                format_id = fmt.get('itag') or url_data['itag'][0]
                if not format_id:
                    continue
                format_id = compat_str(format_id)

                if cipher:
                    if 's' in url_data or self._downloader.params.get('youtube_include_dash_manifest', True):
                        ASSETS_RE = (
                            r'<script[^>]+\bsrc=("[^"]+")[^>]+\bname=["\']player_ias/base',
                            r'"jsUrl"\s*:\s*("[^"]+")',
                            r'"assets":.+?"js":\s*("[^"]+")')
                        jsplayer_url_json = self._search_regex(
                            ASSETS_RE,
                            embed_webpage if age_gate else video_webpage,
                            'JS player URL (1)', default=None)
                        if not jsplayer_url_json and not age_gate:
                            # We need the embed website after all
                            if embed_webpage is None:
                                embed_url = proto + '://www.youtube.com/embed/%s' % video_id
                                embed_webpage = self._download_webpage(
                                    embed_url, video_id, 'Downloading embed webpage')
                            jsplayer_url_json = self._search_regex(
                                ASSETS_RE, embed_webpage, 'JS player URL')

                        player_url = json.loads(jsplayer_url_json)
                        if player_url is None:
                            player_url_json = self._search_regex(
                                r'ytplayer\.config.*?"url"\s*:\s*("[^"]+")',
                                video_webpage, 'age gate player URL')
                            player_url = json.loads(player_url_json)

                    if 'sig' in url_data:
                        url += '&signature=' + url_data['sig'][0]
                    elif 's' in url_data:
                        encrypted_sig = url_data['s'][0]

                        if self._downloader.params.get('verbose'):
                            if player_url is None:
                                player_desc = 'unknown'
                            else:
                                player_type, player_version = self._extract_player_info(player_url)
                                player_desc = '%s player %s' % ('flash' if player_type == 'swf' else 'html5', player_version)
                            parts_sizes = self._signature_cache_id(encrypted_sig)
                            self.to_screen('{%s} signature length %s, %s' %
                                           (format_id, parts_sizes, player_desc))

                        signature = self._decrypt_signature(
                            encrypted_sig, video_id, player_url, age_gate)
                        sp = try_get(url_data, lambda x: x['sp'][0], compat_str) or 'signature'
                        url += '&%s=%s' % (sp, signature)
                if 'ratebypass' not in url:
                    url += '&ratebypass=yes'

                dct = {
                    'format_id': format_id,
                    'url': url,
                    'player_url': player_url,
                }
                if format_id in self._formats:
                    dct.update(self._formats[format_id])
                if format_id in formats_spec:
                    dct.update(formats_spec[format_id])

                # Some itags are not included in DASH manifest thus corresponding formats will
                # lack metadata (see https://github.com/ytdl-org/youtube-dl/pull/5993).
                # Trying to extract metadata from url_encoded_fmt_stream_map entry.
                mobj = re.search(r'^(?P<width>\d+)[xX](?P<height>\d+)$', url_data.get('size', [''])[0])
                width, height = (int(mobj.group('width')), int(mobj.group('height'))) if mobj else (None, None)

                if width is None:
                    width = int_or_none(fmt.get('width'))
                if height is None:
                    height = int_or_none(fmt.get('height'))

                filesize = int_or_none(url_data.get(
                    'clen', [None])[0]) or _extract_filesize(url)

                quality = url_data.get('quality', [None])[0] or fmt.get('quality')
                quality_label = url_data.get('quality_label', [None])[0] or fmt.get('qualityLabel')

                tbr = (float_or_none(url_data.get('bitrate', [None])[0], 1000)
                       or float_or_none(fmt.get('bitrate'), 1000)) if format_id != '43' else None
                fps = int_or_none(url_data.get('fps', [None])[0]) or int_or_none(fmt.get('fps'))

                more_fields = {
                    'filesize': filesize,
                    'tbr': tbr,
                    'width': width,
                    'height': height,
                    'fps': fps,
                    'format_note': quality_label or quality,
                }
                for key, value in more_fields.items():
                    if value:
                        dct[key] = value
                type_ = url_data.get('type', [None])[0] or fmt.get('mimeType')
                if type_:
                    type_split = type_.split(';')
                    kind_ext = type_split[0].split('/')
                    if len(kind_ext) == 2:
                        kind, _ = kind_ext
                        dct['ext'] = mimetype2ext(type_split[0])
                        if kind in ('audio', 'video'):
                            codecs = None
                            for mobj in re.finditer(
                                    r'(?P<key>[a-zA-Z_-]+)=(?P<quote>["\']?)(?P<val>.+?)(?P=quote)(?:;|$)', type_):
                                if mobj.group('key') == 'codecs':
                                    codecs = mobj.group('val')
                                    break
                            if codecs:
                                dct.update(parse_codecs(codecs))
                if dct.get('acodec') == 'none' or dct.get('vcodec') == 'none':
                    dct['downloader_options'] = {
                        # Youtube throttles chunks >~10M
                        'http_chunk_size': 10485760,
                    }
                formats.append(dct)
        else:
            manifest_url = (
                url_or_none(try_get(
                    player_response,
                    lambda x: x['streamingData']['hlsManifestUrl'],
                    compat_str))
                or url_or_none(try_get(
                    video_info, lambda x: x['hlsvp'][0], compat_str)))
            if manifest_url:
                formats = []
                m3u8_formats = self._extract_m3u8_formats(
                    manifest_url, video_id, 'mp4', fatal=False)
                for a_format in m3u8_formats:
                    itag = self._search_regex(
                        r'/itag/(\d+)/', a_format['url'], 'itag', default=None)
                    if itag:
                        a_format['format_id'] = itag
                        if itag in self._formats:
                            dct = self._formats[itag].copy()
                            dct.update(a_format)
                            a_format = dct
                    a_format['player_url'] = player_url
                    # Accept-Encoding header causes failures in live streams on Youtube and Youtube Gaming
                    a_format.setdefault('http_headers', {})['Youtubedl-no-compression'] = 'True'
                    formats.append(a_format)
            else:
                error_message = extract_unavailable_message()
                if not error_message:
<<<<<<< HEAD
=======
                    reason_list = try_get(
                        player_response,
                        lambda x: x['playabilityStatus']['errorScreen']['playerErrorMessageRenderer']['subreason']['runs'],
                        list) or []
                    for reason in reason_list:
                        if not isinstance(reason, dict):
                            continue
                        reason_text = try_get(reason, lambda x: x['text'], compat_str)
                        if reason_text:
                            if not error_message:
                                error_message = ''
                            error_message += reason_text
                    if error_message:
                        error_message = clean_html(error_message)
                if not error_message:
                    error_message = clean_html(try_get(
                        player_response, lambda x: x['playabilityStatus']['reason'],
                        compat_str))
                if not error_message:
>>>>>>> 15f27347
                    error_message = clean_html(
                        try_get(video_info, lambda x: x['reason'][0], compat_str))
                if error_message:
                    raise ExtractorError(error_message, expected=True)
                raise ExtractorError('no conn, hlsvp, hlsManifestUrl or url_encoded_fmt_stream_map information found in video info')

        # uploader
        video_uploader = try_get(
            video_info, lambda x: x['author'][0],
            compat_str) or str_or_none(video_details.get('author'))
        if video_uploader:
            video_uploader = compat_urllib_parse_unquote_plus(video_uploader)
        else:
            self._downloader.report_warning('unable to extract uploader name')

        # uploader_id
        video_uploader_id = None
        video_uploader_url = None
        mobj = re.search(
            r'<link itemprop="url" href="(?P<uploader_url>https?://www\.youtube\.com/(?:user|channel)/(?P<uploader_id>[^"]+))">',
            video_webpage)
        if mobj is not None:
            video_uploader_id = mobj.group('uploader_id')
            video_uploader_url = mobj.group('uploader_url')
        else:
            owner_profile_url = url_or_none(microformat.get('ownerProfileUrl'))
            if owner_profile_url:
                video_uploader_id = self._search_regex(
                    r'(?:user|channel)/([^/]+)', owner_profile_url, 'uploader id',
                    default=None)
                video_uploader_url = owner_profile_url

        channel_id = (
            str_or_none(video_details.get('channelId'))
            or self._html_search_meta(
                'channelId', video_webpage, 'channel id', default=None)
            or self._search_regex(
                r'data-channel-external-id=(["\'])(?P<id>(?:(?!\1).)+)\1',
                video_webpage, 'channel id', default=None, group='id'))
        channel_url = 'http://www.youtube.com/channel/%s' % channel_id if channel_id else None

        thumbnails = []
        thumbnails_list = try_get(
            video_details, lambda x: x['thumbnail']['thumbnails'], list) or []
        for t in thumbnails_list:
            if not isinstance(t, dict):
                continue
            thumbnail_url = url_or_none(t.get('url'))
            if not thumbnail_url:
                continue
            thumbnails.append({
                'url': thumbnail_url,
                'width': int_or_none(t.get('width')),
                'height': int_or_none(t.get('height')),
            })

        if not thumbnails:
            video_thumbnail = None
            # We try first to get a high quality image:
            m_thumb = re.search(r'<span itemprop="thumbnail".*?href="(.*?)">',
                                video_webpage, re.DOTALL)
            if m_thumb is not None:
                video_thumbnail = m_thumb.group(1)
            thumbnail_url = try_get(video_info, lambda x: x['thumbnail_url'][0], compat_str)
            if thumbnail_url:
                video_thumbnail = compat_urllib_parse_unquote_plus(thumbnail_url)
            if video_thumbnail:
                thumbnails.append({'url': video_thumbnail})

        # upload date
        upload_date = self._html_search_meta(
            'datePublished', video_webpage, 'upload date', default=None)
        if not upload_date:
            upload_date = self._search_regex(
                [r'(?s)id="eow-date.*?>(.*?)</span>',
                 r'(?:id="watch-uploader-info".*?>.*?|["\']simpleText["\']\s*:\s*["\'])(?:Published|Uploaded|Streamed live|Started) on (.+?)[<"\']'],
                video_webpage, 'upload date', default=None)
        if not upload_date:
            upload_date = microformat.get('publishDate') or microformat.get('uploadDate')
        upload_date = unified_strdate(upload_date)

        video_license = self._html_search_regex(
            r'<h4[^>]+class="title"[^>]*>\s*License\s*</h4>\s*<ul[^>]*>\s*<li>(.+?)</li',
            video_webpage, 'license', default=None)

        m_music = re.search(
            r'''(?x)
                <h4[^>]+class="title"[^>]*>\s*Music\s*</h4>\s*
                <ul[^>]*>\s*
                <li>(?P<title>.+?)
                by (?P<creator>.+?)
                (?:
                    \(.+?\)|
                    <a[^>]*
                        (?:
                            \bhref=["\']/red[^>]*>|             # drop possible
                            >\s*Listen ad-free with YouTube Red # YouTube Red ad
                        )
                    .*?
                )?</li
            ''',
            video_webpage)
        if m_music:
            video_alt_title = remove_quotes(unescapeHTML(m_music.group('title')))
            video_creator = clean_html(m_music.group('creator'))
        else:
            video_alt_title = video_creator = None

        def extract_meta(field):
            return self._html_search_regex(
                r'<h4[^>]+class="title"[^>]*>\s*%s\s*</h4>\s*<ul[^>]*>\s*<li>(.+?)</li>\s*' % field,
                video_webpage, field, default=None)

        track = extract_meta('Song')
        artist = extract_meta('Artist')
        album = extract_meta('Album')

        # Youtube Music Auto-generated description
        release_date = release_year = None
        if video_description:
            mobj = re.search(r'(?s)Provided to YouTube by [^\n]+\n+(?P<track>[^·]+)·(?P<artist>[^\n]+)\n+(?P<album>[^\n]+)(?:.+?℗\s*(?P<release_year>\d{4})(?!\d))?(?:.+?Released on\s*:\s*(?P<release_date>\d{4}-\d{2}-\d{2}))?(.+?\nArtist\s*:\s*(?P<clean_artist>[^\n]+))?', video_description)
            if mobj:
                if not track:
                    track = mobj.group('track').strip()
                if not artist:
                    artist = mobj.group('clean_artist') or ', '.join(a.strip() for a in mobj.group('artist').split('·'))
                if not album:
                    album = mobj.group('album'.strip())
                release_year = mobj.group('release_year')
                release_date = mobj.group('release_date')
                if release_date:
                    release_date = release_date.replace('-', '')
                    if not release_year:
                        release_year = int(release_date[:4])
                if release_year:
                    release_year = int(release_year)

        m_episode = re.search(
            r'<div[^>]+id="watch7-headline"[^>]*>\s*<span[^>]*>.*?>(?P<series>[^<]+)</a></b>\s*S(?P<season>\d+)\s*•\s*E(?P<episode>\d+)</span>',
            video_webpage)
        if m_episode:
            series = unescapeHTML(m_episode.group('series'))
            season_number = int(m_episode.group('season'))
            episode_number = int(m_episode.group('episode'))
        else:
            series = season_number = episode_number = None

        m_cat_container = self._search_regex(
            r'(?s)<h4[^>]*>\s*Category\s*</h4>\s*<ul[^>]*>(.*?)</ul>',
            video_webpage, 'categories', default=None)
        category = None
        if m_cat_container:
            category = self._html_search_regex(
                r'(?s)<a[^<]+>(.*?)</a>', m_cat_container, 'category',
                default=None)
        if not category:
            category = try_get(
                microformat, lambda x: x['category'], compat_str)
        video_categories = None if category is None else [category]

        video_tags = [
            unescapeHTML(m.group('content'))
            for m in re.finditer(self._meta_regex('og:video:tag'), video_webpage)]
        if not video_tags:
            video_tags = try_get(video_details, lambda x: x['keywords'], list)

        def _extract_count(count_name):
            return str_to_int(self._search_regex(
                (r'-%s-button[^>]+><span[^>]+class="yt-uix-button-content"[^>]*>([\d,]+)</span>' % re.escape(count_name),
                 r'["\']label["\']\s*:\s*["\']([\d,.]+)\s+%ss["\']' % re.escape(count_name)),
                video_webpage, count_name, default=None))

        like_count = _extract_count('like')
        dislike_count = _extract_count('dislike')

        if view_count is None:
            view_count = str_to_int(self._search_regex(
                r'<[^>]+class=["\']watch-view-count[^>]+>\s*([\d,\s]+)', video_webpage,
                'view count', default=None))

        average_rating = (
            float_or_none(video_details.get('averageRating'))
            or try_get(video_info, lambda x: float_or_none(x['avg_rating'][0])))

        # subtitles
        video_subtitles = self.extract_subtitles(video_id, video_webpage)
        automatic_captions = self.extract_automatic_captions(video_id, video_webpage)

        video_duration = try_get(
            video_info, lambda x: int_or_none(x['length_seconds'][0]))
        if not video_duration:
            video_duration = int_or_none(video_details.get('lengthSeconds'))
        if not video_duration:
            video_duration = parse_duration(self._html_search_meta(
                'duration', video_webpage, 'video duration'))

        # annotations
        video_annotations = None
        if self._downloader.params.get('writeannotations', False):
            xsrf_token = self._search_regex(
                r'([\'"])XSRF_TOKEN\1\s*:\s*([\'"])(?P<xsrf_token>[A-Za-z0-9+/=]+)\2',
                video_webpage, 'xsrf token', group='xsrf_token', fatal=False)
            invideo_url = try_get(
                player_response, lambda x: x['annotations'][0]['playerAnnotationsUrlsRenderer']['invideoUrl'], compat_str)
            if xsrf_token and invideo_url:
                xsrf_field_name = self._search_regex(
                    r'([\'"])XSRF_FIELD_NAME\1\s*:\s*([\'"])(?P<xsrf_field_name>\w+)\2',
                    video_webpage, 'xsrf field name',
                    group='xsrf_field_name', default='session_token')
                video_annotations = self._download_webpage(
                    self._proto_relative_url(invideo_url),
                    video_id, note='Downloading annotations',
                    errnote='Unable to download video annotations', fatal=False,
                    data=urlencode_postdata({xsrf_field_name: xsrf_token}))

        chapters = self._extract_chapters(video_webpage, description_original, video_id, video_duration)

        # Look for the DASH manifest
        if self._downloader.params.get('youtube_include_dash_manifest', True):
            dash_mpd_fatal = True
            for mpd_url in dash_mpds:
                dash_formats = {}
                try:
                    def decrypt_sig(mobj):
                        s = mobj.group(1)
                        dec_s = self._decrypt_signature(s, video_id, player_url, age_gate)
                        return '/signature/%s' % dec_s

                    mpd_url = re.sub(r'/s/([a-fA-F0-9\.]+)', decrypt_sig, mpd_url)

                    for df in self._extract_mpd_formats(
                            mpd_url, video_id, fatal=dash_mpd_fatal,
                            formats_dict=self._formats):
                        if not df.get('filesize'):
                            df['filesize'] = _extract_filesize(df['url'])
                        # Do not overwrite DASH format found in some previous DASH manifest
                        if df['format_id'] not in dash_formats:
                            dash_formats[df['format_id']] = df
                        # Additional DASH manifests may end up in HTTP Error 403 therefore
                        # allow them to fail without bug report message if we already have
                        # some DASH manifest succeeded. This is temporary workaround to reduce
                        # burst of bug reports until we figure out the reason and whether it
                        # can be fixed at all.
                        dash_mpd_fatal = False
                except (ExtractorError, KeyError) as e:
                    self.report_warning(
                        'Skipping DASH manifest: %r' % e, video_id)
                if dash_formats:
                    # Remove the formats we found through non-DASH, they
                    # contain less info and it can be wrong, because we use
                    # fixed values (for example the resolution). See
                    # https://github.com/ytdl-org/youtube-dl/issues/5774 for an
                    # example.
                    formats = [f for f in formats if f['format_id'] not in dash_formats.keys()]
                    formats.extend(dash_formats.values())

        # Check for malformed aspect ratio
        stretched_m = re.search(
            r'<meta\s+property="og:video:tag".*?content="yt:stretch=(?P<w>[0-9]+):(?P<h>[0-9]+)">',
            video_webpage)
        if stretched_m:
            w = float(stretched_m.group('w'))
            h = float(stretched_m.group('h'))
            # yt:stretch may hold invalid ratio data (e.g. for Q39EVAstoRM ratio is 17:0).
            # We will only process correct ratios.
            if w > 0 and h > 0:
                ratio = w / h
                for f in formats:
                    if f.get('vcodec') != 'none':
                        f['stretched_ratio'] = ratio

        if not formats:
            if 'reason' in video_info:
                if 'The uploader has not made this video available in your country.' in video_info['reason']:
                    regions_allowed = self._html_search_meta(
                        'regionsAllowed', video_webpage, default=None)
                    countries = regions_allowed.split(',') if regions_allowed else None
                    self.raise_geo_restricted(
                        msg=video_info['reason'][0], countries=countries)
                reason = video_info['reason'][0]
                if 'Invalid parameters' in reason:
                    reason = extract_unavailable_message() or reason
                raise ExtractorError(
                    'YouTube said: %s' % reason,
                    expected=True, video_id=video_id)
            if video_info.get('license_info') or try_get(player_response, lambda x: x['streamingData']['licenseInfos']):
                raise ExtractorError('This video is DRM protected.', expected=True)

        self._sort_formats(formats)

        self.mark_watched(video_id, video_info, player_response)

        return {
            'id': video_id,
            'uploader': video_uploader,
            'uploader_id': video_uploader_id,
            'uploader_url': video_uploader_url,
            'channel_id': channel_id,
            'channel_url': channel_url,
            'upload_date': upload_date,
            'license': video_license,
            'creator': video_creator or artist,
            'title': video_title,
            'alt_title': video_alt_title or track,
            'thumbnails': thumbnails,
            'description': video_description,
            'categories': video_categories,
            'tags': video_tags,
            'subtitles': video_subtitles,
            'automatic_captions': automatic_captions,
            'duration': video_duration,
            'age_limit': 18 if age_gate else 0,
            'annotations': video_annotations,
            'chapters': chapters,
            'webpage_url': proto + '://www.youtube.com/watch?v=%s' % video_id,
            'view_count': view_count,
            'like_count': like_count,
            'dislike_count': dislike_count,
            'average_rating': average_rating,
            'formats': formats,
            'is_live': is_live,
            'start_time': start_time,
            'end_time': end_time,
            'series': series,
            'season_number': season_number,
            'episode_number': episode_number,
            'track': track,
            'artist': artist,
            'album': album,
            'release_date': release_date,
            'release_year': release_year,
        }


class YoutubeTabIE(YoutubeBaseInfoExtractor):
    IE_DESC = 'YouTube.com tab'
    _VALID_URL = r'https?://(?:\w+\.)?(?:youtube(?:kids)?\.com|invidio\.us)/(?:(?:channel|c|user)/|(?:playlist|watch)\?.*?\blist=)(?P<id>[^/?#&]+)'
    IE_NAME = 'youtube:tab'

    _TESTS = [{
        # playlists, multipage
        'url': 'https://www.youtube.com/c/ИгорьКлейнер/playlists?view=1&flow=grid',
        'playlist_mincount': 94,
        'info_dict': {
            'id': 'UCqj7Cz7revf5maW9g5pgNcg',
            'title': 'Игорь Клейнер - Playlists',
            'description': 'md5:be97ee0f14ee314f1f002cf187166ee2',
        },
    }, {
        # playlists, multipage, different order
        'url': 'https://www.youtube.com/user/igorkle1/playlists?view=1&sort=dd',
        'playlist_mincount': 94,
        'info_dict': {
            'id': 'UCqj7Cz7revf5maW9g5pgNcg',
            'title': 'Игорь Клейнер - Playlists',
            'description': 'md5:be97ee0f14ee314f1f002cf187166ee2',
        },
    }, {
        # playlists, singlepage
        'url': 'https://www.youtube.com/user/ThirstForScience/playlists',
        'playlist_mincount': 4,
        'info_dict': {
            'id': 'UCAEtajcuhQ6an9WEzY9LEMQ',
            'title': 'ThirstForScience - Playlists',
            'description': 'md5:609399d937ea957b0f53cbffb747a14c',
        }
    }, {
        'url': 'https://www.youtube.com/c/ChristophLaimer/playlists',
        'only_matching': True,
    }, {
        # basic, single video playlist
        'url': 'https://www.youtube.com/playlist?list=PL4lCao7KL_QFVb7Iudeipvc2BCavECqzc',
        'info_dict': {
            'uploader_id': 'UCmlqkdCBesrv2Lak1mF_MxA',
            'uploader': 'Sergey M.',
            'id': 'PL4lCao7KL_QFVb7Iudeipvc2BCavECqzc',
            'title': 'youtube-dl public playlist',
        },
        'playlist_count': 1,
    }, {
        # empty playlist
        'url': 'https://www.youtube.com/playlist?list=PL4lCao7KL_QFodcLWhDpGCYnngnHtQ-Xf',
        'info_dict': {
            'uploader_id': 'UCmlqkdCBesrv2Lak1mF_MxA',
            'uploader': 'Sergey M.',
            'id': 'PL4lCao7KL_QFodcLWhDpGCYnngnHtQ-Xf',
            'title': 'youtube-dl empty playlist',
        },
        'playlist_count': 0,
    }, {
        # Home tab
        'url': 'https://www.youtube.com/channel/UCKfVa3S1e4PHvxWcwyMMg8w/featured',
        'info_dict': {
            'id': 'UCKfVa3S1e4PHvxWcwyMMg8w',
            'title': 'lex will - Home',
            'description': 'md5:2163c5d0ff54ed5f598d6a7e6211e488',
        },
        'playlist_mincount': 2,
    }, {
        # Videos tab
        'url': 'https://www.youtube.com/channel/UCKfVa3S1e4PHvxWcwyMMg8w/videos',
        'info_dict': {
            'id': 'UCKfVa3S1e4PHvxWcwyMMg8w',
            'title': 'lex will - Videos',
            'description': 'md5:2163c5d0ff54ed5f598d6a7e6211e488',
        },
        'playlist_mincount': 975,
    }, {
        # Videos tab, sorted by popular
        'url': 'https://www.youtube.com/channel/UCKfVa3S1e4PHvxWcwyMMg8w/videos?view=0&sort=p&flow=grid',
        'info_dict': {
            'id': 'UCKfVa3S1e4PHvxWcwyMMg8w',
            'title': 'lex will - Videos',
            'description': 'md5:2163c5d0ff54ed5f598d6a7e6211e488',
        },
        'playlist_mincount': 199,
    }, {
        # Playlists tab
        'url': 'https://www.youtube.com/channel/UCKfVa3S1e4PHvxWcwyMMg8w/playlists',
        'info_dict': {
            'id': 'UCKfVa3S1e4PHvxWcwyMMg8w',
            'title': 'lex will - Playlists',
            'description': 'md5:2163c5d0ff54ed5f598d6a7e6211e488',
        },
        'playlist_mincount': 17,
    }, {
        # Community tab
        'url': 'https://www.youtube.com/channel/UCKfVa3S1e4PHvxWcwyMMg8w/community',
        'info_dict': {
            'id': 'UCKfVa3S1e4PHvxWcwyMMg8w',
            'title': 'lex will - Community',
            'description': 'md5:2163c5d0ff54ed5f598d6a7e6211e488',
        },
        'playlist_mincount': 18,
    }, {
        # Channels tab
        'url': 'https://www.youtube.com/channel/UCKfVa3S1e4PHvxWcwyMMg8w/channels',
        'info_dict': {
            'id': 'UCKfVa3S1e4PHvxWcwyMMg8w',
            'title': 'lex will - Channels',
            'description': 'md5:2163c5d0ff54ed5f598d6a7e6211e488',
        },
        'playlist_mincount': 138,
    }, {
        'url': 'https://invidio.us/channel/UCmlqkdCBesrv2Lak1mF_MxA',
        'only_matching': True,
    }, {
        'url': 'https://www.youtubekids.com/channel/UCmlqkdCBesrv2Lak1mF_MxA',
        'only_matching': True,
    }, {
        'url': 'https://music.youtube.com/channel/UCmlqkdCBesrv2Lak1mF_MxA',
        'only_matching': True,
    }, {
        'note': 'Playlist with deleted videos (#651). As a bonus, the video #51 is also twice in this list.',
        'url': 'https://www.youtube.com/playlist?list=PLwP_SiAcdui0KVebT0mU9Apz359a4ubsC',
        'info_dict': {
            'title': '29C3: Not my department',
            'id': 'PLwP_SiAcdui0KVebT0mU9Apz359a4ubsC',
            'uploader': 'Christiaan008',
            'uploader_id': 'UCEPzS1rYsrkqzSLNp76nrcg',
        },
        'playlist_count': 96,
    }, {
        'note': 'Large playlist',
        'url': 'https://www.youtube.com/playlist?list=UUBABnxM4Ar9ten8Mdjj1j0Q',
        'info_dict': {
            'title': 'Uploads from Cauchemar',
            'id': 'UUBABnxM4Ar9ten8Mdjj1j0Q',
            'uploader': 'Cauchemar',
            'uploader_id': 'UCBABnxM4Ar9ten8Mdjj1j0Q',
        },
        'playlist_mincount': 1123,
    }, {
        # even larger playlist, 8832 videos
        'url': 'http://www.youtube.com/user/NASAgovVideo/videos',
        'only_matching': True,
    }, {
        'note': 'Buggy playlist: the webpage has a "Load more" button but it doesn\'t have more videos',
        'url': 'https://www.youtube.com/playlist?list=UUXw-G3eDE9trcvY2sBMM_aA',
        'info_dict': {
            'title': 'Uploads from Interstellar Movie',
            'id': 'UUXw-G3eDE9trcvY2sBMM_aA',
            'uploader': 'Interstellar Movie',
            'uploader_id': 'UCXw-G3eDE9trcvY2sBMM_aA',
        },
        'playlist_mincount': 21,
    }, {
        # https://github.com/ytdl-org/youtube-dl/issues/21844
        'url': 'https://www.youtube.com/playlist?list=PLzH6n4zXuckpfMu_4Ff8E7Z1behQks5ba',
        'info_dict': {
            'title': 'Data Analysis with Dr Mike Pound',
            'id': 'PLzH6n4zXuckpfMu_4Ff8E7Z1behQks5ba',
            'uploader_id': 'UC9-y-6csu5WGm29I7JiwpnA',
            'uploader': 'Computerphile',
        },
        'playlist_mincount': 11,
    }, {
        'url': 'https://invidio.us/playlist?list=PL4lCao7KL_QFVb7Iudeipvc2BCavECqzc',
        'only_matching': True,
    }, {
        # Playlist URL that does not actually serve a playlist
        'url': 'https://www.youtube.com/watch?v=FqZTN594JQw&list=PLMYEtVRpaqY00V9W81Cwmzp6N6vZqfUKD4',
        'info_dict': {
            'id': 'FqZTN594JQw',
            'ext': 'webm',
            'title': "Smiley's People 01 detective, Adventure Series, Action",
            'uploader': 'STREEM',
            'uploader_id': 'UCyPhqAZgwYWZfxElWVbVJng',
            'uploader_url': r're:https?://(?:www\.)?youtube\.com/channel/UCyPhqAZgwYWZfxElWVbVJng',
            'upload_date': '20150526',
            'license': 'Standard YouTube License',
            'description': 'md5:507cdcb5a49ac0da37a920ece610be80',
            'categories': ['People & Blogs'],
            'tags': list,
            'view_count': int,
            'like_count': int,
            'dislike_count': int,
        },
        'params': {
            'skip_download': True,
        },
        'skip': 'This video is not available.',
        'add_ie': [YoutubeIE.ie_key()],
    }, {
        'url': 'https://www.youtubekids.com/watch?v=Agk7R8I8o5U&list=PUZ6jURNr1WQZCNHF0ao-c0g',
        'only_matching': True,
    }, {
        'url': 'https://www.youtube.com/watch?v=MuAGGZNfUkU&list=RDMM',
        'only_matching': True,
    }, {
        'url': 'https://www.youtube.com/channel/UCoMdktPbSTixAyNGwb-UYkQ/live',
        'info_dict': {
            'id': '9Auq9mYxFEE',
            'ext': 'mp4',
            'title': 'Watch Sky News live',
            'uploader': 'Sky News',
            'uploader_id': 'skynews',
            'uploader_url': r're:https?://(?:www\.)?youtube\.com/user/skynews',
            'upload_date': '20191102',
            'description': 'md5:78de4e1c2359d0ea3ed829678e38b662',
            'categories': ['News & Politics'],
            'tags': list,
            'like_count': int,
            'dislike_count': int,
        },
        'params': {
            'skip_download': True,
        },
    }, {
        'url': 'https://www.youtube.com/user/TheYoungTurks/live',
        'info_dict': {
            'id': 'a48o2S1cPoo',
            'ext': 'mp4',
            'title': 'The Young Turks - Live Main Show',
            'uploader': 'The Young Turks',
            'uploader_id': 'TheYoungTurks',
            'uploader_url': r're:https?://(?:www\.)?youtube\.com/user/TheYoungTurks',
            'upload_date': '20150715',
            'license': 'Standard YouTube License',
            'description': 'md5:438179573adcdff3c97ebb1ee632b891',
            'categories': ['News & Politics'],
            'tags': ['Cenk Uygur (TV Program Creator)', 'The Young Turks (Award-Winning Work)', 'Talk Show (TV Genre)'],
            'like_count': int,
            'dislike_count': int,
        },
        'params': {
            'skip_download': True,
        },
        'only_matching': True,
    }, {
        'url': 'https://www.youtube.com/channel/UC1yBKRuGpC1tSM73A0ZjYjQ/live',
        'only_matching': True,
    }, {
        'url': 'https://www.youtube.com/c/CommanderVideoHq/live',
        'only_matching': True,
    },
    # TODO
    # {
    #     'url': 'https://www.youtube.com/TheYoungTurks/live',
    #     'only_matching': True,
    # }
    ]

    def _extract_channel_id(self, webpage):
        channel_id = self._html_search_meta(
            'channelId', webpage, 'channel id', default=None)
        if channel_id:
            return channel_id
        channel_url = self._html_search_meta(
            ('og:url', 'al:ios:url', 'al:android:url', 'al:web:url',
             'twitter:url', 'twitter:app:url:iphone', 'twitter:app:url:ipad',
             'twitter:app:url:googleplay'), webpage, 'channel url')
        return self._search_regex(
            r'https?://(?:www\.)?youtube\.com/channel/([^/?#&])+',
            channel_url, 'channel id')

    @staticmethod
    def _extract_grid_item_renderer(item):
        for item_kind in ('Playlist', 'Video', 'Channel'):
            renderer = item.get('grid%sRenderer' % item_kind)
            if renderer:
                return renderer

    def _extract_video(self, renderer):
        video_id = renderer.get('videoId')
        title = try_get(
            renderer,
            (lambda x: x['title']['runs'][0]['text'],
             lambda x: x['title']['simpleText']), compat_str)
        description = try_get(
            renderer, lambda x: x['descriptionSnippet']['runs'][0]['text'],
            compat_str)
        duration = parse_duration(try_get(
            renderer, lambda x: x['lengthText']['simpleText'], compat_str))
        view_count_text = try_get(
            renderer, lambda x: x['viewCountText']['simpleText'], compat_str) or ''
        view_count = str_to_int(self._search_regex(
            r'^([\d,]+)', re.sub(r'\s', '', view_count_text),
            'view count', default=None))
        uploader = try_get(
            renderer, lambda x: x['ownerText']['runs'][0]['text'], compat_str)
        return {
            '_type': 'url_transparent',
            'ie_key': YoutubeIE.ie_key(),
            'id': video_id,
            'url': video_id,
            'title': title,
            'description': description,
            'duration': duration,
            'view_count': view_count,
            'uploader': uploader,
        }

    def _grid_entries(self, grid_renderer):
        for item in grid_renderer['items']:
            if not isinstance(item, dict):
                continue
            renderer = self._extract_grid_item_renderer(item)
            if not isinstance(renderer, dict):
                continue
            title = try_get(
                renderer, lambda x: x['title']['runs'][0]['text'], compat_str)
            # playlist
            playlist_id = renderer.get('playlistId')
            if playlist_id:
                yield self.url_result(
                    'https://www.youtube.com/playlist?list=%s' % playlist_id,
                    ie=YoutubeTabIE.ie_key(), video_id=playlist_id,
                    video_title=title)
            # video
            video_id = renderer.get('videoId')
            if video_id:
                yield self._extract_video(renderer)
            # channel
            channel_id = renderer.get('channelId')
            if channel_id:
                title = try_get(
                    renderer, lambda x: x['title']['simpleText'], compat_str)
                yield self.url_result(
                    'https://www.youtube.com/channel/%s' % channel_id,
                    ie=YoutubeTabIE.ie_key(), video_title=title)

    def _shelf_entries_trimmed(self, shelf_renderer):
        renderer = try_get(
            shelf_renderer, lambda x: x['content']['horizontalListRenderer'], dict)
        if not renderer:
            return
        # TODO: add support for nested playlists so each shelf is processed
        # as separate playlist
        # TODO: this includes only first N items
        for entry in self._grid_entries(renderer):
            yield entry

    def _shelf_entries(self, shelf_renderer):
        ep = try_get(
            shelf_renderer, lambda x: x['endpoint']['commandMetadata']['webCommandMetadata']['url'],
            compat_str)
        shelf_url = urljoin('https://www.youtube.com', ep)
        if not shelf_url:
            return
        title = try_get(
            shelf_renderer, lambda x: x['title']['runs'][0]['text'], compat_str)
        yield self.url_result(shelf_url, video_title=title)

    def _playlist_entries(self, video_list_renderer):
        for content in video_list_renderer['contents']:
            if not isinstance(content, dict):
                continue
            renderer = content.get('playlistVideoRenderer') or content.get('playlistPanelVideoRenderer')
            if not isinstance(renderer, dict):
                continue
            video_id = renderer.get('videoId')
            if not video_id:
                continue
            yield self._extract_video(renderer)

    def _video_entry(self, video_renderer):
        video_id = video_renderer.get('videoId')
        if video_id:
            return self._extract_video(video_renderer)

    def _post_thread_entries(self, post_thread_renderer):
        post_renderer = try_get(
            post_thread_renderer, lambda x: x['post']['backstagePostRenderer'], dict)
        if not post_renderer:
            return
        # video attachment
        video_renderer = try_get(
            post_renderer, lambda x: x['backstageAttachment']['videoRenderer'], dict)
        video_id = None
        if video_renderer:
            entry = self._video_entry(video_renderer)
            if entry:
                yield entry
        # inline video links
        runs = try_get(post_renderer, lambda x: x['contentText']['runs'], list) or []
        for run in runs:
            if not isinstance(run, dict):
                continue
            ep_url = try_get(
                run, lambda x: x['navigationEndpoint']['urlEndpoint']['url'], compat_str)
            if not ep_url:
                continue
            if not YoutubeIE.suitable(ep_url):
                continue
            ep_video_id = YoutubeIE._match_id(ep_url)
            if video_id == ep_video_id:
                continue
            yield self.url_result(ep_url, ie=YoutubeIE.ie_key(), video_id=video_id)

    def _post_thread_continuation_entries(self, post_thread_continuation):
        contents = post_thread_continuation.get('contents')
        if not isinstance(contents, list):
            return
        for content in contents:
            renderer = content.get('backstagePostThreadRenderer')
            if not isinstance(renderer, dict):
                continue
            for entry in self._post_thread_entries(renderer):
                yield entry

    @staticmethod
    def _extract_next_continuation_data(renderer):
        next_continuation = try_get(
            renderer, lambda x: x['continuations'][0]['nextContinuationData'], dict)
        if not next_continuation:
            return
        continuation = next_continuation.get('continuation')
        if not continuation:
            return
        ctp = next_continuation.get('clickTrackingParams')
        return {
            'ctoken': continuation,
            'continuation': continuation,
            'itct': ctp,
        }

    @classmethod
    def _extract_continuation(cls, renderer):
        next_continuation = cls._extract_next_continuation_data(renderer)
        if next_continuation:
            return next_continuation
        contents = renderer.get('contents')
        if not isinstance(contents, list):
            return
        for content in contents:
            if not isinstance(content, dict):
                continue
            continuation_ep = try_get(
                content, lambda x: x['continuationItemRenderer']['continuationEndpoint'],
                dict)
            if not continuation_ep:
                continue
            continuation = try_get(
                continuation_ep, lambda x: x['continuationCommand']['token'], compat_str)
            if not continuation:
                continue
            ctp = continuation_ep.get('clickTrackingParams')
            if not ctp:
                continue
            return {
                'ctoken': continuation,
                'continuation': continuation,
                'itct': ctp,
            }

    def _entries(self, tab, identity_token):
        continuation = None
        slr_contents = try_get(tab, lambda x: x['sectionListRenderer']['contents'], list) or []
        for slr_content in slr_contents:
            if not isinstance(slr_content, dict):
                continue
            is_renderer = try_get(slr_content, lambda x: x['itemSectionRenderer'], dict)
            if not is_renderer:
                continue
            isr_contents = try_get(is_renderer, lambda x: x['contents'], list) or []
            for isr_content in isr_contents:
                if not isinstance(isr_content, dict):
                    continue
                renderer = isr_content.get('playlistVideoListRenderer')
                if renderer:
                    for entry in self._playlist_entries(renderer):
                        yield entry
                    continuation = self._extract_continuation(renderer)
                    continue
                renderer = isr_content.get('gridRenderer')
                if renderer:
                    for entry in self._grid_entries(renderer):
                        yield entry
                    continuation = self._extract_continuation(renderer)
                    continue
                renderer = isr_content.get('shelfRenderer')
                if renderer:
                    for entry in self._shelf_entries(renderer):
                        yield entry
                    continue
                renderer = isr_content.get('backstagePostThreadRenderer')
                if renderer:
                    for entry in self._post_thread_entries(renderer):
                        yield entry
                    continuation = self._extract_continuation(renderer)
                    continue
                renderer = isr_content.get('videoRenderer')
                if renderer:
                    entry = self._video_entry(renderer)
                    if entry:
                        yield entry

            if not continuation:
                continuation = self._extract_continuation(is_renderer)

        headers = {
            'x-youtube-client-name': '1',
            'x-youtube-client-version': '2.20201112.04.01',
        }
        if identity_token:
            headers['x-youtube-identity-token'] = identity_token

        for page_num in itertools.count(1):
            if not continuation:
                break
            browse = self._download_json(
                'https://www.youtube.com/browse_ajax', None,
                'Downloading page %d' % page_num,
                headers=headers, query=continuation, fatal=False)
            if not browse:
                break
            response = try_get(browse, lambda x: x[1]['response'], dict)
            if not response:
                break

            continuation_contents = try_get(
                response, lambda x: x['continuationContents'], dict)
            if continuation_contents:
                continuation_renderer = continuation_contents.get('playlistVideoListContinuation')
                if continuation_renderer:
                    for entry in self._playlist_entries(continuation_renderer):
                        yield entry
                    continuation = self._extract_continuation(continuation_renderer)
                    continue
                continuation_renderer = continuation_contents.get('gridContinuation')
                if continuation_renderer:
                    for entry in self._grid_entries(continuation_renderer):
                        yield entry
                    continuation = self._extract_continuation(continuation_renderer)
                    continue
                continuation_renderer = continuation_contents.get('itemSectionContinuation')
                if continuation_renderer:
                    for entry in self._post_thread_continuation_entries(continuation_renderer):
                        yield entry
                    continuation = self._extract_continuation(continuation_renderer)
                    continue

            continuation_items = try_get(
                response, lambda x: x['onResponseReceivedActions'][0]['appendContinuationItemsAction']['continuationItems'], list)
            if continuation_items:
                continuation_item = continuation_items[0]
                if not isinstance(continuation_item, dict):
                    continue
                renderer = continuation_item.get('playlistVideoRenderer')
                if renderer:
                    video_list_renderer = {'contents': continuation_items}
                    for entry in self._playlist_entries(video_list_renderer):
                        yield entry
                    continuation = self._extract_continuation(video_list_renderer)
                    continue

            break

    @staticmethod
    def _extract_selected_tab(tabs):
        for tab in tabs:
            if try_get(tab, lambda x: x['tabRenderer']['selected'], bool):
                return tab['tabRenderer']
        else:
            raise ExtractorError('Unable to find selected tab')

    @staticmethod
    def _extract_uploader(data):
        uploader = {}
        sidebar_renderer = try_get(
            data, lambda x: x['sidebar']['playlistSidebarRenderer']['items'], list)
        if sidebar_renderer:
            for item in sidebar_renderer:
                if not isinstance(item, dict):
                    continue
                renderer = item.get('playlistSidebarSecondaryInfoRenderer')
                if not isinstance(renderer, dict):
                    continue
                owner = try_get(
                    renderer, lambda x: x['videoOwner']['videoOwnerRenderer']['title']['runs'][0], dict)
                if owner:
                    uploader['uploader'] = owner.get('text')
                    uploader['uploader_id'] = try_get(
                        owner, lambda x: x['navigationEndpoint']['browseEndpoint']['browseId'], compat_str)
                    uploader['uploader_url'] = urljoin(
                        'https://www.youtube.com/',
                        try_get(owner, lambda x: x['navigationEndpoint']['browseEndpoint']['canonicalBaseUrl'], compat_str))
        return uploader

    def _extract_from_tabs(self, item_id, webpage, data, tabs, identity_token):
        selected_tab = self._extract_selected_tab(tabs)
        renderer = try_get(
            data, lambda x: x['metadata']['channelMetadataRenderer'], dict)
        if renderer:
            channel_title = renderer.get('title') or item_id
            tab_title = selected_tab.get('title')
            title = channel_title or item_id
            if tab_title:
                title += ' - %s' % tab_title
            description = renderer.get('description')
            playlist_id = renderer.get('externalId')
        renderer = try_get(
            data, lambda x: x['metadata']['playlistMetadataRenderer'], dict)
        if renderer:
            title = renderer.get('title')
            description = None
            playlist_id = item_id
        playlist = self.playlist_result(
            self._entries(selected_tab['content'], identity_token),
            playlist_id=playlist_id, playlist_title=title,
            playlist_description=description)
        playlist.update(self._extract_uploader(data))
        return playlist

    def _extract_from_playlist(self, item_id, data, playlist):
        title = playlist.get('title') or try_get(
            data, lambda x: x['titleText']['simpleText'], compat_str)
        playlist_id = playlist.get('playlistId') or item_id
        return self.playlist_result(
            self._playlist_entries(playlist), playlist_id=playlist_id,
            playlist_title=title)

    def _real_extract(self, url):
        item_id = self._match_id(url)
        url = compat_urlparse.urlunparse(
            compat_urlparse.urlparse(url)._replace(netloc='www.youtube.com'))
        # Handle both video/playlist URLs
        qs = compat_urlparse.parse_qs(compat_urlparse.urlparse(url).query)
        video_id = qs.get('v', [None])[0]
        playlist_id = qs.get('list', [None])[0]
        if video_id and playlist_id:
            if self._downloader.params.get('noplaylist'):
                self.to_screen('Downloading just video %s because of --no-playlist' % video_id)
                return self.url_result(video_id, ie=YoutubeIE.ie_key(), video_id=video_id)
            self.to_screen('Downloading playlist %s - add --no-playlist to just download video %s' % (playlist_id, video_id))
        webpage = self._download_webpage(url, item_id)
        identity_token = self._search_regex(
            r'\bID_TOKEN["\']\s*:\s/l*["\'](.+?)["\']', webpage,
            'identity token', default=None)
        data = self._extract_yt_initial_data(item_id, webpage)
        tabs = try_get(
            data, lambda x: x['contents']['twoColumnBrowseResultsRenderer']['tabs'], list)
        if tabs:
            return self._extract_from_tabs(item_id, webpage, data, tabs, identity_token)
        playlist = try_get(
            data, lambda x: x['contents']['twoColumnWatchNextResults']['playlist']['playlist'], dict)
        if playlist:
            return self._extract_from_playlist(item_id, data, playlist)
        # Fallback to video extraction if no playlist alike page is recognized.
        # First check for the current video then try the v attribute of URL query.
        video_id = try_get(
            data, lambda x: x['currentVideoEndpoint']['watchEndpoint']['videoId'],
            compat_str) or video_id
        if video_id:
            return self.url_result(video_id, ie=YoutubeIE.ie_key(), video_id=video_id)
        # Failed to recognize
        raise ExtractorError('Unable to recognize tab page')


class YoutubePlaylistIE(InfoExtractor):
    IE_DESC = 'YouTube.com playlists'
    _VALID_URL = r'''(?x)(?:
                        (?:https?://)?
                        (?:\w+\.)?
                        (?:
                            (?:
                                youtube(?:kids)?\.com|
                                invidio\.us|
                                youtu\.be
                            )
                            /.*?\?.*?\blist=
                        )?
                        (?P<id>%(playlist_id)s)
                     )''' % {'playlist_id': YoutubeBaseInfoExtractor._PLAYLIST_ID_RE}
    IE_NAME = 'youtube:playlist'
    _TESTS = [{
        'note': 'issue #673',
        'url': 'PLBB231211A4F62143',
        'info_dict': {
            'title': '[OLD]Team Fortress 2 (Class-based LP)',
            'id': 'PLBB231211A4F62143',
            'uploader': 'Wickydoo',
            'uploader_id': 'UCKSpbfbl5kRQpTdL7kMc-1Q',
        },
        'playlist_mincount': 29,
    }, {
        'url': 'PLtPgu7CB4gbY9oDN3drwC3cMbJggS7dKl',
        'info_dict': {
            'title': 'YDL_safe_search',
            'id': 'PLtPgu7CB4gbY9oDN3drwC3cMbJggS7dKl',
        },
        'playlist_count': 2,
        'skip': 'This playlist is private',
    }, {
        'note': 'embedded',
        'url': 'https://www.youtube.com/embed/videoseries?list=PL6IaIsEjSbf96XFRuNccS_RuEXwNdsoEu',
        'playlist_count': 4,
        'info_dict': {
            'title': 'JODA15',
            'id': 'PL6IaIsEjSbf96XFRuNccS_RuEXwNdsoEu',
            'uploader': 'milan',
            'uploader_id': 'UCEI1-PVPcYXjB73Hfelbmaw',
        }
    }, {
        'url': 'http://www.youtube.com/embed/_xDOZElKyNU?list=PLsyOSbh5bs16vubvKePAQ1x3PhKavfBIl',
        'playlist_mincount': 982,
        'info_dict': {
            'title': '2018 Chinese New Singles (11/6 updated)',
            'id': 'PLsyOSbh5bs16vubvKePAQ1x3PhKavfBIl',
            'uploader': 'LBK',
            'uploader_id': 'UC21nz3_MesPLqtDqwdvnoxA',
        }
    }, {
        'url': 'https://youtu.be/yeWKywCrFtk?list=PL2qgrgXsNUG5ig9cat4ohreBjYLAPC0J5',
        'info_dict': {
            'id': 'yeWKywCrFtk',
            'ext': 'mp4',
            'title': 'Small Scale Baler and Braiding Rugs',
            'uploader': 'Backus-Page House Museum',
            'uploader_id': 'backuspagemuseum',
            'uploader_url': r're:https?://(?:www\.)?youtube\.com/user/backuspagemuseum',
            'upload_date': '20161008',
            'description': 'md5:800c0c78d5eb128500bffd4f0b4f2e8a',
            'categories': ['Nonprofits & Activism'],
            'tags': list,
            'like_count': int,
            'dislike_count': int,
        },
        'params': {
            'noplaylist': True,
            'skip_download': True,
        },
    }, {
        'url': 'https://youtu.be/uWyaPkt-VOI?list=PL9D9FC436B881BA21',
        'only_matching': True,
    }, {
        'url': 'TLGGrESM50VT6acwMjAyMjAxNw',
        'only_matching': True,
    }, {
        # music album playlist
        'url': 'OLAK5uy_m4xAFdmMC5rX3Ji3g93pQe3hqLZw_9LhM',
        'only_matching': True,
    }]

    @classmethod
    def suitable(cls, url):
        return False if YoutubeTabIE.suitable(url) else super(
            YoutubePlaylistIE, cls).suitable(url)

    def _real_extract(self, url):
        playlist_id = self._match_id(url)
        qs = compat_urlparse.parse_qs(compat_urlparse.urlparse(url).query)
        if not qs:
            qs = {'list': playlist_id}
        return self.url_result(
            update_url_query('https://www.youtube.com/playlist', qs),
            ie=YoutubeTabIE.ie_key(), video_id=playlist_id)


class YoutubeYtUserIE(InfoExtractor):
    _VALID_URL = r'ytuser:(?P<id>.+)'
    _TESTS = [{
        'url': 'ytuser:phihag',
        'only_matching': True,
    }]

    def _real_extract(self, url):
        user_id = self._match_id(url)
        return self.url_result(
            'https://www.youtube.com/user/%s' % user_id,
            ie=YoutubeTabIE.ie_key(), video_id=user_id)


class YoutubeSearchIE(SearchInfoExtractor, YoutubeBaseInfoExtractor):
    IE_DESC = 'YouTube.com searches'
    # there doesn't appear to be a real limit, for example if you search for
    # 'python' you get more than 8.000.000 results
    _MAX_RESULTS = float('inf')
    IE_NAME = 'youtube:search'
    _SEARCH_KEY = 'ytsearch'
    _SEARCH_PARAMS = None
    _TESTS = []

    def _entries(self, query, n):
        data = {
            'context': {
                'client': {
                    'clientName': 'WEB',
                    'clientVersion': '2.20201021.03.00',
                }
            },
            'query': query,
        }
        if self._SEARCH_PARAMS:
            data['params'] = self._SEARCH_PARAMS
        total = 0
        for page_num in itertools.count(1):
            search = self._download_json(
                'https://www.youtube.com/youtubei/v1/search?key=AIzaSyAO_FJ2SlqU8Q4STEHLGCilw_Y9_11qcW8',
                video_id='query "%s"' % query,
                note='Downloading page %s' % page_num,
                errnote='Unable to download API page', fatal=False,
                data=json.dumps(data).encode('utf8'),
                headers={'content-type': 'application/json'})
            if not search:
                break
            slr_contents = try_get(
                search,
                (lambda x: x['contents']['twoColumnSearchResultsRenderer']['primaryContents']['sectionListRenderer']['contents'],
                 lambda x: x['onResponseReceivedCommands'][0]['appendContinuationItemsAction']['continuationItems']),
                list)
            if not slr_contents:
                break
            isr_contents = try_get(
                slr_contents,
                lambda x: x[0]['itemSectionRenderer']['contents'],
                list)
            if not isr_contents:
                break
            for content in isr_contents:
                if not isinstance(content, dict):
                    continue
                video = content.get('videoRenderer')
                if not isinstance(video, dict):
                    continue
                video_id = video.get('videoId')
                if not video_id:
                    continue
                title = try_get(video, lambda x: x['title']['runs'][0]['text'], compat_str)
                description = try_get(video, lambda x: x['descriptionSnippet']['runs'][0]['text'], compat_str)
                duration = parse_duration(try_get(video, lambda x: x['lengthText']['simpleText'], compat_str))
                view_count_text = try_get(video, lambda x: x['viewCountText']['simpleText'], compat_str) or ''
                view_count = int_or_none(self._search_regex(
                    r'^(\d+)', re.sub(r'\s', '', view_count_text),
                    'view count', default=None))
                uploader = try_get(video, lambda x: x['ownerText']['runs'][0]['text'], compat_str)
                total += 1
                yield {
                    '_type': 'url_transparent',
                    'ie_key': YoutubeIE.ie_key(),
                    'id': video_id,
                    'url': video_id,
                    'title': title,
                    'description': description,
                    'duration': duration,
                    'view_count': view_count,
                    'uploader': uploader,
                }
                if total == n:
                    return
            token = try_get(
                slr_contents,
                lambda x: x[1]['continuationItemRenderer']['continuationEndpoint']['continuationCommand']['token'],
                compat_str)
            if not token:
                break
            data['continuation'] = token

    def _get_n_results(self, query, n):
        """Get a specified number of results for a query"""
        return self.playlist_result(self._entries(query, n), query)


class YoutubeSearchDateIE(YoutubeSearchIE):
    IE_NAME = YoutubeSearchIE.IE_NAME + ':date'
    _SEARCH_KEY = 'ytsearchdate'
    IE_DESC = 'YouTube.com searches, newest videos first'
    _SEARCH_PARAMS = 'CAI%3D'


r"""
class YoutubeSearchURLIE(YoutubeSearchIE):
    IE_DESC = 'YouTube.com search URLs'
    IE_NAME = 'youtube:search_url'
    _VALID_URL = r'https?://(?:www\.)?youtube\.com/results\?(.*?&)?(?:search_query|q)=(?P<query>[^&]+)(?:[&]|$)'
    _TESTS = [{
        'url': 'https://www.youtube.com/results?baz=bar&search_query=youtube-dl+test+video&filters=video&lclk=video',
        'playlist_mincount': 5,
        'info_dict': {
            'title': 'youtube-dl test video',
        }
    }, {
        'url': 'https://www.youtube.com/results?q=test&sp=EgQIBBgB',
        'only_matching': True,
    }]

    def _real_extract(self, url):
        mobj = re.match(self._VALID_URL, url)
        query = compat_urllib_parse_unquote_plus(mobj.group('query'))
        webpage = self._download_webpage(url, query)
        return self.playlist_result(self._process_page(webpage), playlist_title=query)
"""


class YoutubeFeedsInfoExtractor(YoutubeBaseInfoExtractor):
    """
    Base class for feed extractors
    Subclasses must define the _FEED_NAME and _PLAYLIST_TITLE properties.
    """
    _LOGIN_REQUIRED = True

    @property
    def IE_NAME(self):
        return 'youtube:%s' % self._FEED_NAME

    def _real_initialize(self):
        self._login()

    def _entries(self, page):
        # The extraction process is the same as for playlists, but the regex
        # for the video ids doesn't contain an index
        ids = []
        more_widget_html = content_html = page
        for page_num in itertools.count(1):
            matches = re.findall(r'href="\s*/watch\?v=([0-9A-Za-z_-]{11})', content_html)

            # 'recommended' feed has infinite 'load more' and each new portion spins
            # the same videos in (sometimes) slightly different order, so we'll check
            # for unicity and break when portion has no new videos
            new_ids = list(filter(lambda video_id: video_id not in ids, orderedSet(matches)))
            if not new_ids:
                break

            ids.extend(new_ids)

            for entry in self._ids_to_results(new_ids):
                yield entry

            mobj = re.search(r'data-uix-load-more-href="/?(?P<more>[^"]+)"', more_widget_html)
            if not mobj:
                break

            more = self._download_json(
                'https://www.youtube.com/%s' % mobj.group('more'), self._PLAYLIST_TITLE,
                'Downloading page #%s' % page_num,
                transform_source=uppercase_escape,
                headers=self._YOUTUBE_CLIENT_HEADERS)
            content_html = more['content_html']
            more_widget_html = more['load_more_widget_html']

    def _real_extract(self, url):
        page = self._download_webpage(
            'https://www.youtube.com/feed/%s' % self._FEED_NAME,
            self._PLAYLIST_TITLE)
        return self.playlist_result(
            self._entries(page), playlist_title=self._PLAYLIST_TITLE)


class YoutubeWatchLaterIE(InfoExtractor):
    IE_NAME = 'youtube:watchlater'
    IE_DESC = 'Youtube watch later list, ":ytwatchlater" for short (requires authentication)'
    _VALID_URL = r'https?://(?:www\.)?youtube\.com/feed/watch_later|:ytwatchlater'

    _TESTS = [{
        'url': 'https://www.youtube.com/feed/watch_later',
        'only_matching': True,
    }, {
        'url': ':ytwatchlater',
        'only_matching': True,
    }]

    def _real_extract(self, url):
        return self.url_result(
            'https://www.youtube.com/playlist?list=WL', ie=YoutubeTabIE.ie_key())


class YoutubeRecommendedIE(YoutubeFeedsInfoExtractor):
    IE_DESC = 'YouTube.com recommended videos, ":ytrec" for short (requires authentication)'
    _VALID_URL = r'https?://(?:www\.)?youtube\.com/feed/recommended|:ytrec(?:ommended)?'
    _FEED_NAME = 'recommended'
    _PLAYLIST_TITLE = 'Youtube Recommended videos'


class YoutubeSubscriptionsIE(YoutubeFeedsInfoExtractor):
    IE_DESC = 'YouTube.com subscriptions feed, "ytsubs" keyword (requires authentication)'
    _VALID_URL = r'https?://(?:www\.)?youtube\.com/feed/subscriptions|:ytsubs(?:criptions)?'
    _FEED_NAME = 'subscriptions'
    _PLAYLIST_TITLE = 'Youtube Subscriptions'


class YoutubeHistoryIE(YoutubeFeedsInfoExtractor):
    IE_DESC = 'Youtube watch history, ":ythistory" for short (requires authentication)'
    _VALID_URL = r'https?://(?:www\.)?youtube\.com/feed/history|:ythistory'
    _FEED_NAME = 'history'
    _PLAYLIST_TITLE = 'Youtube History'


class YoutubeTruncatedURLIE(InfoExtractor):
    IE_NAME = 'youtube:truncated_url'
    IE_DESC = False  # Do not list
    _VALID_URL = r'''(?x)
        (?:https?://)?
        (?:\w+\.)?[yY][oO][uU][tT][uU][bB][eE](?:-nocookie)?\.com/
        (?:watch\?(?:
            feature=[a-z_]+|
            annotation_id=annotation_[^&]+|
            x-yt-cl=[0-9]+|
            hl=[^&]*|
            t=[0-9]+
        )?
        |
            attribution_link\?a=[^&]+
        )
        $
    '''

    _TESTS = [{
        'url': 'https://www.youtube.com/watch?annotation_id=annotation_3951667041',
        'only_matching': True,
    }, {
        'url': 'https://www.youtube.com/watch?',
        'only_matching': True,
    }, {
        'url': 'https://www.youtube.com/watch?x-yt-cl=84503534',
        'only_matching': True,
    }, {
        'url': 'https://www.youtube.com/watch?feature=foo',
        'only_matching': True,
    }, {
        'url': 'https://www.youtube.com/watch?hl=en-GB',
        'only_matching': True,
    }, {
        'url': 'https://www.youtube.com/watch?t=2372',
        'only_matching': True,
    }]

    def _real_extract(self, url):
        raise ExtractorError(
            'Did you forget to quote the URL? Remember that & is a meta '
            'character in most shells, so you want to put the URL in quotes, '
            'like  youtube-dl '
            '"https://www.youtube.com/watch?feature=foo&v=BaW_jenozKc" '
            ' or simply  youtube-dl BaW_jenozKc  .',
            expected=True)


class YoutubeTruncatedIDIE(InfoExtractor):
    IE_NAME = 'youtube:truncated_id'
    IE_DESC = False  # Do not list
    _VALID_URL = r'https?://(?:www\.)?youtube\.com/watch\?v=(?P<id>[0-9A-Za-z_-]{1,10})$'

    _TESTS = [{
        'url': 'https://www.youtube.com/watch?v=N_708QY7Ob',
        'only_matching': True,
    }]

    def _real_extract(self, url):
        video_id = self._match_id(url)
        raise ExtractorError(
            'Incomplete YouTube ID %s. URL %s looks truncated.' % (video_id, url),
            expected=True)<|MERGE_RESOLUTION|>--- conflicted
+++ resolved
@@ -2034,28 +2034,6 @@
             else:
                 error_message = extract_unavailable_message()
                 if not error_message:
-<<<<<<< HEAD
-=======
-                    reason_list = try_get(
-                        player_response,
-                        lambda x: x['playabilityStatus']['errorScreen']['playerErrorMessageRenderer']['subreason']['runs'],
-                        list) or []
-                    for reason in reason_list:
-                        if not isinstance(reason, dict):
-                            continue
-                        reason_text = try_get(reason, lambda x: x['text'], compat_str)
-                        if reason_text:
-                            if not error_message:
-                                error_message = ''
-                            error_message += reason_text
-                    if error_message:
-                        error_message = clean_html(error_message)
-                if not error_message:
-                    error_message = clean_html(try_get(
-                        player_response, lambda x: x['playabilityStatus']['reason'],
-                        compat_str))
-                if not error_message:
->>>>>>> 15f27347
                     error_message = clean_html(
                         try_get(video_info, lambda x: x['reason'][0], compat_str))
                 if error_message:
