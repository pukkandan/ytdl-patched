--- conflicted
+++ resolved
@@ -427,12 +427,9 @@
                             youtu\.be|                                        # just youtu.be/xxxx
                             vid\.plus|                                        # or vid.plus/xxxx
                             zwearz\.com/watch|                                # or zwearz.com/watch/xxxx
-<<<<<<< HEAD
                             i\.ytimg\.com/vi|                                 # or i.ytimg.com/vi/xxx
                             y2u\.be|                                          # y2u.be
-=======
                             %(invidious)s
->>>>>>> 9fc5eafb
                          )/
                          |(?:www\.)?cleanvideosearch\.com/media/action/yt/watch\?videoId=
                          )
