# coding: utf-8

from __future__ import unicode_literals


import itertools
import json
import os.path
import random
import re
import time
import traceback

from .common import InfoExtractor, SearchInfoExtractor
from ..jsinterp import JSInterpreter
from ..compat import (
    compat_chr,
    compat_parse_qs,
    compat_urllib_parse_unquote,
    compat_urllib_parse_unquote_plus,
    compat_urllib_parse_urlencode,
    compat_urllib_parse_urlparse,
    compat_urlparse,
    compat_str,
)
from ..utils import (
    bool_or_none,
    clean_html,
    error_to_compat_str,
    ExtractorError,
    float_or_none,
    get_element_by_id,
    int_or_none,
    mimetype2ext,
    parse_codecs,
    parse_duration,
    remove_quotes,
    remove_start,
    smuggle_url,
    str_or_none,
    str_to_int,
    try_get,
    unescapeHTML,
    unified_strdate,
    unsmuggle_url,
    update_url_query,
    uppercase_escape,
    url_or_none,
    urlencode_postdata,
    urljoin,
)


class YoutubeBaseInfoExtractor(InfoExtractor):
    """Provide base functions for Youtube extractors"""
    _LOGIN_URL = 'https://accounts.google.com/ServiceLogin'
    _TWOFACTOR_URL = 'https://accounts.google.com/signin/challenge'

    _LOOKUP_URL = 'https://accounts.google.com/_/signin/sl/lookup'
    _CHALLENGE_URL = 'https://accounts.google.com/_/signin/sl/challenge'
    _TFA_URL = 'https://accounts.google.com/_/signin/challenge?hl=en&TL={0}'

    _NETRC_MACHINE = 'youtube'
    # If True it will raise an error if no login info is provided
    _LOGIN_REQUIRED = False

    _PLAYLIST_ID_RE = r'(?:(?:PL|LL|EC|UU|FL|RD|UL|TL|PU|OLAK5uy_)[0-9A-Za-z-_]{10,}|RDMM)'

    _YOUTUBE_CLIENT_HEADERS = {
        'x-youtube-client-name': '1',
        'x-youtube-client-version': '1.20200609.04.02',
    }

    def _set_language(self):
        self._set_cookie(
            '.youtube.com', 'PREF', 'f1=50000000&f6=8&hl=en',
            # YouTube sets the expire time to about two months
            expire_time=time.time() + 2 * 30 * 24 * 3600)

    def _ids_to_results(self, ids):
        return [
            self.url_result(vid_id, 'Youtube', video_id=vid_id)
            for vid_id in ids]

    def _login(self):
        """
        Attempt to log in to YouTube.
        True is returned if successful or skipped.
        False is returned if login failed.

        If _LOGIN_REQUIRED is set and no authentication was provided, an error is raised.
        """
        username, password = self._get_login_info()
        # No authentication to be performed
        if username is None:
            if self._LOGIN_REQUIRED and self._downloader.params.get('cookiefile') is None:
                raise ExtractorError('No login info available, needed for using %s.' % self.IE_NAME, expected=True)
            return True

        login_page = self._download_webpage(
            self._LOGIN_URL, None,
            note='Downloading login page',
            errnote='unable to fetch login page', fatal=False)
        if login_page is False:
            return

        login_form = self._hidden_inputs(login_page)

        def req(url, f_req, note, errnote):
            data = login_form.copy()
            data.update({
                'pstMsg': 1,
                'checkConnection': 'youtube',
                'checkedDomains': 'youtube',
                'hl': 'en',
                'deviceinfo': '[null,null,null,[],null,"US",null,null,[],"GlifWebSignIn",null,[null,null,[]]]',
                'f.req': json.dumps(f_req),
                'flowName': 'GlifWebSignIn',
                'flowEntry': 'ServiceLogin',
                # TODO: reverse actual botguard identifier generation algo
                'bgRequest': '["identifier",""]',
            })
            return self._download_json(
                url, None, note=note, errnote=errnote,
                transform_source=lambda s: re.sub(r'^[^[]*', '', s),
                fatal=False,
                data=urlencode_postdata(data), headers={
                    'Content-Type': 'application/x-www-form-urlencoded;charset=utf-8',
                    'Google-Accounts-XSRF': 1,
                })

        def warn(message):
            self._downloader.report_warning(message)

        lookup_req = [
            username,
            None, [], None, 'US', None, None, 2, False, True,
            [
                None, None,
                [2, 1, None, 1,
                 'https://accounts.google.com/ServiceLogin?passive=true&continue=https%3A%2F%2Fwww.youtube.com%2Fsignin%3Fnext%3D%252F%26action_handle_signin%3Dtrue%26hl%3Den%26app%3Ddesktop%26feature%3Dsign_in_button&hl=en&service=youtube&uilel=3&requestPath=%2FServiceLogin&Page=PasswordSeparationSignIn',
                 None, [], 4],
                1, [None, None, []], None, None, None, True
            ],
            username,
        ]

        lookup_results = req(
            self._LOOKUP_URL, lookup_req,
            'Looking up account info', 'Unable to look up account info')

        if lookup_results is False:
            return False

        user_hash = try_get(lookup_results, lambda x: x[0][2], compat_str)
        if not user_hash:
            warn('Unable to extract user hash')
            return False

        challenge_req = [
            user_hash,
            None, 1, None, [1, None, None, None, [password, None, True]],
            [
                None, None, [2, 1, None, 1, 'https://accounts.google.com/ServiceLogin?passive=true&continue=https%3A%2F%2Fwww.youtube.com%2Fsignin%3Fnext%3D%252F%26action_handle_signin%3Dtrue%26hl%3Den%26app%3Ddesktop%26feature%3Dsign_in_button&hl=en&service=youtube&uilel=3&requestPath=%2FServiceLogin&Page=PasswordSeparationSignIn', None, [], 4],
                1, [None, None, []], None, None, None, True
            ]]

        challenge_results = req(
            self._CHALLENGE_URL, challenge_req,
            'Logging in', 'Unable to log in')

        if challenge_results is False:
            return

        login_res = try_get(challenge_results, lambda x: x[0][5], list)
        if login_res:
            login_msg = try_get(login_res, lambda x: x[5], compat_str)
            warn(
                'Unable to login: %s' % 'Invalid password'
                if login_msg == 'INCORRECT_ANSWER_ENTERED' else login_msg)
            return False

        res = try_get(challenge_results, lambda x: x[0][-1], list)
        if not res:
            warn('Unable to extract result entry')
            return False

        login_challenge = try_get(res, lambda x: x[0][0], list)
        if login_challenge:
            challenge_str = try_get(login_challenge, lambda x: x[2], compat_str)
            if challenge_str == 'TWO_STEP_VERIFICATION':
                # SEND_SUCCESS - TFA code has been successfully sent to phone
                # QUOTA_EXCEEDED - reached the limit of TFA codes
                status = try_get(login_challenge, lambda x: x[5], compat_str)
                if status == 'QUOTA_EXCEEDED':
                    warn('Exceeded the limit of TFA codes, try later')
                    return False

                tl = try_get(challenge_results, lambda x: x[1][2], compat_str)
                if not tl:
                    warn('Unable to extract TL')
                    return False

                tfa_code = self._get_tfa_info('2-step verification code')

                if not tfa_code:
                    warn(
                        'Two-factor authentication required. Provide it either interactively or with --twofactor <code>'
                        '(Note that only TOTP (Google Authenticator App) codes work at this time.)')
                    return False

                tfa_code = remove_start(tfa_code, 'G-')

                tfa_req = [
                    user_hash, None, 2, None,
                    [
                        9, None, None, None, None, None, None, None,
                        [None, tfa_code, True, 2]
                    ]]

                tfa_results = req(
                    self._TFA_URL.format(tl), tfa_req,
                    'Submitting TFA code', 'Unable to submit TFA code')

                if tfa_results is False:
                    return False

                tfa_res = try_get(tfa_results, lambda x: x[0][5], list)
                if tfa_res:
                    tfa_msg = try_get(tfa_res, lambda x: x[5], compat_str)
                    warn(
                        'Unable to finish TFA: %s' % 'Invalid TFA code'
                        if tfa_msg == 'INCORRECT_ANSWER_ENTERED' else tfa_msg)
                    return False

                check_cookie_url = try_get(
                    tfa_results, lambda x: x[0][-1][2], compat_str)
            else:
                CHALLENGES = {
                    'LOGIN_CHALLENGE': "This device isn't recognized. For your security, Google wants to make sure it's really you.",
                    'USERNAME_RECOVERY': 'Please provide additional information to aid in the recovery process.',
                    'REAUTH': "There is something unusual about your activity. For your security, Google wants to make sure it's really you.",
                }
                challenge = CHALLENGES.get(
                    challenge_str,
                    '%s returned error %s.' % (self.IE_NAME, challenge_str))
                warn('%s\nGo to https://accounts.google.com/, login and solve a challenge.' % challenge)
                return False
        else:
            check_cookie_url = try_get(res, lambda x: x[2], compat_str)

        if not check_cookie_url:
            warn('Unable to extract CheckCookie URL')
            return False

        check_cookie_results = self._download_webpage(
            check_cookie_url, None, 'Checking cookie', fatal=False)

        if check_cookie_results is False:
            return False

        if 'https://myaccount.google.com/' not in check_cookie_results:
            warn('Unable to log in')
            return False

        return True

    def _real_initialize(self):
        if self._downloader is None:
            return
        self._set_language()
        if not self._login():
            return

    _DEFAULT_API_DATA = {
        'context': {
            'client': {
                'clientName': 'WEB',
                'clientVersion': '2.20201021.03.00',
            }
        },
    }

    _YT_INITIAL_DATA_RE = r'(?:window\s*\[\s*["\']ytInitialData["\']\s*\]|ytInitialData)\s*=\s*({.+?})\s*;'
    _YT_INITIAL_PLAYER_RESPONSE_RE = r'ytInitialPlayerResponse\s*=\s*({.+?})\s*;'

    def _call_api(self, ep, query, video_id):
        data = self._DEFAULT_API_DATA.copy()
        data.update(query)

        response = self._download_json(
            'https://www.youtube.com/youtubei/v1/%s' % ep, video_id=video_id,
            note='Downloading API JSON', errnote='Unable to download API page',
            data=json.dumps(data).encode('utf8'),
            headers={'content-type': 'application/json'},
            query={'key': 'AIzaSyAO_FJ2SlqU8Q4STEHLGCilw_Y9_11qcW8'})

        return response

    def _extract_yt_initial_data(self, video_id, webpage):
        return self._parse_json(
            self._search_regex(
                (r'%s\s*\n' % self._YT_INITIAL_DATA_RE,
                 self._YT_INITIAL_DATA_RE), webpage, 'yt initial data'),
            video_id)


class YoutubeIE(YoutubeBaseInfoExtractor):
    IE_DESC = 'YouTube.com'
    _VALID_URL = r"""(?x)^
                     (
                         (?:https?://|//)                                    # http(s):// or protocol-independent URL
                         (?:(?:(?:(?:\w+\.)?[yY][oO][uU][tT][uU][bB][eE](?:-nocookie|kids)?\.com/|
                            (?:www\.)?deturl\.com/www\.youtube\.com/|
                            (?:www\.)?pwnyoutube\.com/|
                            (?:www\.)?hooktube\.com/|
                            (?:www\.)?yourepeat\.com/|
                            tube\.majestyc\.net/|
                            # Invidious instances taken from https://github.com/omarroth/invidious/wiki/Invidious-Instances
                            (?:(?:www|dev)\.)?invidio\.us/|
                            (?:(?:www|no)\.)?invidiou\.sh/|
                            (?:(?:www|fi|de)\.)?invidious\.snopyta\.org/|
                            (?:www\.)?invidious\.kabi\.tk/|
                            (?:www\.)?invidious\.13ad\.de/|
                            (?:www\.)?invidious\.mastodon\.host/|
                            (?:www\.)?invidious\.nixnet\.xyz/|
                            (?:www\.)?invidious\.drycat\.fr/|
                            (?:www\.)?tube\.poal\.co/|
                            (?:www\.)?vid\.wxzm\.sx/|
                            (?:www\.)?yewtu\.be/|
                            (?:www\.)?yt\.elukerio\.org/|
                            (?:www\.)?yt\.lelux\.fi/|
                            (?:www\.)?invidious\.ggc-project\.de/|
                            (?:www\.)?yt\.maisputain\.ovh/|
                            (?:www\.)?invidious\.13ad\.de/|
                            (?:www\.)?invidious\.toot\.koeln/|
                            (?:www\.)?invidious\.fdn\.fr/|
                            (?:www\.)?watch\.nettohikari\.com/|
                            (?:www\.)?kgg2m7yk5aybusll\.onion/|
                            (?:www\.)?qklhadlycap4cnod\.onion/|
                            (?:www\.)?axqzx4s6s54s32yentfqojs3x5i7faxza6xo3ehd4bzzsg2ii4fv2iid\.onion/|
                            (?:www\.)?c7hqkpkpemu6e7emz5b4vyz7idjgdvgaaa3dyimmeojqbgpea3xqjoid\.onion/|
                            (?:www\.)?fz253lmuao3strwbfbmx46yu7acac2jz27iwtorgmbqlkurlclmancad\.onion/|
                            (?:www\.)?invidious\.l4qlywnpwqsluw65ts7md3khrivpirse744un3x7mlskqauz5pyuzgqd\.onion/|
                            (?:www\.)?owxfohz4kjyv25fvlqilyxast7inivgiktls3th44jhk3ej3i7ya\.b32\.i2p/|
                            (?:www\.)?4l2dgddgsrkf2ous66i6seeyi6etzfgrue332grh2n7madpwopotugyd\.onion/|
                            youtube\.googleapis\.com/)                        # the various hostnames, with wildcard subdomains
                         (?:.*?\#/)?                                          # handle anchor (#/) redirect urls
                         (?:                                                  # the various things that can precede the ID:
                             (?:(?:v|embed|e)/(?!videoseries))                # v/ or embed/ or e/
                             |(?:                                             # or the v= param in all its forms
                                 (?:(?:watch|movie)(?:_popup)?(?:\.php)?/?)?  # preceding watch(_popup|.php) or nothing (like /?v=xxxx)
                                 (?:\?|\#!?)                                  # the params delimiter ? or # or #!
                                 (?:.*?[&;])??                                # any other preceding param (like /?s=tuff&v=xxxx or ?s=tuff&amp;v=V36LpHqtcDY)
                                 v=
                             )
                         ))
                         |(?:
                            youtu\.be|                                        # just youtu.be/xxxx
                            vid\.plus|                                        # or vid.plus/xxxx
                            zwearz\.com/watch|                                # or zwearz.com/watch/xxxx
                            i\.ytimg\.com/vi|                                   # or i.ytimg.com/vi/xxx
                            y2u\.be|                                          # y2u.be
                         )/
                         |(?:www\.)?cleanvideosearch\.com/media/action/yt/watch\?videoId=
                         )
                     )?                                                       # all until now is optional -> you can pass the naked ID
                     (?P<id>[0-9A-Za-z_-]{11})                                      # here is it! the YouTube video ID
                     (?!.*?\blist=
                        (?:
                            %(playlist_id)s|                                  # combined list/video URLs are handled by the playlist IE
                            WL                                                # WL are handled by the watch later IE
                        )
                     )
                     (?(1).+)?                                                # if we found the ID, everything can follow
                     $""" % {'playlist_id': YoutubeBaseInfoExtractor._PLAYLIST_ID_RE}
    _NEXT_URL_RE = r'[\?&]next_url=([^&]+)'
    _PLAYER_INFO_RE = (
        r'/(?P<id>[a-zA-Z0-9_-]{8,})/player_ias\.vflset(?:/[a-zA-Z]{2,3}_[a-zA-Z]{2,3})?/base\.(?P<ext>[a-z]+)$',
        r'\b(?P<id>vfl[a-zA-Z0-9_-]+)\b.*?\.(?P<ext>[a-z]+)$',
    )
    _formats = {
        '5': {'ext': 'flv', 'width': 400, 'height': 240, 'acodec': 'mp3', 'abr': 64, 'vcodec': 'h263'},
        '6': {'ext': 'flv', 'width': 450, 'height': 270, 'acodec': 'mp3', 'abr': 64, 'vcodec': 'h263'},
        '13': {'ext': '3gp', 'acodec': 'aac', 'vcodec': 'mp4v'},
        '17': {'ext': '3gp', 'width': 176, 'height': 144, 'acodec': 'aac', 'abr': 24, 'vcodec': 'mp4v'},
        '18': {'ext': 'mp4', 'width': 640, 'height': 360, 'acodec': 'aac', 'abr': 96, 'vcodec': 'h264'},
        '22': {'ext': 'mp4', 'width': 1280, 'height': 720, 'acodec': 'aac', 'abr': 192, 'vcodec': 'h264'},
        '34': {'ext': 'flv', 'width': 640, 'height': 360, 'acodec': 'aac', 'abr': 128, 'vcodec': 'h264'},
        '35': {'ext': 'flv', 'width': 854, 'height': 480, 'acodec': 'aac', 'abr': 128, 'vcodec': 'h264'},
        # itag 36 videos are either 320x180 (BaW_jenozKc) or 320x240 (__2ABJjxzNo), abr varies as well
        '36': {'ext': '3gp', 'width': 320, 'acodec': 'aac', 'vcodec': 'mp4v'},
        '37': {'ext': 'mp4', 'width': 1920, 'height': 1080, 'acodec': 'aac', 'abr': 192, 'vcodec': 'h264'},
        '38': {'ext': 'mp4', 'width': 4096, 'height': 3072, 'acodec': 'aac', 'abr': 192, 'vcodec': 'h264'},
        '43': {'ext': 'webm', 'width': 640, 'height': 360, 'acodec': 'vorbis', 'abr': 128, 'vcodec': 'vp8'},
        '44': {'ext': 'webm', 'width': 854, 'height': 480, 'acodec': 'vorbis', 'abr': 128, 'vcodec': 'vp8'},
        '45': {'ext': 'webm', 'width': 1280, 'height': 720, 'acodec': 'vorbis', 'abr': 192, 'vcodec': 'vp8'},
        '46': {'ext': 'webm', 'width': 1920, 'height': 1080, 'acodec': 'vorbis', 'abr': 192, 'vcodec': 'vp8'},
        '59': {'ext': 'mp4', 'width': 854, 'height': 480, 'acodec': 'aac', 'abr': 128, 'vcodec': 'h264'},
        '78': {'ext': 'mp4', 'width': 854, 'height': 480, 'acodec': 'aac', 'abr': 128, 'vcodec': 'h264'},


        # 3D videos
        '82': {'ext': 'mp4', 'height': 360, 'format_note': '3D', 'acodec': 'aac', 'abr': 128, 'vcodec': 'h264', 'preference': -20},
        '83': {'ext': 'mp4', 'height': 480, 'format_note': '3D', 'acodec': 'aac', 'abr': 128, 'vcodec': 'h264', 'preference': -20},
        '84': {'ext': 'mp4', 'height': 720, 'format_note': '3D', 'acodec': 'aac', 'abr': 192, 'vcodec': 'h264', 'preference': -20},
        '85': {'ext': 'mp4', 'height': 1080, 'format_note': '3D', 'acodec': 'aac', 'abr': 192, 'vcodec': 'h264', 'preference': -20},
        '100': {'ext': 'webm', 'height': 360, 'format_note': '3D', 'acodec': 'vorbis', 'abr': 128, 'vcodec': 'vp8', 'preference': -20},
        '101': {'ext': 'webm', 'height': 480, 'format_note': '3D', 'acodec': 'vorbis', 'abr': 192, 'vcodec': 'vp8', 'preference': -20},
        '102': {'ext': 'webm', 'height': 720, 'format_note': '3D', 'acodec': 'vorbis', 'abr': 192, 'vcodec': 'vp8', 'preference': -20},

        # Apple HTTP Live Streaming
        '91': {'ext': 'mp4', 'height': 144, 'format_note': 'HLS', 'acodec': 'aac', 'abr': 48, 'vcodec': 'h264', 'preference': -10},
        '92': {'ext': 'mp4', 'height': 240, 'format_note': 'HLS', 'acodec': 'aac', 'abr': 48, 'vcodec': 'h264', 'preference': -10},
        '93': {'ext': 'mp4', 'height': 360, 'format_note': 'HLS', 'acodec': 'aac', 'abr': 128, 'vcodec': 'h264', 'preference': -10},
        '94': {'ext': 'mp4', 'height': 480, 'format_note': 'HLS', 'acodec': 'aac', 'abr': 128, 'vcodec': 'h264', 'preference': -10},
        '95': {'ext': 'mp4', 'height': 720, 'format_note': 'HLS', 'acodec': 'aac', 'abr': 256, 'vcodec': 'h264', 'preference': -10},
        '96': {'ext': 'mp4', 'height': 1080, 'format_note': 'HLS', 'acodec': 'aac', 'abr': 256, 'vcodec': 'h264', 'preference': -10},
        '132': {'ext': 'mp4', 'height': 240, 'format_note': 'HLS', 'acodec': 'aac', 'abr': 48, 'vcodec': 'h264', 'preference': -10},
        '151': {'ext': 'mp4', 'height': 72, 'format_note': 'HLS', 'acodec': 'aac', 'abr': 24, 'vcodec': 'h264', 'preference': -10},

        # DASH mp4 video
        '133': {'ext': 'mp4', 'height': 240, 'format_note': 'DASH video', 'vcodec': 'h264'},
        '134': {'ext': 'mp4', 'height': 360, 'format_note': 'DASH video', 'vcodec': 'h264'},
        '135': {'ext': 'mp4', 'height': 480, 'format_note': 'DASH video', 'vcodec': 'h264'},
        '136': {'ext': 'mp4', 'height': 720, 'format_note': 'DASH video', 'vcodec': 'h264'},
        '137': {'ext': 'mp4', 'height': 1080, 'format_note': 'DASH video', 'vcodec': 'h264'},
        '138': {'ext': 'mp4', 'format_note': 'DASH video', 'vcodec': 'h264'},  # Height can vary (https://github.com/ytdl-org/youtube-dl/issues/4559)
        '160': {'ext': 'mp4', 'height': 144, 'format_note': 'DASH video', 'vcodec': 'h264'},
        '212': {'ext': 'mp4', 'height': 480, 'format_note': 'DASH video', 'vcodec': 'h264'},
        '264': {'ext': 'mp4', 'height': 1440, 'format_note': 'DASH video', 'vcodec': 'h264'},
        '298': {'ext': 'mp4', 'height': 720, 'format_note': 'DASH video', 'vcodec': 'h264', 'fps': 60},
        '299': {'ext': 'mp4', 'height': 1080, 'format_note': 'DASH video', 'vcodec': 'h264', 'fps': 60},
        '266': {'ext': 'mp4', 'height': 2160, 'format_note': 'DASH video', 'vcodec': 'h264'},

        # Dash mp4 audio
        '139': {'ext': 'm4a', 'format_note': 'DASH audio', 'acodec': 'aac', 'abr': 48, 'container': 'm4a_dash'},
        '140': {'ext': 'm4a', 'format_note': 'DASH audio', 'acodec': 'aac', 'abr': 128, 'container': 'm4a_dash'},
        '141': {'ext': 'm4a', 'format_note': 'DASH audio', 'acodec': 'aac', 'abr': 256, 'container': 'm4a_dash'},
        '256': {'ext': 'm4a', 'format_note': 'DASH audio', 'acodec': 'aac', 'container': 'm4a_dash'},
        '258': {'ext': 'm4a', 'format_note': 'DASH audio', 'acodec': 'aac', 'container': 'm4a_dash'},
        '325': {'ext': 'm4a', 'format_note': 'DASH audio', 'acodec': 'dtse', 'container': 'm4a_dash'},
        '328': {'ext': 'm4a', 'format_note': 'DASH audio', 'acodec': 'ec-3', 'container': 'm4a_dash'},

        # Dash webm
        '167': {'ext': 'webm', 'height': 360, 'width': 640, 'format_note': 'DASH video', 'container': 'webm', 'vcodec': 'vp8'},
        '168': {'ext': 'webm', 'height': 480, 'width': 854, 'format_note': 'DASH video', 'container': 'webm', 'vcodec': 'vp8'},
        '169': {'ext': 'webm', 'height': 720, 'width': 1280, 'format_note': 'DASH video', 'container': 'webm', 'vcodec': 'vp8'},
        '170': {'ext': 'webm', 'height': 1080, 'width': 1920, 'format_note': 'DASH video', 'container': 'webm', 'vcodec': 'vp8'},
        '218': {'ext': 'webm', 'height': 480, 'width': 854, 'format_note': 'DASH video', 'container': 'webm', 'vcodec': 'vp8'},
        '219': {'ext': 'webm', 'height': 480, 'width': 854, 'format_note': 'DASH video', 'container': 'webm', 'vcodec': 'vp8'},
        '278': {'ext': 'webm', 'height': 144, 'format_note': 'DASH video', 'container': 'webm', 'vcodec': 'vp9'},
        '242': {'ext': 'webm', 'height': 240, 'format_note': 'DASH video', 'vcodec': 'vp9'},
        '243': {'ext': 'webm', 'height': 360, 'format_note': 'DASH video', 'vcodec': 'vp9'},
        '244': {'ext': 'webm', 'height': 480, 'format_note': 'DASH video', 'vcodec': 'vp9'},
        '245': {'ext': 'webm', 'height': 480, 'format_note': 'DASH video', 'vcodec': 'vp9'},
        '246': {'ext': 'webm', 'height': 480, 'format_note': 'DASH video', 'vcodec': 'vp9'},
        '247': {'ext': 'webm', 'height': 720, 'format_note': 'DASH video', 'vcodec': 'vp9'},
        '248': {'ext': 'webm', 'height': 1080, 'format_note': 'DASH video', 'vcodec': 'vp9'},
        '271': {'ext': 'webm', 'height': 1440, 'format_note': 'DASH video', 'vcodec': 'vp9'},
        # itag 272 videos are either 3840x2160 (e.g. RtoitU2A-3E) or 7680x4320 (sLprVF6d7Ug)
        '272': {'ext': 'webm', 'height': 2160, 'format_note': 'DASH video', 'vcodec': 'vp9'},
        '302': {'ext': 'webm', 'height': 720, 'format_note': 'DASH video', 'vcodec': 'vp9', 'fps': 60},
        '303': {'ext': 'webm', 'height': 1080, 'format_note': 'DASH video', 'vcodec': 'vp9', 'fps': 60},
        '308': {'ext': 'webm', 'height': 1440, 'format_note': 'DASH video', 'vcodec': 'vp9', 'fps': 60},
        '313': {'ext': 'webm', 'height': 2160, 'format_note': 'DASH video', 'vcodec': 'vp9'},
        '315': {'ext': 'webm', 'height': 2160, 'format_note': 'DASH video', 'vcodec': 'vp9', 'fps': 60},

        # Dash webm audio
        '171': {'ext': 'webm', 'acodec': 'vorbis', 'format_note': 'DASH audio', 'abr': 128},
        '172': {'ext': 'webm', 'acodec': 'vorbis', 'format_note': 'DASH audio', 'abr': 256},

        # Dash webm audio with opus inside
        '249': {'ext': 'webm', 'format_note': 'DASH audio', 'acodec': 'opus', 'abr': 50},
        '250': {'ext': 'webm', 'format_note': 'DASH audio', 'acodec': 'opus', 'abr': 70},
        '251': {'ext': 'webm', 'format_note': 'DASH audio', 'acodec': 'opus', 'abr': 160},

        # RTMP (unnamed)
        '_rtmp': {'protocol': 'rtmp'},

        # av01 video only formats sometimes served with "unknown" codecs
        '394': {'acodec': 'none', 'vcodec': 'av01.0.05M.08'},
        '395': {'acodec': 'none', 'vcodec': 'av01.0.05M.08'},
        '396': {'acodec': 'none', 'vcodec': 'av01.0.05M.08'},
        '397': {'acodec': 'none', 'vcodec': 'av01.0.05M.08'},
    }
    _SUBTITLE_FORMATS = ('srv1', 'srv2', 'srv3', 'ttml', 'vtt')

    _GEO_BYPASS = False

    IE_NAME = 'youtube'
    _TESTS = [
        {
            'url': 'https://www.youtube.com/watch?v=BaW_jenozKc&t=1s&end=9',
            'info_dict': {
                'id': 'BaW_jenozKc',
                'ext': 'mp4',
                'title': 'youtube-dl test video "\'/\\ä↭𝕐',
                'uploader': 'Philipp Hagemeister',
                'uploader_id': 'phihag',
                'uploader_url': r're:https?://(?:www\.)?youtube\.com/user/phihag',
                'channel_id': 'UCLqxVugv74EIW3VWh2NOa3Q',
                'channel_url': r're:https?://(?:www\.)?youtube\.com/channel/UCLqxVugv74EIW3VWh2NOa3Q',
                'upload_date': '20121002',
                'description': 'test chars:  "\'/\\ä↭𝕐\ntest URL: https://github.com/rg3/youtube-dl/issues/1892\n\nThis is a test video for youtube-dl.\n\nFor more information, contact phihag@phihag.de .',
                'categories': ['Science & Technology'],
                'tags': ['youtube-dl'],
                'duration': 10,
                'view_count': int,
                'like_count': int,
                'dislike_count': int,
                'start_time': 1,
                'end_time': 9,
            }
        },
        {
            'url': '//www.YouTube.com/watch?v=yZIXLfi8CZQ',
            'note': 'Embed-only video (#1746)',
            'info_dict': {
                'id': 'yZIXLfi8CZQ',
                'ext': 'mp4',
                'upload_date': '20120608',
                'title': 'Principal Sexually Assaults A Teacher - Episode 117 - 8th June 2012',
                'description': 'md5:09b78bd971f1e3e289601dfba15ca4f7',
                'uploader': 'SET India',
                'uploader_id': 'setindia',
                'uploader_url': r're:https?://(?:www\.)?youtube\.com/user/setindia',
                'age_limit': 18,
            }
        },
        {
            'url': 'https://www.youtube.com/watch?v=BaW_jenozKc&v=yZIXLfi8CZQ',
            'note': 'Use the first video ID in the URL',
            'info_dict': {
                'id': 'BaW_jenozKc',
                'ext': 'mp4',
                'title': 'youtube-dl test video "\'/\\ä↭𝕐',
                'uploader': 'Philipp Hagemeister',
                'uploader_id': 'phihag',
                'uploader_url': r're:https?://(?:www\.)?youtube\.com/user/phihag',
                'upload_date': '20121002',
                'description': 'test chars:  "\'/\\ä↭𝕐\ntest URL: https://github.com/rg3/youtube-dl/issues/1892\n\nThis is a test video for youtube-dl.\n\nFor more information, contact phihag@phihag.de .',
                'categories': ['Science & Technology'],
                'tags': ['youtube-dl'],
                'duration': 10,
                'view_count': int,
                'like_count': int,
                'dislike_count': int,
            },
            'params': {
                'skip_download': True,
            },
        },
        {
            'url': 'https://www.youtube.com/watch?v=a9LDPn-MO4I',
            'note': '256k DASH audio (format 141) via DASH manifest',
            'info_dict': {
                'id': 'a9LDPn-MO4I',
                'ext': 'm4a',
                'upload_date': '20121002',
                'uploader_id': '8KVIDEO',
                'uploader_url': r're:https?://(?:www\.)?youtube\.com/user/8KVIDEO',
                'description': '',
                'uploader': '8KVIDEO',
                'title': 'UHDTV TEST 8K VIDEO.mp4'
            },
            'params': {
                'youtube_include_dash_manifest': True,
                'format': '141',
            },
            'skip': 'format 141 not served anymore',
        },
        # DASH manifest with encrypted signature
        {
            'url': 'https://www.youtube.com/watch?v=IB3lcPjvWLA',
            'info_dict': {
                'id': 'IB3lcPjvWLA',
                'ext': 'm4a',
                'title': 'Afrojack, Spree Wilson - The Spark (Official Music Video) ft. Spree Wilson',
                'description': 'md5:8f5e2b82460520b619ccac1f509d43bf',
                'duration': 244,
                'uploader': 'AfrojackVEVO',
                'uploader_id': 'AfrojackVEVO',
                'upload_date': '20131011',
            },
            'params': {
                'youtube_include_dash_manifest': True,
                'format': '141/bestaudio[ext=m4a]',
            },
        },
        # Controversy video
        {
            'url': 'https://www.youtube.com/watch?v=T4XJQO3qol8',
            'info_dict': {
                'id': 'T4XJQO3qol8',
                'ext': 'mp4',
                'duration': 219,
                'upload_date': '20100909',
                'uploader': 'Amazing Atheist',
                'uploader_id': 'TheAmazingAtheist',
                'uploader_url': r're:https?://(?:www\.)?youtube\.com/user/TheAmazingAtheist',
                'title': 'Burning Everyone\'s Koran',
                'description': 'SUBSCRIBE: http://www.youtube.com/saturninefilms\n\nEven Obama has taken a stand against freedom on this issue: http://www.huffingtonpost.com/2010/09/09/obama-gma-interview-quran_n_710282.html',
            }
        },
        # Normal age-gate video (No vevo, embed allowed), available via embed page
        {
            'url': 'https://youtube.com/watch?v=HtVdAasjOgU',
            'info_dict': {
                'id': 'HtVdAasjOgU',
                'ext': 'mp4',
                'title': 'The Witcher 3: Wild Hunt - The Sword Of Destiny Trailer',
                'description': r're:(?s).{100,}About the Game\n.*?The Witcher 3: Wild Hunt.{100,}',
                'duration': 142,
                'uploader': 'The Witcher',
                'uploader_id': 'WitcherGame',
                'uploader_url': r're:https?://(?:www\.)?youtube\.com/user/WitcherGame',
                'upload_date': '20140605',
                'age_limit': 18,
            },
        },
        {
            # Age-gated video only available with authentication (unavailable
            # via embed page workaround)
            'url': 'XgnwCQzjau8',
            'only_matching': True,
        },
        # video_info is None (https://github.com/ytdl-org/youtube-dl/issues/4421)
        # YouTube Red ad is not captured for creator
        {
            'url': '__2ABJjxzNo',
            'info_dict': {
                'id': '__2ABJjxzNo',
                'ext': 'mp4',
                'duration': 266,
                'upload_date': '20100430',
                'uploader_id': 'deadmau5',
                'uploader_url': r're:https?://(?:www\.)?youtube\.com/user/deadmau5',
                'creator': 'Dada Life, deadmau5',
                'description': 'md5:12c56784b8032162bb936a5f76d55360',
                'uploader': 'deadmau5',
                'title': 'Deadmau5 - Some Chords (HD)',
                'alt_title': 'This Machine Kills Some Chords',
            },
            'expected_warnings': [
                'DASH manifest missing',
            ]
        },
        # Olympics (https://github.com/ytdl-org/youtube-dl/issues/4431)
        {
            'url': 'lqQg6PlCWgI',
            'info_dict': {
                'id': 'lqQg6PlCWgI',
                'ext': 'mp4',
                'duration': 6085,
                'upload_date': '20150827',
                'uploader_id': 'olympic',
                'uploader_url': r're:https?://(?:www\.)?youtube\.com/user/olympic',
                'description': 'HO09  - Women -  GER-AUS - Hockey - 31 July 2012 - London 2012 Olympic Games',
                'uploader': 'Olympic',
                'title': 'Hockey - Women -  GER-AUS - London 2012 Olympic Games',
            },
            'params': {
                'skip_download': 'requires avconv',
            }
        },
        # Non-square pixels
        {
            'url': 'https://www.youtube.com/watch?v=_b-2C3KPAM0',
            'info_dict': {
                'id': '_b-2C3KPAM0',
                'ext': 'mp4',
                'stretched_ratio': 16 / 9.,
                'duration': 85,
                'upload_date': '20110310',
                'uploader_id': 'AllenMeow',
                'uploader_url': r're:https?://(?:www\.)?youtube\.com/user/AllenMeow',
                'description': 'made by Wacom from Korea | 字幕&加油添醋 by TY\'s Allen | 感謝heylisa00cavey1001同學熱情提供梗及翻譯',
                'uploader': '孫ᄋᄅ',
                'title': '[A-made] 變態妍字幕版 太妍 我就是這樣的人',
            },
        },
        # url_encoded_fmt_stream_map is empty string
        {
            'url': 'qEJwOuvDf7I',
            'info_dict': {
                'id': 'qEJwOuvDf7I',
                'ext': 'webm',
                'title': 'Обсуждение судебной практики по выборам 14 сентября 2014 года в Санкт-Петербурге',
                'description': '',
                'upload_date': '20150404',
                'uploader_id': 'spbelect',
                'uploader': 'Наблюдатели Петербурга',
            },
            'params': {
                'skip_download': 'requires avconv',
            },
            'skip': 'This live event has ended.',
        },
        # Extraction from multiple DASH manifests (https://github.com/ytdl-org/youtube-dl/pull/6097)
        {
            'url': 'https://www.youtube.com/watch?v=FIl7x6_3R5Y',
            'info_dict': {
                'id': 'FIl7x6_3R5Y',
                'ext': 'webm',
                'title': 'md5:7b81415841e02ecd4313668cde88737a',
                'description': 'md5:116377fd2963b81ec4ce64b542173306',
                'duration': 220,
                'upload_date': '20150625',
                'uploader_id': 'dorappi2000',
                'uploader_url': r're:https?://(?:www\.)?youtube\.com/user/dorappi2000',
                'uploader': 'dorappi2000',
                'formats': 'mincount:31',
            },
            'skip': 'not actual anymore',
        },
        # DASH manifest with segment_list
        {
            'url': 'https://www.youtube.com/embed/CsmdDsKjzN8',
            'md5': '8ce563a1d667b599d21064e982ab9e31',
            'info_dict': {
                'id': 'CsmdDsKjzN8',
                'ext': 'mp4',
                'upload_date': '20150501',  # According to '<meta itemprop="datePublished"', but in other places it's 20150510
                'uploader': 'Airtek',
                'description': 'Retransmisión en directo de la XVIII media maratón de Zaragoza.',
                'uploader_id': 'UCzTzUmjXxxacNnL8I3m4LnQ',
                'title': 'Retransmisión XVIII Media maratón Zaragoza 2015',
            },
            'params': {
                'youtube_include_dash_manifest': True,
                'format': '135',  # bestvideo
            },
            'skip': 'This live event has ended.',
        },
        {
            # Multifeed videos (multiple cameras), URL is for Main Camera
            'url': 'https://www.youtube.com/watch?v=jqWvoWXjCVs',
            'info_dict': {
                'id': 'jqWvoWXjCVs',
                'title': 'teamPGP: Rocket League Noob Stream',
                'description': 'md5:dc7872fb300e143831327f1bae3af010',
            },
            'playlist': [{
                'info_dict': {
                    'id': 'jqWvoWXjCVs',
                    'ext': 'mp4',
                    'title': 'teamPGP: Rocket League Noob Stream (Main Camera)',
                    'description': 'md5:dc7872fb300e143831327f1bae3af010',
                    'duration': 7335,
                    'upload_date': '20150721',
                    'uploader': 'Beer Games Beer',
                    'uploader_id': 'beergamesbeer',
                    'uploader_url': r're:https?://(?:www\.)?youtube\.com/user/beergamesbeer',
                    'license': 'Standard YouTube License',
                },
            }, {
                'info_dict': {
                    'id': '6h8e8xoXJzg',
                    'ext': 'mp4',
                    'title': 'teamPGP: Rocket League Noob Stream (kreestuh)',
                    'description': 'md5:dc7872fb300e143831327f1bae3af010',
                    'duration': 7337,
                    'upload_date': '20150721',
                    'uploader': 'Beer Games Beer',
                    'uploader_id': 'beergamesbeer',
                    'uploader_url': r're:https?://(?:www\.)?youtube\.com/user/beergamesbeer',
                    'license': 'Standard YouTube License',
                },
            }, {
                'info_dict': {
                    'id': 'PUOgX5z9xZw',
                    'ext': 'mp4',
                    'title': 'teamPGP: Rocket League Noob Stream (grizzle)',
                    'description': 'md5:dc7872fb300e143831327f1bae3af010',
                    'duration': 7337,
                    'upload_date': '20150721',
                    'uploader': 'Beer Games Beer',
                    'uploader_id': 'beergamesbeer',
                    'uploader_url': r're:https?://(?:www\.)?youtube\.com/user/beergamesbeer',
                    'license': 'Standard YouTube License',
                },
            }, {
                'info_dict': {
                    'id': 'teuwxikvS5k',
                    'ext': 'mp4',
                    'title': 'teamPGP: Rocket League Noob Stream (zim)',
                    'description': 'md5:dc7872fb300e143831327f1bae3af010',
                    'duration': 7334,
                    'upload_date': '20150721',
                    'uploader': 'Beer Games Beer',
                    'uploader_id': 'beergamesbeer',
                    'uploader_url': r're:https?://(?:www\.)?youtube\.com/user/beergamesbeer',
                    'license': 'Standard YouTube License',
                },
            }],
            'params': {
                'skip_download': True,
            },
            'skip': 'This video is not available.',
        },
        {
            # Multifeed video with comma in title (see https://github.com/ytdl-org/youtube-dl/issues/8536)
            'url': 'https://www.youtube.com/watch?v=gVfLd0zydlo',
            'info_dict': {
                'id': 'gVfLd0zydlo',
                'title': 'DevConf.cz 2016 Day 2 Workshops 1 14:00 - 15:30',
            },
            'playlist_count': 2,
            'skip': 'Not multifeed anymore',
        },
        {
            'url': 'https://vid.plus/FlRa-iH7PGw',
            'only_matching': True,
        },
        {
            'url': 'https://zwearz.com/watch/9lWxNJF-ufM/electra-woman-dyna-girl-official-trailer-grace-helbig.html',
            'only_matching': True,
        },
        {
            # Title with JS-like syntax "};" (see https://github.com/ytdl-org/youtube-dl/issues/7468)
            # Also tests cut-off URL expansion in video description (see
            # https://github.com/ytdl-org/youtube-dl/issues/1892,
            # https://github.com/ytdl-org/youtube-dl/issues/8164)
            'url': 'https://www.youtube.com/watch?v=lsguqyKfVQg',
            'info_dict': {
                'id': 'lsguqyKfVQg',
                'ext': 'mp4',
                'title': '{dark walk}; Loki/AC/Dishonored; collab w/Elflover21',
                'alt_title': 'Dark Walk - Position Music',
                'description': 'md5:8085699c11dc3f597ce0410b0dcbb34a',
                'duration': 133,
                'upload_date': '20151119',
                'uploader_id': 'IronSoulElf',
                'uploader_url': r're:https?://(?:www\.)?youtube\.com/user/IronSoulElf',
                'uploader': 'IronSoulElf',
                'creator': 'Todd Haberman,  Daniel Law Heath and Aaron Kaplan',
                'track': 'Dark Walk - Position Music',
                'artist': 'Todd Haberman,  Daniel Law Heath and Aaron Kaplan',
                'album': 'Position Music - Production Music Vol. 143 - Dark Walk',
            },
            'params': {
                'skip_download': True,
            },
        },
        {
            # Tags with '};' (see https://github.com/ytdl-org/youtube-dl/issues/7468)
            'url': 'https://www.youtube.com/watch?v=Ms7iBXnlUO8',
            'only_matching': True,
        },
        {
            # Video with yt:stretch=17:0
            'url': 'https://www.youtube.com/watch?v=Q39EVAstoRM',
            'info_dict': {
                'id': 'Q39EVAstoRM',
                'ext': 'mp4',
                'title': 'Clash Of Clans#14 Dicas De Ataque Para CV 4',
                'description': 'md5:ee18a25c350637c8faff806845bddee9',
                'upload_date': '20151107',
                'uploader_id': 'UCCr7TALkRbo3EtFzETQF1LA',
                'uploader': 'CH GAMER DROID',
            },
            'params': {
                'skip_download': True,
            },
            'skip': 'This video does not exist.',
        },
        {
            # Video licensed under Creative Commons
            'url': 'https://www.youtube.com/watch?v=M4gD1WSo5mA',
            'info_dict': {
                'id': 'M4gD1WSo5mA',
                'ext': 'mp4',
                'title': 'md5:e41008789470fc2533a3252216f1c1d1',
                'description': 'md5:a677553cf0840649b731a3024aeff4cc',
                'duration': 721,
                'upload_date': '20150127',
                'uploader_id': 'BerkmanCenter',
                'uploader_url': r're:https?://(?:www\.)?youtube\.com/user/BerkmanCenter',
                'uploader': 'The Berkman Klein Center for Internet & Society',
                'license': 'Creative Commons Attribution license (reuse allowed)',
            },
            'params': {
                'skip_download': True,
            },
        },
        {
            # Channel-like uploader_url
            'url': 'https://www.youtube.com/watch?v=eQcmzGIKrzg',
            'info_dict': {
                'id': 'eQcmzGIKrzg',
                'ext': 'mp4',
                'title': 'Democratic Socialism and Foreign Policy | Bernie Sanders',
                'description': 'md5:dda0d780d5a6e120758d1711d062a867',
                'duration': 4060,
                'upload_date': '20151119',
                'uploader': 'Bernie Sanders',
                'uploader_id': 'UCH1dpzjCEiGAt8CXkryhkZg',
                'uploader_url': r're:https?://(?:www\.)?youtube\.com/channel/UCH1dpzjCEiGAt8CXkryhkZg',
                'license': 'Creative Commons Attribution license (reuse allowed)',
            },
            'params': {
                'skip_download': True,
            },
        },
        {
            'url': 'https://www.youtube.com/watch?feature=player_embedded&amp;amp;v=V36LpHqtcDY',
            'only_matching': True,
        },
        {
            # YouTube Red paid video (https://github.com/ytdl-org/youtube-dl/issues/10059)
            'url': 'https://www.youtube.com/watch?v=i1Ko8UG-Tdo',
            'only_matching': True,
        },
        {
            # Rental video preview
            'url': 'https://www.youtube.com/watch?v=yYr8q0y5Jfg',
            'info_dict': {
                'id': 'uGpuVWrhIzE',
                'ext': 'mp4',
                'title': 'Piku - Trailer',
                'description': 'md5:c36bd60c3fd6f1954086c083c72092eb',
                'upload_date': '20150811',
                'uploader': 'FlixMatrix',
                'uploader_id': 'FlixMatrixKaravan',
                'uploader_url': r're:https?://(?:www\.)?youtube\.com/user/FlixMatrixKaravan',
                'license': 'Standard YouTube License',
            },
            'params': {
                'skip_download': True,
            },
            'skip': 'This video is not available.',
        },
        {
            # YouTube Red video with episode data
            'url': 'https://www.youtube.com/watch?v=iqKdEhx-dD4',
            'info_dict': {
                'id': 'iqKdEhx-dD4',
                'ext': 'mp4',
                'title': 'Isolation - Mind Field (Ep 1)',
                'description': 'md5:46a29be4ceffa65b92d277b93f463c0f',
                'duration': 2085,
                'upload_date': '20170118',
                'uploader': 'Vsauce',
                'uploader_id': 'Vsauce',
                'uploader_url': r're:https?://(?:www\.)?youtube\.com/user/Vsauce',
                'series': 'Mind Field',
                'season_number': 1,
                'episode_number': 1,
            },
            'params': {
                'skip_download': True,
            },
            'expected_warnings': [
                'Skipping DASH manifest',
            ],
        },
        {
            # The following content has been identified by the YouTube community
            # as inappropriate or offensive to some audiences.
            'url': 'https://www.youtube.com/watch?v=6SJNVb0GnPI',
            'info_dict': {
                'id': '6SJNVb0GnPI',
                'ext': 'mp4',
                'title': 'Race Differences in Intelligence',
                'description': 'md5:5d161533167390427a1f8ee89a1fc6f1',
                'duration': 965,
                'upload_date': '20140124',
                'uploader': 'New Century Foundation',
                'uploader_id': 'UCEJYpZGqgUob0zVVEaLhvVg',
                'uploader_url': r're:https?://(?:www\.)?youtube\.com/channel/UCEJYpZGqgUob0zVVEaLhvVg',
            },
            'params': {
                'skip_download': True,
            },
        },
        {
            # itag 212
            'url': '1t24XAntNCY',
            'only_matching': True,
        },
        {
            # geo restricted to JP
            'url': 'sJL6WA-aGkQ',
            'only_matching': True,
        },
        {
            'url': 'https://invidio.us/watch?v=BaW_jenozKc',
            'only_matching': True,
        },
        {
            # DRM protected
            'url': 'https://www.youtube.com/watch?v=s7_qI6_mIXc',
            'only_matching': True,
        },
        {
            # Video with unsupported adaptive stream type formats
            'url': 'https://www.youtube.com/watch?v=Z4Vy8R84T1U',
            'info_dict': {
                'id': 'Z4Vy8R84T1U',
                'ext': 'mp4',
                'title': 'saman SMAN 53 Jakarta(Sancety) opening COFFEE4th at SMAN 53 Jakarta',
                'description': 'md5:d41d8cd98f00b204e9800998ecf8427e',
                'duration': 433,
                'upload_date': '20130923',
                'uploader': 'Amelia Putri Harwita',
                'uploader_id': 'UCpOxM49HJxmC1qCalXyB3_Q',
                'uploader_url': r're:https?://(?:www\.)?youtube\.com/channel/UCpOxM49HJxmC1qCalXyB3_Q',
                'formats': 'maxcount:10',
            },
            'params': {
                'skip_download': True,
                'youtube_include_dash_manifest': False,
            },
            'skip': 'not actual anymore',
        },
        {
            # Youtube Music Auto-generated description
            'url': 'https://music.youtube.com/watch?v=MgNrAu2pzNs',
            'info_dict': {
                'id': 'MgNrAu2pzNs',
                'ext': 'mp4',
                'title': 'Voyeur Girl',
                'description': 'md5:7ae382a65843d6df2685993e90a8628f',
                'upload_date': '20190312',
                'uploader': 'Stephen - Topic',
                'uploader_id': 'UC-pWHpBjdGG69N9mM2auIAA',
                'artist': 'Stephen',
                'track': 'Voyeur Girl',
                'album': 'it\'s too much love to know my dear',
                'release_date': '20190313',
                'release_year': 2019,
            },
            'params': {
                'skip_download': True,
            },
        },
        {
            'url': 'https://www.youtubekids.com/watch?v=3b8nCWDgZ6Q',
            'only_matching': True,
        },
        {
            # invalid -> valid video id redirection
            'url': 'DJztXj2GPfl',
            'info_dict': {
                'id': 'DJztXj2GPfk',
                'ext': 'mp4',
                'title': 'Panjabi MC - Mundian To Bach Ke (The Dictator Soundtrack)',
                'description': 'md5:bf577a41da97918e94fa9798d9228825',
                'upload_date': '20090125',
                'uploader': 'Prochorowka',
                'uploader_id': 'Prochorowka',
                'uploader_url': r're:https?://(?:www\.)?youtube\.com/user/Prochorowka',
                'artist': 'Panjabi MC',
                'track': 'Beware of the Boys (Mundian to Bach Ke) - Motivo Hi-Lectro Remix',
                'album': 'Beware of the Boys (Mundian To Bach Ke)',
            },
            'params': {
                'skip_download': True,
            },
        },
        {
            # empty description results in an empty string
            'url': 'https://www.youtube.com/watch?v=x41yOUIvK2k',
            'info_dict': {
                'id': 'x41yOUIvK2k',
                'ext': 'mp4',
                'title': 'IMG 3456',
                'description': '',
                'upload_date': '20170613',
                'uploader_id': 'ElevageOrVert',
                'uploader': 'ElevageOrVert',
            },
            'params': {
                'skip_download': True,
            },
        },
        {
            # with '};' inside yt initial data (see [1])
            # see [2] for an example with '};' inside ytInitialPlayerResponse
            # 1. https://github.com/ytdl-org/youtube-dl/issues/27093
            # 2. https://github.com/ytdl-org/youtube-dl/issues/27216
            'url': 'https://www.youtube.com/watch?v=CHqg6qOn4no',
            'info_dict': {
                'id': 'CHqg6qOn4no',
                'ext': 'mp4',
                'title': 'Part 77   Sort a list of simple types in c#',
                'description': 'md5:b8746fa52e10cdbf47997903f13b20dc',
                'upload_date': '20130831',
                'uploader_id': 'kudvenkat',
                'uploader': 'kudvenkat',
            },
            'params': {
                'skip_download': True,
            },
        },
    ]

    def __init__(self, *args, **kwargs):
        super(YoutubeIE, self).__init__(*args, **kwargs)
        self._player_cache = {}

    def report_video_info_webpage_download(self, video_id):
        """Report attempt to download video info webpage."""
        self.to_screen('%s: Downloading video info webpage' % video_id)

    def report_information_extraction(self, video_id):
        """Report attempt to extract video information."""
        self.to_screen('%s: Extracting video information' % video_id)

    def report_unavailable_format(self, video_id, format):
        """Report extracted video URL."""
        self.to_screen('%s: Format %s not available' % (video_id, format))

    def _signature_cache_id(self, example_sig):
        """ Return a string representation of a signature """
        return '.'.join(compat_str(len(part)) for part in example_sig.split('.'))

    @classmethod
    def _extract_player_info(cls, player_url):
        for player_re in cls._PLAYER_INFO_RE:
            id_m = re.search(player_re, player_url)
            if id_m:
                break
        else:
            raise ExtractorError('Cannot identify player %r' % player_url)
        return id_m.group('ext'), id_m.group('id')

    def _extract_signature_function(self, video_id, player_url, example_sig):
        player_type, player_id = self._extract_player_info(player_url)

        # Read from filesystem cache
        func_id = '%s_%s_%s' % (
            player_type, player_id, self._signature_cache_id(example_sig))
        assert os.path.basename(func_id) == func_id

        cache_spec = self._downloader.cache.load('youtube-sigfuncs', func_id)
        if cache_spec is not None:
            return lambda s: ''.join(s[i] for i in cache_spec)

        download_note = (
            'Downloading player %s' % player_url
            if self._downloader.params.get('verbose') else
            'Downloading %s player %s' % (player_type, player_id)
        )
        if player_type == 'js':
            code = self._download_webpage(
                player_url, video_id,
                note=download_note,
                errnote='Download of %s failed' % player_url)
            res = self._parse_sig_js(code)
        else:
            assert False, 'Invalid player type %r' % player_type

        test_string = ''.join(map(compat_chr, range(len(example_sig))))
        cache_res = res(test_string)
        cache_spec = [ord(c) for c in cache_res]

        self._downloader.cache.store('youtube-sigfuncs', func_id, cache_spec)
        return res

    def _print_sig_code(self, func, example_sig):
        def gen_sig_code(idxs):
            def _genslice(start, end, step):
                starts = '' if start == 0 else str(start)
                ends = (':%d' % (end + step)) if end + step >= 0 else ':'
                steps = '' if step == 1 else (':%d' % step)
                return 's[%s%s%s]' % (starts, ends, steps)

            step = None
            # Quelch pyflakes warnings - start will be set when step is set
            start = '(Never used)'
            for i, prev in zip(idxs[1:], idxs[:-1]):
                if step is not None:
                    if i - prev == step:
                        continue
                    yield _genslice(start, prev, step)
                    step = None
                    continue
                if i - prev in [-1, 1]:
                    step = i - prev
                    start = prev
                    continue
                else:
                    yield 's[%d]' % prev
            if step is None:
                yield 's[%d]' % i
            else:
                yield _genslice(start, i, step)

        test_string = ''.join(map(compat_chr, range(len(example_sig))))
        cache_res = func(test_string)
        cache_spec = [ord(c) for c in cache_res]
        expr_code = ' + '.join(gen_sig_code(cache_spec))
        signature_id_tuple = '(%s)' % (
            ', '.join(compat_str(len(p)) for p in example_sig.split('.')))
        code = ('if tuple(len(p) for p in s.split(\'.\')) == %s:\n'
                '    return %s\n') % (signature_id_tuple, expr_code)
        self.to_screen('Extracted signature function:\n' + code)

    def _parse_sig_js(self, jscode):
        funcname = self._search_regex(
            (r'\b[cs]\s*&&\s*[adf]\.set\([^,]+\s*,\s*encodeURIComponent\s*\(\s*(?P<sig>[a-zA-Z0-9$]+)\(',
             r'\b[a-zA-Z0-9]+\s*&&\s*[a-zA-Z0-9]+\.set\([^,]+\s*,\s*encodeURIComponent\s*\(\s*(?P<sig>[a-zA-Z0-9$]+)\(',
             r'(?:\b|[^a-zA-Z0-9$])(?P<sig>[a-zA-Z0-9$]{2})\s*=\s*function\(\s*a\s*\)\s*{\s*a\s*=\s*a\.split\(\s*""\s*\)',
             r'(?P<sig>[a-zA-Z0-9$]+)\s*=\s*function\(\s*a\s*\)\s*{\s*a\s*=\s*a\.split\(\s*""\s*\)',
             # Obsolete patterns
             r'(["\'])signature\1\s*,\s*(?P<sig>[a-zA-Z0-9$]+)\(',
             r'\.sig\|\|(?P<sig>[a-zA-Z0-9$]+)\(',
             r'yt\.akamaized\.net/\)\s*\|\|\s*.*?\s*[cs]\s*&&\s*[adf]\.set\([^,]+\s*,\s*(?:encodeURIComponent\s*\()?\s*(?P<sig>[a-zA-Z0-9$]+)\(',
             r'\b[cs]\s*&&\s*[adf]\.set\([^,]+\s*,\s*(?P<sig>[a-zA-Z0-9$]+)\(',
             r'\b[a-zA-Z0-9]+\s*&&\s*[a-zA-Z0-9]+\.set\([^,]+\s*,\s*(?P<sig>[a-zA-Z0-9$]+)\(',
             r'\bc\s*&&\s*a\.set\([^,]+\s*,\s*\([^)]*\)\s*\(\s*(?P<sig>[a-zA-Z0-9$]+)\(',
             r'\bc\s*&&\s*[a-zA-Z0-9]+\.set\([^,]+\s*,\s*\([^)]*\)\s*\(\s*(?P<sig>[a-zA-Z0-9$]+)\(',
             r'\bc\s*&&\s*[a-zA-Z0-9]+\.set\([^,]+\s*,\s*\([^)]*\)\s*\(\s*(?P<sig>[a-zA-Z0-9$]+)\('),
            jscode, 'Initial JS player signature function name', group='sig')

        jsi = JSInterpreter(jscode)
        initial_function = jsi.extract_function(funcname)
        return lambda s: initial_function([s])

    def _decrypt_signature(self, s, video_id, player_url, age_gate=False):
        """Turn the encrypted s field into a working signature"""

        if player_url is None:
            raise ExtractorError('Cannot decrypt signature without player_url')

        if player_url.startswith('//'):
            player_url = 'https:' + player_url
        elif not re.match(r'https?://', player_url):
            player_url = compat_urlparse.urljoin(
                'https://www.youtube.com', player_url)
        try:
            player_id = (player_url, self._signature_cache_id(s))
            if player_id not in self._player_cache:
                func = self._extract_signature_function(
                    video_id, player_url, s
                )
                self._player_cache[player_id] = func
            func = self._player_cache[player_id]
            if self._downloader.params.get('youtube_print_sig_code'):
                self._print_sig_code(func, s)
            return func(s)
        except Exception as e:
            tb = traceback.format_exc()
            raise ExtractorError(
                'Signature extraction failed: ' + tb, cause=e)

    def _get_subtitles(self, video_id, webpage):
        try:
            subs_doc = self._download_xml(
                'https://video.google.com/timedtext?hl=en&type=list&v=%s' % video_id,
                video_id, note=False)
        except ExtractorError as err:
            self._downloader.report_warning('unable to download video subtitles: %s' % error_to_compat_str(err))
            return {}

        sub_lang_list = {}
        for track in subs_doc.findall('track'):
            lang = track.attrib['lang_code']
            if lang in sub_lang_list:
                continue
            sub_formats = []
            for ext in self._SUBTITLE_FORMATS:
                params = compat_urllib_parse_urlencode({
                    'lang': lang,
                    'v': video_id,
                    'fmt': ext,
                    'name': track.attrib['name'].encode('utf-8'),
                })
                sub_formats.append({
                    'url': 'https://www.youtube.com/api/timedtext?' + params,
                    'ext': ext,
                })
            sub_lang_list[lang] = sub_formats
        if not sub_lang_list:
            self._downloader.report_warning('video doesn\'t have subtitles')
            return {}
        return sub_lang_list

    def _get_ytplayer_config(self, video_id, webpage):
        patterns = (
            # User data may contain arbitrary character sequences that may affect
            # JSON extraction with regex, e.g. when '};' is contained the second
            # regex won't capture the whole JSON. Yet working around by trying more
            # concrete regex first keeping in mind proper quoted string handling
            # to be implemented in future that will replace this workaround (see
            # https://github.com/ytdl-org/youtube-dl/issues/7468,
            # https://github.com/ytdl-org/youtube-dl/pull/7599)
            r';ytplayer\.config\s*=\s*({.+?});ytplayer',
            r';ytplayer\.config\s*=\s*({.+?});',
        )
        config = self._search_regex(
            patterns, webpage, 'ytplayer.config', default=None)
        if config:
            return self._parse_json(
                uppercase_escape(config), video_id, fatal=False)
        # below is to extract error reason
        patterns = (
            r'(?m)window\["ytInitialPlayerResponse"\]\s*=\s*({.+});$',
            r'%s\s*(?:var\s+meta|</script|\n)' % self._YT_INITIAL_PLAYER_RESPONSE_RE,
            self._YT_INITIAL_PLAYER_RESPONSE_RE
        )
        config = self._search_regex(
            patterns, webpage, 'initial player response', default=None)
        if config:
            return {'args': {'player_response': config}}

    def _get_automatic_captions(self, video_id, webpage):
        """We need the webpage for getting the captions url, pass it as an
           argument to speed up the process."""
        self.to_screen('%s: Looking for automatic captions' % video_id)
        player_config = self._get_ytplayer_config(video_id, webpage)
        err_msg = 'Couldn\'t find automatic captions for %s' % video_id
        if not player_config:
            self._downloader.report_warning(err_msg)
            return {}
        try:
            args = player_config['args']
            caption_url = args.get('ttsurl')
            if caption_url:
                timestamp = args['timestamp']
                # We get the available subtitles
                list_params = compat_urllib_parse_urlencode({
                    'type': 'list',
                    'tlangs': 1,
                    'asrs': 1,
                })
                list_url = caption_url + '&' + list_params
                caption_list = self._download_xml(list_url, video_id)
                original_lang_node = caption_list.find('track')
                if original_lang_node is None:
                    self._downloader.report_warning('Video doesn\'t have automatic captions')
                    return {}
                original_lang = original_lang_node.attrib['lang_code']
                caption_kind = original_lang_node.attrib.get('kind', '')

                sub_lang_list = {}
                for lang_node in caption_list.findall('target'):
                    sub_lang = lang_node.attrib['lang_code']
                    sub_formats = []
                    for ext in self._SUBTITLE_FORMATS:
                        params = compat_urllib_parse_urlencode({
                            'lang': original_lang,
                            'tlang': sub_lang,
                            'fmt': ext,
                            'ts': timestamp,
                            'kind': caption_kind,
                        })
                        sub_formats.append({
                            'url': caption_url + '&' + params,
                            'ext': ext,
                        })
                    sub_lang_list[sub_lang] = sub_formats
                return sub_lang_list

            def make_captions(sub_url, sub_langs):
                parsed_sub_url = compat_urllib_parse_urlparse(sub_url)
                caption_qs = compat_parse_qs(parsed_sub_url.query)
                captions = {}
                for sub_lang in sub_langs:
                    sub_formats = []
                    for ext in self._SUBTITLE_FORMATS:
                        caption_qs.update({
                            'tlang': [sub_lang],
                            'fmt': [ext],
                        })
                        sub_url = compat_urlparse.urlunparse(parsed_sub_url._replace(
                            query=compat_urllib_parse_urlencode(caption_qs, True)))
                        sub_formats.append({
                            'url': sub_url,
                            'ext': ext,
                        })
                    captions[sub_lang] = sub_formats
                return captions

            # New captions format as of 22.06.2017
            player_response = args.get('player_response')
            if player_response and isinstance(player_response, compat_str):
                player_response = self._parse_json(
                    player_response, video_id, fatal=False)
                if player_response:
                    renderer = player_response['captions']['playerCaptionsTracklistRenderer']
                    base_url = renderer['captionTracks'][0]['baseUrl']
                    sub_lang_list = []
                    for lang in renderer['translationLanguages']:
                        lang_code = lang.get('languageCode')
                        if lang_code:
                            sub_lang_list.append(lang_code)
                    return make_captions(base_url, sub_lang_list)

            # Some videos don't provide ttsurl but rather caption_tracks and
            # caption_translation_languages (e.g. 20LmZk1hakA)
            # Does not used anymore as of 22.06.2017
            caption_tracks = args['caption_tracks']
            caption_translation_languages = args['caption_translation_languages']
            caption_url = compat_parse_qs(caption_tracks.split(',')[0])['u'][0]
            sub_lang_list = []
            for lang in caption_translation_languages.split(','):
                lang_qs = compat_parse_qs(compat_urllib_parse_unquote_plus(lang))
                sub_lang = lang_qs.get('lc', [None])[0]
                if sub_lang:
                    sub_lang_list.append(sub_lang)
            return make_captions(caption_url, sub_lang_list)
        # An extractor error can be raise by the download process if there are
        # no automatic captions but there are subtitles
        except (KeyError, IndexError, ExtractorError):
            self._downloader.report_warning(err_msg)
            return {}

    def _mark_watched(self, video_id, video_info, player_response):
        playback_url = url_or_none(try_get(
            player_response,
            lambda x: x['playbackTracking']['videostatsPlaybackUrl']['baseUrl']) or try_get(
            video_info, lambda x: x['videostats_playback_base_url'][0]))
        if not playback_url:
            return
        parsed_playback_url = compat_urlparse.urlparse(playback_url)
        qs = compat_urlparse.parse_qs(parsed_playback_url.query)

        # cpn generation algorithm is reverse engineered from base.js.
        # In fact it works even with dummy cpn.
        CPN_ALPHABET = 'abcdefghijklmnopqrstuvwxyzABCDEFGHIJKLMNOPQRSTUVWXYZ0123456789-_'
        cpn = ''.join((CPN_ALPHABET[random.randint(0, 256) & 63] for _ in range(0, 16)))

        qs.update({
            'ver': ['2'],
            'cpn': [cpn],
        })
        playback_url = compat_urlparse.urlunparse(
            parsed_playback_url._replace(query=compat_urllib_parse_urlencode(qs, True)))

        self._download_webpage(
            playback_url, video_id, 'Marking watched',
            'Unable to mark watched', fatal=False)

    @staticmethod
    def _extract_urls(webpage):
        # Embedded YouTube player
        entries = [
            unescapeHTML(mobj.group('url'))
            for mobj in re.finditer(r'''(?x)
            (?:
                <iframe[^>]+?src=|
                data-video-url=|
                <embed[^>]+?src=|
                embedSWF\(?:\s*|
                <object[^>]+data=|
                new\s+SWFObject\(
            )
            (["\'])
                (?P<url>(?:https?:)?//(?:www\.)?youtube(?:-nocookie)?\.com/
                (?:embed|v|p)/[0-9A-Za-z_-]{11}.*?)
            \1''', webpage)]

        # lazyYT YouTube embed
        entries.extend(list(map(
            unescapeHTML,
            re.findall(r'class="lazyYT" data-youtube-id="([^"]+)"', webpage))))

        # Wordpress "YouTube Video Importer" plugin
        matches = re.findall(r'''(?x)<div[^>]+
            class=(?P<q1>[\'"])[^\'"]*\byvii_single_video_player\b[^\'"]*(?P=q1)[^>]+
            data-video_id=(?P<q2>[\'"])([^\'"]+)(?P=q2)''', webpage)
        entries.extend(m[-1] for m in matches)

        return entries

    @staticmethod
    def _extract_url(webpage):
        urls = YoutubeIE._extract_urls(webpage)
        return urls[0] if urls else None

    @classmethod
    def extract_id(cls, url):
        mobj = re.match(cls._VALID_URL, url, re.VERBOSE)
        if mobj is None:
            raise ExtractorError('Invalid URL: %s' % url)
        video_id = mobj.group(2)
        return video_id

    def _extract_chapters_from_json(self, webpage, video_id, duration):
        if not webpage:
            return
        data = self._extract_yt_initial_data(video_id, webpage)
        if not data or not isinstance(data, dict):
            return
        chapters_list = try_get(
            data,
            lambda x: x['playerOverlays']
                       ['playerOverlayRenderer']
                       ['decoratedPlayerBarRenderer']
                       ['decoratedPlayerBarRenderer']
                       ['playerBar']
                       ['chapteredPlayerBarRenderer']
                       ['chapters'],
            list)
        if not chapters_list:
            return

        def chapter_time(chapter):
            return float_or_none(
                try_get(
                    chapter,
                    lambda x: x['chapterRenderer']['timeRangeStartMillis'],
                    int),
                scale=1000)
        chapters = []
        for next_num, chapter in enumerate(chapters_list, start=1):
            start_time = chapter_time(chapter)
            if start_time is None:
                continue
            end_time = (chapter_time(chapters_list[next_num])
                        if next_num < len(chapters_list) else duration)
            if end_time is None:
                continue
            title = try_get(
                chapter, lambda x: x['chapterRenderer']['title']['simpleText'],
                compat_str)
            chapters.append({
                'start_time': start_time,
                'end_time': end_time,
                'title': title,
            })
        return chapters

    @staticmethod
    def _extract_chapters_from_description(description, duration):
        if not description:
            return None
        chapter_lines = re.findall(
            r'(?:^|<br\s*/>)([^<]*<a[^>]+onclick=["\']yt\.www\.watch\.player\.seekTo[^>]+>(\d{1,2}:\d{1,2}(?::\d{1,2})?)</a>[^>]*)(?=$|<br\s*/>)',
            description)
        if not chapter_lines:
            return None
        chapters = []
        for next_num, (chapter_line, time_point) in enumerate(
                chapter_lines, start=1):
            start_time = parse_duration(time_point)
            if start_time is None:
                continue
            if start_time > duration:
                break
            end_time = (duration if next_num == len(chapter_lines)
                        else parse_duration(chapter_lines[next_num][1]))
            if end_time is None:
                continue
            if end_time > duration:
                end_time = duration
            if start_time > end_time:
                break
            chapter_title = re.sub(
                r'<a[^>]+>[^<]+</a>', '', chapter_line).strip(' \t-')
            chapter_title = re.sub(r'\s+', ' ', chapter_title)
            chapters.append({
                'start_time': start_time,
                'end_time': end_time,
                'title': chapter_title,
            })
        return chapters

    def _extract_chapters(self, webpage, description, video_id, duration):
        return (self._extract_chapters_from_json(webpage, video_id, duration)
                or self._extract_chapters_from_description(description, duration))

    def _real_extract(self, url):
        url, smuggled_data = unsmuggle_url(url, {})

        proto = (
            'http' if self._downloader.params.get('prefer_insecure', False)
            else 'https')

        start_time = None
        end_time = None
        parsed_url = compat_urllib_parse_urlparse(url)
        for component in [parsed_url.fragment, parsed_url.query]:
            query = compat_parse_qs(component)
            if start_time is None and 't' in query:
                start_time = parse_duration(query['t'][0])
            if start_time is None and 'start' in query:
                start_time = parse_duration(query['start'][0])
            if end_time is None and 'end' in query:
                end_time = parse_duration(query['end'][0])

        # Extract original video URL from URL with redirection, like age verification, using next_url parameter
        mobj = re.search(self._NEXT_URL_RE, url)
        if mobj:
            url = proto + '://www.youtube.com/' + compat_urllib_parse_unquote(mobj.group(1)).lstrip('/')
        video_id = self.extract_id(url)

        # Get video webpage
        url = proto + '://www.youtube.com/watch?v=%s&gl=US&hl=en&has_verified=1&bpctr=9999999999' % video_id
        video_webpage, urlh = self._download_webpage_handle(url, video_id)

        qs = compat_parse_qs(compat_urllib_parse_urlparse(urlh.geturl()).query)
        video_id = qs.get('v', [None])[0] or video_id

        dash_mpds = []

        def add_dash_mpd(video_info):
            dash_mpd = video_info.get('dashmpd')
            if dash_mpd and dash_mpd[0] not in dash_mpds:
                dash_mpds.append(dash_mpd[0])

        def add_dash_mpd_pr(pl_response):
            dash_mpd = url_or_none(try_get(
                pl_response, lambda x: x['streamingData']['dashManifestUrl'],
                compat_str))
            if dash_mpd and dash_mpd not in dash_mpds:
                dash_mpds.append(dash_mpd)

        is_live = None
        view_count = None

        def extract_view_count(v_info):
            return int_or_none(try_get(v_info, lambda x: x['view_count'][0]))

        def extract_player_response(player_response, video_id):
            pl_response = str_or_none(player_response)
            if not pl_response:
                return
            pl_response = self._parse_json(pl_response, video_id, fatal=False)
            if isinstance(pl_response, dict):
                add_dash_mpd_pr(pl_response)
                return pl_response

        player_response = {}

        # Get video info
        video_info = {}
        embed_webpage = None
<<<<<<< HEAD
        ytplayer_config = self._get_ytplayer_config(video_id, video_webpage)
        if (self._og_search_property('restrictions:age', video_webpage, default=None) == '18+'
                or re.search(r'player-age-gate-content">', video_webpage) is not None):
=======

        if re.search(r'["\']status["\']\s*:\s*["\']LOGIN_REQUIRED', video_webpage) is not None:
>>>>>>> 132aece1
            age_gate = True
            # We simulate the access to the video from www.youtube.com/v/{video_id}
            # this can be viewed without login into Youtube
            url = proto + '://www.youtube.com/embed/%s' % video_id
            embed_webpage = self._download_webpage(url, video_id, 'Downloading embed webpage')
            data = compat_urllib_parse_urlencode({
                'video_id': video_id,
                'eurl': 'https://youtube.googleapis.com/v/' + video_id,
                'sts': self._search_regex(
                    r'"sts"\s*:\s*(\d+)', embed_webpage, 'sts', default=''),
            })
            video_info_url = proto + '://www.youtube.com/get_video_info?' + data
            try:
                video_info_webpage = self._download_webpage(
                    video_info_url, video_id,
                    note='Refetching age-gated info webpage',
                    errnote='unable to download video info webpage')
            except ExtractorError:
                video_info_webpage = None
            if video_info_webpage:
                video_info = compat_parse_qs(video_info_webpage)
                pl_response = video_info.get('player_response', [None])[0]
                player_response = extract_player_response(pl_response, video_id)
                add_dash_mpd(video_info)
                view_count = extract_view_count(video_info)
        else:
            age_gate = False
            # Try looking directly into the video webpage
            if ytplayer_config:
                args = ytplayer_config['args']
                if args.get('url_encoded_fmt_stream_map') or args.get('hlsvp'):
                    # Convert to the same format returned by compat_parse_qs
                    video_info = dict((k, [v]) for k, v in args.items())
                    add_dash_mpd(video_info)
                # Rental video is not rented but preview is available (e.g.
                # https://www.youtube.com/watch?v=yYr8q0y5Jfg,
                # https://github.com/ytdl-org/youtube-dl/issues/10532)
                if not video_info and args.get('ypc_vid'):
                    return self.url_result(
                        args['ypc_vid'], YoutubeIE.ie_key(), video_id=args['ypc_vid'])
                if args.get('livestream') == '1' or args.get('live_playback') == 1:
                    is_live = True
                if not player_response:
                    player_response = extract_player_response(args.get('player_response'), video_id)
            if not video_info or self._downloader.params.get('youtube_include_dash_manifest', True):
                add_dash_mpd_pr(player_response)

        def extract_unavailable_message():
            messages = []
            # NOTE: this no longer work
            for tag, kind in (('h1', 'message'), ('div', 'submessage')):
                msg = self._html_search_regex(
                    r'(?s)<{tag}[^>]+id=["\']unavailable-{kind}["\'][^>]*>(.+?)</{tag}>'.format(tag=tag, kind=kind),
                    video_webpage, 'unavailable %s' % kind, default=None)
                if msg:
                    messages.append(msg)
            if messages:
                return '\n'.join(messages)
            if player_response:
                return try_get(player_response,
                               (lambda x: x['playabilityStatus']['errorScreen']['playerErrorMessageRenderer']['subreason']['simpleText'],
                                lambda x: x['playabilityStatus']['errorScreen']['playerErrorMessageRenderer']['reason']['simpleText'],
                                lambda x: x['playabilityStatus']['messages'][0],
                                lambda x: x['playabilityStatus']['reason']), None)

        if not video_info and not player_response:
            unavailable_message = extract_unavailable_message()
            if not unavailable_message:
                unavailable_message = 'Unable to extract video data'
            raise ExtractorError(
                'YouTube said: %s' % unavailable_message, expected=True, video_id=video_id)

        if not isinstance(video_info, dict):
            video_info = {}

        video_details = try_get(
            player_response, lambda x: x['videoDetails'], dict) or {}

        microformat = try_get(
            player_response, lambda x: x['microformat']['playerMicroformatRenderer'], dict) or {}

        video_title = video_info.get('title', [None])[0] or video_details.get('title')
        if not video_title:
            self._downloader.report_warning('Unable to extract video title')
            video_title = '_'

        description_original = video_description = get_element_by_id("eow-description", video_webpage)
        if video_description:

            def replace_url(m):
                redir_url = compat_urlparse.urljoin(url, m.group(1))
                parsed_redir_url = compat_urllib_parse_urlparse(redir_url)
                if re.search(r'^(?:www\.)?(?:youtube(?:-nocookie)?\.com|youtu\.be)$', parsed_redir_url.netloc) and parsed_redir_url.path == '/redirect':
                    qs = compat_parse_qs(parsed_redir_url.query)
                    q = qs.get('q')
                    if q and q[0]:
                        return q[0]
                return redir_url

            description_original = video_description = re.sub(r'''(?x)
                <a\s+
                    (?:[a-zA-Z-]+="[^"]*"\s+)*?
                    (?:title|href)="([^"]+)"\s+
                    (?:[a-zA-Z-]+="[^"]*"\s+)*?
                    class="[^"]*"[^>]*>
                [^<]+\.{3}\s*
                </a>
            ''', replace_url, video_description)
            video_description = clean_html(video_description)
        else:
            video_description = video_details.get('shortDescription')
            if video_description is None:
                video_description = self._html_search_meta('description', video_webpage)

        if not smuggled_data.get('force_singlefeed', False):
            if not self._downloader.params.get('noplaylist'):
                multifeed_metadata_list = try_get(
                    player_response,
                    lambda x: x['multicamera']['playerLegacyMulticameraRenderer']['metadataList'],
                    compat_str) or try_get(
                    video_info, lambda x: x['multifeed_metadata_list'][0], compat_str)
                if multifeed_metadata_list:
                    entries = []
                    feed_ids = []
                    for feed in multifeed_metadata_list.split(','):
                        # Unquote should take place before split on comma (,) since textual
                        # fields may contain comma as well (see
                        # https://github.com/ytdl-org/youtube-dl/issues/8536)
                        feed_data = compat_parse_qs(compat_urllib_parse_unquote_plus(feed))

                        def feed_entry(name):
                            return try_get(feed_data, lambda x: x[name][0], compat_str)

                        feed_id = feed_entry('id')
                        if not feed_id:
                            continue
                        feed_title = feed_entry('title')
                        title = video_title
                        if feed_title:
                            title += ' (%s)' % feed_title
                        entries.append({
                            '_type': 'url_transparent',
                            'ie_key': 'Youtube',
                            'url': smuggle_url(
                                '%s://www.youtube.com/watch?v=%s' % (proto, feed_data['id'][0]),
                                {'force_singlefeed': True}),
                            'title': title,
                        })
                        feed_ids.append(feed_id)
                    self.to_screen(
                        'Downloading multifeed video (%s) - add --no-playlist to just download video %s'
                        % (', '.join(feed_ids), video_id))
                    return self.playlist_result(entries, video_id, video_title, video_description)
            else:
                self.to_screen('Downloading just video %s because of --no-playlist' % video_id)

        if view_count is None:
            view_count = extract_view_count(video_info)
        if view_count is None and video_details:
            view_count = int_or_none(video_details.get('viewCount'))
        if view_count is None and microformat:
            view_count = int_or_none(microformat.get('viewCount'))

        if is_live is None:
            is_live = bool_or_none(video_details.get('isLive'))

        # Check for "rental" videos
        if 'ypc_video_rental_bar_text' in video_info and 'author' not in video_info:
            raise ExtractorError('"rental" videos not supported. See https://github.com/ytdl-org/youtube-dl/issues/359 for more information.', expected=True)

        def _extract_filesize(media_url):
            return int_or_none(self._search_regex(
                r'\bclen[=/](\d+)', media_url, 'filesize', default=None))

        streaming_formats = try_get(player_response, lambda x: x['streamingData']['formats'], list) or []
        streaming_formats.extend(try_get(player_response, lambda x: x['streamingData']['adaptiveFormats'], list) or [])

        if not is_live and (streaming_formats or len(video_info.get('url_encoded_fmt_stream_map', [''])[0]) >= 1 or len(video_info.get('adaptive_fmts', [''])[0]) >= 1):
            encoded_url_map = video_info.get('url_encoded_fmt_stream_map', [''])[0] + ',' + video_info.get('adaptive_fmts', [''])[0]
            if 'rtmpe%3Dyes' in encoded_url_map:
                raise ExtractorError('rtmpe downloads are not supported, see https://github.com/ytdl-org/youtube-dl/issues/343 for more information.', expected=True)
            formats = []
            formats_spec = {}
            fmt_list = video_info.get('fmt_list', [''])[0]
            if fmt_list:
                for fmt in fmt_list.split(','):
                    spec = fmt.split('/')
                    if len(spec) > 1:
                        width_height = spec[1].split('x')
                        if len(width_height) == 2:
                            formats_spec[spec[0]] = {
                                'resolution': spec[1],
                                'width': int_or_none(width_height[0]),
                                'height': int_or_none(width_height[1]),
                            }
            for fmt in streaming_formats:
                itag = str_or_none(fmt.get('itag'))
                if not itag:
                    continue
                quality = fmt.get('quality')
                quality_label = fmt.get('qualityLabel') or quality
                formats_spec[itag] = {
                    'asr': int_or_none(fmt.get('audioSampleRate')),
                    'filesize': int_or_none(fmt.get('contentLength')),
                    'format_note': quality_label,
                    'fps': int_or_none(fmt.get('fps')),
                    'height': int_or_none(fmt.get('height')),
                    # bitrate for itag 43 is always 2147483647
                    'tbr': float_or_none(fmt.get('averageBitrate') or fmt.get('bitrate'), 1000) if itag != '43' else None,
                    'width': int_or_none(fmt.get('width')),
                }

            for fmt in streaming_formats:
                if fmt.get('drmFamilies') or fmt.get('drm_families'):
                    continue
                url = url_or_none(fmt.get('url'))

                if not url:
                    cipher = fmt.get('cipher') or fmt.get('signatureCipher')
                    if not cipher:
                        continue
                    url_data = compat_parse_qs(cipher)
                    url = url_or_none(try_get(url_data, lambda x: x['url'][0], compat_str))
                    if not url:
                        continue
                else:
                    cipher = None
                    url_data = compat_parse_qs(compat_urllib_parse_urlparse(url).query)

                stream_type = int_or_none(try_get(url_data, lambda x: x['stream_type'][0]))
                # Unsupported FORMAT_STREAM_TYPE_OTF
                if stream_type == 3:
                    continue

                format_id = fmt.get('itag') or url_data['itag'][0]
                if not format_id:
                    continue
                format_id = compat_str(format_id)

                player_url = None
                if cipher:
                    if 's' in url_data or self._downloader.params.get('youtube_include_dash_manifest', True):
                        ASSETS_RE = (
                            r'<script[^>]+\bsrc=("[^"]+")[^>]+\bname=["\']player_ias/base',
                            r'"jsUrl"\s*:\s*("[^"]+")',
                            r'"assets":.+?"js":\s*("[^"]+")')
                        jsplayer_url_json = self._search_regex(
                            ASSETS_RE,
                            embed_webpage if age_gate else video_webpage,
                            'JS player URL (1)', default=None)
                        if not jsplayer_url_json and not age_gate:
                            # We need the embed website after all
                            if embed_webpage is None:
                                embed_url = proto + '://www.youtube.com/embed/%s' % video_id
                                embed_webpage = self._download_webpage(
                                    embed_url, video_id, 'Downloading embed webpage')
                            jsplayer_url_json = self._search_regex(
                                ASSETS_RE, embed_webpage, 'JS player URL')

                        player_url = json.loads(jsplayer_url_json)
                        if player_url is None:
                            player_url_json = self._search_regex(
                                r'ytplayer\.config.*?"url"\s*:\s*("[^"]+")',
                                video_webpage, 'age gate player URL')
                            player_url = json.loads(player_url_json)

                    if 'sig' in url_data:
                        url += '&signature=' + url_data['sig'][0]
                    elif 's' in url_data:
                        encrypted_sig = url_data['s'][0]

                        if self._downloader.params.get('verbose'):
                            if player_url is None:
                                player_desc = 'unknown'
                            else:
                                player_type, player_version = self._extract_player_info(player_url)
                                player_desc = 'html5 player %s' % player_version
                            parts_sizes = self._signature_cache_id(encrypted_sig)
                            self.to_screen('{%s} signature length %s, %s' %
                                           (format_id, parts_sizes, player_desc))

                        signature = self._decrypt_signature(
                            encrypted_sig, video_id, player_url, age_gate)
                        sp = try_get(url_data, lambda x: x['sp'][0], compat_str) or 'signature'
                        url += '&%s=%s' % (sp, signature)
                if 'ratebypass' not in url:
                    url += '&ratebypass=yes'

                dct = {
                    'format_id': format_id,
                    'url': url,
                    'player_url': player_url,
                }
                if format_id in self._formats:
                    dct.update(self._formats[format_id])
                if format_id in formats_spec:
                    dct.update(formats_spec[format_id])

                # Some itags are not included in DASH manifest thus corresponding formats will
                # lack metadata (see https://github.com/ytdl-org/youtube-dl/pull/5993).
                # Trying to extract metadata from url_encoded_fmt_stream_map entry.
                mobj = re.search(r'^(?P<width>\d+)[xX](?P<height>\d+)$', url_data.get('size', [''])[0])
                width, height = (int(mobj.group('width')), int(mobj.group('height'))) if mobj else (None, None)

                if width is None:
                    width = int_or_none(fmt.get('width'))
                if height is None:
                    height = int_or_none(fmt.get('height'))

                filesize = int_or_none(url_data.get(
                    'clen', [None])[0]) or _extract_filesize(url)

                quality = url_data.get('quality', [None])[0] or fmt.get('quality')
                quality_label = url_data.get('quality_label', [None])[0] or fmt.get('qualityLabel')

                tbr = (float_or_none(url_data.get('bitrate', [None])[0], 1000)
                       or float_or_none(fmt.get('bitrate'), 1000)) if format_id != '43' else None
                fps = int_or_none(url_data.get('fps', [None])[0]) or int_or_none(fmt.get('fps'))

                more_fields = {
                    'filesize': filesize,
                    'tbr': tbr,
                    'width': width,
                    'height': height,
                    'fps': fps,
                    'format_note': quality_label or quality,
                }
                for key, value in more_fields.items():
                    if value:
                        dct[key] = value
                type_ = url_data.get('type', [None])[0] or fmt.get('mimeType')
                if type_:
                    type_split = type_.split(';')
                    kind_ext = type_split[0].split('/')
                    if len(kind_ext) == 2:
                        kind, _ = kind_ext
                        dct['ext'] = mimetype2ext(type_split[0])
                        if kind in ('audio', 'video'):
                            codecs = None
                            for mobj in re.finditer(
                                    r'(?P<key>[a-zA-Z_-]+)=(?P<quote>["\']?)(?P<val>.+?)(?P=quote)(?:;|$)', type_):
                                if mobj.group('key') == 'codecs':
                                    codecs = mobj.group('val')
                                    break
                            if codecs:
                                dct.update(parse_codecs(codecs))
                if dct.get('acodec') == 'none' or dct.get('vcodec') == 'none':
                    dct['downloader_options'] = {
                        # Youtube throttles chunks >~10M
                        'http_chunk_size': 10485760,
                    }
                formats.append(dct)
        else:
            manifest_url = (
                url_or_none(try_get(
                    player_response,
                    lambda x: x['streamingData']['hlsManifestUrl'],
                    compat_str))
                or url_or_none(try_get(
                    video_info, lambda x: x['hlsvp'][0], compat_str)))
            if manifest_url:
                formats = []
                m3u8_formats = self._extract_m3u8_formats(
                    manifest_url, video_id, 'mp4', fatal=False)
                for a_format in m3u8_formats:
                    itag = self._search_regex(
                        r'/itag/(\d+)/', a_format['url'], 'itag', default=None)
                    if itag:
                        a_format['format_id'] = itag
                        if itag in self._formats:
                            dct = self._formats[itag].copy()
                            dct.update(a_format)
                            a_format = dct
                    a_format['player_url'] = player_url
                    # Accept-Encoding header causes failures in live streams on Youtube and Youtube Gaming
                    a_format.setdefault('http_headers', {})['Youtubedl-no-compression'] = 'True'
                    formats.append(a_format)
            else:
                error_message = extract_unavailable_message()
                if not error_message:
                    error_message = clean_html(
                        try_get(video_info, lambda x: x['reason'][0], compat_str))
                if error_message:
                    raise ExtractorError(error_message, expected=True)
                raise ExtractorError('no conn, hlsvp, hlsManifestUrl or url_encoded_fmt_stream_map information found in video info')

        # uploader
        video_uploader = try_get(
            video_info, lambda x: x['author'][0],
            compat_str) or str_or_none(video_details.get('author'))
        if video_uploader:
            video_uploader = compat_urllib_parse_unquote_plus(video_uploader)
        else:
            self._downloader.report_warning('unable to extract uploader name')

        # uploader_id
        video_uploader_id = None
        video_uploader_url = None
        mobj = re.search(
            r'<link itemprop="url" href="(?P<uploader_url>https?://www\.youtube\.com/(?:user|channel)/(?P<uploader_id>[^"]+))">',
            video_webpage)
        if mobj is not None:
            video_uploader_id = mobj.group('uploader_id')
            video_uploader_url = mobj.group('uploader_url')
        else:
            owner_profile_url = url_or_none(microformat.get('ownerProfileUrl'))
            if owner_profile_url:
                video_uploader_id = self._search_regex(
                    r'(?:user|channel)/([^/]+)', owner_profile_url, 'uploader id',
                    default=None)
                video_uploader_url = owner_profile_url

        channel_id = (
            str_or_none(video_details.get('channelId'))
            or self._html_search_meta(
                'channelId', video_webpage, 'channel id', default=None)
            or self._search_regex(
                r'data-channel-external-id=(["\'])(?P<id>(?:(?!\1).)+)\1',
                video_webpage, 'channel id', default=None, group='id'))
        channel_url = 'http://www.youtube.com/channel/%s' % channel_id if channel_id else None

        thumbnails = []
        thumbnails_list = try_get(
            video_details, lambda x: x['thumbnail']['thumbnails'], list) or []
        for t in thumbnails_list:
            if not isinstance(t, dict):
                continue
            thumbnail_url = url_or_none(t.get('url'))
            if not thumbnail_url:
                continue
            thumbnails.append({
                'url': thumbnail_url,
                'width': int_or_none(t.get('width')),
                'height': int_or_none(t.get('height')),
            })

        if not thumbnails:
            video_thumbnail = None
            # We try first to get a high quality image:
            m_thumb = re.search(r'<span itemprop="thumbnail".*?href="(.*?)">',
                                video_webpage, re.DOTALL)
            if m_thumb is not None:
                video_thumbnail = m_thumb.group(1)
            thumbnail_url = try_get(video_info, lambda x: x['thumbnail_url'][0], compat_str)
            if thumbnail_url:
                video_thumbnail = compat_urllib_parse_unquote_plus(thumbnail_url)
            if video_thumbnail:
                thumbnails.append({'url': video_thumbnail})

        # upload date
        upload_date = self._html_search_meta(
            'datePublished', video_webpage, 'upload date', default=None)
        if not upload_date:
            upload_date = self._search_regex(
                [r'(?s)id="eow-date.*?>(.*?)</span>',
                 r'(?:id="watch-uploader-info".*?>.*?|["\']simpleText["\']\s*:\s*["\'])(?:Published|Uploaded|Streamed live|Started) on (.+?)[<"\']'],
                video_webpage, 'upload date', default=None)
        if not upload_date:
            upload_date = microformat.get('publishDate') or microformat.get('uploadDate')
        upload_date = unified_strdate(upload_date)

        video_license = self._html_search_regex(
            r'<h4[^>]+class="title"[^>]*>\s*License\s*</h4>\s*<ul[^>]*>\s*<li>(.+?)</li',
            video_webpage, 'license', default=None)

        m_music = re.search(
            r'''(?x)
                <h4[^>]+class="title"[^>]*>\s*Music\s*</h4>\s*
                <ul[^>]*>\s*
                <li>(?P<title>.+?)
                by (?P<creator>.+?)
                (?:
                    \(.+?\)|
                    <a[^>]*
                        (?:
                            \bhref=["\']/red[^>]*>|             # drop possible
                            >\s*Listen ad-free with YouTube Red # YouTube Red ad
                        )
                    .*?
                )?</li
            ''',
            video_webpage)
        if m_music:
            video_alt_title = remove_quotes(unescapeHTML(m_music.group('title')))
            video_creator = clean_html(m_music.group('creator'))
        else:
            video_alt_title = video_creator = None

        def extract_meta(field):
            return self._html_search_regex(
                r'<h4[^>]+class="title"[^>]*>\s*%s\s*</h4>\s*<ul[^>]*>\s*<li>(.+?)</li>\s*' % field,
                video_webpage, field, default=None)

        track = extract_meta('Song')
        artist = extract_meta('Artist')
        album = extract_meta('Album')

        # Youtube Music Auto-generated description
        release_date = release_year = None
        if video_description:
            mobj = re.search(r'(?s)(?P<track>[^·\n]+)·(?P<artist>[^\n]+)\n+(?P<album>[^\n]+)(?:.+?℗\s*(?P<release_year>\d{4})(?!\d))?(?:.+?Released on\s*:\s*(?P<release_date>\d{4}-\d{2}-\d{2}))?(.+?\nArtist\s*:\s*(?P<clean_artist>[^\n]+))?.+\nAuto-generated by YouTube\.\s*$', video_description)
            if mobj:
                if not track:
                    track = mobj.group('track').strip()
                if not artist:
                    artist = mobj.group('clean_artist') or ', '.join(a.strip() for a in mobj.group('artist').split('·'))
                if not album:
                    album = mobj.group('album'.strip())
                release_year = mobj.group('release_year')
                release_date = mobj.group('release_date')
                if release_date:
                    release_date = release_date.replace('-', '')
                    if not release_year:
                        release_year = int(release_date[:4])
                if release_year:
                    release_year = int(release_year)

        yt_initial_data = self._extract_yt_initial_data(video_id, video_webpage)
        contents = try_get(yt_initial_data, lambda x: x['contents']['twoColumnWatchNextResults']['results']['results']['contents'], list) or []
        for content in contents:
            rows = try_get(content, lambda x: x['videoSecondaryInfoRenderer']['metadataRowContainer']['metadataRowContainerRenderer']['rows'], list) or []
            multiple_songs = False
            for row in rows:
                if try_get(row, lambda x: x['metadataRowRenderer']['hasDividerLine']) is True:
                    multiple_songs = True
                    break
            for row in rows:
                mrr = row.get('metadataRowRenderer') or {}
                mrr_title = try_get(
                    mrr, lambda x: x['title']['simpleText'], compat_str)
                mrr_contents = try_get(
                    mrr, lambda x: x['contents'][0], dict) or {}
                mrr_contents_text = try_get(mrr_contents, [lambda x: x['simpleText'], lambda x: x['runs'][0]['text']], compat_str)
                if not (mrr_title and mrr_contents_text):
                    continue
                if mrr_title == 'License':
                    video_license = mrr_contents_text
                elif not multiple_songs:
                    if mrr_title == 'Album':
                        album = mrr_contents_text
                    elif mrr_title == 'Artist':
                        artist = mrr_contents_text
                    elif mrr_title == 'Song':
                        track = mrr_contents_text

        m_episode = re.search(
            r'<div[^>]+id="watch7-headline"[^>]*>\s*<span[^>]*>.*?>(?P<series>[^<]+)</a></b>\s*S(?P<season>\d+)\s*•\s*E(?P<episode>\d+)</span>',
            video_webpage)
        if m_episode:
            series = unescapeHTML(m_episode.group('series'))
            season_number = int(m_episode.group('season'))
            episode_number = int(m_episode.group('episode'))
        else:
            series = season_number = episode_number = None

        m_cat_container = self._search_regex(
            r'(?s)<h4[^>]*>\s*Category\s*</h4>\s*<ul[^>]*>(.*?)</ul>',
            video_webpage, 'categories', default=None)
        category = None
        if m_cat_container:
            category = self._html_search_regex(
                r'(?s)<a[^<]+>(.*?)</a>', m_cat_container, 'category',
                default=None)
        if not category:
            category = try_get(
                microformat, lambda x: x['category'], compat_str)
        video_categories = None if category is None else [category]

        video_tags = [
            unescapeHTML(m.group('content'))
            for m in re.finditer(self._meta_regex('og:video:tag'), video_webpage)]
        if not video_tags:
            video_tags = try_get(video_details, lambda x: x['keywords'], list)

        def _extract_count(count_name):
            return str_to_int(self._search_regex(
                (r'-%s-button[^>]+><span[^>]+class="yt-uix-button-content"[^>]*>([\d,]+)</span>' % re.escape(count_name),
                 r'["\']label["\']\s*:\s*["\']([\d,.]+)\s+%ss["\']' % re.escape(count_name)),
                video_webpage, count_name, default=None))

        like_count = _extract_count('like')
        dislike_count = _extract_count('dislike')

        if view_count is None:
            view_count = str_to_int(self._search_regex(
                r'<[^>]+class=["\']watch-view-count[^>]+>\s*([\d,\s]+)', video_webpage,
                'view count', default=None))

        average_rating = (
            float_or_none(video_details.get('averageRating'))
            or try_get(video_info, lambda x: float_or_none(x['avg_rating'][0])))

        # subtitles
        video_subtitles = self.extract_subtitles(video_id, video_webpage)
        automatic_captions = self.extract_automatic_captions(video_id, video_webpage)

        video_duration = try_get(
            video_info, lambda x: int_or_none(x['length_seconds'][0]))
        if not video_duration:
            video_duration = int_or_none(video_details.get('lengthSeconds'))
        if not video_duration:
            video_duration = parse_duration(self._html_search_meta(
                'duration', video_webpage, 'video duration'))

        # annotations
        video_annotations = None
        if self._downloader.params.get('writeannotations', False):
            xsrf_token = self._search_regex(
                r'([\'"])XSRF_TOKEN\1\s*:\s*([\'"])(?P<xsrf_token>[A-Za-z0-9+/=]+)\2',
                video_webpage, 'xsrf token', group='xsrf_token', fatal=False)
            invideo_url = try_get(
                player_response, lambda x: x['annotations'][0]['playerAnnotationsUrlsRenderer']['invideoUrl'], compat_str)
            if xsrf_token and invideo_url:
                xsrf_field_name = self._search_regex(
                    r'([\'"])XSRF_FIELD_NAME\1\s*:\s*([\'"])(?P<xsrf_field_name>\w+)\2',
                    video_webpage, 'xsrf field name',
                    group='xsrf_field_name', default='session_token')
                video_annotations = self._download_webpage(
                    self._proto_relative_url(invideo_url),
                    video_id, note='Downloading annotations',
                    errnote='Unable to download video annotations', fatal=False,
                    data=urlencode_postdata({xsrf_field_name: xsrf_token}))

        chapters = self._extract_chapters(video_webpage, description_original, video_id, video_duration)

        # Look for the DASH manifest
        if self._downloader.params.get('youtube_include_dash_manifest', True):
            dash_mpd_fatal = True
            for mpd_url in dash_mpds:
                dash_formats = {}
                try:
                    def decrypt_sig(mobj):
                        s = mobj.group(1)
                        dec_s = self._decrypt_signature(s, video_id, player_url, age_gate)
                        return '/signature/%s' % dec_s

                    mpd_url = re.sub(r'/s/([a-fA-F0-9\.]+)', decrypt_sig, mpd_url)

                    for df in self._extract_mpd_formats(
                            mpd_url, video_id, fatal=dash_mpd_fatal,
                            formats_dict=self._formats):
                        if not df.get('filesize'):
                            df['filesize'] = _extract_filesize(df['url'])
                        # Do not overwrite DASH format found in some previous DASH manifest
                        if df['format_id'] not in dash_formats:
                            dash_formats[df['format_id']] = df
                        # Additional DASH manifests may end up in HTTP Error 403 therefore
                        # allow them to fail without bug report message if we already have
                        # some DASH manifest succeeded. This is temporary workaround to reduce
                        # burst of bug reports until we figure out the reason and whether it
                        # can be fixed at all.
                        dash_mpd_fatal = False
                except (ExtractorError, KeyError) as e:
                    self.report_warning(
                        'Skipping DASH manifest: %r' % e, video_id)
                if dash_formats:
                    # Remove the formats we found through non-DASH, they
                    # contain less info and it can be wrong, because we use
                    # fixed values (for example the resolution). See
                    # https://github.com/ytdl-org/youtube-dl/issues/5774 for an
                    # example.
                    formats = [f for f in formats if f['format_id'] not in dash_formats.keys()]
                    formats.extend(dash_formats.values())

        # Check for malformed aspect ratio
        stretched_m = re.search(
            r'<meta\s+property="og:video:tag".*?content="yt:stretch=(?P<w>[0-9]+):(?P<h>[0-9]+)">',
            video_webpage)
        if stretched_m:
            w = float(stretched_m.group('w'))
            h = float(stretched_m.group('h'))
            # yt:stretch may hold invalid ratio data (e.g. for Q39EVAstoRM ratio is 17:0).
            # We will only process correct ratios.
            if w > 0 and h > 0:
                ratio = w / h
                for f in formats:
                    if f.get('vcodec') != 'none':
                        f['stretched_ratio'] = ratio

        if not formats:
            if 'reason' in video_info:
                if 'The uploader has not made this video available in your country.' in video_info['reason']:
                    regions_allowed = self._html_search_meta(
                        'regionsAllowed', video_webpage, default=None)
                    countries = regions_allowed.split(',') if regions_allowed else None
                    self.raise_geo_restricted(
                        msg=video_info['reason'][0], countries=countries)
                reason = video_info['reason'][0]
                if 'Invalid parameters' in reason:
                    reason = extract_unavailable_message() or reason
                raise ExtractorError(
                    'YouTube said: %s' % reason,
                    expected=True, video_id=video_id)
            if video_info.get('license_info') or try_get(player_response, lambda x: x['streamingData']['licenseInfos']):
                raise ExtractorError('This video is DRM protected.', expected=True)

        self._sort_formats(formats)

        self.mark_watched(video_id, video_info, player_response)

        return {
            'id': video_id,
            'uploader': video_uploader,
            'uploader_id': video_uploader_id,
            'uploader_url': video_uploader_url,
            'channel_id': channel_id,
            'channel_url': channel_url,
            'upload_date': upload_date,
            'license': video_license,
            'creator': video_creator or artist,
            'title': video_title,
            'alt_title': video_alt_title or track,
            'thumbnails': thumbnails,
            'description': video_description,
            'categories': video_categories,
            'tags': video_tags,
            'subtitles': video_subtitles,
            'automatic_captions': automatic_captions,
            'duration': video_duration,
            'age_limit': 18 if age_gate else 0,
            'annotations': video_annotations,
            'chapters': chapters,
            'webpage_url': proto + '://www.youtube.com/watch?v=%s' % video_id,
            'view_count': view_count,
            'like_count': like_count,
            'dislike_count': dislike_count,
            'average_rating': average_rating,
            'formats': formats,
            'is_live': is_live,
            'start_time': start_time,
            'end_time': end_time,
            'series': series,
            'season_number': season_number,
            'episode_number': episode_number,
            'track': track,
            'artist': artist,
            'album': album,
            'release_date': release_date,
            'release_year': release_year,
        }


class YoutubeTabIE(YoutubeBaseInfoExtractor):
    IE_DESC = 'YouTube.com tab'
    _VALID_URL = r'''(?x)
                    https?://
                        (?:\w+\.)?
                        (?:
                            youtube(?:kids)?\.com|
                            invidio\.us
                        )/
                        (?:
                            (?:channel|c|user|feed)/|
                            (?:playlist|watch)\?.*?\blist=
                        )
                        (?P<id>[^/?\#&]+)
                    '''
    IE_NAME = 'youtube:tab'

    _TESTS = [{
        # playlists, multipage
        'url': 'https://www.youtube.com/c/ИгорьКлейнер/playlists?view=1&flow=grid',
        'playlist_mincount': 94,
        'info_dict': {
            'id': 'UCqj7Cz7revf5maW9g5pgNcg',
            'title': 'Игорь Клейнер - Playlists',
            'description': 'md5:be97ee0f14ee314f1f002cf187166ee2',
        },
    }, {
        # playlists, multipage, different order
        'url': 'https://www.youtube.com/user/igorkle1/playlists?view=1&sort=dd',
        'playlist_mincount': 94,
        'info_dict': {
            'id': 'UCqj7Cz7revf5maW9g5pgNcg',
            'title': 'Игорь Клейнер - Playlists',
            'description': 'md5:be97ee0f14ee314f1f002cf187166ee2',
        },
    }, {
        # playlists, singlepage
        'url': 'https://www.youtube.com/user/ThirstForScience/playlists',
        'playlist_mincount': 4,
        'info_dict': {
            'id': 'UCAEtajcuhQ6an9WEzY9LEMQ',
            'title': 'ThirstForScience - Playlists',
            'description': 'md5:609399d937ea957b0f53cbffb747a14c',
        }
    }, {
        'url': 'https://www.youtube.com/c/ChristophLaimer/playlists',
        'only_matching': True,
    }, {
        # basic, single video playlist
        'url': 'https://www.youtube.com/playlist?list=PL4lCao7KL_QFVb7Iudeipvc2BCavECqzc',
        'info_dict': {
            'uploader_id': 'UCmlqkdCBesrv2Lak1mF_MxA',
            'uploader': 'Sergey M.',
            'id': 'PL4lCao7KL_QFVb7Iudeipvc2BCavECqzc',
            'title': 'youtube-dl public playlist',
        },
        'playlist_count': 1,
    }, {
        # empty playlist
        'url': 'https://www.youtube.com/playlist?list=PL4lCao7KL_QFodcLWhDpGCYnngnHtQ-Xf',
        'info_dict': {
            'uploader_id': 'UCmlqkdCBesrv2Lak1mF_MxA',
            'uploader': 'Sergey M.',
            'id': 'PL4lCao7KL_QFodcLWhDpGCYnngnHtQ-Xf',
            'title': 'youtube-dl empty playlist',
        },
        'playlist_count': 0,
    }, {
        # Home tab
        'url': 'https://www.youtube.com/channel/UCKfVa3S1e4PHvxWcwyMMg8w/featured',
        'info_dict': {
            'id': 'UCKfVa3S1e4PHvxWcwyMMg8w',
            'title': 'lex will - Home',
            'description': 'md5:2163c5d0ff54ed5f598d6a7e6211e488',
        },
        'playlist_mincount': 2,
    }, {
        # Videos tab
        'url': 'https://www.youtube.com/channel/UCKfVa3S1e4PHvxWcwyMMg8w/videos',
        'info_dict': {
            'id': 'UCKfVa3S1e4PHvxWcwyMMg8w',
            'title': 'lex will - Videos',
            'description': 'md5:2163c5d0ff54ed5f598d6a7e6211e488',
        },
        'playlist_mincount': 975,
    }, {
        # Videos tab, sorted by popular
        'url': 'https://www.youtube.com/channel/UCKfVa3S1e4PHvxWcwyMMg8w/videos?view=0&sort=p&flow=grid',
        'info_dict': {
            'id': 'UCKfVa3S1e4PHvxWcwyMMg8w',
            'title': 'lex will - Videos',
            'description': 'md5:2163c5d0ff54ed5f598d6a7e6211e488',
        },
        'playlist_mincount': 199,
    }, {
        # Playlists tab
        'url': 'https://www.youtube.com/channel/UCKfVa3S1e4PHvxWcwyMMg8w/playlists',
        'info_dict': {
            'id': 'UCKfVa3S1e4PHvxWcwyMMg8w',
            'title': 'lex will - Playlists',
            'description': 'md5:2163c5d0ff54ed5f598d6a7e6211e488',
        },
        'playlist_mincount': 17,
    }, {
        # Community tab
        'url': 'https://www.youtube.com/channel/UCKfVa3S1e4PHvxWcwyMMg8w/community',
        'info_dict': {
            'id': 'UCKfVa3S1e4PHvxWcwyMMg8w',
            'title': 'lex will - Community',
            'description': 'md5:2163c5d0ff54ed5f598d6a7e6211e488',
        },
        'playlist_mincount': 18,
    }, {
        # Channels tab
        'url': 'https://www.youtube.com/channel/UCKfVa3S1e4PHvxWcwyMMg8w/channels',
        'info_dict': {
            'id': 'UCKfVa3S1e4PHvxWcwyMMg8w',
            'title': 'lex will - Channels',
            'description': 'md5:2163c5d0ff54ed5f598d6a7e6211e488',
        },
        'playlist_mincount': 138,
    }, {
        'url': 'https://invidio.us/channel/UCmlqkdCBesrv2Lak1mF_MxA',
        'only_matching': True,
    }, {
        'url': 'https://www.youtubekids.com/channel/UCmlqkdCBesrv2Lak1mF_MxA',
        'only_matching': True,
    }, {
        'url': 'https://music.youtube.com/channel/UCmlqkdCBesrv2Lak1mF_MxA',
        'only_matching': True,
    }, {
        'note': 'Playlist with deleted videos (#651). As a bonus, the video #51 is also twice in this list.',
        'url': 'https://www.youtube.com/playlist?list=PLwP_SiAcdui0KVebT0mU9Apz359a4ubsC',
        'info_dict': {
            'title': '29C3: Not my department',
            'id': 'PLwP_SiAcdui0KVebT0mU9Apz359a4ubsC',
            'uploader': 'Christiaan008',
            'uploader_id': 'UCEPzS1rYsrkqzSLNp76nrcg',
        },
        'playlist_count': 96,
    }, {
        'note': 'Large playlist',
        'url': 'https://www.youtube.com/playlist?list=UUBABnxM4Ar9ten8Mdjj1j0Q',
        'info_dict': {
            'title': 'Uploads from Cauchemar',
            'id': 'UUBABnxM4Ar9ten8Mdjj1j0Q',
            'uploader': 'Cauchemar',
            'uploader_id': 'UCBABnxM4Ar9ten8Mdjj1j0Q',
        },
        'playlist_mincount': 1123,
    }, {
        # even larger playlist, 8832 videos
        'url': 'http://www.youtube.com/user/NASAgovVideo/videos',
        'only_matching': True,
    }, {
        'note': 'Buggy playlist: the webpage has a "Load more" button but it doesn\'t have more videos',
        'url': 'https://www.youtube.com/playlist?list=UUXw-G3eDE9trcvY2sBMM_aA',
        'info_dict': {
            'title': 'Uploads from Interstellar Movie',
            'id': 'UUXw-G3eDE9trcvY2sBMM_aA',
            'uploader': 'Interstellar Movie',
            'uploader_id': 'UCXw-G3eDE9trcvY2sBMM_aA',
        },
        'playlist_mincount': 21,
    }, {
        # https://github.com/ytdl-org/youtube-dl/issues/21844
        'url': 'https://www.youtube.com/playlist?list=PLzH6n4zXuckpfMu_4Ff8E7Z1behQks5ba',
        'info_dict': {
            'title': 'Data Analysis with Dr Mike Pound',
            'id': 'PLzH6n4zXuckpfMu_4Ff8E7Z1behQks5ba',
            'uploader_id': 'UC9-y-6csu5WGm29I7JiwpnA',
            'uploader': 'Computerphile',
        },
        'playlist_mincount': 11,
    }, {
        'url': 'https://invidio.us/playlist?list=PL4lCao7KL_QFVb7Iudeipvc2BCavECqzc',
        'only_matching': True,
    }, {
        # Playlist URL that does not actually serve a playlist
        'url': 'https://www.youtube.com/watch?v=FqZTN594JQw&list=PLMYEtVRpaqY00V9W81Cwmzp6N6vZqfUKD4',
        'info_dict': {
            'id': 'FqZTN594JQw',
            'ext': 'webm',
            'title': "Smiley's People 01 detective, Adventure Series, Action",
            'uploader': 'STREEM',
            'uploader_id': 'UCyPhqAZgwYWZfxElWVbVJng',
            'uploader_url': r're:https?://(?:www\.)?youtube\.com/channel/UCyPhqAZgwYWZfxElWVbVJng',
            'upload_date': '20150526',
            'license': 'Standard YouTube License',
            'description': 'md5:507cdcb5a49ac0da37a920ece610be80',
            'categories': ['People & Blogs'],
            'tags': list,
            'view_count': int,
            'like_count': int,
            'dislike_count': int,
        },
        'params': {
            'skip_download': True,
        },
        'skip': 'This video is not available.',
        'add_ie': [YoutubeIE.ie_key()],
    }, {
        'url': 'https://www.youtubekids.com/watch?v=Agk7R8I8o5U&list=PUZ6jURNr1WQZCNHF0ao-c0g',
        'only_matching': True,
    }, {
        'url': 'https://www.youtube.com/watch?v=MuAGGZNfUkU&list=RDMM',
        'only_matching': True,
    }, {
        'url': 'https://www.youtube.com/channel/UCoMdktPbSTixAyNGwb-UYkQ/live',
        'info_dict': {
            'id': '9Auq9mYxFEE',
            'ext': 'mp4',
            'title': 'Watch Sky News live',
            'uploader': 'Sky News',
            'uploader_id': 'skynews',
            'uploader_url': r're:https?://(?:www\.)?youtube\.com/user/skynews',
            'upload_date': '20191102',
            'description': 'md5:78de4e1c2359d0ea3ed829678e38b662',
            'categories': ['News & Politics'],
            'tags': list,
            'like_count': int,
            'dislike_count': int,
        },
        'params': {
            'skip_download': True,
        },
    }, {
        'url': 'https://www.youtube.com/user/TheYoungTurks/live',
        'info_dict': {
            'id': 'a48o2S1cPoo',
            'ext': 'mp4',
            'title': 'The Young Turks - Live Main Show',
            'uploader': 'The Young Turks',
            'uploader_id': 'TheYoungTurks',
            'uploader_url': r're:https?://(?:www\.)?youtube\.com/user/TheYoungTurks',
            'upload_date': '20150715',
            'license': 'Standard YouTube License',
            'description': 'md5:438179573adcdff3c97ebb1ee632b891',
            'categories': ['News & Politics'],
            'tags': ['Cenk Uygur (TV Program Creator)', 'The Young Turks (Award-Winning Work)', 'Talk Show (TV Genre)'],
            'like_count': int,
            'dislike_count': int,
        },
        'params': {
            'skip_download': True,
        },
        'only_matching': True,
    }, {
        'url': 'https://www.youtube.com/channel/UC1yBKRuGpC1tSM73A0ZjYjQ/live',
        'only_matching': True,
    }, {
        'url': 'https://www.youtube.com/c/CommanderVideoHq/live',
        'only_matching': True,
    }, {
        'url': 'https://www.youtube.com/feed/trending',
        'only_matching': True,
    }, {
        # needs auth
        'url': 'https://www.youtube.com/feed/library',
        'only_matching': True,
    }, {
        # needs auth
        'url': 'https://www.youtube.com/feed/history',
        'only_matching': True,
    }, {
        # needs auth
        'url': 'https://www.youtube.com/feed/subscriptions',
        'only_matching': True,
    }, {
        # needs auth
        'url': 'https://www.youtube.com/feed/watch_later',
        'only_matching': True,
    }, {
        # no longer available?
        'url': 'https://www.youtube.com/feed/recommended',
        'only_matching': True,
    }
        # TODO
        # {
        #     'url': 'https://www.youtube.com/TheYoungTurks/live',
        #     'only_matching': True,
        # }
    ]

    def _extract_channel_id(self, webpage):
        channel_id = self._html_search_meta(
            'channelId', webpage, 'channel id', default=None)
        if channel_id:
            return channel_id
        channel_url = self._html_search_meta(
            ('og:url', 'al:ios:url', 'al:android:url', 'al:web:url',
             'twitter:url', 'twitter:app:url:iphone', 'twitter:app:url:ipad',
             'twitter:app:url:googleplay'), webpage, 'channel url')
        return self._search_regex(
            r'https?://(?:www\.)?youtube\.com/channel/([^/?#&])+',
            channel_url, 'channel id')

    @staticmethod
    def _extract_grid_item_renderer(item):
        for item_kind in ('Playlist', 'Video', 'Channel'):
            renderer = item.get('grid%sRenderer' % item_kind)
            if renderer:
                return renderer

    def _extract_video(self, renderer):
        video_id = renderer.get('videoId')
        title = try_get(
            renderer,
            (lambda x: x['title']['runs'][0]['text'],
             lambda x: x['title']['simpleText']), compat_str)
        description = try_get(
            renderer, lambda x: x['descriptionSnippet']['runs'][0]['text'],
            compat_str)
        duration = parse_duration(try_get(
            renderer, lambda x: x['lengthText']['simpleText'], compat_str))
        view_count_text = try_get(
            renderer, lambda x: x['viewCountText']['simpleText'], compat_str) or ''
        view_count = str_to_int(self._search_regex(
            r'^([\d,]+)', re.sub(r'\s', '', view_count_text),
            'view count', default=None))
        uploader = try_get(
            renderer, lambda x: x['ownerText']['runs'][0]['text'], compat_str)
        return {
            '_type': 'url_transparent',
            'ie_key': YoutubeIE.ie_key(),
            'id': video_id,
            'url': video_id,
            'title': title,
            'description': description,
            'duration': duration,
            'view_count': view_count,
            'uploader': uploader,
        }

    def _grid_entries(self, grid_renderer):
        for item in grid_renderer['items']:
            if not isinstance(item, dict):
                continue
            renderer = self._extract_grid_item_renderer(item)
            if not isinstance(renderer, dict):
                continue
            title = try_get(
                renderer, lambda x: x['title']['runs'][0]['text'], compat_str)
            # playlist
            playlist_id = renderer.get('playlistId')
            if playlist_id:
                yield self.url_result(
                    'https://www.youtube.com/playlist?list=%s' % playlist_id,
                    ie=YoutubeTabIE.ie_key(), video_id=playlist_id,
                    video_title=title)
            # video
            video_id = renderer.get('videoId')
            if video_id:
                yield self._extract_video(renderer)
            # channel
            channel_id = renderer.get('channelId')
            if channel_id:
                title = try_get(
                    renderer, lambda x: x['title']['simpleText'], compat_str)
                yield self.url_result(
                    'https://www.youtube.com/channel/%s' % channel_id,
                    ie=YoutubeTabIE.ie_key(), video_title=title)

    def _shelf_entries_from_content(self, shelf_renderer):
        content = shelf_renderer.get('content')
        if not isinstance(content, dict):
            return
        renderer = content.get('gridRenderer')
        if renderer:
            # TODO: add support for nested playlists so each shelf is processed
            # as separate playlist
            # TODO: this includes only first N items
            for entry in self._grid_entries(renderer):
                yield entry
        renderer = content.get('horizontalListRenderer')
        if renderer:
            # TODO
            pass

    def _shelf_entries(self, shelf_renderer, skip_channels=False):
        ep = try_get(
            shelf_renderer, lambda x: x['endpoint']['commandMetadata']['webCommandMetadata']['url'],
            compat_str)
        shelf_url = urljoin('https://www.youtube.com', ep)
        if shelf_url:
            # Skipping links to another channels, note that checking for
            # endpoint.commandMetadata.webCommandMetadata.webPageTypwebPageType == WEB_PAGE_TYPE_CHANNEL
            # will not work
            if skip_channels and '/channels?' in shelf_url:
                return
            title = try_get(
                shelf_renderer, lambda x: x['title']['runs'][0]['text'], compat_str)
            yield self.url_result(shelf_url, video_title=title)
        # Shelf may not contain shelf URL, fallback to extraction from content
        for entry in self._shelf_entries_from_content(shelf_renderer):
            yield entry

    def _playlist_entries(self, video_list_renderer):
        for content in video_list_renderer['contents']:
            if not isinstance(content, dict):
                continue
            renderer = content.get('playlistVideoRenderer') or content.get('playlistPanelVideoRenderer')
            if not isinstance(renderer, dict):
                continue
            video_id = renderer.get('videoId')
            if not video_id:
                continue
            yield self._extract_video(renderer)

    def _video_entry(self, video_renderer):
        video_id = video_renderer.get('videoId')
        if video_id:
            return self._extract_video(video_renderer)

    def _post_thread_entries(self, post_thread_renderer):
        post_renderer = try_get(
            post_thread_renderer, lambda x: x['post']['backstagePostRenderer'], dict)
        if not post_renderer:
            return
        # video attachment
        video_renderer = try_get(
            post_renderer, lambda x: x['backstageAttachment']['videoRenderer'], dict)
        video_id = None
        if video_renderer:
            entry = self._video_entry(video_renderer)
            if entry:
                yield entry
        # inline video links
        runs = try_get(post_renderer, lambda x: x['contentText']['runs'], list) or []
        for run in runs:
            if not isinstance(run, dict):
                continue
            ep_url = try_get(
                run, lambda x: x['navigationEndpoint']['urlEndpoint']['url'], compat_str)
            if not ep_url:
                continue
            if not YoutubeIE.suitable(ep_url):
                continue
            ep_video_id = YoutubeIE._match_id(ep_url)
            if video_id == ep_video_id:
                continue
            yield self.url_result(ep_url, ie=YoutubeIE.ie_key(), video_id=video_id)

    def _post_thread_continuation_entries(self, post_thread_continuation):
        contents = post_thread_continuation.get('contents')
        if not isinstance(contents, list):
            return
        for content in contents:
            renderer = content.get('backstagePostThreadRenderer')
            if not isinstance(renderer, dict):
                continue
            for entry in self._post_thread_entries(renderer):
                yield entry

    @staticmethod
    def _extract_next_continuation_data(renderer):
        next_continuation = try_get(
            renderer, lambda x: x['continuations'][0]['nextContinuationData'], dict)
        if not next_continuation:
            return
        continuation = next_continuation.get('continuation')
        if not continuation:
            return
        ctp = next_continuation.get('clickTrackingParams')
        return {
            'ctoken': continuation,
            'continuation': continuation,
            'itct': ctp,
        }

    @classmethod
    def _extract_continuation(cls, renderer):
        next_continuation = cls._extract_next_continuation_data(renderer)
        if next_continuation:
            return next_continuation
        contents = renderer.get('contents')
        if not isinstance(contents, list):
            return
        for content in contents:
            if not isinstance(content, dict):
                continue
            continuation_ep = try_get(
                content, lambda x: x['continuationItemRenderer']['continuationEndpoint'],
                dict)
            if not continuation_ep:
                continue
            continuation = try_get(
                continuation_ep, lambda x: x['continuationCommand']['token'], compat_str)
            if not continuation:
                continue
            ctp = continuation_ep.get('clickTrackingParams')
            if not ctp:
                continue
            return {
                'ctoken': continuation,
                'continuation': continuation,
                'itct': ctp,
            }

    def _entries(self, tab, identity_token):
        tab_content = try_get(tab, lambda x: x['content'], dict)
        if not tab_content:
            return
        slr_renderer = try_get(tab_content, lambda x: x['sectionListRenderer'], dict)
        if not slr_renderer:
            return
        is_channels_tab = tab.get('title') == 'Channels'
        continuation = None
        slr_contents = try_get(slr_renderer, lambda x: x['contents'], list) or []
        for slr_content in slr_contents:
            if not isinstance(slr_content, dict):
                continue
            is_renderer = try_get(slr_content, lambda x: x['itemSectionRenderer'], dict)
            if not is_renderer:
                continue
            isr_contents = try_get(is_renderer, lambda x: x['contents'], list) or []
            for isr_content in isr_contents:
                if not isinstance(isr_content, dict):
                    continue
                renderer = isr_content.get('playlistVideoListRenderer')
                if renderer:
                    for entry in self._playlist_entries(renderer):
                        yield entry
                    continuation = self._extract_continuation(renderer)
                    continue
                renderer = isr_content.get('gridRenderer')
                if renderer:
                    for entry in self._grid_entries(renderer):
                        yield entry
                    continuation = self._extract_continuation(renderer)
                    continue
                renderer = isr_content.get('shelfRenderer')
                if renderer:
                    for entry in self._shelf_entries(renderer, not is_channels_tab):
                        yield entry
                    continue
                renderer = isr_content.get('backstagePostThreadRenderer')
                if renderer:
                    for entry in self._post_thread_entries(renderer):
                        yield entry
                    continuation = self._extract_continuation(renderer)
                    continue
                renderer = isr_content.get('videoRenderer')
                if renderer:
                    entry = self._video_entry(renderer)
                    if entry:
                        yield entry

            if not continuation:
                continuation = self._extract_continuation(is_renderer)

        if not continuation:
            continuation = self._extract_continuation(slr_renderer)

        headers = {
            'x-youtube-client-name': '1',
            'x-youtube-client-version': '2.20201112.04.01',
        }
        if identity_token:
            headers['x-youtube-identity-token'] = identity_token

        for page_num in itertools.count(1):
            if not continuation:
                break
            browse = self._download_json(
                'https://www.youtube.com/browse_ajax', None,
                'Downloading page %d' % page_num,
                headers=headers, query=continuation, fatal=False)
            if not browse:
                break
            response = try_get(browse, lambda x: x[1]['response'], dict)
            if not response:
                break

            continuation_contents = try_get(
                response, lambda x: x['continuationContents'], dict)
            if continuation_contents:
                continuation_renderer = continuation_contents.get('playlistVideoListContinuation')
                if continuation_renderer:
                    for entry in self._playlist_entries(continuation_renderer):
                        yield entry
                    continuation = self._extract_continuation(continuation_renderer)
                    continue
                continuation_renderer = continuation_contents.get('gridContinuation')
                if continuation_renderer:
                    for entry in self._grid_entries(continuation_renderer):
                        yield entry
                    continuation = self._extract_continuation(continuation_renderer)
                    continue
                continuation_renderer = continuation_contents.get('itemSectionContinuation')
                if continuation_renderer:
                    for entry in self._post_thread_continuation_entries(continuation_renderer):
                        yield entry
                    continuation = self._extract_continuation(continuation_renderer)
                    continue

            continuation_items = try_get(
                response, lambda x: x['onResponseReceivedActions'][0]['appendContinuationItemsAction']['continuationItems'], list)
            if continuation_items:
                continuation_item = continuation_items[0]
                if not isinstance(continuation_item, dict):
                    continue
                renderer = continuation_item.get('playlistVideoRenderer') or continuation_item.get('itemSectionRenderer')
                if renderer:
                    video_list_renderer = {'contents': continuation_items}
                    for entry in self._playlist_entries(video_list_renderer):
                        yield entry
                    continuation = self._extract_continuation(video_list_renderer)
                    continue

            break

    @staticmethod
    def _extract_selected_tab(tabs):
        for tab in tabs:
            if try_get(tab, lambda x: x['tabRenderer']['selected'], bool):
                return tab['tabRenderer']
        else:
            raise ExtractorError('Unable to find selected tab')

    @staticmethod
    def _extract_uploader(data):
        uploader = {}
        sidebar_renderer = try_get(
            data, lambda x: x['sidebar']['playlistSidebarRenderer']['items'], list)
        if sidebar_renderer:
            for item in sidebar_renderer:
                if not isinstance(item, dict):
                    continue
                renderer = item.get('playlistSidebarSecondaryInfoRenderer')
                if not isinstance(renderer, dict):
                    continue
                owner = try_get(
                    renderer, lambda x: x['videoOwner']['videoOwnerRenderer']['title']['runs'][0], dict)
                if owner:
                    uploader['uploader'] = owner.get('text')
                    uploader['uploader_id'] = try_get(
                        owner, lambda x: x['navigationEndpoint']['browseEndpoint']['browseId'], compat_str)
                    uploader['uploader_url'] = urljoin(
                        'https://www.youtube.com/',
                        try_get(owner, lambda x: x['navigationEndpoint']['browseEndpoint']['canonicalBaseUrl'], compat_str))
        return uploader

    def _extract_from_tabs(self, item_id, webpage, data, tabs, identity_token):
        selected_tab = self._extract_selected_tab(tabs)
        renderer = try_get(
            data, lambda x: x['metadata']['channelMetadataRenderer'], dict)
        playlist_id = title = description = None
        if renderer:
            channel_title = renderer.get('title') or item_id
            tab_title = selected_tab.get('title')
            title = channel_title or item_id
            if tab_title:
                title += ' - %s' % tab_title
            description = renderer.get('description')
            playlist_id = renderer.get('externalId')
        renderer = try_get(
            data, lambda x: x['metadata']['playlistMetadataRenderer'], dict)
        if renderer:
            title = renderer.get('title')
            description = None
            playlist_id = item_id
        playlist = self.playlist_result(
            self._entries(selected_tab, identity_token),
            playlist_id=playlist_id, playlist_title=title,
            playlist_description=description)
        playlist.update(self._extract_uploader(data))
        return playlist

    def _extract_from_playlist(self, item_id, data, playlist):
        title = playlist.get('title') or try_get(
            data, lambda x: x['titleText']['simpleText'], compat_str)
        playlist_id = playlist.get('playlistId') or item_id
        return self.playlist_result(
            self._playlist_entries(playlist), playlist_id=playlist_id,
            playlist_title=title)

    def _real_extract(self, url):
        item_id = self._match_id(url)
        url = compat_urlparse.urlunparse(
            compat_urlparse.urlparse(url)._replace(netloc='www.youtube.com'))
        # Handle both video/playlist URLs
        qs = compat_urlparse.parse_qs(compat_urlparse.urlparse(url).query)
        video_id = qs.get('v', [None])[0]
        playlist_id = qs.get('list', [None])[0]
        if video_id and playlist_id:
            if self._downloader.params.get('noplaylist'):
                self.to_screen('Downloading just video %s because of --no-playlist' % video_id)
                return self.url_result(video_id, ie=YoutubeIE.ie_key(), video_id=video_id)
            self.to_screen('Downloading playlist %s - add --no-playlist to just download video %s' % (playlist_id, video_id))
        webpage = self._download_webpage(url, item_id)
        identity_token = self._search_regex(
            r'\bID_TOKEN["\']\s*:\s*["\'](.+?)["\']', webpage,
            'identity token', default=None)
        data = self._extract_yt_initial_data(item_id, webpage)
        tabs = try_get(
            data, lambda x: x['contents']['twoColumnBrowseResultsRenderer']['tabs'], list)
        if tabs:
            return self._extract_from_tabs(item_id, webpage, data, tabs, identity_token)
        playlist = try_get(
            data, lambda x: x['contents']['twoColumnWatchNextResults']['playlist']['playlist'], dict)
        if playlist:
            return self._extract_from_playlist(item_id, data, playlist)
        # Fallback to video extraction if no playlist alike page is recognized.
        # First check for the current video then try the v attribute of URL query.
        video_id = try_get(
            data, lambda x: x['currentVideoEndpoint']['watchEndpoint']['videoId'],
            compat_str) or video_id
        if video_id:
            return self.url_result(video_id, ie=YoutubeIE.ie_key(), video_id=video_id)
        # Failed to recognize
        raise ExtractorError('Unable to recognize tab page')


class YoutubePlaylistIE(InfoExtractor):
    IE_DESC = 'YouTube.com playlists'
    _VALID_URL = r'''(?x)(?:
                        (?:https?://)?
                        (?:\w+\.)?
                        (?:
                            (?:
                                youtube(?:kids)?\.com|
                                invidio\.us|
                                youtu\.be
                            )
                            /.*?\?.*?\blist=
                        )?
                        (?P<id>%(playlist_id)s)
                     )''' % {'playlist_id': YoutubeBaseInfoExtractor._PLAYLIST_ID_RE}
    IE_NAME = 'youtube:playlist'
    _TESTS = [{
        'note': 'issue #673',
        'url': 'PLBB231211A4F62143',
        'info_dict': {
            'title': '[OLD]Team Fortress 2 (Class-based LP)',
            'id': 'PLBB231211A4F62143',
            'uploader': 'Wickydoo',
            'uploader_id': 'UCKSpbfbl5kRQpTdL7kMc-1Q',
        },
        'playlist_mincount': 29,
    }, {
        'url': 'PLtPgu7CB4gbY9oDN3drwC3cMbJggS7dKl',
        'info_dict': {
            'title': 'YDL_safe_search',
            'id': 'PLtPgu7CB4gbY9oDN3drwC3cMbJggS7dKl',
        },
        'playlist_count': 2,
        'skip': 'This playlist is private',
    }, {
        'note': 'embedded',
        'url': 'https://www.youtube.com/embed/videoseries?list=PL6IaIsEjSbf96XFRuNccS_RuEXwNdsoEu',
        'playlist_count': 4,
        'info_dict': {
            'title': 'JODA15',
            'id': 'PL6IaIsEjSbf96XFRuNccS_RuEXwNdsoEu',
            'uploader': 'milan',
            'uploader_id': 'UCEI1-PVPcYXjB73Hfelbmaw',
        }
    }, {
        'url': 'http://www.youtube.com/embed/_xDOZElKyNU?list=PLsyOSbh5bs16vubvKePAQ1x3PhKavfBIl',
        'playlist_mincount': 982,
        'info_dict': {
            'title': '2018 Chinese New Singles (11/6 updated)',
            'id': 'PLsyOSbh5bs16vubvKePAQ1x3PhKavfBIl',
            'uploader': 'LBK',
            'uploader_id': 'UC21nz3_MesPLqtDqwdvnoxA',
        }
    }, {
        'url': 'https://youtu.be/yeWKywCrFtk?list=PL2qgrgXsNUG5ig9cat4ohreBjYLAPC0J5',
        'info_dict': {
            'id': 'yeWKywCrFtk',
            'ext': 'mp4',
            'title': 'Small Scale Baler and Braiding Rugs',
            'uploader': 'Backus-Page House Museum',
            'uploader_id': 'backuspagemuseum',
            'uploader_url': r're:https?://(?:www\.)?youtube\.com/user/backuspagemuseum',
            'upload_date': '20161008',
            'description': 'md5:800c0c78d5eb128500bffd4f0b4f2e8a',
            'categories': ['Nonprofits & Activism'],
            'tags': list,
            'like_count': int,
            'dislike_count': int,
        },
        'params': {
            'noplaylist': True,
            'skip_download': True,
        },
    }, {
        'url': 'https://youtu.be/uWyaPkt-VOI?list=PL9D9FC436B881BA21',
        'only_matching': True,
    }, {
        'url': 'TLGGrESM50VT6acwMjAyMjAxNw',
        'only_matching': True,
    }, {
        # music album playlist
        'url': 'OLAK5uy_m4xAFdmMC5rX3Ji3g93pQe3hqLZw_9LhM',
        'only_matching': True,
    }]

    @classmethod
    def suitable(cls, url):
        return False if YoutubeTabIE.suitable(url) else super(
            YoutubePlaylistIE, cls).suitable(url)

    def _real_extract(self, url):
        playlist_id = self._match_id(url)
        qs = compat_urlparse.parse_qs(compat_urlparse.urlparse(url).query)
        if not qs:
            qs = {'list': playlist_id}
        return self.url_result(
            update_url_query('https://www.youtube.com/playlist', qs),
            ie=YoutubeTabIE.ie_key(), video_id=playlist_id)


class YoutubeYtUserIE(InfoExtractor):
    _VALID_URL = r'ytuser:(?P<id>.+)'
    _TESTS = [{
        'url': 'ytuser:phihag',
        'only_matching': True,
    }]

    def _real_extract(self, url):
        user_id = self._match_id(url)
        return self.url_result(
            'https://www.youtube.com/user/%s' % user_id,
            ie=YoutubeTabIE.ie_key(), video_id=user_id)


class YoutubeFavouritesIE(YoutubeBaseInfoExtractor):
    IE_NAME = 'youtube:favorites'
    IE_DESC = 'YouTube.com favourite videos, ":ytfav" for short (requires authentication)'
    _VALID_URL = r'https?://(?:www\.)?youtube\.com/my_favorites|:ytfav(?:ou?rites)?'
    _LOGIN_REQUIRED = True
    _TESTS = [{
        'url': ':ytfav',
        'only_matching': True,
    }, {
        'url': ':ytfavorites',
        'only_matching': True,
    }]

    def _real_extract(self, url):
        return self.url_result(
            'https://www.youtube.com/playlist?list=LL',
            ie=YoutubeTabIE.ie_key())


class YoutubeSearchIE(SearchInfoExtractor, YoutubeBaseInfoExtractor):
    IE_DESC = 'YouTube.com searches'
    # there doesn't appear to be a real limit, for example if you search for
    # 'python' you get more than 8.000.000 results
    _MAX_RESULTS = float('inf')
    IE_NAME = 'youtube:search'
    _SEARCH_KEY = 'ytsearch'
    _SEARCH_PARAMS = None
    _TESTS = []

    def _entries(self, query, n):
        data = {
            'context': {
                'client': {
                    'clientName': 'WEB',
                    'clientVersion': '2.20201021.03.00',
                }
            },
            'query': query,
        }
        if self._SEARCH_PARAMS:
            data['params'] = self._SEARCH_PARAMS
        total = 0
        for page_num in itertools.count(1):
            search = self._download_json(
                'https://www.youtube.com/youtubei/v1/search?key=AIzaSyAO_FJ2SlqU8Q4STEHLGCilw_Y9_11qcW8',
                video_id='query "%s"' % query,
                note='Downloading page %s' % page_num,
                errnote='Unable to download API page', fatal=False,
                data=json.dumps(data).encode('utf8'),
                headers={'content-type': 'application/json'})
            if not search:
                break
            slr_contents = try_get(
                search,
                (lambda x: x['contents']['twoColumnSearchResultsRenderer']['primaryContents']['sectionListRenderer']['contents'],
                 lambda x: x['onResponseReceivedCommands'][0]['appendContinuationItemsAction']['continuationItems']),
                list)
            if not slr_contents:
                break
            isr_contents = try_get(
                slr_contents,
                lambda x: x[0]['itemSectionRenderer']['contents'],
                list)
            if not isr_contents:
                break
            for content in isr_contents:
                if not isinstance(content, dict):
                    continue
                video = content.get('videoRenderer')
                if not isinstance(video, dict):
                    continue
                video_id = video.get('videoId')
                if not video_id:
                    continue
                title = try_get(video, lambda x: x['title']['runs'][0]['text'], compat_str)
                description = try_get(video, lambda x: x['descriptionSnippet']['runs'][0]['text'], compat_str)
                duration = parse_duration(try_get(video, lambda x: x['lengthText']['simpleText'], compat_str))
                view_count_text = try_get(video, lambda x: x['viewCountText']['simpleText'], compat_str) or ''
                view_count = int_or_none(self._search_regex(
                    r'^(\d+)', re.sub(r'\s', '', view_count_text),
                    'view count', default=None))
                uploader = try_get(video, lambda x: x['ownerText']['runs'][0]['text'], compat_str)
                total += 1
                yield {
                    '_type': 'url_transparent',
                    'ie_key': YoutubeIE.ie_key(),
                    'id': video_id,
                    'url': video_id,
                    'title': title,
                    'description': description,
                    'duration': duration,
                    'view_count': view_count,
                    'uploader': uploader,
                }
                if total == n:
                    return
            token = try_get(
                slr_contents,
                lambda x: x[1]['continuationItemRenderer']['continuationEndpoint']['continuationCommand']['token'],
                compat_str)
            if not token:
                break
            data['continuation'] = token

    def _get_n_results(self, query, n):
        """Get a specified number of results for a query"""
        return self.playlist_result(self._entries(query, n), query)


class YoutubeSearchDateIE(YoutubeSearchIE):
    IE_NAME = YoutubeSearchIE.IE_NAME + ':date'
    _SEARCH_KEY = 'ytsearchdate'
    IE_DESC = 'YouTube.com searches, newest videos first'
    _SEARCH_PARAMS = 'CAI%3D'


r"""
class YoutubeSearchURLIE(YoutubeSearchIE):
    IE_DESC = 'YouTube.com search URLs'
    IE_NAME = 'youtube:search_url'
    _VALID_URL = r'https?://(?:www\.)?youtube\.com/results\?(.*?&)?(?:search_query|q)=(?P<query>[^&]+)(?:[&]|$)'
    _TESTS = [{
        'url': 'https://www.youtube.com/results?baz=bar&search_query=youtube-dl+test+video&filters=video&lclk=video',
        'playlist_mincount': 5,
        'info_dict': {
            'title': 'youtube-dl test video',
        }
    }, {
        'url': 'https://www.youtube.com/results?q=test&sp=EgQIBBgB',
        'only_matching': True,
    }]

    def _real_extract(self, url):
        mobj = re.match(self._VALID_URL, url)
        query = compat_urllib_parse_unquote_plus(mobj.group('query'))
        webpage = self._download_webpage(url, query)
        return self.playlist_result(self._process_page(webpage), playlist_title=query)
"""


class YoutubeFeedsInfoExtractor(YoutubeTabIE):
    """
    Base class for feed extractors
    Subclasses must define the _FEED_NAME property.
    """
    _LOGIN_REQUIRED = True

    @property
    def IE_NAME(self):
        return 'youtube:%s' % self._FEED_NAME

    def _real_initialize(self):
        self._login()

    def _real_extract(self, url):
        return self.url_result(
            'https://www.youtube.com/feed/%s' % self._FEED_NAME,
            ie=YoutubeTabIE.ie_key())


class YoutubeWatchLaterIE(InfoExtractor):
    IE_NAME = 'youtube:watchlater'
    IE_DESC = 'Youtube watch later list, ":ytwatchlater" for short (requires authentication)'
    _VALID_URL = r':ytwatchlater'
    _TESTS = [{
        'url': ':ytwatchlater',
        'only_matching': True,
    }]

    def _real_extract(self, url):
        return self.url_result(
            'https://www.youtube.com/playlist?list=WL', ie=YoutubeTabIE.ie_key())


class YoutubeRecommendedIE(YoutubeFeedsInfoExtractor):
    IE_DESC = 'YouTube.com recommended videos, ":ytrec" for short (requires authentication)'
    _VALID_URL = r':ytrec(?:ommended)?'
    _FEED_NAME = 'recommended'
    _TESTS = [{
        'url': ':ytrec',
        'only_matching': True,
    }, {
        'url': ':ytrecommended',
        'only_matching': True,
    }]


class YoutubeSubscriptionsIE(YoutubeFeedsInfoExtractor):
    IE_DESC = 'YouTube.com subscriptions feed, "ytsubs" keyword (requires authentication)'
    _VALID_URL = r':ytsubs(?:criptions)?'
    _FEED_NAME = 'subscriptions'
    _TESTS = [{
        'url': ':ytsubs',
        'only_matching': True,
    }, {
        'url': ':ytsubscriptions',
        'only_matching': True,
    }]


class YoutubeHistoryIE(YoutubeFeedsInfoExtractor):
    IE_DESC = 'Youtube watch history, ":ythistory" for short (requires authentication)'
    _VALID_URL = r':ythistory'
    _FEED_NAME = 'history'
    _TESTS = [{
        'url': ':ythistory',
        'only_matching': True,
    }]


class YoutubeTruncatedURLIE(InfoExtractor):
    IE_NAME = 'youtube:truncated_url'
    IE_DESC = False  # Do not list
    _VALID_URL = r'''(?x)
        (?:https?://)?
        (?:\w+\.)?[yY][oO][uU][tT][uU][bB][eE](?:-nocookie)?\.com/
        (?:watch\?(?:
            feature=[a-z_]+|
            annotation_id=annotation_[^&]+|
            x-yt-cl=[0-9]+|
            hl=[^&]*|
            t=[0-9]+
        )?
        |
            attribution_link\?a=[^&]+
        )
        $
    '''

    _TESTS = [{
        'url': 'https://www.youtube.com/watch?annotation_id=annotation_3951667041',
        'only_matching': True,
    }, {
        'url': 'https://www.youtube.com/watch?',
        'only_matching': True,
    }, {
        'url': 'https://www.youtube.com/watch?x-yt-cl=84503534',
        'only_matching': True,
    }, {
        'url': 'https://www.youtube.com/watch?feature=foo',
        'only_matching': True,
    }, {
        'url': 'https://www.youtube.com/watch?hl=en-GB',
        'only_matching': True,
    }, {
        'url': 'https://www.youtube.com/watch?t=2372',
        'only_matching': True,
    }]

    def _real_extract(self, url):
        raise ExtractorError(
            'Did you forget to quote the URL? Remember that & is a meta '
            'character in most shells, so you want to put the URL in quotes, '
            'like  youtube-dl '
            '"https://www.youtube.com/watch?feature=foo&v=BaW_jenozKc" '
            ' or simply  youtube-dl BaW_jenozKc  .',
            expected=True)


class YoutubeTruncatedIDIE(InfoExtractor):
    IE_NAME = 'youtube:truncated_id'
    IE_DESC = False  # Do not list
    _VALID_URL = r'https?://(?:www\.)?youtube\.com/watch\?v=(?P<id>[0-9A-Za-z_-]{1,10})$'

    _TESTS = [{
        'url': 'https://www.youtube.com/watch?v=N_708QY7Ob',
        'only_matching': True,
    }]

    def _real_extract(self, url):
        video_id = self._match_id(url)
        raise ExtractorError(
            'Incomplete YouTube ID %s. URL %s looks truncated.' % (video_id, url),
            expected=True)<|MERGE_RESOLUTION|>--- conflicted
+++ resolved
@@ -1629,14 +1629,9 @@
         # Get video info
         video_info = {}
         embed_webpage = None
-<<<<<<< HEAD
         ytplayer_config = self._get_ytplayer_config(video_id, video_webpage)
-        if (self._og_search_property('restrictions:age', video_webpage, default=None) == '18+'
-                or re.search(r'player-age-gate-content">', video_webpage) is not None):
-=======
 
         if re.search(r'["\']status["\']\s*:\s*["\']LOGIN_REQUIRED', video_webpage) is not None:
->>>>>>> 132aece1
             age_gate = True
             # We simulate the access to the video from www.youtube.com/v/{video_id}
             # this can be viewed without login into Youtube
