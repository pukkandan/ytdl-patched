--- conflicted
+++ resolved
@@ -279,7 +279,7 @@
 
     _YT_INITIAL_DATA_RE = r'(?:window\s*\[\s*["\']ytInitialData["\']\s*\]|ytInitialData)\s*=\s*({.+?})\s*;'
     _YT_INITIAL_PLAYER_RESPONSE_RE = r'ytInitialPlayerResponse\s*=\s*({.+?})\s*;'
-    _YT_INITIAL_BOUNDARY_RE = r'(?:var\s+meta|</script|\n)'
+    _YT_INITIAL_BOUNDARY_RE = r'(?:var\s+meta|</script|if\s*\(window\.ytcsi\)|\n)'
 
     def _call_api(self, ep, query, video_id):
         data = self._DEFAULT_API_DATA.copy()
@@ -1318,8 +1318,8 @@
         # below is to extract error reason
         patterns = (
             r'(?m)window\["ytInitialPlayerResponse"\]\s*=\s*({.+});$',
-            r'%s\s*(?:var\s+meta|</script|if\s*\(window\.ytcsi\)|\n)' % self._YT_INITIAL_PLAYER_RESPONSE_RE,
-            self._YT_INITIAL_PLAYER_RESPONSE_RE
+            r'%s\s*%s' % (self._YT_INITIAL_PLAYER_RESPONSE_RE, self._YT_INITIAL_BOUNDARY_RE),
+            self._YT_INITIAL_PLAYER_RESPONSE_RE,
         )
         config = self._search_regex(
             patterns, webpage, 'initial player response', default=None)
@@ -1694,17 +1694,6 @@
             if not video_info or self._downloader.params.get('youtube_include_dash_manifest', True):
                 add_dash_mpd_pr(player_response)
 
-<<<<<<< HEAD
-=======
-        if not video_info and not player_response:
-            player_response = extract_player_response(
-                self._search_regex(
-                    (r'%s\s*%s' % (self._YT_INITIAL_PLAYER_RESPONSE_RE, self._YT_INITIAL_BOUNDARY_RE),
-                     self._YT_INITIAL_PLAYER_RESPONSE_RE), video_webpage,
-                    'initial player response', default='{}'),
-                video_id)
-
->>>>>>> 479cc6d5
         def extract_unavailable_message():
             messages = []
             # NOTE: this no longer work
