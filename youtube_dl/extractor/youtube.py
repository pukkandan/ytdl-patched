# coding: utf-8

from __future__ import unicode_literals


import itertools
import json
import os.path
import random
import re
import time
import traceback

from .common import InfoExtractor, SearchInfoExtractor
from ..jsinterp import JSInterpreter
from ..swfinterp import SWFInterpreter
from ..compat import (
    compat_chr,
    compat_parse_qs,
    compat_urllib_parse_unquote,
    compat_urllib_parse_unquote_plus,
    compat_urllib_parse_urlencode,
    compat_urllib_parse_urlparse,
    compat_urlparse,
    compat_str,
)
from ..utils import (
    bool_or_none,
    clean_html,
    error_to_compat_str,
    ExtractorError,
    float_or_none,
    get_element_by_id,
    int_or_none,
    mimetype2ext,
    orderedSet,
    parse_codecs,
    parse_count,
    parse_duration,
    remove_quotes,
    remove_start,
    smuggle_url,
    str_or_none,
    str_to_int,
    try_get,
    unescapeHTML,
    unified_strdate,
    unsmuggle_url,
    uppercase_escape,
    url_or_none,
    urlencode_postdata,
    urljoin,
)


class YoutubeBaseInfoExtractor(InfoExtractor):
    """Provide base functions for Youtube extractors"""
    _LOGIN_URL = 'https://accounts.google.com/ServiceLogin'
    _TWOFACTOR_URL = 'https://accounts.google.com/signin/challenge'

    _LOOKUP_URL = 'https://accounts.google.com/_/signin/sl/lookup'
    _CHALLENGE_URL = 'https://accounts.google.com/_/signin/sl/challenge'
    _TFA_URL = 'https://accounts.google.com/_/signin/challenge?hl=en&TL={0}'

    _NETRC_MACHINE = 'youtube'
    # If True it will raise an error if no login info is provided
    _LOGIN_REQUIRED = False

    _PLAYLIST_ID_RE = r'(?:PL|LL|EC|UU|FL|RD|UL|TL|PU|OLAK5uy_)[0-9A-Za-z-_]{10,}'

    _YOUTUBE_CLIENT_HEADERS = {
        'x-youtube-client-name': '1',
        'x-youtube-client-version': '1.20200609.04.02',
    }

    def _set_language(self):
        self._set_cookie(
            '.youtube.com', 'PREF', 'f1=50000000&f6=8&hl=en',
            # YouTube sets the expire time to about two months
            expire_time=time.time() + 2 * 30 * 24 * 3600)

    def _ids_to_results(self, ids):
        return [
            self.url_result(vid_id, 'Youtube', video_id=vid_id)
            for vid_id in ids]

    def _login(self):
        """
        Attempt to log in to YouTube.
        True is returned if successful or skipped.
        False is returned if login failed.

        If _LOGIN_REQUIRED is set and no authentication was provided, an error is raised.
        """
        username, password = self._get_login_info()
        # No authentication to be performed
        if username is None:
            if self._LOGIN_REQUIRED and self._downloader.params.get('cookiefile') is None:
                raise ExtractorError('No login info available, needed for using %s.' % self.IE_NAME, expected=True)
            if self._downloader.params.get('cookiefile') and False:  # TODO remove 'and False' later - too many people using outdated cookies and open issues, remind them.
                self.to_screen('[Cookies] Reminder - Make sure to always use up to date cookies!')
            return True

        login_page = self._download_webpage(
            self._LOGIN_URL, None,
            note='Downloading login page',
            errnote='unable to fetch login page', fatal=False)
        if login_page is False:
            return

        login_form = self._hidden_inputs(login_page)

        def req(url, f_req, note, errnote):
            data = login_form.copy()
            data.update({
                'pstMsg': 1,
                'checkConnection': 'youtube',
                'checkedDomains': 'youtube',
                'hl': 'en',
                'deviceinfo': '[null,null,null,[],null,"US",null,null,[],"GlifWebSignIn",null,[null,null,[]]]',
                'f.req': json.dumps(f_req),
                'flowName': 'GlifWebSignIn',
                'flowEntry': 'ServiceLogin',
                # TODO: reverse actual botguard identifier generation algo
                'bgRequest': '["identifier",""]',
            })
            return self._download_json(
                url, None, note=note, errnote=errnote,
                transform_source=lambda s: re.sub(r'^[^[]*', '', s),
                fatal=False,
                data=urlencode_postdata(data), headers={
                    'Content-Type': 'application/x-www-form-urlencoded;charset=utf-8',
                    'Google-Accounts-XSRF': 1,
                })

        def warn(message):
            self._downloader.report_warning(message)

        lookup_req = [
            username,
            None, [], None, 'US', None, None, 2, False, True,
            [
                None, None,
                [2, 1, None, 1,
                 'https://accounts.google.com/ServiceLogin?passive=true&continue=https%3A%2F%2Fwww.youtube.com%2Fsignin%3Fnext%3D%252F%26action_handle_signin%3Dtrue%26hl%3Den%26app%3Ddesktop%26feature%3Dsign_in_button&hl=en&service=youtube&uilel=3&requestPath=%2FServiceLogin&Page=PasswordSeparationSignIn',
                 None, [], 4],
                1, [None, None, []], None, None, None, True
            ],
            username,
        ]

        lookup_results = req(
            self._LOOKUP_URL, lookup_req,
            'Looking up account info', 'Unable to look up account info')

        if lookup_results is False:
            return False

        user_hash = try_get(lookup_results, lambda x: x[0][2], compat_str)
        if not user_hash:
            warn('Unable to extract user hash')
            return False

        challenge_req = [
            user_hash,
            None, 1, None, [1, None, None, None, [password, None, True]],
            [
                None, None, [2, 1, None, 1, 'https://accounts.google.com/ServiceLogin?passive=true&continue=https%3A%2F%2Fwww.youtube.com%2Fsignin%3Fnext%3D%252F%26action_handle_signin%3Dtrue%26hl%3Den%26app%3Ddesktop%26feature%3Dsign_in_button&hl=en&service=youtube&uilel=3&requestPath=%2FServiceLogin&Page=PasswordSeparationSignIn', None, [], 4],
                1, [None, None, []], None, None, None, True
            ]]

        challenge_results = req(
            self._CHALLENGE_URL, challenge_req,
            'Logging in', 'Unable to log in')

        if challenge_results is False:
            return

        login_res = try_get(challenge_results, lambda x: x[0][5], list)
        if login_res:
            login_msg = try_get(login_res, lambda x: x[5], compat_str)
            warn(
                'Unable to login: %s' % 'Invalid password'
                if login_msg == 'INCORRECT_ANSWER_ENTERED' else login_msg)
            return False

        res = try_get(challenge_results, lambda x: x[0][-1], list)
        if not res:
            warn('Unable to extract result entry')
            return False

        login_challenge = try_get(res, lambda x: x[0][0], list)
        if login_challenge:
            challenge_str = try_get(login_challenge, lambda x: x[2], compat_str)
            if challenge_str == 'TWO_STEP_VERIFICATION':
                # SEND_SUCCESS - TFA code has been successfully sent to phone
                # QUOTA_EXCEEDED - reached the limit of TFA codes
                status = try_get(login_challenge, lambda x: x[5], compat_str)
                if status == 'QUOTA_EXCEEDED':
                    warn('Exceeded the limit of TFA codes, try later')
                    return False

                tl = try_get(challenge_results, lambda x: x[1][2], compat_str)
                if not tl:
                    warn('Unable to extract TL')
                    return False

                tfa_code = self._get_tfa_info('2-step verification code')

                if not tfa_code:
                    warn(
                        'Two-factor authentication required. Provide it either interactively or with --twofactor <code>'
                        '(Note that only TOTP (Google Authenticator App) codes work at this time.)')
                    return False

                tfa_code = remove_start(tfa_code, 'G-')

                tfa_req = [
                    user_hash, None, 2, None,
                    [
                        9, None, None, None, None, None, None, None,
                        [None, tfa_code, True, 2]
                    ]]

                tfa_results = req(
                    self._TFA_URL.format(tl), tfa_req,
                    'Submitting TFA code', 'Unable to submit TFA code')

                if tfa_results is False:
                    return False

                tfa_res = try_get(tfa_results, lambda x: x[0][5], list)
                if tfa_res:
                    tfa_msg = try_get(tfa_res, lambda x: x[5], compat_str)
                    warn(
                        'Unable to finish TFA: %s' % 'Invalid TFA code'
                        if tfa_msg == 'INCORRECT_ANSWER_ENTERED' else tfa_msg)
                    return False

                check_cookie_url = try_get(
                    tfa_results, lambda x: x[0][-1][2], compat_str)
            else:
                CHALLENGES = {
                    'LOGIN_CHALLENGE': "This device isn't recognized. For your security, Google wants to make sure it's really you.",
                    'USERNAME_RECOVERY': 'Please provide additional information to aid in the recovery process.',
                    'REAUTH': "There is something unusual about your activity. For your security, Google wants to make sure it's really you.",
                }
                challenge = CHALLENGES.get(
                    challenge_str,
                    '%s returned error %s.' % (self.IE_NAME, challenge_str))
                warn('%s\nGo to https://accounts.google.com/, login and solve a challenge.' % challenge)
                return False
        else:
            check_cookie_url = try_get(res, lambda x: x[2], compat_str)

        if not check_cookie_url:
            warn('Unable to extract CheckCookie URL')
            return False

        check_cookie_results = self._download_webpage(
            check_cookie_url, None, 'Checking cookie', fatal=False)

        if check_cookie_results is False:
            return False

        if 'https://myaccount.google.com/' not in check_cookie_results:
            warn('Unable to log in')
            return False

        return True

<<<<<<< HEAD
    def _download_webpage_handle(self, *args, **kwargs):
        query = kwargs.get('query', {}).copy()
        query['disable_polymer'] = 'true'
        kwargs['query'] = query
        return super(YoutubeBaseInfoExtractor, self)._download_webpage_handle(
            *args, **compat_kwargs(kwargs))

    def _get_yt_initial_data(self, video_id, webpage):
        config = self._search_regex(
            (r'window\["ytInitialData"\]\s*=\s*(.*?)(?<=});',
             r'var\s+ytInitialData\s*=\s*(.*?)(?<=});'),
            webpage, 'ytInitialData', default=None)
        if config:
            return self._parse_json(
                uppercase_escape(config), video_id, fatal=False)

=======
>>>>>>> 28f9568a
    def _real_initialize(self):
        if self._downloader is None:
            return
        self._set_language()
        if not self._login():
            return

    _DEFAULT_API_DATA = {
        'context': {
            'client': {
                'clientName': 'WEB',
                'clientVersion': '2.20201021.03.00',
            }
        },
    }

    def _call_api(self, ep, query, video_id):
        data = self._DEFAULT_API_DATA.copy()
        data.update(query)

        response = self._download_json(
            'https://www.youtube.com/youtubei/v1/%s' % ep, video_id=video_id,
            note='Downloading API JSON', errnote='Unable to download API page',
            data=json.dumps(data).encode('utf8'),
            headers={'content-type': 'application/json'},
            query={'key': 'AIzaSyAO_FJ2SlqU8Q4STEHLGCilw_Y9_11qcW8'})

        return response

    def _extract_yt_initial_data(self, video_id, webpage):
        return self._parse_json(
            self._search_regex(
                r'(?:window\s*\[\s*["\']ytInitialData["\']\s*\]|ytInitialData)\s*=\s*({.+?})\s*;',
                webpage, 'yt initial data'),
            video_id)


class YoutubeIE(YoutubeBaseInfoExtractor):
    IE_DESC = 'YouTube.com'
    _VALID_URL = r"""(?x)^
                     (
                         (?:https?://|//)                                    # http(s):// or protocol-independent URL
                         (?:(?:(?:(?:\w+\.)?[yY][oO][uU][tT][uU][bB][eE](?:-nocookie|kids)?\.com/|
                            (?:www\.)?deturl\.com/www\.youtube\.com/|
                            (?:www\.)?pwnyoutube\.com/|
                            (?:www\.)?hooktube\.com/|
                            (?:www\.)?yourepeat\.com/|
                            tube\.majestyc\.net/|
                            # Invidious instances taken from https://github.com/omarroth/invidious/wiki/Invidious-Instances
                            (?:(?:www|dev)\.)?invidio\.us/|
                            (?:(?:www|no)\.)?invidiou\.sh/|
                            (?:(?:www|fi|de)\.)?invidious\.snopyta\.org/|
                            (?:www\.)?invidious\.kabi\.tk/|
                            (?:www\.)?invidious\.13ad\.de/|
                            (?:www\.)?invidious\.mastodon\.host/|
                            (?:www\.)?invidious\.nixnet\.xyz/|
                            (?:www\.)?invidious\.drycat\.fr/|
                            (?:www\.)?tube\.poal\.co/|
                            (?:www\.)?vid\.wxzm\.sx/|
                            (?:www\.)?yewtu\.be/|
                            (?:www\.)?yt\.elukerio\.org/|
                            (?:www\.)?yt\.lelux\.fi/|
                            (?:www\.)?invidious\.ggc-project\.de/|
                            (?:www\.)?yt\.maisputain\.ovh/|
                            (?:www\.)?invidious\.13ad\.de/|
                            (?:www\.)?invidious\.toot\.koeln/|
                            (?:www\.)?invidious\.fdn\.fr/|
                            (?:www\.)?watch\.nettohikari\.com/|
                            (?:www\.)?kgg2m7yk5aybusll\.onion/|
                            (?:www\.)?qklhadlycap4cnod\.onion/|
                            (?:www\.)?axqzx4s6s54s32yentfqojs3x5i7faxza6xo3ehd4bzzsg2ii4fv2iid\.onion/|
                            (?:www\.)?c7hqkpkpemu6e7emz5b4vyz7idjgdvgaaa3dyimmeojqbgpea3xqjoid\.onion/|
                            (?:www\.)?fz253lmuao3strwbfbmx46yu7acac2jz27iwtorgmbqlkurlclmancad\.onion/|
                            (?:www\.)?invidious\.l4qlywnpwqsluw65ts7md3khrivpirse744un3x7mlskqauz5pyuzgqd\.onion/|
                            (?:www\.)?owxfohz4kjyv25fvlqilyxast7inivgiktls3th44jhk3ej3i7ya\.b32\.i2p/|
                            (?:www\.)?4l2dgddgsrkf2ous66i6seeyi6etzfgrue332grh2n7madpwopotugyd\.onion/|
                            youtube\.googleapis\.com/)                        # the various hostnames, with wildcard subdomains
                         (?:.*?\#/)?                                          # handle anchor (#/) redirect urls
                         (?:                                                  # the various things that can precede the ID:
                             (?:(?:v|embed|e)/(?!videoseries))                # v/ or embed/ or e/
                             |(?:                                             # or the v= param in all its forms
                                 (?:(?:watch|movie)(?:_popup)?(?:\.php)?/?)?  # preceding watch(_popup|.php) or nothing (like /?v=xxxx)
                                 (?:\?|\#!?)                                  # the params delimiter ? or # or #!
                                 (?:.*?[&;])??                                # any other preceding param (like /?s=tuff&v=xxxx or ?s=tuff&amp;v=V36LpHqtcDY)
                                 v=
                             )
                         ))
                         |(?:
                            youtu\.be|                                        # just youtu.be/xxxx
                            vid\.plus|                                        # or vid.plus/xxxx
                            zwearz\.com/watch|                                # or zwearz.com/watch/xxxx
                            i\.ytimg\.com/vi|                                   # or i.ytimg.com/vi/xxx
                            y2u\.be|                                          # y2u.be
                         )/
                         |(?:www\.)?cleanvideosearch\.com/media/action/yt/watch\?videoId=
                         )
                     )?                                                       # all until now is optional -> you can pass the naked ID
                     (?P<id>[0-9A-Za-z_-]{11})                                      # here is it! the YouTube video ID
                     (?!.*?\blist=
                        (?:
                            %(playlist_id)s|                                  # combined list/video URLs are handled by the playlist IE
                            WL                                                # WL are handled by the watch later IE
                        )
                     )
                     (?(1).+)?                                                # if we found the ID, everything can follow
                     $""" % {'playlist_id': YoutubeBaseInfoExtractor._PLAYLIST_ID_RE}
    _NEXT_URL_RE = r'[\?&]next_url=([^&]+)'
    _PLAYER_INFO_RE = (
        # /s/player/ec262be6/player_ias.vflset/en_US/base.js
        r'(?:/s)?(?:/player)?/(?P<id>[a-zA-Z0-9_-]{8,})/player_ias\.vflset(?:/[a-zA-Z]{2,3}_[a-zA-Z]{2,3})?/base\.(?P<ext>[a-z]+)',
        r'\b(?P<id>vfl[a-zA-Z0-9_-]+)\b.*?\.(?P<ext>[a-z]+)',
    )
    _formats = {
        '5': {'ext': 'flv', 'width': 400, 'height': 240, 'acodec': 'mp3', 'abr': 64, 'vcodec': 'h263'},
        '6': {'ext': 'flv', 'width': 450, 'height': 270, 'acodec': 'mp3', 'abr': 64, 'vcodec': 'h263'},
        '13': {'ext': '3gp', 'acodec': 'aac', 'vcodec': 'mp4v'},
        '17': {'ext': '3gp', 'width': 176, 'height': 144, 'acodec': 'aac', 'abr': 24, 'vcodec': 'mp4v'},
        '18': {'ext': 'mp4', 'width': 640, 'height': 360, 'acodec': 'aac', 'abr': 96, 'vcodec': 'h264'},
        '22': {'ext': 'mp4', 'width': 1280, 'height': 720, 'acodec': 'aac', 'abr': 192, 'vcodec': 'h264'},
        '34': {'ext': 'flv', 'width': 640, 'height': 360, 'acodec': 'aac', 'abr': 128, 'vcodec': 'h264'},
        '35': {'ext': 'flv', 'width': 854, 'height': 480, 'acodec': 'aac', 'abr': 128, 'vcodec': 'h264'},
        # itag 36 videos are either 320x180 (BaW_jenozKc) or 320x240 (__2ABJjxzNo), abr varies as well
        '36': {'ext': '3gp', 'width': 320, 'acodec': 'aac', 'vcodec': 'mp4v'},
        '37': {'ext': 'mp4', 'width': 1920, 'height': 1080, 'acodec': 'aac', 'abr': 192, 'vcodec': 'h264'},
        '38': {'ext': 'mp4', 'width': 4096, 'height': 3072, 'acodec': 'aac', 'abr': 192, 'vcodec': 'h264'},
        '43': {'ext': 'webm', 'width': 640, 'height': 360, 'acodec': 'vorbis', 'abr': 128, 'vcodec': 'vp8'},
        '44': {'ext': 'webm', 'width': 854, 'height': 480, 'acodec': 'vorbis', 'abr': 128, 'vcodec': 'vp8'},
        '45': {'ext': 'webm', 'width': 1280, 'height': 720, 'acodec': 'vorbis', 'abr': 192, 'vcodec': 'vp8'},
        '46': {'ext': 'webm', 'width': 1920, 'height': 1080, 'acodec': 'vorbis', 'abr': 192, 'vcodec': 'vp8'},
        '59': {'ext': 'mp4', 'width': 854, 'height': 480, 'acodec': 'aac', 'abr': 128, 'vcodec': 'h264'},
        '78': {'ext': 'mp4', 'width': 854, 'height': 480, 'acodec': 'aac', 'abr': 128, 'vcodec': 'h264'},


        # 3D videos
        '82': {'ext': 'mp4', 'height': 360, 'format_note': '3D', 'acodec': 'aac', 'abr': 128, 'vcodec': 'h264', 'preference': -20},
        '83': {'ext': 'mp4', 'height': 480, 'format_note': '3D', 'acodec': 'aac', 'abr': 128, 'vcodec': 'h264', 'preference': -20},
        '84': {'ext': 'mp4', 'height': 720, 'format_note': '3D', 'acodec': 'aac', 'abr': 192, 'vcodec': 'h264', 'preference': -20},
        '85': {'ext': 'mp4', 'height': 1080, 'format_note': '3D', 'acodec': 'aac', 'abr': 192, 'vcodec': 'h264', 'preference': -20},
        '100': {'ext': 'webm', 'height': 360, 'format_note': '3D', 'acodec': 'vorbis', 'abr': 128, 'vcodec': 'vp8', 'preference': -20},
        '101': {'ext': 'webm', 'height': 480, 'format_note': '3D', 'acodec': 'vorbis', 'abr': 192, 'vcodec': 'vp8', 'preference': -20},
        '102': {'ext': 'webm', 'height': 720, 'format_note': '3D', 'acodec': 'vorbis', 'abr': 192, 'vcodec': 'vp8', 'preference': -20},

        # Apple HTTP Live Streaming
        '91': {'ext': 'mp4', 'height': 144, 'format_note': 'HLS', 'acodec': 'aac', 'abr': 48, 'vcodec': 'h264', 'preference': -10},
        '92': {'ext': 'mp4', 'height': 240, 'format_note': 'HLS', 'acodec': 'aac', 'abr': 48, 'vcodec': 'h264', 'preference': -10},
        '93': {'ext': 'mp4', 'height': 360, 'format_note': 'HLS', 'acodec': 'aac', 'abr': 128, 'vcodec': 'h264', 'preference': -10},
        '94': {'ext': 'mp4', 'height': 480, 'format_note': 'HLS', 'acodec': 'aac', 'abr': 128, 'vcodec': 'h264', 'preference': -10},
        '95': {'ext': 'mp4', 'height': 720, 'format_note': 'HLS', 'acodec': 'aac', 'abr': 256, 'vcodec': 'h264', 'preference': -10},
        '96': {'ext': 'mp4', 'height': 1080, 'format_note': 'HLS', 'acodec': 'aac', 'abr': 256, 'vcodec': 'h264', 'preference': -10},
        '132': {'ext': 'mp4', 'height': 240, 'format_note': 'HLS', 'acodec': 'aac', 'abr': 48, 'vcodec': 'h264', 'preference': -10},
        '151': {'ext': 'mp4', 'height': 72, 'format_note': 'HLS', 'acodec': 'aac', 'abr': 24, 'vcodec': 'h264', 'preference': -10},

        # DASH mp4 video
        '133': {'ext': 'mp4', 'height': 240, 'format_note': 'DASH video', 'vcodec': 'h264'},
        '134': {'ext': 'mp4', 'height': 360, 'format_note': 'DASH video', 'vcodec': 'h264'},
        '135': {'ext': 'mp4', 'height': 480, 'format_note': 'DASH video', 'vcodec': 'h264'},
        '136': {'ext': 'mp4', 'height': 720, 'format_note': 'DASH video', 'vcodec': 'h264'},
        '137': {'ext': 'mp4', 'height': 1080, 'format_note': 'DASH video', 'vcodec': 'h264'},
        '138': {'ext': 'mp4', 'format_note': 'DASH video', 'vcodec': 'h264'},  # Height can vary (https://github.com/ytdl-org/youtube-dl/issues/4559)
        '160': {'ext': 'mp4', 'height': 144, 'format_note': 'DASH video', 'vcodec': 'h264'},
        '212': {'ext': 'mp4', 'height': 480, 'format_note': 'DASH video', 'vcodec': 'h264'},
        '264': {'ext': 'mp4', 'height': 1440, 'format_note': 'DASH video', 'vcodec': 'h264'},
        '298': {'ext': 'mp4', 'height': 720, 'format_note': 'DASH video', 'vcodec': 'h264', 'fps': 60},
        '299': {'ext': 'mp4', 'height': 1080, 'format_note': 'DASH video', 'vcodec': 'h264', 'fps': 60},
        '266': {'ext': 'mp4', 'height': 2160, 'format_note': 'DASH video', 'vcodec': 'h264'},

        # Dash mp4 audio
        '139': {'ext': 'm4a', 'format_note': 'DASH audio', 'acodec': 'aac', 'abr': 48, 'container': 'm4a_dash'},
        '140': {'ext': 'm4a', 'format_note': 'DASH audio', 'acodec': 'aac', 'abr': 128, 'container': 'm4a_dash'},
        '141': {'ext': 'm4a', 'format_note': 'DASH audio', 'acodec': 'aac', 'abr': 256, 'container': 'm4a_dash'},
        '256': {'ext': 'm4a', 'format_note': 'DASH audio', 'acodec': 'aac', 'container': 'm4a_dash'},
        '258': {'ext': 'm4a', 'format_note': 'DASH audio', 'acodec': 'aac', 'container': 'm4a_dash'},
        '325': {'ext': 'm4a', 'format_note': 'DASH audio', 'acodec': 'dtse', 'container': 'm4a_dash'},
        '328': {'ext': 'm4a', 'format_note': 'DASH audio', 'acodec': 'ec-3', 'container': 'm4a_dash'},

        # Dash webm
        '167': {'ext': 'webm', 'height': 360, 'width': 640, 'format_note': 'DASH video', 'container': 'webm', 'vcodec': 'vp8'},
        '168': {'ext': 'webm', 'height': 480, 'width': 854, 'format_note': 'DASH video', 'container': 'webm', 'vcodec': 'vp8'},
        '169': {'ext': 'webm', 'height': 720, 'width': 1280, 'format_note': 'DASH video', 'container': 'webm', 'vcodec': 'vp8'},
        '170': {'ext': 'webm', 'height': 1080, 'width': 1920, 'format_note': 'DASH video', 'container': 'webm', 'vcodec': 'vp8'},
        '218': {'ext': 'webm', 'height': 480, 'width': 854, 'format_note': 'DASH video', 'container': 'webm', 'vcodec': 'vp8'},
        '219': {'ext': 'webm', 'height': 480, 'width': 854, 'format_note': 'DASH video', 'container': 'webm', 'vcodec': 'vp8'},
        '278': {'ext': 'webm', 'height': 144, 'format_note': 'DASH video', 'container': 'webm', 'vcodec': 'vp9'},
        '242': {'ext': 'webm', 'height': 240, 'format_note': 'DASH video', 'vcodec': 'vp9'},
        '243': {'ext': 'webm', 'height': 360, 'format_note': 'DASH video', 'vcodec': 'vp9'},
        '244': {'ext': 'webm', 'height': 480, 'format_note': 'DASH video', 'vcodec': 'vp9'},
        '245': {'ext': 'webm', 'height': 480, 'format_note': 'DASH video', 'vcodec': 'vp9'},
        '246': {'ext': 'webm', 'height': 480, 'format_note': 'DASH video', 'vcodec': 'vp9'},
        '247': {'ext': 'webm', 'height': 720, 'format_note': 'DASH video', 'vcodec': 'vp9'},
        '248': {'ext': 'webm', 'height': 1080, 'format_note': 'DASH video', 'vcodec': 'vp9'},
        '271': {'ext': 'webm', 'height': 1440, 'format_note': 'DASH video', 'vcodec': 'vp9'},
        # itag 272 videos are either 3840x2160 (e.g. RtoitU2A-3E) or 7680x4320 (sLprVF6d7Ug)
        '272': {'ext': 'webm', 'height': 2160, 'format_note': 'DASH video', 'vcodec': 'vp9'},
        '302': {'ext': 'webm', 'height': 720, 'format_note': 'DASH video', 'vcodec': 'vp9', 'fps': 60},
        '303': {'ext': 'webm', 'height': 1080, 'format_note': 'DASH video', 'vcodec': 'vp9', 'fps': 60},
        '308': {'ext': 'webm', 'height': 1440, 'format_note': 'DASH video', 'vcodec': 'vp9', 'fps': 60},
        '313': {'ext': 'webm', 'height': 2160, 'format_note': 'DASH video', 'vcodec': 'vp9'},
        '315': {'ext': 'webm', 'height': 2160, 'format_note': 'DASH video', 'vcodec': 'vp9', 'fps': 60},

        # Dash webm audio
        '171': {'ext': 'webm', 'acodec': 'vorbis', 'format_note': 'DASH audio', 'abr': 128},
        '172': {'ext': 'webm', 'acodec': 'vorbis', 'format_note': 'DASH audio', 'abr': 256},

        # Dash webm audio with opus inside
        '249': {'ext': 'webm', 'format_note': 'DASH audio', 'acodec': 'opus', 'abr': 50},
        '250': {'ext': 'webm', 'format_note': 'DASH audio', 'acodec': 'opus', 'abr': 70},
        '251': {'ext': 'webm', 'format_note': 'DASH audio', 'acodec': 'opus', 'abr': 160},

        # RTMP (unnamed)
        '_rtmp': {'protocol': 'rtmp'},

        # av01 video only formats sometimes served with "unknown" codecs
        '394': {'acodec': 'none', 'vcodec': 'av01.0.05M.08'},
        '395': {'acodec': 'none', 'vcodec': 'av01.0.05M.08'},
        '396': {'acodec': 'none', 'vcodec': 'av01.0.05M.08'},
        '397': {'acodec': 'none', 'vcodec': 'av01.0.05M.08'},
    }
    _SUBTITLE_FORMATS = ('json3', 'srv1', 'srv2', 'srv3', 'ttml', 'vtt')

    _GEO_BYPASS = False

    IE_NAME = 'youtube'
    _TESTS = [
        # removed because of riaa
    ]

    def __init__(self, *args, **kwargs):
        super(YoutubeIE, self).__init__(*args, **kwargs)
        self._player_cache = {}

    def report_video_info_webpage_download(self, video_id):
        """Report attempt to download video info webpage."""
        self.to_screen('%s: Downloading video info webpage' % video_id)

    def report_information_extraction(self, video_id):
        """Report attempt to extract video information."""
        self.to_screen('%s: Extracting video information' % video_id)

    def report_unavailable_format(self, video_id, format):
        """Report extracted video URL."""
        self.to_screen('%s: Format %s not available' % (video_id, format))

    def report_rtmp_download(self):
        """Indicate the download will use the RTMP protocol."""
        self.to_screen('RTMP download detected')

    def _signature_cache_id(self, example_sig):
        """ Return a string representation of a signature """
        return '.'.join(compat_str(len(part)) for part in example_sig.split('.'))

    @classmethod
    def _extract_player_info(cls, player_url):
        for player_re in cls._PLAYER_INFO_RE:
            id_m = re.search(player_re, player_url)
            if id_m:
                break
        else:
            raise ExtractorError('Cannot identify player %r' % player_url)
        return id_m.group('ext'), id_m.group('id')

    def _extract_signature_function(self, video_id, player_url, example_sig):
        player_type, player_id = self._extract_player_info(player_url)

        # Read from filesystem cache
        func_id = '%s_%s_%s' % (
            player_type, player_id, self._signature_cache_id(example_sig))
        assert os.path.basename(func_id) == func_id

        cache_spec = self._downloader.cache.load('youtube-sigfuncs', func_id)
        if cache_spec is not None:
            return lambda s: ''.join(s[i] for i in cache_spec)

        download_note = (
            'Downloading player %s' % player_url
            if self._downloader.params.get('verbose') else
            'Downloading %s player %s' % (player_type, player_id)
        )
        if player_type == 'js':
            code = self._download_webpage(
                player_url, video_id,
                note=download_note,
                errnote='Download of %s failed' % player_url)
            res = self._parse_sig_js(code)
        elif player_type == 'swf':
            urlh = self._request_webpage(
                player_url, video_id,
                note=download_note,
                errnote='Download of %s failed' % player_url)
            code = urlh.read()
            res = self._parse_sig_swf(code)
        else:
            assert False, 'Invalid player type %r' % player_type

        test_string = ''.join(map(compat_chr, range(len(example_sig))))
        cache_res = res(test_string)
        cache_spec = [ord(c) for c in cache_res]

        self._downloader.cache.store('youtube-sigfuncs', func_id, cache_spec)
        return res

    def _print_sig_code(self, func, example_sig):
        def gen_sig_code(idxs):
            def _genslice(start, end, step):
                starts = '' if start == 0 else str(start)
                ends = (':%d' % (end + step)) if end + step >= 0 else ':'
                steps = '' if step == 1 else (':%d' % step)
                return 's[%s%s%s]' % (starts, ends, steps)

            step = None
            # Quelch pyflakes warnings - start will be set when step is set
            start = '(Never used)'
            for i, prev in zip(idxs[1:], idxs[:-1]):
                if step is not None:
                    if i - prev == step:
                        continue
                    yield _genslice(start, prev, step)
                    step = None
                    continue
                if i - prev in [-1, 1]:
                    step = i - prev
                    start = prev
                    continue
                else:
                    yield 's[%d]' % prev
            if step is None:
                yield 's[%d]' % i
            else:
                yield _genslice(start, i, step)

        test_string = ''.join(map(compat_chr, range(len(example_sig))))
        cache_res = func(test_string)
        cache_spec = [ord(c) for c in cache_res]
        expr_code = ' + '.join(gen_sig_code(cache_spec))
        signature_id_tuple = '(%s)' % (
            ', '.join(compat_str(len(p)) for p in example_sig.split('.')))
        code = ('if tuple(len(p) for p in s.split(\'.\')) == %s:\n'
                '    return %s\n') % (signature_id_tuple, expr_code)
        self.to_screen('Extracted signature function:\n' + code)

    def _parse_sig_js(self, jscode):
        funcname = self._search_regex(
            (r'\b[cs]\s*&&\s*[adf]\.set\([^,]+\s*,\s*encodeURIComponent\s*\(\s*(?P<sig>[a-zA-Z0-9$]+)\(',
             r'\b[a-zA-Z0-9]+\s*&&\s*[a-zA-Z0-9]+\.set\([^,]+\s*,\s*encodeURIComponent\s*\(\s*(?P<sig>[a-zA-Z0-9$]+)\(',
             r'(?:\b|[^a-zA-Z0-9$])(?P<sig>[a-zA-Z0-9$]{2})\s*=\s*function\(\s*a\s*\)\s*{\s*a\s*=\s*a\.split\(\s*""\s*\)',
             r'(?P<sig>[a-zA-Z0-9$]+)\s*=\s*function\(\s*a\s*\)\s*{\s*a\s*=\s*a\.split\(\s*""\s*\)',
             # Obsolete patterns
             r'(["\'])signature\1\s*,\s*(?P<sig>[a-zA-Z0-9$]+)\(',
             r'\.sig\|\|(?P<sig>[a-zA-Z0-9$]+)\(',
             r'yt\.akamaized\.net/\)\s*\|\|\s*.*?\s*[cs]\s*&&\s*[adf]\.set\([^,]+\s*,\s*(?:encodeURIComponent\s*\()?\s*(?P<sig>[a-zA-Z0-9$]+)\(',
             r'\b[cs]\s*&&\s*[adf]\.set\([^,]+\s*,\s*(?P<sig>[a-zA-Z0-9$]+)\(',
             r'\b[a-zA-Z0-9]+\s*&&\s*[a-zA-Z0-9]+\.set\([^,]+\s*,\s*(?P<sig>[a-zA-Z0-9$]+)\(',
             r'\bc\s*&&\s*a\.set\([^,]+\s*,\s*\([^)]*\)\s*\(\s*(?P<sig>[a-zA-Z0-9$]+)\(',
             r'\bc\s*&&\s*[a-zA-Z0-9]+\.set\([^,]+\s*,\s*\([^)]*\)\s*\(\s*(?P<sig>[a-zA-Z0-9$]+)\(',
             r'\bc\s*&&\s*[a-zA-Z0-9]+\.set\([^,]+\s*,\s*\([^)]*\)\s*\(\s*(?P<sig>[a-zA-Z0-9$]+)\('),
            jscode, 'Initial JS player signature function name', group='sig')

        jsi = JSInterpreter(jscode)
        initial_function = jsi.extract_function(funcname)
        return lambda s: initial_function([s])

    def _parse_sig_swf(self, file_contents):
        swfi = SWFInterpreter(file_contents)
        TARGET_CLASSNAME = 'SignatureDecipher'
        searched_class = swfi.extract_class(TARGET_CLASSNAME)
        initial_function = swfi.extract_function(searched_class, 'decipher')
        return lambda s: initial_function([s])

    def _decrypt_signature(self, s, video_id, player_url, age_gate=False):
        """Turn the encrypted s field into a working signature"""

        if player_url is None:
            raise ExtractorError('Cannot decrypt signature without player_url')

        if player_url.startswith('//'):
            player_url = 'https:' + player_url
        elif not re.match(r'https?://', player_url):
            player_url = compat_urlparse.urljoin(
                'https://www.youtube.com', player_url)
        try:
            player_id = (player_url, self._signature_cache_id(s))
            if player_id not in self._player_cache:
                func = self._extract_signature_function(
                    video_id, player_url, s
                )
                self._player_cache[player_id] = func
            func = self._player_cache[player_id]
            if self._downloader.params.get('youtube_print_sig_code'):
                self._print_sig_code(func, s)
            return func(s)
        except Exception as e:
            tb = traceback.format_exc()
            raise ExtractorError(
                'Signature extraction failed: ' + tb, cause=e)

    def _get_subtitles(self, video_id, webpage, has_live_chat_replay):
        try:
            subs_doc = self._download_xml(
                'https://video.google.com/timedtext?hl=en&type=list&v=%s' % video_id,
                video_id, note=False)
        except ExtractorError as err:
            self._downloader.report_warning('unable to download video subtitles: %s' % error_to_compat_str(err))
            return {}

        sub_lang_list = {}
        for track in subs_doc.findall('track'):
            lang = track.attrib['lang_code']
            if lang in sub_lang_list:
                continue
            sub_formats = []
            for ext in self._SUBTITLE_FORMATS:
                params = compat_urllib_parse_urlencode({
                    'lang': lang,
                    'v': video_id,
                    'fmt': ext,
                    'name': track.attrib['name'].encode('utf-8'),
                })
                sub_formats.append({
                    'url': 'https://www.youtube.com/api/timedtext?' + params,
                    'ext': ext,
                })
            sub_lang_list[lang] = sub_formats
        if has_live_chat_replay:
            sub_lang_list['live_chat'] = [
                {
                    'video_id': video_id,
                    'ext': 'json',
                    'protocol': 'youtube_live_chat_replay',
                },
            ]
        if not sub_lang_list:
            self._downloader.report_warning('video doesn\'t have subtitles')
            return {}
        return sub_lang_list

    def _get_ytplayer_config(self, video_id, webpage):
        patterns = (
            # User data may contain arbitrary character sequences that may affect
            # JSON extraction with regex, e.g. when '};' is contained the second
            # regex won't capture the whole JSON. Yet working around by trying more
            # concrete regex first keeping in mind proper quoted string handling
            # to be implemented in future that will replace this workaround (see
            # https://github.com/ytdl-org/youtube-dl/issues/7468,
            # https://github.com/ytdl-org/youtube-dl/pull/7599)
            r';ytplayer\.config\s*=\s*({.+?});ytplayer',
            r';ytplayer\.config\s*=\s*({.+?});',
        )
        config = self._search_regex(
            patterns, webpage, 'ytplayer.config', default=None)
        if config:
            return self._parse_json(
                uppercase_escape(config), video_id, fatal=False)
        patterns = (
            r'(?m)window\["ytInitialPlayerResponse"\]\s*=\s*({.+});$',
            r'ytInitialPlayerResponse\s*=\s*({.+?});var meta'
        )
        config = self._search_regex(
            patterns, webpage, 'ytplayer.config', default=None)
        if config:
            args = self._parse_json(
                uppercase_escape(config), video_id, fatal=False)
            if args:
                return {'args': args}

    def _get_music_metadata_from_yt_initial(self, yt_initial):
        music_metadata = []
        key_map = {
            'Album': 'album',
            'Artist': 'artist',
            'Song': 'track'
        }
        contents = try_get(yt_initial, lambda x: x['contents']['twoColumnWatchNextResults']['results']['results']['contents'])
        if type(contents) is list:
            for content in contents:
                music_track = {}
                if type(content) is not dict:
                    continue
                videoSecondaryInfoRenderer = try_get(content, lambda x: x['videoSecondaryInfoRenderer'])
                if type(videoSecondaryInfoRenderer) is not dict:
                    continue
                rows = try_get(videoSecondaryInfoRenderer, lambda x: x['metadataRowContainer']['metadataRowContainerRenderer']['rows'])
                if type(rows) is not list:
                    continue
                for row in rows:
                    metadataRowRenderer = try_get(row, lambda x: x['metadataRowRenderer'])
                    if type(metadataRowRenderer) is not dict:
                        continue
                    key = try_get(metadataRowRenderer, lambda x: x['title']['simpleText'])
                    value = try_get(metadataRowRenderer, lambda x: x['contents'][0]['simpleText']) or \
                        try_get(metadataRowRenderer, lambda x: x['contents'][0]['runs'][0]['text'])
                    if type(key) is not str or type(value) is not str:
                        continue
                    if key in key_map:
                        if key_map[key] in music_track:
                            # we've started on a new track
                            music_metadata.append(music_track)
                            music_track = {}
                        music_track[key_map[key]] = value
                if len(music_track.keys()):
                    music_metadata.append(music_track)
        return music_metadata

    def _get_automatic_captions(self, video_id, webpage):
        """We need the webpage for getting the captions url, pass it as an
           argument to speed up the process."""
        self.to_screen('%s: Looking for automatic captions' % video_id)
        player_config = self._get_ytplayer_config(video_id, webpage)
        err_msg = 'Couldn\'t find automatic captions for %s' % video_id
        if not player_config:
            self._downloader.report_warning(err_msg)
            return {}
        try:
            if "args" in player_config and "ttsurl" in player_config["args"]:
                args = player_config['args']
                caption_url = args['ttsurl']
                timestamp = args['timestamp']

                # We get the available subtitles
                list_params = compat_urllib_parse_urlencode({
                    'type': 'list',
                    'tlangs': 1,
                    'asrs': 1,
                })
                list_url = caption_url + '&' + list_params
                caption_list = self._download_xml(list_url, video_id)
                original_lang_node = caption_list.find('track')
                if original_lang_node is None:
                    self._downloader.report_warning('Video doesn\'t have automatic captions')
                    return {}
                original_lang = original_lang_node.attrib['lang_code']
                caption_kind = original_lang_node.attrib.get('kind', '')

                sub_lang_list = {}
                for lang_node in caption_list.findall('target'):
                    sub_lang = lang_node.attrib['lang_code']
                    sub_formats = []
                    for ext in self._SUBTITLE_FORMATS:
                        params = compat_urllib_parse_urlencode({
                            'lang': original_lang,
                            'tlang': sub_lang,
                            'fmt': ext,
                            'ts': timestamp,
                            'kind': caption_kind,
                        })
                        sub_formats.append({
                            'url': caption_url + '&' + params,
                            'ext': ext,
                        })
                    sub_lang_list[sub_lang] = sub_formats
                return sub_lang_list

            def make_captions(sub_url, sub_langs):
                parsed_sub_url = compat_urllib_parse_urlparse(sub_url)
                caption_qs = compat_parse_qs(parsed_sub_url.query)
                captions = {}
                for sub_lang in sub_langs:
                    sub_formats = []
                    for ext in self._SUBTITLE_FORMATS:
                        caption_qs.update({
                            'tlang': [sub_lang],
                            'fmt': [ext],
                        })
                        sub_url = compat_urlparse.urlunparse(parsed_sub_url._replace(
                            query=compat_urllib_parse_urlencode(caption_qs, True)))
                        sub_formats.append({
                            'url': sub_url,
                            'ext': ext,
                        })
                    captions[sub_lang] = sub_formats
                return captions

            # New captions format as of 22.06.2017
            if "args" in player_config:
                player_response = player_config["args"].get('player_response')
            else:
                # New player system (ytInitialPlayerResponse) as of October 2020
                player_response = player_config

            if player_response:
                if isinstance(player_response, compat_str):
                    player_response = self._parse_json(
                        player_response, video_id, fatal=False)

                renderer = player_response['captions']['playerCaptionsTracklistRenderer']
                caption_tracks = renderer['captionTracks']
                for caption_track in caption_tracks:
                    if 'kind' not in caption_track:
                        # not an automatic transcription
                        continue
                    base_url = caption_track['baseUrl']
                    sub_lang_list = []
                    for lang in renderer['translationLanguages']:
                        lang_code = lang.get('languageCode')
                        if lang_code:
                            sub_lang_list.append(lang_code)
                    return make_captions(base_url, sub_lang_list)

                self._downloader.report_warning("Couldn't find automatic captions for %s" % video_id)
                return {}

            if "args" in player_config:
                args = player_config["args"]

                # Some videos don't provide ttsurl but rather caption_tracks and
                # caption_translation_languages (e.g. 20LmZk1hakA)
                # Does not used anymore as of 22.06.2017
                caption_tracks = args['caption_tracks']
                caption_translation_languages = args['caption_translation_languages']
                caption_url = compat_parse_qs(caption_tracks.split(',')[0])['u'][0]
                sub_lang_list = []
                for lang in caption_translation_languages.split(','):
                    lang_qs = compat_parse_qs(compat_urllib_parse_unquote_plus(lang))
                    sub_lang = lang_qs.get('lc', [None])[0]
                    if sub_lang:
                        sub_lang_list.append(sub_lang)
                return make_captions(caption_url, sub_lang_list)
        # An extractor error can be raise by the download process if there are
        # no automatic captions but there are subtitles
        except (KeyError, IndexError, ExtractorError):
            self._downloader.report_warning(err_msg)
            return {}

    def _mark_watched(self, video_id, video_info, player_response):
        playback_url = url_or_none(try_get(
            player_response,
            lambda x: x['playbackTracking']['videostatsPlaybackUrl']['baseUrl']) or try_get(
            video_info, lambda x: x['videostats_playback_base_url'][0]))
        if not playback_url:
            return
        parsed_playback_url = compat_urlparse.urlparse(playback_url)
        qs = compat_urlparse.parse_qs(parsed_playback_url.query)

        # cpn generation algorithm is reverse engineered from base.js.
        # In fact it works even with dummy cpn.
        CPN_ALPHABET = 'abcdefghijklmnopqrstuvwxyzABCDEFGHIJKLMNOPQRSTUVWXYZ0123456789-_'
        cpn = ''.join((CPN_ALPHABET[random.randint(0, 256) & 63] for _ in range(0, 16)))

        qs.update({
            'ver': ['2'],
            'cpn': [cpn],
        })
        playback_url = compat_urlparse.urlunparse(
            parsed_playback_url._replace(query=compat_urllib_parse_urlencode(qs, True)))

        self._download_webpage(
            playback_url, video_id, 'Marking watched',
            'Unable to mark watched', fatal=False)

    @staticmethod
    def _extract_urls(webpage):
        # Embedded YouTube player
        entries = [
            unescapeHTML(mobj.group('url'))
            for mobj in re.finditer(r'''(?x)
            (?:
                <iframe[^>]+?src=|
                data-video-url=|
                <embed[^>]+?src=|
                embedSWF\(?:\s*|
                <object[^>]+data=|
                new\s+SWFObject\(
            )
            (["\'])
                (?P<url>(?:https?:)?//(?:www\.)?youtube(?:-nocookie)?\.com/
                (?:embed|v|p)/[0-9A-Za-z_-]{11}.*?)
            \1''', webpage)]

        # lazyYT YouTube embed
        entries.extend(list(map(
            unescapeHTML,
            re.findall(r'class="lazyYT" data-youtube-id="([^"]+)"', webpage))))

        # Wordpress "YouTube Video Importer" plugin
        matches = re.findall(r'''(?x)<div[^>]+
            class=(?P<q1>[\'"])[^\'"]*\byvii_single_video_player\b[^\'"]*(?P=q1)[^>]+
            data-video_id=(?P<q2>[\'"])([^\'"]+)(?P=q2)''', webpage)
        entries.extend(m[-1] for m in matches)

        return entries

    @staticmethod
    def _extract_url(webpage):
        urls = YoutubeIE._extract_urls(webpage)
        return urls[0] if urls else None

    @classmethod
    def extract_id(cls, url):
        mobj = re.match(cls._VALID_URL, url, re.VERBOSE)
        if mobj is None:
            raise ExtractorError('Invalid URL: %s' % url)
        video_id = mobj.group(2)
        return video_id

    def _extract_chapters_from_json(self, webpage, video_id, duration):
        if not webpage:
            return
        initial_data = self._parse_json(
            self._search_regex(
                r'window\["ytInitialData"\] = (.+);\n', webpage,
                'player args', default='{}'),
            video_id, fatal=False)
        if not initial_data or not isinstance(initial_data, dict):
            return
        chapters_list = try_get(
            initial_data,
            lambda x: x['playerOverlays']
                       ['playerOverlayRenderer']
                       ['decoratedPlayerBarRenderer']
                       ['decoratedPlayerBarRenderer']
                       ['playerBar']
                       ['chapteredPlayerBarRenderer']
                       ['chapters'],
            list)
        if not chapters_list:
            return

        def chapter_time(chapter):
            return float_or_none(
                try_get(
                    chapter,
                    lambda x: x['chapterRenderer']['timeRangeStartMillis'],
                    int),
                scale=1000)
        chapters = []
        for next_num, chapter in enumerate(chapters_list, start=1):
            start_time = chapter_time(chapter)
            if start_time is None:
                continue
            end_time = (chapter_time(chapters_list[next_num])
                        if next_num < len(chapters_list) else duration)
            if end_time is None:
                continue
            title = try_get(
                chapter, lambda x: x['chapterRenderer']['title']['simpleText'],
                compat_str)
            chapters.append({
                'start_time': start_time,
                'end_time': end_time,
                'title': title,
            })
        return chapters

    @staticmethod
    def _extract_chapters_from_description(description, duration):
        if not description:
            return None
        chapter_lines = re.findall(
            r'(?:^|<br\s*/>)([^<]*<a[^>]+onclick=["\']yt\.www\.watch\.player\.seekTo[^>]+>(\d{1,2}:\d{1,2}(?::\d{1,2})?)</a>[^>]*)(?=$|<br\s*/>)',
            description)
        if not chapter_lines:
            return None
        chapters = []
        for next_num, (chapter_line, time_point) in enumerate(
                chapter_lines, start=1):
            start_time = parse_duration(time_point)
            if start_time is None:
                continue
            if start_time > duration:
                break
            end_time = (duration if next_num == len(chapter_lines)
                        else parse_duration(chapter_lines[next_num][1]))
            if end_time is None:
                continue
            if end_time > duration:
                end_time = duration
            if start_time > end_time:
                break
            chapter_title = re.sub(
                r'<a[^>]+>[^<]+</a>', '', chapter_line).strip(' \t-')
            chapter_title = re.sub(r'\s+', ' ', chapter_title)
            chapters.append({
                'start_time': start_time,
                'end_time': end_time,
                'title': chapter_title,
            })
        return chapters

    def _extract_chapters(self, webpage, description, video_id, duration):
        return (self._extract_chapters_from_json(webpage, video_id, duration)
                or self._extract_chapters_from_description(description, duration))

    def _real_extract(self, url):
        url, smuggled_data = unsmuggle_url(url, {})

        proto = (
            'http' if self._downloader.params.get('prefer_insecure', False)
            else 'https')

        start_time = None
        end_time = None
        parsed_url = compat_urllib_parse_urlparse(url)
        for component in [parsed_url.fragment, parsed_url.query]:
            query = compat_parse_qs(component)
            if start_time is None and 't' in query:
                start_time = parse_duration(query['t'][0])
            if start_time is None and 'start' in query:
                start_time = parse_duration(query['start'][0])
            if end_time is None and 'end' in query:
                end_time = parse_duration(query['end'][0])

        # Extract original video URL from URL with redirection, like age verification, using next_url parameter
        mobj = re.search(self._NEXT_URL_RE, url)
        if mobj:
            url = proto + '://www.youtube.com/' + compat_urllib_parse_unquote(mobj.group(1)).lstrip('/')
        video_id = self.extract_id(url)

        # Get video webpage
        url = proto + '://www.youtube.com/watch?v=%s&gl=US&hl=en&has_verified=1&bpctr=9999999999' % video_id
        video_webpage, urlh = self._download_webpage_handle(url, video_id)

        qs = compat_parse_qs(compat_urllib_parse_urlparse(urlh.geturl()).query)
        video_id = qs.get('v', [None])[0] or video_id

        # Attempt to extract SWF player URL
        mobj = re.search(r'swfConfig.*?"(https?:\\/\\/.*?watch.*?-.*?\.swf)"', video_webpage)
        if mobj is not None:
            player_url = re.sub(r'\\(.)', r'\1', mobj.group(1))
        else:
            player_url = None

        dash_mpds = []

        def add_dash_mpd(video_info):
            dash_mpd = video_info.get('dashmpd')
            if dash_mpd and dash_mpd[0] not in dash_mpds:
                dash_mpds.append(dash_mpd[0])

        def add_dash_mpd_pr(pl_response):
            dash_mpd = url_or_none(try_get(
                pl_response, lambda x: x['streamingData']['dashManifestUrl'],
                compat_str))
            if dash_mpd and dash_mpd not in dash_mpds:
                dash_mpds.append(dash_mpd)

        is_live = None
        view_count = None

        def extract_view_count(v_info):
            return int_or_none(try_get(v_info, lambda x: x['view_count'][0]))

        def extract_player_response(player_response, video_id):
            pl_response = str_or_none(player_response)
            if not pl_response:
                return
            pl_response = self._parse_json(pl_response, video_id, fatal=False)
            if isinstance(pl_response, dict):
                add_dash_mpd_pr(pl_response)
                return pl_response

        def extract_embedded_config(embed_webpage, video_id):
            embedded_config = self._search_regex(
                r'setConfig\(({.*})\);',
                embed_webpage, 'ytInitialData', default=None)
            if embedded_config:
                return embedded_config

        player_response = {}

        # Get video info
        video_info = {}
        embed_webpage = None
        if (self._og_search_property('restrictions:age', video_webpage, default=None) == '18+'
                or re.search(r'player-age-gate-content">', video_webpage) is not None):
            cookie_keys = self._get_cookies('https://www.youtube.com').keys()
            age_gate = True
            # We simulate the access to the video from www.youtube.com/v/{video_id}
            # this can be viewed without login into Youtube
            url = proto + '://www.youtube.com/embed/%s' % video_id
            embed_webpage = self._download_webpage(url, video_id, 'Downloading embed webpage')
            ext = extract_embedded_config(embed_webpage, video_id)
            # playabilityStatus = re.search(r'{\\\"status\\\":\\\"(?P<playabilityStatus>[^\"]+)\\\"', ext)
            playable_in_embed = re.search(r'{\\\"playableInEmbed\\\":(?P<playableinEmbed>[^\,]+)', ext)
            if not playable_in_embed:
                self.to_screen('Could not determine whether playabale in embed for video %s' % video_id)
                playable_in_embed = ''
            else:
                playable_in_embed = playable_in_embed.group('playableinEmbed')
            # check if video is only playable on youtube in other words not playable in embed - if so it requires auth (cookies)
            # if re.search(r'player-unavailable">', embed_webpage) is not None:
            if playable_in_embed == 'false':
                '''
                # TODO apply this patch when Support for Python 2.6(!) and above drops
                if ({'VISITOR_INFO1_LIVE', 'HSID', 'SSID', 'SID'} <= cookie_keys
                        or {'VISITOR_INFO1_LIVE', '__Secure-3PSID', 'LOGIN_INFO'} <= cookie_keys):
                '''
                if (set(('VISITOR_INFO1_LIVE', 'HSID', 'SSID', 'SID')) <= set(cookie_keys)
                        or set(('VISITOR_INFO1_LIVE', '__Secure-3PSID', 'LOGIN_INFO')) <= set(cookie_keys)):
                    age_gate = False
                    # Try looking directly into the video webpage
                    ytplayer_config = self._get_ytplayer_config(video_id, video_webpage)
                    if ytplayer_config:
                        args = ytplayer_config.get("args")
                        if args is not None:
                            if args.get('url_encoded_fmt_stream_map') or args.get('hlsvp'):
                                # Convert to the same format returned by compat_parse_qs
                                video_info = dict((k, [v]) for k, v in args.items())
                                add_dash_mpd(video_info)
                            # Rental video is not rented but preview is available (e.g.
                            # https://www.youtube.com/watch?v=yYr8q0y5Jfg,
                            # https://github.com/ytdl-org/youtube-dl/issues/10532)
                            if not video_info and args.get('ypc_vid'):
                                return self.url_result(
                                    args['ypc_vid'], YoutubeIE.ie_key(), video_id=args['ypc_vid'])
                            if args.get('livestream') == '1' or args.get('live_playback') == 1:
                                is_live = True
                            if not player_response:
                                player_response = extract_player_response(args.get('player_response'), video_id)
                        elif not player_response:
                            player_response = ytplayer_config
                    if not video_info or self._downloader.params.get('youtube_include_dash_manifest', True):
                        add_dash_mpd_pr(player_response)
                else:
                    raise ExtractorError('Video is age restricted and only playable on Youtube. Requires cookies!', expected=True)
            else:
                data = compat_urllib_parse_urlencode({
                    'video_id': video_id,
                    'eurl': 'https://youtube.googleapis.com/v/' + video_id,
                    'sts': self._search_regex(
                        r'"sts"\s*:\s*(\d+)', embed_webpage, 'sts', default=''),
                })
                video_info_url = proto + '://www.youtube.com/get_video_info?' + data
                try:
                    video_info_webpage = self._download_webpage(
                        video_info_url, video_id,
                        note='Refetching age-gated info webpage',
                        errnote='unable to download video info webpage')
                except ExtractorError:
                    video_info_webpage = None
                if video_info_webpage:
                    video_info = compat_parse_qs(video_info_webpage)
                    pl_response = video_info.get('player_response', [None])[0]
                    player_response = extract_player_response(pl_response, video_id)
                    add_dash_mpd(video_info)
                    view_count = extract_view_count(video_info)
        else:
            age_gate = False
            # Try looking directly into the video webpage
            ytplayer_config = self._get_ytplayer_config(video_id, video_webpage)
            if ytplayer_config:
<<<<<<< HEAD
                args = ytplayer_config.get("args")
                if args is not None:
                    if args.get('url_encoded_fmt_stream_map') or args.get('hlsvp'):
                        # Convert to the same format returned by compat_parse_qs
                        video_info = dict((k, [v]) for k, v in args.items())
                        add_dash_mpd(video_info)
                    # Rental video is not rented but preview is available (e.g.
                    # https://www.youtube.com/watch?v=yYr8q0y5Jfg,
                    # https://github.com/ytdl-org/youtube-dl/issues/10532)
                    if not video_info and args.get('ypc_vid'):
                        return self.url_result(
                            args['ypc_vid'], YoutubeIE.ie_key(), video_id=args['ypc_vid'])
                    if args.get('livestream') == '1' or args.get('live_playback') == 1:
                        is_live = True
                    if not player_response:
                        player_response = extract_player_response(args.get('player_response'), video_id)
                elif not player_response:
                    player_response = ytplayer_config
                if not video_info or self._downloader.params.get('youtube_include_dash_manifest', True):
                    add_dash_mpd_pr(player_response)

        def extract_unavailable_message(ytplayer_config):
=======
                args = ytplayer_config['args']
                if args.get('url_encoded_fmt_stream_map') or args.get('hlsvp'):
                    # Convert to the same format returned by compat_parse_qs
                    video_info = dict((k, [v]) for k, v in args.items())
                    add_dash_mpd(video_info)
                # Rental video is not rented but preview is available (e.g.
                # https://www.youtube.com/watch?v=yYr8q0y5Jfg,
                # https://github.com/ytdl-org/youtube-dl/issues/10532)
                if not video_info and args.get('ypc_vid'):
                    return self.url_result(
                        args['ypc_vid'], YoutubeIE.ie_key(), video_id=args['ypc_vid'])
                if args.get('livestream') == '1' or args.get('live_playback') == 1:
                    is_live = True
                if not player_response:
                    player_response = extract_player_response(args.get('player_response'), video_id)
            if not video_info or self._downloader.params.get('youtube_include_dash_manifest', True):
                add_dash_mpd_pr(player_response)

        if not video_info and not player_response:
            player_response = extract_player_response(
                self._search_regex(
                    r'ytInitialPlayerResponse\s*=\s*({.+?})\s*;', video_webpage,
                    'initial player response', default='{}'),
                video_id)

        def extract_unavailable_message():
>>>>>>> 28f9568a
            messages = []
            for tag, kind in (('h1', 'message'), ('div', 'submessage')):
                msg = self._html_search_regex(
                    r'(?s)<{tag}[^>]+id=["\']unavailable-{kind}["\'][^>]*>(.+?)</{tag}>'.format(tag=tag, kind=kind),
                    video_webpage, 'unavailable %s' % kind, default=None)
                if msg:
                    messages.append(msg)
            if messages:
                return '\n'.join(messages)
            if ytplayer_config:
                return try_get(ytplayer_config.get('args'),
                               (lambda x: x['playabilityStatus']['errorScreen']['playerErrorMessageRenderer']['subreason']['simpleText'],
                                lambda x: x['playabilityStatus']['errorScreen']['playerErrorMessageRenderer']['reason']['simpleText'],
                                lambda x: x['playabilityStatus']['reason']), None)

        if not video_info and not player_response:
            unavailable_message = extract_unavailable_message(ytplayer_config)
            if not unavailable_message:
                unavailable_message = 'Unable to extract video data'
            raise ExtractorError(
                'YouTube said: %s' % unavailable_message, expected=True, video_id=video_id)

        if not isinstance(video_info, dict):
            video_info = {}

        video_details = try_get(
            player_response, lambda x: x['videoDetails'], dict) or {}

        microformat = try_get(
            player_response, lambda x: x['microformat']['playerMicroformatRenderer'], dict) or {}

        video_title = video_info.get('title', [None])[0] or video_details.get('title')
        if not video_title:
            self._downloader.report_warning('Unable to extract video title')
            video_title = '_'

        description_original = video_description = get_element_by_id("eow-description", video_webpage)
        if video_description:

            def replace_url(m):
                redir_url = compat_urlparse.urljoin(url, m.group(1))
                parsed_redir_url = compat_urllib_parse_urlparse(redir_url)
                if re.search(r'^(?:www\.)?(?:youtube(?:-nocookie)?\.com|youtu\.be)$', parsed_redir_url.netloc) and parsed_redir_url.path == '/redirect':
                    qs = compat_parse_qs(parsed_redir_url.query)
                    q = qs.get('q')
                    if q and q[0]:
                        return q[0]
                return redir_url

            description_original = video_description = re.sub(r'''(?x)
                <a\s+
                    (?:[a-zA-Z-]+="[^"]*"\s+)*?
                    (?:title|href)="([^"]+)"\s+
                    (?:[a-zA-Z-]+="[^"]*"\s+)*?
                    class="[^"]*"[^>]*>
                [^<]+\.{3}\s*
                </a>
            ''', replace_url, video_description)
            video_description = clean_html(video_description)
        else:
            video_description = video_details.get('shortDescription')
            if video_description is None:
                video_description = self._html_search_meta('description', video_webpage)

        if not smuggled_data.get('force_singlefeed', False):
            if not self._downloader.params.get('noplaylist'):
                multifeed_metadata_list = try_get(
                    player_response,
                    lambda x: x['multicamera']['playerLegacyMulticameraRenderer']['metadataList'],
                    compat_str) or try_get(
                    video_info, lambda x: x['multifeed_metadata_list'][0], compat_str)
                if multifeed_metadata_list:
                    entries = []
                    feed_ids = []
                    for feed in multifeed_metadata_list.split(','):
                        # Unquote should take place before split on comma (,) since textual
                        # fields may contain comma as well (see
                        # https://github.com/ytdl-org/youtube-dl/issues/8536)
                        feed_data = compat_parse_qs(compat_urllib_parse_unquote_plus(feed))

                        def feed_entry(name):
                            return try_get(feed_data, lambda x: x[name][0], compat_str)

                        feed_id = feed_entry('id')
                        if not feed_id:
                            continue
                        feed_title = feed_entry('title')
                        title = video_title
                        if feed_title:
                            title += ' (%s)' % feed_title
                        entries.append({
                            '_type': 'url_transparent',
                            'ie_key': 'Youtube',
                            'url': smuggle_url(
                                '%s://www.youtube.com/watch?v=%s' % (proto, feed_data['id'][0]),
                                {'force_singlefeed': True}),
                            'title': title,
                        })
                        feed_ids.append(feed_id)
                    self.to_screen(
                        'Downloading multifeed video (%s) - add --no-playlist to just download video %s'
                        % (', '.join(feed_ids), video_id))
                    return self.playlist_result(entries, video_id, video_title, video_description)
            else:
                self.to_screen('Downloading just video %s because of --no-playlist' % video_id)

        if view_count is None:
            view_count = extract_view_count(video_info)
        if view_count is None and video_details:
            view_count = int_or_none(video_details.get('viewCount'))
        if view_count is None and microformat:
            view_count = int_or_none(microformat.get('viewCount'))

        if is_live is None:
            is_live = bool_or_none(video_details.get('isLive'))

        has_live_chat_replay = False
        if not is_live:
            yt_initial_data = self._get_yt_initial_data(video_id, video_webpage)
            try:
                yt_initial_data['contents']['twoColumnWatchNextResults']['conversationBar']['liveChatRenderer']['continuations'][0]['reloadContinuationData']['continuation']
                has_live_chat_replay = True
            except (KeyError, IndexError, TypeError):
                pass

        # Check for "rental" videos
        if 'ypc_video_rental_bar_text' in video_info and 'author' not in video_info:
            raise ExtractorError('"rental" videos not supported. See https://github.com/ytdl-org/youtube-dl/issues/359 for more information.', expected=True)

        def _extract_filesize(media_url):
            return int_or_none(self._search_regex(
                r'\bclen[=/](\d+)', media_url, 'filesize', default=None))

        streaming_formats = try_get(player_response, lambda x: x['streamingData']['formats'], list) or []
        streaming_formats.extend(try_get(player_response, lambda x: x['streamingData']['adaptiveFormats'], list) or [])

        if 'conn' in video_info and video_info['conn'][0].startswith('rtmp'):
            self.report_rtmp_download()
            formats = [{
                'format_id': '_rtmp',
                'protocol': 'rtmp',
                'url': video_info['conn'][0],
                'player_url': player_url,
            }]
        elif not is_live and (streaming_formats or len(video_info.get('url_encoded_fmt_stream_map', [''])[0]) >= 1 or len(video_info.get('adaptive_fmts', [''])[0]) >= 1):
            encoded_url_map = video_info.get('url_encoded_fmt_stream_map', [''])[0] + ',' + video_info.get('adaptive_fmts', [''])[0]
            if 'rtmpe%3Dyes' in encoded_url_map:
                raise ExtractorError('rtmpe downloads are not supported, see https://github.com/ytdl-org/youtube-dl/issues/343 for more information.', expected=True)
            formats = []
            formats_spec = {}
            fmt_list = video_info.get('fmt_list', [''])[0]
            if fmt_list:
                for fmt in fmt_list.split(','):
                    spec = fmt.split('/')
                    if len(spec) > 1:
                        width_height = spec[1].split('x')
                        if len(width_height) == 2:
                            formats_spec[spec[0]] = {
                                'resolution': spec[1],
                                'width': int_or_none(width_height[0]),
                                'height': int_or_none(width_height[1]),
                            }
            for fmt in streaming_formats:
                itag = str_or_none(fmt.get('itag'))
                if not itag:
                    continue
                quality = fmt.get('quality')
                quality_label = fmt.get('qualityLabel') or quality
                formats_spec[itag] = {
                    'asr': int_or_none(fmt.get('audioSampleRate')),
                    'filesize': int_or_none(fmt.get('contentLength')),
                    'format_note': quality_label,
                    'fps': int_or_none(fmt.get('fps')),
                    'height': int_or_none(fmt.get('height')),
                    # bitrate for itag 43 is always 2147483647
                    'tbr': float_or_none(fmt.get('averageBitrate') or fmt.get('bitrate'), 1000) if itag != '43' else None,
                    'width': int_or_none(fmt.get('width')),
                }

            for fmt in streaming_formats:
                if fmt.get('drmFamilies') or fmt.get('drm_families'):
                    continue
                url = url_or_none(fmt.get('url'))

                if not url:
                    cipher = fmt.get('cipher') or fmt.get('signatureCipher')
                    if not cipher:
                        continue
                    url_data = compat_parse_qs(cipher)
                    url = url_or_none(try_get(url_data, lambda x: x['url'][0], compat_str))
                    if not url:
                        continue
                else:
                    cipher = None
                    url_data = compat_parse_qs(compat_urllib_parse_urlparse(url).query)

                stream_type = int_or_none(try_get(url_data, lambda x: x['stream_type'][0]))
                # Unsupported FORMAT_STREAM_TYPE_OTF
                if stream_type == 3:
                    continue

                format_id = fmt.get('itag') or url_data['itag'][0]
                if not format_id:
                    continue
                format_id = compat_str(format_id)

                if cipher:
                    if 's' in url_data or self._downloader.params.get('youtube_include_dash_manifest', True):
                        ASSETS_RE = (
                            r'<script[^>]+\bsrc=("[^"]+")[^>]+\bname=["\']player_ias/base',
                            r'"jsUrl"\s*:\s*("[^"]+")',
                            r'"assets":.+?"js":\s*("[^"]+")')
                        jsplayer_url_json = self._search_regex(
                            ASSETS_RE,
                            embed_webpage if age_gate else video_webpage,
                            'JS player URL (1)', default=None)
                        if not jsplayer_url_json and not age_gate:
                            # We need the embed website after all
                            if embed_webpage is None:
                                embed_url = proto + '://www.youtube.com/embed/%s' % video_id
                                embed_webpage = self._download_webpage(
                                    embed_url, video_id, 'Downloading embed webpage')
                            jsplayer_url_json = self._search_regex(
                                ASSETS_RE, embed_webpage, 'JS player URL (2)', fatal=False)

                        player_url = None
                        if jsplayer_url_json is not None:
                            player_url = json.loads(jsplayer_url_json)
                        if player_url is None:
                            player_url = self._search_regex(
                                self._PLAYER_INFO_RE,
                                video_webpage, 'JS player URL (3)', group=0)
                        if player_url is None:
                            player_url_json = self._search_regex(
                                r'ytplayer\.config.*?"url"\s*:\s*("[^"]+")',
                                video_webpage, 'age gate player URL')
                            player_url = json.loads(player_url_json)

                    if 'sig' in url_data:
                        url += '&signature=' + url_data['sig'][0]
                    elif 's' in url_data:
                        encrypted_sig = url_data['s'][0]

                        if self._downloader.params.get('verbose'):
                            if player_url is None:
                                player_desc = 'unknown'
                            else:
                                player_type, player_version = self._extract_player_info(player_url)
                                player_desc = '%s player %s' % ('flash' if player_type == 'swf' else 'html5', player_version)
                            parts_sizes = self._signature_cache_id(encrypted_sig)
                            self.to_screen('{%s} signature length %s, %s' %
                                           (format_id, parts_sizes, player_desc))

                        signature = self._decrypt_signature(
                            encrypted_sig, video_id, player_url, age_gate)
                        sp = try_get(url_data, lambda x: x['sp'][0], compat_str) or 'signature'
                        url += '&%s=%s' % (sp, signature)
                if 'ratebypass' not in url:
                    url += '&ratebypass=yes'

                dct = {
                    'format_id': format_id,
                    'url': url,
                    'player_url': player_url,
                }
                if format_id in self._formats:
                    dct.update(self._formats[format_id])
                if format_id in formats_spec:
                    dct.update(formats_spec[format_id])

                # Some itags are not included in DASH manifest thus corresponding formats will
                # lack metadata (see https://github.com/ytdl-org/youtube-dl/pull/5993).
                # Trying to extract metadata from url_encoded_fmt_stream_map entry.
                mobj = re.search(r'^(?P<width>\d+)[xX](?P<height>\d+)$', url_data.get('size', [''])[0])
                width, height = (int(mobj.group('width')), int(mobj.group('height'))) if mobj else (None, None)

                if width is None:
                    width = int_or_none(fmt.get('width'))
                if height is None:
                    height = int_or_none(fmt.get('height'))

                filesize = int_or_none(url_data.get(
                    'clen', [None])[0]) or _extract_filesize(url)

                quality = url_data.get('quality', [None])[0] or fmt.get('quality')
                quality_label = url_data.get('quality_label', [None])[0] or fmt.get('qualityLabel')

                tbr = (float_or_none(url_data.get('bitrate', [None])[0], 1000)
                       or float_or_none(fmt.get('bitrate'), 1000)) if format_id != '43' else None
                fps = int_or_none(url_data.get('fps', [None])[0]) or int_or_none(fmt.get('fps'))

                more_fields = {
                    'filesize': filesize,
                    'tbr': tbr,
                    'width': width,
                    'height': height,
                    'fps': fps,
                    'format_note': quality_label or quality,
                }
                for key, value in more_fields.items():
                    if value:
                        dct[key] = value
                type_ = url_data.get('type', [None])[0] or fmt.get('mimeType')
                if type_:
                    type_split = type_.split(';')
                    kind_ext = type_split[0].split('/')
                    if len(kind_ext) == 2:
                        kind, _ = kind_ext
                        dct['ext'] = mimetype2ext(type_split[0])
                        if kind in ('audio', 'video'):
                            codecs = None
                            for mobj in re.finditer(
                                    r'(?P<key>[a-zA-Z_-]+)=(?P<quote>["\']?)(?P<val>.+?)(?P=quote)(?:;|$)', type_):
                                if mobj.group('key') == 'codecs':
                                    codecs = mobj.group('val')
                                    break
                            if codecs:
                                dct.update(parse_codecs(codecs))
                if dct.get('acodec') == 'none' or dct.get('vcodec') == 'none':
                    dct['downloader_options'] = {
                        # Youtube throttles chunks >~10M
                        'http_chunk_size': 10485760,
                    }
                formats.append(dct)
        else:
            manifest_url = (
                url_or_none(try_get(
                    player_response,
                    lambda x: x['streamingData']['hlsManifestUrl'],
                    compat_str))
                or url_or_none(try_get(
                    video_info, lambda x: x['hlsvp'][0], compat_str)))
            if manifest_url:
                formats = []
                m3u8_formats = self._extract_m3u8_formats(
                    manifest_url, video_id, 'mp4', fatal=False)
                for a_format in m3u8_formats:
                    itag = self._search_regex(
                        r'/itag/(\d+)/', a_format['url'], 'itag', default=None)
                    if itag:
                        a_format['format_id'] = itag
                        if itag in self._formats:
                            dct = self._formats[itag].copy()
                            dct.update(a_format)
                            a_format = dct
                    a_format['player_url'] = player_url
                    # Accept-Encoding header causes failures in live streams on Youtube and Youtube Gaming
                    a_format.setdefault('http_headers', {})['Youtubedl-no-compression'] = 'True'
                    if self._downloader.params.get('youtube_include_hls_manifest', True):
                        formats.append(a_format)
            else:
                error_message = extract_unavailable_message()
                if not error_message:
                    error_message = clean_html(try_get(
                        player_response, lambda x: x['playabilityStatus']['reason'],
                        compat_str))
                if not error_message:
                    error_message = clean_html(
                        try_get(video_info, lambda x: x['reason'][0], compat_str))
                if error_message:
                    raise ExtractorError(error_message, expected=True)
                raise ExtractorError('no conn, hlsvp, hlsManifestUrl or url_encoded_fmt_stream_map information found in video info')

        # uploader
        video_uploader = try_get(
            video_info, lambda x: x['author'][0],
            compat_str) or str_or_none(video_details.get('author'))
        if video_uploader:
            video_uploader = compat_urllib_parse_unquote_plus(video_uploader)
        else:
            self._downloader.report_warning('unable to extract uploader name')

        # uploader_id
        video_uploader_id = None
        video_uploader_url = None
        mobj = re.search(
            r'<link itemprop="url" href="(?P<uploader_url>https?://www\.youtube\.com/(?:user|channel)/(?P<uploader_id>[^"]+))">',
            video_webpage)
        if mobj is not None:
            video_uploader_id = mobj.group('uploader_id')
            video_uploader_url = mobj.group('uploader_url')
        else:
            owner_profile_url = url_or_none(microformat.get('ownerProfileUrl'))
            if owner_profile_url:
                video_uploader_id = self._search_regex(
                    r'(?:user|channel)/([^/]+)', owner_profile_url, 'uploader id',
                    default=None)
                video_uploader_url = owner_profile_url

        channel_id = (
            str_or_none(video_details.get('channelId'))
            or self._html_search_meta(
                'channelId', video_webpage, 'channel id', default=None)
            or self._search_regex(
                r'data-channel-external-id=(["\'])(?P<id>(?:(?!\1).)+)\1',
                video_webpage, 'channel id', default=None, group='id'))
        channel_url = 'http://www.youtube.com/channel/%s' % channel_id if channel_id else None

        thumbnails = []
        thumbnails_list = try_get(
            video_details, lambda x: x['thumbnail']['thumbnails'], list) or []
        for t in thumbnails_list:
            if not isinstance(t, dict):
                continue
            thumbnail_url = url_or_none(t.get('url'))
            if not thumbnail_url:
                continue
            thumbnails.append({
                'url': thumbnail_url,
                'width': int_or_none(t.get('width')),
                'height': int_or_none(t.get('height')),
            })

        if not thumbnails:
            video_thumbnail = None
            # We try first to get a high quality image:
            m_thumb = re.search(r'<span itemprop="thumbnail".*?href="(.*?)">',
                                video_webpage, re.DOTALL)
            if m_thumb is not None:
                video_thumbnail = m_thumb.group(1)
            thumbnail_url = try_get(video_info, lambda x: x['thumbnail_url'][0], compat_str)
            if thumbnail_url:
                video_thumbnail = compat_urllib_parse_unquote_plus(thumbnail_url)
            if video_thumbnail:
                thumbnails.append({'url': video_thumbnail})

        # upload date
        upload_date = self._html_search_meta(
            'datePublished', video_webpage, 'upload date', default=None)
        if not upload_date:
            upload_date = self._search_regex(
                [r'(?s)id="eow-date.*?>(.*?)</span>',
                 r'(?:id="watch-uploader-info".*?>.*?|["\']simpleText["\']\s*:\s*["\'])(?:Published|Uploaded|Streamed live|Started) on (.+?)[<"\']'],
                video_webpage, 'upload date', default=None)
        if not upload_date:
            upload_date = microformat.get('publishDate') or microformat.get('uploadDate')
        upload_date = unified_strdate(upload_date)

        video_license = self._html_search_regex(
            r'<h4[^>]+class="title"[^>]*>\s*License\s*</h4>\s*<ul[^>]*>\s*<li>(.+?)</li',
            video_webpage, 'license', default=None)

        m_music = re.search(
            r'''(?x)
                <h4[^>]+class="title"[^>]*>\s*Music\s*</h4>\s*
                <ul[^>]*>\s*
                <li>(?P<title>.+?)
                by (?P<creator>.+?)
                (?:
                    \(.+?\)|
                    <a[^>]*
                        (?:
                            \bhref=["\']/red[^>]*>|             # drop possible
                            >\s*Listen ad-free with YouTube Red # YouTube Red ad
                        )
                    .*?
                )?</li
            ''',
            video_webpage)
        if m_music:
            video_alt_title = remove_quotes(unescapeHTML(m_music.group('title')))
            video_creator = clean_html(m_music.group('creator'))
        else:
            video_alt_title = video_creator = None

        def extract_meta(field):
            return self._html_search_regex(
                r'<h4[^>]+class="title"[^>]*>\s*%s\s*</h4>\s*<ul[^>]*>\s*<li>(.+?)</li>\s*' % field,
                video_webpage, field, default=None)

        track = extract_meta('Song')
        artist = extract_meta('Artist')
        album = extract_meta('Album')

        # Youtube Music Auto-generated description
        release_date = release_year = None
        if video_description:
            mobj = re.search(r'(?s)Provided to YouTube by [^\n]+\n+(?P<track>[^·]+)·(?P<artist>[^\n]+)\n+(?P<album>[^\n]+)(?:.+?℗\s*(?P<release_year>\d{4})(?!\d))?(?:.+?Released on\s*:\s*(?P<release_date>\d{4}-\d{2}-\d{2}))?(.+?\nArtist\s*:\s*(?P<clean_artist>[^\n]+))?', video_description)
            if mobj:
                if not track:
                    track = mobj.group('track').strip()
                if not artist:
                    artist = mobj.group('clean_artist') or ', '.join(a.strip() for a in mobj.group('artist').split('·'))
                if not album:
                    album = mobj.group('album'.strip())
                release_year = mobj.group('release_year')
                release_date = mobj.group('release_date')
                if release_date:
                    release_date = release_date.replace('-', '')
                    if not release_year:
                        release_year = int(release_date[:4])
                if release_year:
                    release_year = int(release_year)

        yt_initial = self._get_yt_initial_data(video_id, video_webpage)
        if yt_initial:
            music_metadata = self._get_music_metadata_from_yt_initial(yt_initial)
            if len(music_metadata):
                album = music_metadata[0].get('album')
                artist = music_metadata[0].get('artist')
                track = music_metadata[0].get('track')

        m_episode = re.search(
            r'<div[^>]+id="watch7-headline"[^>]*>\s*<span[^>]*>.*?>(?P<series>[^<]+)</a></b>\s*S(?P<season>\d+)\s*•\s*E(?P<episode>\d+)</span>',
            video_webpage)
        if m_episode:
            series = unescapeHTML(m_episode.group('series'))
            season_number = int(m_episode.group('season'))
            episode_number = int(m_episode.group('episode'))
        else:
            series = season_number = episode_number = None

        m_cat_container = self._search_regex(
            r'(?s)<h4[^>]*>\s*Category\s*</h4>\s*<ul[^>]*>(.*?)</ul>',
            video_webpage, 'categories', default=None)
        category = None
        if m_cat_container:
            category = self._html_search_regex(
                r'(?s)<a[^<]+>(.*?)</a>', m_cat_container, 'category',
                default=None)
        if not category:
            category = try_get(
                microformat, lambda x: x['category'], compat_str)
        video_categories = None if category is None else [category]

        video_tags = [
            unescapeHTML(m.group('content'))
            for m in re.finditer(self._meta_regex('og:video:tag'), video_webpage)]
        if not video_tags:
            video_tags = try_get(video_details, lambda x: x['keywords'], list)

        def _extract_count(count_name):
            return str_to_int(self._search_regex(
                r'"accessibilityData":\{"label":"([\d,\w]+) %ss"\}'
                % re.escape(count_name),
                video_webpage, count_name, default=None))

        like_count = _extract_count('like')
        dislike_count = _extract_count('dislike')

        if view_count is None:
            view_count = str_to_int(self._search_regex(
                r'<[^>]+class=["\']watch-view-count[^>]+>\s*([\d,\s]+)', video_webpage,
                'view count', default=None))

        average_rating = (
            float_or_none(video_details.get('averageRating'))
            or try_get(video_info, lambda x: float_or_none(x['avg_rating'][0])))

        # subtitles
        video_subtitles = self.extract_subtitles(
            video_id, video_webpage, has_live_chat_replay)
        automatic_captions = self.extract_automatic_captions(video_id, video_webpage)

        video_duration = try_get(
            video_info, lambda x: int_or_none(x['length_seconds'][0]))
        if not video_duration:
            video_duration = int_or_none(video_details.get('lengthSeconds'))
        if not video_duration:
            video_duration = parse_duration(self._html_search_meta(
                'duration', video_webpage, 'video duration'))

        # Get Subscriber Count of channel
        subscriber_count = parse_count(self._search_regex(
            r'"text":"([\d\.]+\w?) subscribers"',
            video_webpage,
            'subscriber count',
            default=None
        ))

        # annotations
        video_annotations = None
        if self._downloader.params.get('writeannotations', False):
            xsrf_token = self._search_regex(
                r'([\'"])XSRF_TOKEN\1\s*:\s*([\'"])(?P<xsrf_token>[A-Za-z0-9+/=]+)\2',
                video_webpage, 'xsrf token', group='xsrf_token', fatal=False)
            invideo_url = try_get(
                player_response, lambda x: x['annotations'][0]['playerAnnotationsUrlsRenderer']['invideoUrl'], compat_str)
            if xsrf_token and invideo_url:
                xsrf_field_name = self._search_regex(
                    r'([\'"])XSRF_FIELD_NAME\1\s*:\s*([\'"])(?P<xsrf_field_name>\w+)\2',
                    video_webpage, 'xsrf field name',
                    group='xsrf_field_name', default='session_token')
                video_annotations = self._download_webpage(
                    self._proto_relative_url(invideo_url),
                    video_id, note='Downloading annotations',
                    errnote='Unable to download video annotations', fatal=False,
                    data=urlencode_postdata({xsrf_field_name: xsrf_token}))

        chapters = self._extract_chapters(video_webpage, description_original, video_id, video_duration)

        # Look for the DASH manifest
        if self._downloader.params.get('youtube_include_dash_manifest', True):
            dash_mpd_fatal = True
            for mpd_url in dash_mpds:
                dash_formats = {}
                try:
                    def decrypt_sig(mobj):
                        s = mobj.group(1)
                        dec_s = self._decrypt_signature(s, video_id, player_url, age_gate)
                        return '/signature/%s' % dec_s

                    mpd_url = re.sub(r'/s/([a-fA-F0-9\.]+)', decrypt_sig, mpd_url)

                    for df in self._extract_mpd_formats(
                            mpd_url, video_id, fatal=dash_mpd_fatal,
                            formats_dict=self._formats):
                        if not df.get('filesize'):
                            df['filesize'] = _extract_filesize(df['url'])
                        # Do not overwrite DASH format found in some previous DASH manifest
                        if df['format_id'] not in dash_formats:
                            dash_formats[df['format_id']] = df
                        # Additional DASH manifests may end up in HTTP Error 403 therefore
                        # allow them to fail without bug report message if we already have
                        # some DASH manifest succeeded. This is temporary workaround to reduce
                        # burst of bug reports until we figure out the reason and whether it
                        # can be fixed at all.
                        dash_mpd_fatal = False
                except (ExtractorError, KeyError) as e:
                    self.report_warning(
                        'Skipping DASH manifest: %r' % e, video_id)
                if dash_formats:
                    # Remove the formats we found through non-DASH, they
                    # contain less info and it can be wrong, because we use
                    # fixed values (for example the resolution). See
                    # https://github.com/ytdl-org/youtube-dl/issues/5774 for an
                    # example.
                    formats = [f for f in formats if f['format_id'] not in dash_formats.keys()]
                    formats.extend(dash_formats.values())

        # Check for malformed aspect ratio
        stretched_m = re.search(
            r'<meta\s+property="og:video:tag".*?content="yt:stretch=(?P<w>[0-9]+):(?P<h>[0-9]+)">',
            video_webpage)
        if stretched_m:
            w = float(stretched_m.group('w'))
            h = float(stretched_m.group('h'))
            # yt:stretch may hold invalid ratio data (e.g. for Q39EVAstoRM ratio is 17:0).
            # We will only process correct ratios.
            if w > 0 and h > 0:
                ratio = w / h
                for f in formats:
                    if f.get('vcodec') != 'none':
                        f['stretched_ratio'] = ratio

        if not formats:
            if 'reason' in video_info:
                if 'The uploader has not made this video available in your country.' in video_info['reason']:
                    regions_allowed = self._html_search_meta(
                        'regionsAllowed', video_webpage, default=None)
                    countries = regions_allowed.split(',') if regions_allowed else None
                    self.raise_geo_restricted(
                        msg=video_info['reason'][0], countries=countries)
                reason = video_info['reason'][0]
                if 'Invalid parameters' in reason:
                    unavailable_message = extract_unavailable_message()
                    if unavailable_message:
                        reason = unavailable_message
                raise ExtractorError(
                    'YouTube said: %s' % reason,
                    expected=True, video_id=video_id)
            if video_info.get('license_info') or try_get(player_response, lambda x: x['streamingData']['licenseInfos']):
                raise ExtractorError('This video is DRM protected.', expected=True)

        self._sort_formats(formats)

        self.mark_watched(video_id, video_info, player_response)

        return {
            'id': video_id,
            'uploader': video_uploader,
            'uploader_id': video_uploader_id,
            'uploader_url': video_uploader_url,
            'channel_id': channel_id,
            'channel_url': channel_url,
            'upload_date': upload_date,
            'license': video_license,
            'creator': video_creator or artist,
            'title': video_title,
            'alt_title': video_alt_title or track,
            'thumbnails': thumbnails,
            'description': video_description,
            'categories': video_categories,
            'tags': video_tags,
            'subtitles': video_subtitles,
            'automatic_captions': automatic_captions,
            'duration': video_duration,
            'age_limit': 18 if age_gate else 0,
            'annotations': video_annotations,
            'chapters': chapters,
            'webpage_url': proto + '://www.youtube.com/watch?v=%s' % video_id,
            'view_count': view_count,
            'like_count': like_count,
            'dislike_count': dislike_count,
            'average_rating': average_rating,
            'formats': formats,
            'is_live': is_live,
            'start_time': start_time,
            'end_time': end_time,
            'series': series,
            'season_number': season_number,
            'episode_number': episode_number,
            'track': track,
            'artist': artist,
            'album': album,
            'release_date': release_date,
            'release_year': release_year,
            'subscriber_count': subscriber_count,
        }


<<<<<<< HEAD
class YoutubePlaylistIE(YoutubePlaylistBaseInfoExtractor):
    IE_DESC = 'YouTube.com playlists'
    _VALID_URL = r"""(?x)(?:
                        (?:https?://)?
                        (?:\w+\.)?
                        (?:
                            (?:
                                youtube(?:kids)?\.com|
                                invidio\.us
                            )
                            /
                            (?:
                               (?:course|view_play_list|my_playlists|artist|playlist|watch|embed/(?:videoseries|[0-9A-Za-z_-]{11}))
                               \? (?:.*?[&;])*? (?:p|a|list)=
                            |  p/
                            )|
                            youtu\.be/[0-9A-Za-z_-]{11}\?.*?\blist=
                        )
                        (
                            (?:PL|LL|EC|UU|FL|RD|UL|TL|PU|OLAK5uy_)?[0-9A-Za-z-_]{10,}
                            # Top tracks, they can also include dots
                            |(?:MC)[\w\.]*
                        )
                        .*
                     |
                        (%(playlist_id)s)
                     )""" % {'playlist_id': YoutubeBaseInfoExtractor._PLAYLIST_ID_RE}
    _TEMPLATE_URL = 'https://www.youtube.com/playlist?list=%s'
    _VIDEO_RE_TPL = r'href="\s*/watch\?v=%s(?:&amp;(?:[^"]*?index=(?P<index>\d+))?(?:[^>]+>(?P<title>[^<]+))?)?'
    _VIDEO_RE = _VIDEO_RE_TPL % r'(?P<id>[0-9A-Za-z_-]{11})'
    IE_NAME = 'youtube:playlist'
    _YTM_PLAYLIST_PREFIX = 'RDCLAK5uy_'
    _YTM_CHANNEL_INFO = {
        'uploader': 'Youtube Music',
        'uploader_id': 'music',  # or "UC-9-kyTW8ZkZNDHQJ6FgpwQ"
        'uploader_url': 'https://www.youtube.com/music'
    }
=======
class YoutubeTabIE(YoutubeBaseInfoExtractor):
    IE_DESC = 'YouTube.com tab'
    _VALID_URL = r'https?://(?:\w+\.)?(?:youtube(?:kids)?\.com|invidio\.us)/(?:(?:channel|c|user)/|playlist\?.*?\blist=)(?P<id>[^/?#&]+)'
    IE_NAME = 'youtube:tab'

>>>>>>> 28f9568a
    _TESTS = [{
        # playlists, multipage
        'url': 'https://www.youtube.com/c/ИгорьКлейнер/playlists?view=1&flow=grid',
        'playlist_mincount': 94,
        'info_dict': {
            'id': 'UCqj7Cz7revf5maW9g5pgNcg',
            'title': 'Игорь Клейнер - Playlists',
        },
    }, {
        # playlists, multipage, different order
        'url': 'https://www.youtube.com/user/igorkle1/playlists?view=1&sort=dd',
        'playlist_mincount': 94,
        'info_dict': {
            'id': 'UCqj7Cz7revf5maW9g5pgNcg',
            'title': 'Игорь Клейнер - Playlists',
        },
    }, {
        # playlists, singlepage
        'url': 'https://www.youtube.com/user/ThirstForScience/playlists',
        'playlist_mincount': 4,
        'info_dict': {
            'id': 'ThirstForScience',
            'title': 'ThirstForScience',
        }
    }, {
        'url': 'https://www.youtube.com/c/ChristophLaimer/playlists',
        'only_matching': True,
    }, {
        # basic, single video playlist
        'url': 'https://www.youtube.com/playlist?list=PL4lCao7KL_QFVb7Iudeipvc2BCavECqzc',
        'info_dict': {
            'uploader_id': 'UCmlqkdCBesrv2Lak1mF_MxA',
            'uploader': 'Sergey M.',
            'id': 'PL4lCao7KL_QFVb7Iudeipvc2BCavECqzc',
            'title': 'youtube-dl public playlist',
        },
        'playlist_count': 1,
    }, {
        # empty playlist
        'url': 'https://www.youtube.com/playlist?list=PL4lCao7KL_QFodcLWhDpGCYnngnHtQ-Xf',
        'info_dict': {
            'uploader_id': 'UCmlqkdCBesrv2Lak1mF_MxA',
            'uploader': 'Sergey M.',
            'id': 'PL4lCao7KL_QFodcLWhDpGCYnngnHtQ-Xf',
            'title': 'youtube-dl empty playlist',
        },
        'playlist_count': 0,
    }, {
        # Home tab
        'url': 'https://www.youtube.com/channel/UCKfVa3S1e4PHvxWcwyMMg8w/featured',
        'info_dict': {
            'id': 'UCKfVa3S1e4PHvxWcwyMMg8w',
            'title': 'lex will - Home',
        },
        'playlist_mincount': 2,
    }, {
        # Videos tab
        'url': 'https://www.youtube.com/channel/UCKfVa3S1e4PHvxWcwyMMg8w/videos',
        'info_dict': {
            'id': 'UCKfVa3S1e4PHvxWcwyMMg8w',
            'title': 'lex will - Videos',
        },
        'playlist_mincount': 975,
    }, {
        # Videos tab, sorted by popular
        'url': 'https://www.youtube.com/channel/UCKfVa3S1e4PHvxWcwyMMg8w/videos?view=0&sort=p&flow=grid',
        'info_dict': {
            'id': 'UCKfVa3S1e4PHvxWcwyMMg8w',
            'title': 'lex will - Videos',
        },
        'playlist_mincount': 199,
    }, {
        # Playlists tab
        'url': 'https://www.youtube.com/channel/UCKfVa3S1e4PHvxWcwyMMg8w/playlists',
        'info_dict': {
            'id': 'UCKfVa3S1e4PHvxWcwyMMg8w',
            'title': 'lex will - Playlists',
        },
        'playlist_mincount': 17,
    }, {
        # Community tab
        'url': 'https://www.youtube.com/channel/UCKfVa3S1e4PHvxWcwyMMg8w/community',
        'info_dict': {
            'id': 'UCKfVa3S1e4PHvxWcwyMMg8w',
            'title': 'lex will - Community',
        },
        'playlist_mincount': 18,
    }, {
        # Channels tab
        'url': 'https://www.youtube.com/channel/UCKfVa3S1e4PHvxWcwyMMg8w/channels',
        'info_dict': {
            'id': 'UCKfVa3S1e4PHvxWcwyMMg8w',
            'title': 'lex will - Channels',
        },
        'playlist_mincount': 138,
    }, {
        'url': 'https://invidio.us/channel/UC23qupoDRn9YOAVzeoxjOQA',
        'only_matching': True,
    }, {
        'url': 'https://www.youtubekids.com/channel/UCyu8StPfZWapR6rfW_JgqcA',
        'only_matching': True,
    }, {
        'url': 'https://music.youtube.com/channel/UCT-K0qO8z6NzWrywqefBPBQ',
        'only_matching': True,
    }, {
        'note': 'Playlist with deleted videos (#651). As a bonus, the video #51 is also twice in this list.',
        'url': 'https://www.youtube.com/playlist?list=PLwP_SiAcdui0KVebT0mU9Apz359a4ubsC',
        'info_dict': {
            'title': '29C3: Not my department',
            'id': 'PLwP_SiAcdui0KVebT0mU9Apz359a4ubsC',
            'uploader': 'Christiaan008',
            'uploader_id': 'ChRiStIaAn008',
        },
        'playlist_count': 96,
    }, {
        'note': 'Large playlist',
        'url': 'https://www.youtube.com/playlist?list=UUBABnxM4Ar9ten8Mdjj1j0Q',
        'info_dict': {
            'title': 'Uploads from Cauchemar',
            'id': 'UUBABnxM4Ar9ten8Mdjj1j0Q',
            'uploader': 'Cauchemar',
            'uploader_id': 'Cauchemar89',
        },
        'playlist_mincount': 1123,
    }, {
        # even larger playlist, 8832 videos
        'url': 'http://www.youtube.com/user/NASAgovVideo/videos',
        'only_matching': True,
    }, {
        'note': 'Buggy playlist: the webpage has a "Load more" button but it doesn\'t have more videos',
        'url': 'https://www.youtube.com/playlist?list=UUXw-G3eDE9trcvY2sBMM_aA',
        'info_dict': {
            'title': 'Uploads from Interstellar Movie',
            'id': 'UUXw-G3eDE9trcvY2sBMM_aA',
            'uploader': 'Interstellar Movie',
            'uploader_id': 'InterstellarMovie1',
        },
        'playlist_mincount': 21,
    }, {
        # https://github.com/ytdl-org/youtube-dl/issues/21844
        'url': 'https://www.youtube.com/playlist?list=PLzH6n4zXuckpfMu_4Ff8E7Z1behQks5ba',
        'info_dict': {
            'title': 'Data Analysis with Dr Mike Pound',
            'id': 'PLzH6n4zXuckpfMu_4Ff8E7Z1behQks5ba',
            'uploader_id': 'Computerphile',
            'uploader': 'Computerphile',
        },
        'playlist_mincount': 11,
    }, {
        'url': 'https://invidio.us/playlist?list=PLDIoUOhQQPlXr63I_vwF9GD8sAKh77dWU',
        'only_matching': True,
    }]

    @classmethod
    def suitable(cls, url):
        return False if YoutubeLiveIE.suitable(url) else super(
            YoutubeTabIE, cls).suitable(url)

    def _extract_channel_id(self, webpage):
        channel_id = self._html_search_meta(
            'channelId', webpage, 'channel id', default=None)
        if channel_id:
            return channel_id
        channel_url = self._html_search_meta(
            ('og:url', 'al:ios:url', 'al:android:url', 'al:web:url',
             'twitter:url', 'twitter:app:url:iphone', 'twitter:app:url:ipad',
             'twitter:app:url:googleplay'), webpage, 'channel url')
        return self._search_regex(
            r'https?://(?:www\.)?youtube\.com/channel/([^/?#&])+',
            channel_url, 'channel id')

    @staticmethod
    def _extract_grid_item_renderer(item):
        for item_kind in ('Playlist', 'Video', 'Channel'):
            renderer = item.get('grid%sRenderer' % item_kind)
            if renderer:
                return renderer

    def _extract_video(self, renderer):
        video_id = renderer.get('videoId')
        title = try_get(
            renderer, lambda x: x['title']['runs'][0]['text'], compat_str)
        description = try_get(
            renderer, lambda x: x['descriptionSnippet']['runs'][0]['text'],
            compat_str)
        duration = parse_duration(try_get(
            renderer, lambda x: x['lengthText']['simpleText'], compat_str))
        view_count_text = try_get(
            renderer, lambda x: x['viewCountText']['simpleText'], compat_str) or ''
        view_count = int_or_none(self._search_regex(
            r'^(\d+)', re.sub(r'\s', '', view_count_text),
            'view count', default=None))
        uploader = try_get(
            renderer, lambda x: x['ownerText']['runs'][0]['text'], compat_str)
        return {
            '_type': 'url_transparent',
            'ie_key': YoutubeIE.ie_key(),
            'id': video_id,
            'url': video_id,
            'title': title,
            'description': description,
            'duration': duration,
            'view_count': view_count,
            'uploader': uploader,
        }

    def _grid_entries(self, grid_renderer):
        for item in grid_renderer['items']:
            if not isinstance(item, dict):
                continue
            renderer = self._extract_grid_item_renderer(item)
            if not isinstance(renderer, dict):
                continue
            title = try_get(
                renderer, lambda x: x['title']['runs'][0]['text'], compat_str)
            # playlist
            playlist_id = renderer.get('playlistId')
            if playlist_id:
                yield self.url_result(
                    'https://www.youtube.com/playlist?list=%s' % playlist_id,
                    ie=YoutubeTabIE.ie_key(), video_id=playlist_id,
                    video_title=title)
            # video
            video_id = renderer.get('videoId')
            if video_id:
                yield self._extract_video(renderer)
            # channel
            channel_id = renderer.get('channelId')
            if channel_id:
                title = try_get(
                    renderer, lambda x: x['title']['simpleText'], compat_str)
                yield self.url_result(
                    'https://www.youtube.com/channel/%s' % channel_id,
                    ie=YoutubeTabIE.ie_key(), video_title=title)

    def _shelf_entries_trimmed(self, shelf_renderer):
        renderer = try_get(
            shelf_renderer, lambda x: x['content']['horizontalListRenderer'], dict)
        if not renderer:
            return
        # TODO: add support for nested playlists so each shelf is processed
        # as separate playlist
        # TODO: this includes only first N items
        for entry in self._grid_entries(renderer):
            yield entry

    def _shelf_entries(self, shelf_renderer):
        ep = try_get(
            shelf_renderer, lambda x: x['endpoint']['commandMetadata']['webCommandMetadata']['url'],
            compat_str)
        shelf_url = urljoin('https://www.youtube.com', ep)
        if not shelf_url:
            return
        title = try_get(
            shelf_renderer, lambda x: x['title']['runs'][0]['text'], compat_str)
        yield self.url_result(shelf_url, video_title=title)

    def _playlist_entries(self, video_list_renderer):
        for content in video_list_renderer['contents']:
            if not isinstance(content, dict):
                continue
            renderer = content.get('playlistVideoRenderer')
            if not isinstance(renderer, dict):
                continue
            video_id = renderer.get('videoId')
            if not video_id:
                continue
            yield self._extract_video(renderer)

    def _video_entry(self, video_renderer):
        video_id = video_renderer.get('videoId')
        if video_id:
            return self._extract_video(video_renderer)

    def _post_thread_entries(self, post_thread_renderer):
        post_renderer = try_get(
            post_thread_renderer, lambda x: x['post']['backstagePostRenderer'], dict)
        if not post_renderer:
            return
        # video attachment
        video_renderer = try_get(
            post_renderer, lambda x: x['backstageAttachment']['videoRenderer'], dict)
        video_id = None
        if video_renderer:
            entry = self._video_entry(video_renderer)
            if entry:
                yield entry
        # inline video links
        runs = try_get(post_renderer, lambda x: x['contentText']['runs'], list) or []
        for run in runs:
            if not isinstance(run, dict):
                continue
            ep_url = try_get(
                run, lambda x: x['navigationEndpoint']['urlEndpoint']['url'], compat_str)
            if not ep_url:
                continue
            if not YoutubeIE.suitable(ep_url):
                continue
            ep_video_id = YoutubeIE._match_id(ep_url)
            if video_id == ep_video_id:
                continue
            yield self.url_result(ep_url, ie=YoutubeIE.ie_key(), video_id=video_id)

    def _post_thread_continuation_entries(self, post_thread_continuation):
        contents = post_thread_continuation.get('contents')
        if not isinstance(contents, list):
            return
        for content in contents:
            renderer = content.get('backstagePostThreadRenderer')
            if not isinstance(renderer, dict):
                continue
            for entry in self._post_thread_entries(renderer):
                yield entry

    @staticmethod
    def _extract_next_continuation_data(renderer):
        next_continuation = try_get(
            renderer, lambda x: x['continuations'][0]['nextContinuationData'], dict)
        if not next_continuation:
            return
        continuation = next_continuation.get('continuation')
        if not continuation:
            return
        ctp = next_continuation.get('clickTrackingParams')
        return {
            'ctoken': continuation,
            'continuation': continuation,
            'itct': ctp,
        }

    @classmethod
    def _extract_continuation(cls, renderer):
        next_continuation = cls._extract_next_continuation_data(renderer)
        if next_continuation:
            return next_continuation
        contents = renderer.get('contents')
        if not isinstance(contents, list):
            return
        for content in contents:
            if not isinstance(content, dict):
                continue
            continuation_ep = try_get(
                content, lambda x: x['continuationItemRenderer']['continuationEndpoint'],
                dict)
            if not continuation_ep:
                continue
            continuation = try_get(
                continuation_ep, lambda x: x['continuationCommand']['token'], compat_str)
            if not continuation:
                continue
            ctp = continuation_ep.get('clickTrackingParams')
            if not ctp:
                continue
            return {
                'ctoken': continuation,
                'continuation': continuation,
                'itct': ctp,
            }

    def _entries(self, tab):
        continuation = None
        slr_contents = tab['sectionListRenderer']['contents']
        for slr_content in slr_contents:
            if not isinstance(slr_content, dict):
                continue
            is_renderer = try_get(slr_content, lambda x: x['itemSectionRenderer'], dict)
            if not is_renderer:
                continue
            isr_contents = try_get(is_renderer, lambda x: x['contents'], list) or []
            for isr_content in isr_contents:
                if not isinstance(isr_content, dict):
                    continue
                renderer = isr_content.get('playlistVideoListRenderer')
                if renderer:
                    for entry in self._playlist_entries(renderer):
                        yield entry
                    continuation = self._extract_continuation(renderer)
                    continue
                renderer = isr_content.get('gridRenderer')
                if renderer:
                    for entry in self._grid_entries(renderer):
                        yield entry
                    continuation = self._extract_continuation(renderer)
                    continue
                renderer = isr_content.get('shelfRenderer')
                if renderer:
                    for entry in self._shelf_entries(renderer):
                        yield entry
                    continue
                renderer = isr_content.get('backstagePostThreadRenderer')
                if renderer:
                    for entry in self._post_thread_entries(renderer):
                        yield entry
                    continuation = self._extract_continuation(renderer)
                    continue
                renderer = isr_content.get('videoRenderer')
                if renderer:
                    entry = self._video_entry(renderer)
                    if entry:
                        yield entry

            if not continuation:
                continuation = self._extract_continuation(is_renderer)

        for page_num in itertools.count(1):
            if not continuation:
                break
            browse = self._download_json(
                'https://www.youtube.com/browse_ajax', None,
                'Downloading page %d' % page_num,
                headers={
                    'x-youtube-client-name': '1',
                    'x-youtube-client-version': '2.20201030.01.00',
                }, query=continuation, fatal=False)
            if not browse:
                break
            response = try_get(browse, lambda x: x[1]['response'], dict)
            if not response:
                break

            continuation_contents = try_get(
                response, lambda x: x['continuationContents'], dict)
            if continuation_contents:
                continuation_renderer = continuation_contents.get('playlistVideoListContinuation')
                if continuation_renderer:
                    for entry in self._playlist_entries(continuation_renderer):
                        yield entry
                    continuation = self._extract_continuation(continuation_renderer)
                    continue
                continuation_renderer = continuation_contents.get('gridContinuation')
                if continuation_renderer:
                    for entry in self._grid_entries(continuation_renderer):
                        yield entry
                    continuation = self._extract_continuation(continuation_renderer)
                    continue
                continuation_renderer = continuation_contents.get('itemSectionContinuation')
                if continuation_renderer:
                    for entry in self._post_thread_continuation_entries(continuation_renderer):
                        yield entry
                    continuation = self._extract_continuation(continuation_renderer)
                    continue

            continuation_items = try_get(
                response, lambda x: x['onResponseReceivedActions'][0]['appendContinuationItemsAction']['continuationItems'], list)
            if continuation_items:
                continuation_item = continuation_items[0]
                if not isinstance(continuation_item, dict):
                    continue
                renderer = continuation_item.get('playlistVideoRenderer')
                if renderer:
                    video_list_renderer = {'contents': continuation_items}
                    for entry in self._playlist_entries(video_list_renderer):
                        yield entry
                    continuation = self._extract_continuation(video_list_renderer)
                    continue

            break

    @staticmethod
    def _extract_selected_tab(tabs):
        for tab in tabs:
            if try_get(tab, lambda x: x['tabRenderer']['selected'], bool):
                return tab['tabRenderer']
        else:
            raise ExtractorError('Unable to find selected tab')

    def _real_extract(self, url):
        channel_id = self._match_id(url)
        url = compat_urlparse.urlunparse(
            compat_urlparse.urlparse(url)._replace(netloc='www.youtube.com'))
        webpage = self._download_webpage(url, channel_id)
        data = self._extract_yt_initial_data(channel_id, webpage)
        tabs = data['contents']['twoColumnBrowseResultsRenderer']['tabs']
        selected_tab = self._extract_selected_tab(tabs)
        channel_title = try_get(
            data, lambda x: x['metadata']['channelMetadataRenderer']['title'],
            compat_str)
        channel_external_id = try_get(
            data, lambda x: x['metadata']['channelMetadataRenderer']['externalId'],
            compat_str)
        tab_title = selected_tab.get('title')
        title = channel_title or channel_id
        if tab_title:
            title += ' - %s' % tab_title
        return self.playlist_result(
            self._entries(selected_tab['content']),
            playlist_id=channel_external_id or channel_id,
            playlist_title=title)


class YoutubePlaylistIE(InfoExtractor):
    IE_DESC = 'YouTube.com playlists'
    _VALID_URL = r"""(?x)(?:
                        (?:https?://)?
                        (?:\w+\.)?
                        (?:
                            (?:
                                youtube(?:kids)?\.com|
                                invidio\.us
                            )
                            /
                            (?:
                               (?:course|view_play_list|my_playlists|artist|playlist|watch|embed/(?:videoseries|[0-9A-Za-z_-]{11}))
                               \? (?:.*?[&;])*? (?:p|a|list)=
                            |  p/
                            )|
                            youtu\.be/[0-9A-Za-z_-]{11}\?.*?\blist=
                        )
                        (
                            (?:PL|LL|EC|UU|FL|RD|UL|TL|PU|OLAK5uy_)?[0-9A-Za-z-_]{10,}
                            # Top tracks, they can also include dots
                            |(?:MC)[\w\.]*
                        )
                        .*
                     |
                        (%(playlist_id)s)
                     )""" % {'playlist_id': YoutubeBaseInfoExtractor._PLAYLIST_ID_RE}
    IE_NAME = 'youtube:playlist'
    _TESTS = [{
        'note': 'issue #673',
        'url': 'PLBB231211A4F62143',
        'info_dict': {
            'title': '[OLD]Team Fortress 2 (Class-based LP)',
            'id': 'PLBB231211A4F62143',
            'uploader': 'Wickydoo',
            'uploader_id': 'Wickydoo',
        },
        'playlist_mincount': 29,
    }, {
        'url': 'PLtPgu7CB4gbY9oDN3drwC3cMbJggS7dKl',
        'info_dict': {
            'title': 'YDL_safe_search',
            'id': 'PLtPgu7CB4gbY9oDN3drwC3cMbJggS7dKl',
        },
        'playlist_count': 2,
        'skip': 'This playlist is private',
    }, {
        'note': 'embedded',
        'url': 'https://www.youtube.com/embed/videoseries?list=PL6IaIsEjSbf96XFRuNccS_RuEXwNdsoEu',
        'playlist_count': 4,
        'info_dict': {
            'title': 'JODA15',
            'id': 'PL6IaIsEjSbf96XFRuNccS_RuEXwNdsoEu',
            'uploader': 'milan',
            'uploader_id': 'UCEI1-PVPcYXjB73Hfelbmaw',
        }
    }, {
        'url': 'http://www.youtube.com/embed/_xDOZElKyNU?list=PLsyOSbh5bs16vubvKePAQ1x3PhKavfBIl',
        'playlist_mincount': 982,
        'info_dict': {
            'title': '2018 Chinese New Singles (11/6 updated)',
            'id': 'PLsyOSbh5bs16vubvKePAQ1x3PhKavfBIl',
            'uploader': 'LBK',
            'uploader_id': 'sdragonfang',
        }
    }, {
        'note': 'Embedded SWF player',
        'url': 'https://www.youtube.com/p/YN5VISEtHet5D4NEvfTd0zcgFk84NqFZ?hl=en_US&fs=1&rel=0',
        'playlist_count': 4,
        'info_dict': {
            'title': 'JODA7',
            'id': 'YN5VISEtHet5D4NEvfTd0zcgFk84NqFZ',
        },
        'skip': 'This playlist does not exist',
    }, {
        # Playlist URL that does not actually serve a playlist
        'url': 'https://www.youtube.com/watch?v=FqZTN594JQw&list=PLMYEtVRpaqY00V9W81Cwmzp6N6vZqfUKD4',
        'info_dict': {
            'id': 'FqZTN594JQw',
            'ext': 'webm',
            'title': "Smiley's People 01 detective, Adventure Series, Action",
            'uploader': 'STREEM',
            'uploader_id': 'UCyPhqAZgwYWZfxElWVbVJng',
            'uploader_url': r're:https?://(?:www\.)?youtube\.com/channel/UCyPhqAZgwYWZfxElWVbVJng',
            'upload_date': '20150526',
            'license': 'Standard YouTube License',
            'description': 'md5:507cdcb5a49ac0da37a920ece610be80',
            'categories': ['People & Blogs'],
            'tags': list,
            'view_count': int,
            'like_count': int,
            'dislike_count': int,
        },
        'params': {
            'skip_download': True,
        },
        'skip': 'This video is not available.',
        'add_ie': [YoutubeIE.ie_key()],
    }, {
        'url': 'https://youtu.be/yeWKywCrFtk?list=PL2qgrgXsNUG5ig9cat4ohreBjYLAPC0J5',
        'info_dict': {
            'id': 'yeWKywCrFtk',
            'ext': 'mp4',
            'title': 'Small Scale Baler and Braiding Rugs',
            'uploader': 'Backus-Page House Museum',
            'uploader_id': 'backuspagemuseum',
            'uploader_url': r're:https?://(?:www\.)?youtube\.com/user/backuspagemuseum',
            'upload_date': '20161008',
            'description': 'md5:800c0c78d5eb128500bffd4f0b4f2e8a',
            'categories': ['Nonprofits & Activism'],
            'tags': list,
            'like_count': int,
            'dislike_count': int,
        },
        'params': {
            'noplaylist': True,
            'skip_download': True,
        },
    }, {
        'url': 'https://youtu.be/uWyaPkt-VOI?list=PL9D9FC436B881BA21',
        'only_matching': True,
    }, {
        'url': 'TLGGrESM50VT6acwMjAyMjAxNw',
        'only_matching': True,
    }, {
        # music album playlist
        'url': 'OLAK5uy_m4xAFdmMC5rX3Ji3g93pQe3hqLZw_9LhM',
        'only_matching': True,
    }, {
        'url': 'https://www.youtubekids.com/watch?v=Agk7R8I8o5U&list=PUZ6jURNr1WQZCNHF0ao-c0g',
        'only_matching': True,
    }]

<<<<<<< HEAD
    def _real_initialize(self):
        self._login()

    def extract_videos_from_page(self, page):
        ids_in_page = []
        titles_in_page = []

        for item in re.findall(
                r'(<[^>]*\bdata-video-id\s*=\s*["\'][0-9A-Za-z_-]{11}[^>]+>)', page):
            attrs = extract_attributes(item)
            video_id = attrs['data-video-id']
            video_title = unescapeHTML(attrs.get('data-title'))
            if video_title:
                video_title = video_title.strip()
            ids_in_page.append(video_id)
            titles_in_page.append(video_title)

        # Fallback with old _VIDEO_RE
        self.extract_videos_from_page_impl(
            self._VIDEO_RE, page, ids_in_page, titles_in_page)

        # Relaxed fallbacks
        self.extract_videos_from_page_impl(
            r'href="\s*/watch\?v\s*=\s*(?P<id>[0-9A-Za-z_-]{11})', page,
            ids_in_page, titles_in_page)
        self.extract_videos_from_page_impl(
            r'data-video-ids\s*=\s*["\'](?P<id>[0-9A-Za-z_-]{11})', page,
            ids_in_page, titles_in_page)

        return zip(ids_in_page, titles_in_page)

    def _extract_mix_ids_from_yt_initial(self, yt_initial):
        ids = []
        playlist_contents = try_get(yt_initial, lambda x: x['contents']['twoColumnWatchNextResults']['playlist']['playlist']['contents'], list)
        if playlist_contents:
            for item in playlist_contents:
                videoId = try_get(item, lambda x: x['playlistPanelVideoRenderer']['videoId'], compat_str)
                if videoId:
                    ids.append(videoId)
        return ids

    def _extract_mix(self, playlist_id):
        # The mixes are generated from a single video
        # the id of the playlist is just 'RD' + video_id
        ids = []
        yt_initial = None
        last_id = playlist_id[-11:]
        for n in itertools.count(1):
            url = 'https://www.youtube.com/watch?v=%s&list=%s' % (last_id, playlist_id)
            webpage = self._download_webpage(
                url, playlist_id, 'Downloading page {0} of Youtube mix'.format(n))
            new_ids = orderedSet(re.findall(
                r'''(?xs)data-video-username=".*?".*?
                           href="/watch\?v=([0-9A-Za-z_-]{11})&amp;[^"]*?list=%s''' % re.escape(playlist_id),
                webpage))

            # if no ids in html of page, try using embedded json
            if (len(new_ids) == 0):
                yt_initial = self._get_yt_initial_data(playlist_id, webpage)
                if yt_initial:
                    new_ids = self._extract_mix_ids_from_yt_initial(yt_initial)

            # Fetch new pages until all the videos are repeated, it seems that
            # there are always 51 unique videos.
            new_ids = [_id for _id in new_ids if _id not in ids]
            if not new_ids:
                break
            ids.extend(new_ids)
            last_id = ids[-1]

        url_results = self._ids_to_results(ids)

        search_title = lambda class_name: get_element_by_attribute('class', class_name, webpage)
        title_span = (
            search_title('playlist-title')
            or search_title('title long-title')
            or search_title('title'))
        title = clean_html(title_span)

        if not title:
            title = try_get(yt_initial, lambda x: x['contents']['twoColumnWatchNextResults']['playlist']['playlist']['title'], compat_str)

        return self.playlist_result(url_results, playlist_id, title)

    def _extract_playlist(self, playlist_id):
        url = self._TEMPLATE_URL % playlist_id
        page = self._download_webpage(url, playlist_id)

        # the yt-alert-message now has tabindex attribute (see https://github.com/ytdl-org/youtube-dl/issues/11604)
        for match in re.findall(r'<div class="yt-alert-message"[^>]*>([^<]+)</div>', page):
            match = match.strip()
            # Check if the playlist exists or is private
            mobj = re.match(r'[^<]*(?:The|This) playlist (?P<reason>does not exist|is private)[^<]*', match)
            if mobj:
                reason = mobj.group('reason')
                message = 'This playlist %s' % reason
                if 'private' in reason:
                    message += ', use --username or --netrc to access it'
                message += '.'
                raise ExtractorError(message, expected=True)
            elif re.match(r'[^<]*Invalid parameters[^<]*', match):
                raise ExtractorError(
                    'Invalid parameters. Maybe URL is incorrect.',
                    expected=True)
            elif re.match(r'[^<]*Choose your language[^<]*', match):
                continue
            else:
                self.report_warning('Youtube gives an alert message: ' + match)

        playlist_title = self._html_search_regex(
            r'(?s)<h1 class="pl-header-title[^"]*"[^>]*>\s*(.*?)\s*</h1>',
            page, 'title', default=None)

        _UPLOADER_BASE = r'class=["\']pl-header-details[^>]+>\s*<li>\s*<a[^>]+\bhref='
        uploader = self._html_search_regex(
            r'%s["\']/(?:user|channel)/[^>]+>([^<]+)' % _UPLOADER_BASE,
            page, 'uploader', default=None)
        mobj = re.search(
            r'%s(["\'])(?P<path>/(?:user|channel)/(?P<uploader_id>.+?))\1' % _UPLOADER_BASE,
            page)
        if mobj:
            uploader_id = mobj.group('uploader_id')
            uploader_url = compat_urlparse.urljoin(url, mobj.group('path'))
        else:
            uploader_id = uploader_url = None

        has_videos = True

        if not playlist_title:
            try:
                # Some playlist URLs don't actually serve a playlist (e.g.
                # https://www.youtube.com/watch?v=FqZTN594JQw&list=PLMYEtVRpaqY00V9W81Cwmzp6N6vZqfUKD4)
                next(self._entries(page, playlist_id))
            except StopIteration:
                has_videos = False

        playlist = self.playlist_result(
            self._entries(page, playlist_id), playlist_id, playlist_title)
        playlist.update({
            'uploader': uploader,
            'uploader_id': uploader_id,
            'uploader_url': uploader_url,
        })
        if playlist_id.startswith(self._YTM_PLAYLIST_PREFIX):
            playlist.update(self._YTM_CHANNEL_INFO)

        return has_videos, playlist

    def _check_download_just_video(self, url, playlist_id):
        # Check if it's a video-specific URL
        query_dict = compat_urlparse.parse_qs(compat_urlparse.urlparse(url).query)
        video_id = query_dict.get('v', [None])[0] or self._search_regex(
            r'(?:(?:^|//)youtu\.be/|youtube\.com/embed/(?!videoseries))([0-9A-Za-z_-]{11})', url,
            'video id', default=None)
        if video_id:
            if self._downloader.params.get('noplaylist'):
                self.to_screen('Downloading just video %s because of --no-playlist' % video_id)
                return video_id, self.url_result(video_id, 'Youtube', video_id=video_id)
            else:
                self.to_screen('Downloading playlist %s - add --no-playlist to just download video %s' % (playlist_id, video_id))
                return video_id, None
        return None, None
=======
    @classmethod
    def suitable(cls, url):
        return False if YoutubeTabIE.suitable(url) else super(
            YoutubePlaylistIE, cls).suitable(url)
>>>>>>> 28f9568a

    def _real_extract(self, url):
        # Extract playlist id
        mobj = re.match(self._VALID_URL, url)
        if mobj is None:
            raise ExtractorError('Invalid URL: %s' % url)
        playlist_id = mobj.group(1) or mobj.group(2)
        return self.url_result(
            'https://www.youtube.com/playlist?list=%s' % playlist_id,
            ie=YoutubeTabIE.ie_key(), video_id=playlist_id)

<<<<<<< HEAD
        video_id, video = self._check_download_just_video(url, playlist_id)
        if video:
            return video

        if playlist_id.startswith(('RD', 'UL', 'PU')):
            if not playlist_id.startswith(self._YTM_PLAYLIST_PREFIX):
                # Mixes require a custom extraction process,
                # Youtube Music playlists act like normal playlists (with randomized order)
                return self._extract_mix(playlist_id)

        has_videos, playlist = self._extract_playlist(playlist_id)
        if has_videos or not video_id:
            return playlist

        # Some playlist URLs don't actually serve a playlist (see
        # https://github.com/ytdl-org/youtube-dl/issues/10537).
        # Fallback to plain video extraction if there is a video id
        # along with playlist id.
        return self.url_result(video_id, 'Youtube', video_id=video_id)


class YoutubeChannelIE(YoutubePlaylistBaseInfoExtractor):
    IE_DESC = 'YouTube.com channels'
    _VALID_URL = r'https?://(?:youtu\.be|(?:\w+\.)?youtube(?:-nocookie|kids)?\.com|(?:www\.)?invidio\.us)/channel/(?P<id>[0-9A-Za-z_-]+)'
    _TEMPLATE_URL = 'https://www.youtube.com/channel/%s/videos'
    _VIDEO_RE = r'(?:title="(?P<title>[^"]+)"[^>]+)?href="/watch\?v=(?P<id>[0-9A-Za-z_-]+)&?'
    IE_NAME = 'youtube:channel'
    _TESTS = [{
        'note': 'paginated channel',
        'url': 'https://www.youtube.com/channel/UCKfVa3S1e4PHvxWcwyMMg8w',
        'playlist_mincount': 91,
        'info_dict': {
            'id': 'UUKfVa3S1e4PHvxWcwyMMg8w',
            'title': 'Uploads from lex will',
            'uploader': 'lex will',
            'uploader_id': 'UCKfVa3S1e4PHvxWcwyMMg8w',
        }
    }, {
        'note': 'Age restricted channel',
        # from https://www.youtube.com/user/DeusExOfficial
        'url': 'https://www.youtube.com/channel/UCs0ifCMCm1icqRbqhUINa0w',
        'playlist_mincount': 64,
        'info_dict': {
            'id': 'UUs0ifCMCm1icqRbqhUINa0w',
            'title': 'Uploads from Deus Ex',
            'uploader': 'Deus Ex',
            'uploader_id': 'DeusExOfficial',
        },
    }, {
        'url': 'https://invidio.us/channel/UC23qupoDRn9YOAVzeoxjOQA',
        'only_matching': True,
    }, {
        'url': 'https://www.youtubekids.com/channel/UCyu8StPfZWapR6rfW_JgqcA',
        'only_matching': True,
    }]

    @classmethod
    def suitable(cls, url):
        return (False if YoutubePlaylistsIE.suitable(url) or YoutubeLiveIE.suitable(url)
                else super(YoutubeChannelIE, cls).suitable(url))

    def _build_template_url(self, url, channel_id):
        return self._TEMPLATE_URL % channel_id

    def _real_extract(self, url):
        channel_id = self._match_id(url)

        url = self._build_template_url(url, channel_id)

        # Channel by page listing is restricted to 35 pages of 30 items, i.e. 1050 videos total (see #5778)
        # Workaround by extracting as a playlist if managed to obtain channel playlist URL
        # otherwise fallback on channel by page extraction
        channel_page = self._download_webpage(
            url + '?view=57', channel_id,
            'Downloading channel page', fatal=False)
        if channel_page is False:
            channel_playlist_id = False
        else:
            channel_playlist_id = self._html_search_meta(
                'channelId', channel_page, 'channel id', default=None)
            if not channel_playlist_id:
                channel_url = self._html_search_meta(
                    ('al:ios:url', 'twitter:app:url:iphone', 'twitter:app:url:ipad'),
                    channel_page, 'channel url', default=None)
                if channel_url:
                    channel_playlist_id = self._search_regex(
                        r'vnd\.youtube://user/([0-9A-Za-z_-]+)',
                        channel_url, 'channel id', default=None)
        if channel_playlist_id and channel_playlist_id.startswith('UC'):
            playlist_id = 'UU' + channel_playlist_id[2:]
            return self.url_result(
                compat_urlparse.urljoin(url, '/playlist?list=%s' % playlist_id), 'YoutubePlaylist')

        channel_page = self._download_webpage(url, channel_id, 'Downloading page #1')
        autogenerated = re.search(r'''(?x)
                class="[^"]*?(?:
                    channel-header-autogenerated-label|
                    yt-channel-title-autogenerated
                )[^"]*"''', channel_page) is not None

        if autogenerated:
            # The videos are contained in a single page
            # the ajax pages can't be used, they are empty
            entries = [
                self.url_result(
                    video_id, 'Youtube', video_id=video_id,
                    video_title=video_title)
                for video_id, video_title in self.extract_videos_from_page(channel_page)]
            return self.playlist_result(entries, channel_id)

        try:
            next(self._entries(channel_page, channel_id))
        except StopIteration:
            alert_message = self._html_search_regex(
                r'(?s)<div[^>]+class=(["\']).*?\byt-alert-message\b.*?\1[^>]*>(?P<alert>[^<]+)</div>',
                channel_page, 'alert', default=None, group='alert')
            if alert_message:
                raise ExtractorError('Youtube said: %s' % alert_message, expected=True)

        return self.playlist_result(self._entries(channel_page, channel_id), channel_id)


class YoutubeUserIE(YoutubeChannelIE):
    IE_DESC = 'YouTube.com user videos (URL or "ytuser" keyword)'
    _VALID_URL = r'(?:(?:https?://(?:\w+\.)?youtube\.com/(?:(?P<user>user|c)/)?(?!(?:attribution_link|watch|results|shared)(?:$|[^a-z_A-Z0-9%-])))|ytuser:)(?!feed/)(?P<id>[A-Za-z0-9_%-]+)'
    _TEMPLATE_URL = 'https://www.youtube.com/%s/%s/videos'
    IE_NAME = 'youtube:user'
=======
>>>>>>> 28f9568a

class YoutubeYtUserIE(InfoExtractor):
    _VALID_URL = r'ytuser:(?P<id>.+)'
    _TESTS = [{
        'url': 'ytuser:phihag',
        'only_matching': True,
    }]

    def _real_extract(self, url):
        user_id = self._match_id(url)
        return self.url_result(
            'https://www.youtube.com/user/%s' % user_id,
            ie=YoutubeTabIE.ie_key(), video_id=user_id)


class YoutubeLiveIE(YoutubeBaseInfoExtractor):
    IE_DESC = 'YouTube.com live streams'
    _VALID_URL = r'(?P<base_url>https?://(?:\w+\.)?youtube\.com/(?:(?:user|channel|c)/)?(?P<id>[^/]+))/live'
    IE_NAME = 'youtube:live'

    _TESTS = [{
        'url': 'https://www.youtube.com/user/TheYoungTurks/live',
        'info_dict': {
            'id': 'a48o2S1cPoo',
            'ext': 'mp4',
            'title': 'The Young Turks - Live Main Show',
            'uploader': 'The Young Turks',
            'uploader_id': 'TheYoungTurks',
            'uploader_url': r're:https?://(?:www\.)?youtube\.com/user/TheYoungTurks',
            'upload_date': '20150715',
            'license': 'Standard YouTube License',
            'description': 'md5:438179573adcdff3c97ebb1ee632b891',
            'categories': ['News & Politics'],
            'tags': ['Cenk Uygur (TV Program Creator)', 'The Young Turks (Award-Winning Work)', 'Talk Show (TV Genre)'],
            'like_count': int,
            'dislike_count': int,
        },
        'params': {
            'skip_download': True,
        },
    }, {
        'url': 'https://www.youtube.com/channel/UC1yBKRuGpC1tSM73A0ZjYjQ/live',
        'only_matching': True,
    }, {
        'url': 'https://www.youtube.com/c/CommanderVideoHq/live',
        'only_matching': True,
    }, {
        'url': 'https://www.youtube.com/TheYoungTurks/live',
        'only_matching': True,
    }]

    def _real_extract(self, url):
        mobj = re.match(self._VALID_URL, url)
        channel_id = mobj.group('id')
        base_url = mobj.group('base_url')
        webpage = self._download_webpage(url, channel_id, fatal=False)
        if webpage:
            page_type = self._og_search_property(
                'type', webpage, 'page type', default='')
            video_id = self._html_search_meta(
                'videoId', webpage, 'video id', default=None)
            if page_type.startswith('video') and video_id and re.match(
                    r'^[0-9A-Za-z_-]{11}$', video_id):
                return self.url_result(video_id, YoutubeIE.ie_key())
        return self.url_result(base_url)


class YoutubeSearchIE(SearchInfoExtractor, YoutubeBaseInfoExtractor):
    IE_DESC = 'YouTube.com searches'
    # there doesn't appear to be a real limit, for example if you search for
    # 'python' you get more than 8.000.000 results
    _MAX_RESULTS = float('inf')
    IE_NAME = 'youtube:search'
    _SEARCH_KEY = 'ytsearch'
    _SEARCH_PARAMS = None
    _TESTS = []

    def _entries(self, query, n):
        data = {
            'context': {
                'client': {
                    'clientName': 'WEB',
                    'clientVersion': '2.20201021.03.00',
                }
            },
            'query': query,
        }
        if self._SEARCH_PARAMS:
            data['params'] = self._SEARCH_PARAMS
        total = 0
        for page_num in itertools.count(1):
            search = self._download_json(
                'https://www.youtube.com/youtubei/v1/search?key=AIzaSyAO_FJ2SlqU8Q4STEHLGCilw_Y9_11qcW8',
                video_id='query "%s"' % query,
                note='Downloading page %s' % page_num,
                errnote='Unable to download API page', fatal=False,
                data=json.dumps(data).encode('utf8'),
                headers={'content-type': 'application/json'})
            if not search:
                break
            slr_contents = try_get(
                search,
                (lambda x: x['contents']['twoColumnSearchResultsRenderer']['primaryContents']['sectionListRenderer']['contents'],
                 lambda x: x['onResponseReceivedCommands'][0]['appendContinuationItemsAction']['continuationItems']),
                list)
            if not slr_contents:
                break
            isr_contents = try_get(
                slr_contents,
                lambda x: x[0]['itemSectionRenderer']['contents'],
                list)
            if not isr_contents:
                break
            for content in isr_contents:
                if not isinstance(content, dict):
                    continue
                video = content.get('videoRenderer')
                if not isinstance(video, dict):
                    continue
                video_id = video.get('videoId')
                if not video_id:
                    continue
                title = try_get(video, lambda x: x['title']['runs'][0]['text'], compat_str)
                description = try_get(video, lambda x: x['descriptionSnippet']['runs'][0]['text'], compat_str)
                duration = parse_duration(try_get(video, lambda x: x['lengthText']['simpleText'], compat_str))
                view_count_text = try_get(video, lambda x: x['viewCountText']['simpleText'], compat_str) or ''
                view_count = int_or_none(self._search_regex(
                    r'^(\d+)', re.sub(r'\s', '', view_count_text),
                    'view count', default=None))
                uploader = try_get(video, lambda x: x['ownerText']['runs'][0]['text'], compat_str)
                total += 1
                yield {
                    '_type': 'url_transparent',
                    'ie_key': YoutubeIE.ie_key(),
                    'id': video_id,
                    'url': video_id,
                    'title': title,
                    'description': description,
                    'duration': duration,
                    'view_count': view_count,
                    'uploader': uploader,
                }
                if total == n:
                    return
            token = try_get(
                slr_contents,
                lambda x: x[1]['continuationItemRenderer']['continuationEndpoint']['continuationCommand']['token'],
                compat_str)
            if not token:
                break
            data['continuation'] = token

    def _get_n_results(self, query, n):
        """Get a specified number of results for a query"""
        return self.playlist_result(self._entries(query, n), query)


class YoutubeSearchDateIE(YoutubeSearchIE):
    IE_NAME = YoutubeSearchIE.IE_NAME + ':date'
    _SEARCH_KEY = 'ytsearchdate'
    IE_DESC = 'YouTube.com searches, newest videos first'
    _SEARCH_PARAMS = 'CAI%3D'


r"""
class YoutubeSearchURLIE(YoutubeSearchIE):
    IE_DESC = 'YouTube.com search URLs'
    IE_NAME = 'youtube:search_url'
    _VALID_URL = r'https?://(?:www\.)?youtube\.com/results\?(.*?&)?(?:search_query|q)=(?P<query>[^&]+)(?:[&]|$)'
    _SEARCH_DATA = r'(?:window\["ytInitialData"\]|ytInitialData)\W?=\W?({.*?});'
    _TESTS = [{
        'url': 'https://www.youtube.com/results?baz=bar&search_query=youtube-dl+test+video&filters=video&lclk=video',
        'playlist_mincount': 5,
        'info_dict': {
            'title': 'youtube-dl test video',
        }
    }, {
        'url': 'https://www.youtube.com/results?q=test&sp=EgQIBBgB',
        'only_matching': True,
    }]

    def _find_videos_in_json(self, extracted):
        videos = []

        def _real_find(obj):
            if obj is None or isinstance(obj, str):
                return

            if type(obj) is list:
                for elem in obj:
                    _real_find(elem)

            if type(obj) is dict:
                if "videoId" in obj:
                    videos.append(obj)
                    return

                for _, o in obj.items():
                    _real_find(o)

        _real_find(extracted)

        return videos

    def extract_videos_from_page_impl(self, page, ids_in_page, titles_in_page):
        search_response = self._parse_json(self._search_regex(self._SEARCH_DATA, page, 'ytInitialData'), None)

        result_items = self._find_videos_in_json(search_response)

        for renderer in result_items:
            video_id = try_get(renderer, lambda x: x['videoId'])
            video_title = try_get(renderer, lambda x: x['title']['runs'][0]['text']) or try_get(renderer, lambda x: x['title']['simpleText'])

            if video_id is None or video_title is None:
                # we do not have a videoRenderer or title extraction broke
                continue

            video_title = video_title.strip()

            try:
                idx = ids_in_page.index(video_id)
                if video_title and not titles_in_page[idx]:
                    titles_in_page[idx] = video_title
            except ValueError:
                ids_in_page.append(video_id)
                titles_in_page.append(video_title)

    def extract_videos_from_page(self, page):
        ids_in_page = []
        titles_in_page = []
        self.extract_videos_from_page_impl(page, ids_in_page, titles_in_page)
        return zip(ids_in_page, titles_in_page)

    def _real_extract(self, url):
        mobj = re.match(self._VALID_URL, url)
        query = compat_urllib_parse_unquote_plus(mobj.group('query'))
        webpage = self._download_webpage(url, query)
        return self.playlist_result(self._process_page(webpage), playlist_title=query)
"""


class YoutubeFeedsInfoExtractor(YoutubeBaseInfoExtractor):
    """
    Base class for feed extractors
    Subclasses must define the _FEED_NAME and _PLAYLIST_TITLE properties.
    """
    _LOGIN_REQUIRED = True
    _FEED_DATA = r'(?:window\["ytInitialData"\]|ytInitialData)\W?=\W?({.*?});'
    _YTCFG_DATA = r"ytcfg.set\(({.*?})\)"

    @property
    def IE_NAME(self):
        return 'youtube:%s' % self._FEED_NAME

    def _real_initialize(self):
        self._login()

    def _find_videos_in_json(self, extracted):
        videos = []
        c = {}

        def _real_find(obj):
            if obj is None or isinstance(obj, str):
                return

            if type(obj) is list:
                for elem in obj:
                    _real_find(elem)

            if type(obj) is dict:
                if "videoId" in obj:
                    videos.append(obj)
                    return

                if "nextContinuationData" in obj:
                    c["continuation"] = obj["nextContinuationData"]
                    return

                for _, o in obj.items():
                    _real_find(o)

        _real_find(extracted)

        return videos, try_get(c, lambda x: x["continuation"])

    def _entries(self, page):
        info = []

        yt_conf = self._parse_json(self._search_regex(self._YTCFG_DATA, page, 'ytcfg.set', default="null"), None, fatal=False)

        search_response = self._parse_json(self._search_regex(self._FEED_DATA, page, 'ytInitialData'), None)

        for page_num in itertools.count(1):
            video_info, continuation = self._find_videos_in_json(search_response)

            new_info = []

            for v in video_info:
                v_id = try_get(v, lambda x: x['videoId'])
                if not v_id:
                    continue

                have_video = False
                for old in info:
                    if old['videoId'] == v_id:
                        have_video = True
                        break

                if not have_video:
                    new_info.append(v)

            if not new_info:
                break

            info.extend(new_info)

            for video in new_info:
                yield self.url_result(try_get(video, lambda x: x['videoId']), YoutubeIE.ie_key(), video_title=try_get(video, lambda x: x['title']['runs'][0]['text']) or try_get(video, lambda x: x['title']['simpleText']))

            if not continuation or not yt_conf:
                break

            search_response = self._download_json(
                'https://www.youtube.com/browse_ajax', self._PLAYLIST_TITLE,
                'Downloading page #%s' % page_num,
                transform_source=uppercase_escape,
                query={
                    "ctoken": try_get(continuation, lambda x: x["continuation"]),
                    "continuation": try_get(continuation, lambda x: x["continuation"]),
                    "itct": try_get(continuation, lambda x: x["clickTrackingParams"])
                },
                headers={
                    "X-YouTube-Client-Name": try_get(yt_conf, lambda x: x["INNERTUBE_CONTEXT_CLIENT_NAME"]),
                    "X-YouTube-Client-Version": try_get(yt_conf, lambda x: x["INNERTUBE_CONTEXT_CLIENT_VERSION"]),
                    "X-Youtube-Identity-Token": try_get(yt_conf, lambda x: x["ID_TOKEN"]),
                    "X-YouTube-Device": try_get(yt_conf, lambda x: x["DEVICE"]),
                    "X-YouTube-Page-CL": try_get(yt_conf, lambda x: x["PAGE_CL"]),
                    "X-YouTube-Page-Label": try_get(yt_conf, lambda x: x["PAGE_BUILD_LABEL"]),
                    "X-YouTube-Variants-Checksum": try_get(yt_conf, lambda x: x["VARIANTS_CHECKSUM"]),
                })

    def _real_extract(self, url):
        page = self._download_webpage(
            'https://www.youtube.com/feed/%s' % self._FEED_NAME,
            self._PLAYLIST_TITLE)
        return self.playlist_result(
            self._entries(page), playlist_title=self._PLAYLIST_TITLE)


class YoutubeWatchLaterIE(InfoExtractor):
    IE_NAME = 'youtube:watchlater'
    IE_DESC = 'Youtube watch later list, ":ytwatchlater" for short (requires authentication)'
    _VALID_URL = r'https?://(?:www\.)?youtube\.com/(?:feed/watch_later|(?:playlist|watch)\?(?:.+&)?list=WL)|:ytwatchlater'

    _TESTS = [{
        'url': 'https://www.youtube.com/watch?v=bCNU9TrbiRk&index=1&list=WL',
        'only_matching': True,
    }, {
        'url': 'https://www.youtube.com/feed/watch_later',
        'only_matching': True,
    }]

    def _real_extract(self, url):
        return self.url_result(
            'https://www.youtube.com/playlist?list=WL', ie=YoutubeTabIE.ie_key())


class YoutubeRecommendedIE(YoutubeFeedsInfoExtractor):
    IE_DESC = 'YouTube.com recommended videos, ":ytrec" for short (requires authentication)'
    _VALID_URL = r'https?://(?:www\.)?youtube\.com/feed/recommended|:ytrec(?:ommended)?'
    _FEED_NAME = 'recommended'
    _PLAYLIST_TITLE = 'Youtube Recommended videos'


class YoutubeSubscriptionsIE(YoutubeFeedsInfoExtractor):
    IE_DESC = 'YouTube.com subscriptions feed, "ytsubs" keyword (requires authentication)'
    _VALID_URL = r'https?://(?:www\.)?youtube\.com/feed/subscriptions|:ytsubs(?:criptions)?'
    _FEED_NAME = 'subscriptions'
    _PLAYLIST_TITLE = 'Youtube Subscriptions'


class YoutubeHistoryIE(YoutubeFeedsInfoExtractor):
    IE_DESC = 'Youtube watch history, ":ythistory" for short (requires authentication)'
    _VALID_URL = r'https?://(?:www\.)?youtube\.com/feed/history|:ythistory'
    _FEED_NAME = 'history'
    _PLAYLIST_TITLE = 'Youtube History'


class YoutubeTruncatedURLIE(InfoExtractor):
    IE_NAME = 'youtube:truncated_url'
    IE_DESC = False  # Do not list
    _VALID_URL = r'''(?x)
        (?:https?://)?
        (?:\w+\.)?[yY][oO][uU][tT][uU][bB][eE](?:-nocookie)?\.com/
        (?:watch\?(?:
            feature=[a-z_]+|
            annotation_id=annotation_[^&]+|
            x-yt-cl=[0-9]+|
            hl=[^&]*|
            t=[0-9]+
        )?
        |
            attribution_link\?a=[^&]+
        )
        $
    '''

    _TESTS = [{
        'url': 'https://www.youtube.com/watch?annotation_id=annotation_3951667041',
        'only_matching': True,
    }, {
        'url': 'https://www.youtube.com/watch?',
        'only_matching': True,
    }, {
        'url': 'https://www.youtube.com/watch?x-yt-cl=84503534',
        'only_matching': True,
    }, {
        'url': 'https://www.youtube.com/watch?feature=foo',
        'only_matching': True,
    }, {
        'url': 'https://www.youtube.com/watch?hl=en-GB',
        'only_matching': True,
    }, {
        'url': 'https://www.youtube.com/watch?t=2372',
        'only_matching': True,
    }]

    def _real_extract(self, url):
        raise ExtractorError(
            'Did you forget to quote the URL? Remember that & is a meta '
            'character in most shells, so you want to put the URL in quotes, '
            'like  youtube-dl '
            '"https://www.youtube.com/watch?feature=foo&v=BaW_jenozKc" '
            ' or simply  youtube-dl BaW_jenozKc  .',
            expected=True)


class YoutubeTruncatedIDIE(InfoExtractor):
    IE_NAME = 'youtube:truncated_id'
    IE_DESC = False  # Do not list
    _VALID_URL = r'https?://(?:www\.)?youtube\.com/watch\?v=(?P<id>[0-9A-Za-z_-]{1,10})$'

    _TESTS = [{
        'url': 'https://www.youtube.com/watch?v=N_708QY7Ob',
        'only_matching': True,
    }]

    def _real_extract(self, url):
        video_id = self._match_id(url)
        raise ExtractorError(
            'Incomplete YouTube ID %s. URL %s looks truncated.' % (video_id, url),
            expected=True)<|MERGE_RESOLUTION|>--- conflicted
+++ resolved
@@ -35,7 +35,6 @@
     mimetype2ext,
     orderedSet,
     parse_codecs,
-    parse_count,
     parse_duration,
     remove_quotes,
     remove_start,
@@ -97,8 +96,6 @@
         if username is None:
             if self._LOGIN_REQUIRED and self._downloader.params.get('cookiefile') is None:
                 raise ExtractorError('No login info available, needed for using %s.' % self.IE_NAME, expected=True)
-            if self._downloader.params.get('cookiefile') and False:  # TODO remove 'and False' later - too many people using outdated cookies and open issues, remind them.
-                self.to_screen('[Cookies] Reminder - Make sure to always use up to date cookies!')
             return True
 
         login_page = self._download_webpage(
@@ -269,25 +266,6 @@
 
         return True
 
-<<<<<<< HEAD
-    def _download_webpage_handle(self, *args, **kwargs):
-        query = kwargs.get('query', {}).copy()
-        query['disable_polymer'] = 'true'
-        kwargs['query'] = query
-        return super(YoutubeBaseInfoExtractor, self)._download_webpage_handle(
-            *args, **compat_kwargs(kwargs))
-
-    def _get_yt_initial_data(self, video_id, webpage):
-        config = self._search_regex(
-            (r'window\["ytInitialData"\]\s*=\s*(.*?)(?<=});',
-             r'var\s+ytInitialData\s*=\s*(.*?)(?<=});'),
-            webpage, 'ytInitialData', default=None)
-        if config:
-            return self._parse_json(
-                uppercase_escape(config), video_id, fatal=False)
-
-=======
->>>>>>> 28f9568a
     def _real_initialize(self):
         if self._downloader is None:
             return
@@ -396,9 +374,8 @@
                      $""" % {'playlist_id': YoutubeBaseInfoExtractor._PLAYLIST_ID_RE}
     _NEXT_URL_RE = r'[\?&]next_url=([^&]+)'
     _PLAYER_INFO_RE = (
-        # /s/player/ec262be6/player_ias.vflset/en_US/base.js
-        r'(?:/s)?(?:/player)?/(?P<id>[a-zA-Z0-9_-]{8,})/player_ias\.vflset(?:/[a-zA-Z]{2,3}_[a-zA-Z]{2,3})?/base\.(?P<ext>[a-z]+)',
-        r'\b(?P<id>vfl[a-zA-Z0-9_-]+)\b.*?\.(?P<ext>[a-z]+)',
+        r'/(?P<id>[a-zA-Z0-9_-]{8,})/player_ias\.vflset(?:/[a-zA-Z]{2,3}_[a-zA-Z]{2,3})?/base\.(?P<ext>[a-z]+)$',
+        r'\b(?P<id>vfl[a-zA-Z0-9_-]+)\b.*?\.(?P<ext>[a-z]+)$',
     )
     _formats = {
         '5': {'ext': 'flv', 'width': 400, 'height': 240, 'acodec': 'mp3', 'abr': 64, 'vcodec': 'h263'},
@@ -505,13 +482,738 @@
         '396': {'acodec': 'none', 'vcodec': 'av01.0.05M.08'},
         '397': {'acodec': 'none', 'vcodec': 'av01.0.05M.08'},
     }
-    _SUBTITLE_FORMATS = ('json3', 'srv1', 'srv2', 'srv3', 'ttml', 'vtt')
+    _SUBTITLE_FORMATS = ('srv1', 'srv2', 'srv3', 'ttml', 'vtt')
 
     _GEO_BYPASS = False
 
     IE_NAME = 'youtube'
     _TESTS = [
-        # removed because of riaa
+        {
+            'url': 'https://www.youtube.com/watch?v=BaW_jenozKc&t=1s&end=9',
+            'info_dict': {
+                'id': 'BaW_jenozKc',
+                'ext': 'mp4',
+                'title': 'youtube-dl test video "\'/\\ä↭𝕐',
+                'uploader': 'Philipp Hagemeister',
+                'uploader_id': 'phihag',
+                'uploader_url': r're:https?://(?:www\.)?youtube\.com/user/phihag',
+                'channel_id': 'UCLqxVugv74EIW3VWh2NOa3Q',
+                'channel_url': r're:https?://(?:www\.)?youtube\.com/channel/UCLqxVugv74EIW3VWh2NOa3Q',
+                'upload_date': '20121002',
+                'description': 'test chars:  "\'/\\ä↭𝕐\ntest URL: https://github.com/rg3/youtube-dl/issues/1892\n\nThis is a test video for youtube-dl.\n\nFor more information, contact phihag@phihag.de .',
+                'categories': ['Science & Technology'],
+                'tags': ['youtube-dl'],
+                'duration': 10,
+                'view_count': int,
+                'like_count': int,
+                'dislike_count': int,
+                'start_time': 1,
+                'end_time': 9,
+            }
+        },
+        {
+            'url': 'https://www.youtube.com/watch?v=UxxajLWwzqY',
+            'note': 'Test generic use_cipher_signature video (#897)',
+            'info_dict': {
+                'id': 'UxxajLWwzqY',
+                'ext': 'mp4',
+                'upload_date': '20120506',
+                'title': 'Icona Pop - I Love It (feat. Charli XCX) [OFFICIAL VIDEO]',
+                'alt_title': 'I Love It (feat. Charli XCX)',
+                'description': 'md5:19a2f98d9032b9311e686ed039564f63',
+                'tags': ['Icona Pop i love it', 'sweden', 'pop music', 'big beat records', 'big beat', 'charli',
+                         'xcx', 'charli xcx', 'girls', 'hbo', 'i love it', "i don't care", 'icona', 'pop',
+                         'iconic ep', 'iconic', 'love', 'it'],
+                'duration': 180,
+                'uploader': 'Icona Pop',
+                'uploader_id': 'IconaPop',
+                'uploader_url': r're:https?://(?:www\.)?youtube\.com/user/IconaPop',
+                'creator': 'Icona Pop',
+                'track': 'I Love It (feat. Charli XCX)',
+                'artist': 'Icona Pop',
+            }
+        },
+        {
+            'url': 'https://www.youtube.com/watch?v=07FYdnEawAQ',
+            'note': 'Test VEVO video with age protection (#956)',
+            'info_dict': {
+                'id': '07FYdnEawAQ',
+                'ext': 'mp4',
+                'upload_date': '20130703',
+                'title': 'Justin Timberlake - Tunnel Vision (Official Music Video) (Explicit)',
+                'alt_title': 'Tunnel Vision',
+                'description': 'md5:07dab3356cde4199048e4c7cd93471e1',
+                'duration': 419,
+                'uploader': 'justintimberlakeVEVO',
+                'uploader_id': 'justintimberlakeVEVO',
+                'uploader_url': r're:https?://(?:www\.)?youtube\.com/user/justintimberlakeVEVO',
+                'creator': 'Justin Timberlake',
+                'track': 'Tunnel Vision',
+                'artist': 'Justin Timberlake',
+                'age_limit': 18,
+            }
+        },
+        {
+            'url': '//www.YouTube.com/watch?v=yZIXLfi8CZQ',
+            'note': 'Embed-only video (#1746)',
+            'info_dict': {
+                'id': 'yZIXLfi8CZQ',
+                'ext': 'mp4',
+                'upload_date': '20120608',
+                'title': 'Principal Sexually Assaults A Teacher - Episode 117 - 8th June 2012',
+                'description': 'md5:09b78bd971f1e3e289601dfba15ca4f7',
+                'uploader': 'SET India',
+                'uploader_id': 'setindia',
+                'uploader_url': r're:https?://(?:www\.)?youtube\.com/user/setindia',
+                'age_limit': 18,
+            }
+        },
+        {
+            'url': 'https://www.youtube.com/watch?v=BaW_jenozKc&v=UxxajLWwzqY',
+            'note': 'Use the first video ID in the URL',
+            'info_dict': {
+                'id': 'BaW_jenozKc',
+                'ext': 'mp4',
+                'title': 'youtube-dl test video "\'/\\ä↭𝕐',
+                'uploader': 'Philipp Hagemeister',
+                'uploader_id': 'phihag',
+                'uploader_url': r're:https?://(?:www\.)?youtube\.com/user/phihag',
+                'upload_date': '20121002',
+                'description': 'test chars:  "\'/\\ä↭𝕐\ntest URL: https://github.com/rg3/youtube-dl/issues/1892\n\nThis is a test video for youtube-dl.\n\nFor more information, contact phihag@phihag.de .',
+                'categories': ['Science & Technology'],
+                'tags': ['youtube-dl'],
+                'duration': 10,
+                'view_count': int,
+                'like_count': int,
+                'dislike_count': int,
+            },
+            'params': {
+                'skip_download': True,
+            },
+        },
+        {
+            'url': 'https://www.youtube.com/watch?v=a9LDPn-MO4I',
+            'note': '256k DASH audio (format 141) via DASH manifest',
+            'info_dict': {
+                'id': 'a9LDPn-MO4I',
+                'ext': 'm4a',
+                'upload_date': '20121002',
+                'uploader_id': '8KVIDEO',
+                'uploader_url': r're:https?://(?:www\.)?youtube\.com/user/8KVIDEO',
+                'description': '',
+                'uploader': '8KVIDEO',
+                'title': 'UHDTV TEST 8K VIDEO.mp4'
+            },
+            'params': {
+                'youtube_include_dash_manifest': True,
+                'format': '141',
+            },
+            'skip': 'format 141 not served anymore',
+        },
+        # DASH manifest with encrypted signature
+        {
+            'url': 'https://www.youtube.com/watch?v=IB3lcPjvWLA',
+            'info_dict': {
+                'id': 'IB3lcPjvWLA',
+                'ext': 'm4a',
+                'title': 'Afrojack, Spree Wilson - The Spark (Official Music Video) ft. Spree Wilson',
+                'description': 'md5:8f5e2b82460520b619ccac1f509d43bf',
+                'duration': 244,
+                'uploader': 'AfrojackVEVO',
+                'uploader_id': 'AfrojackVEVO',
+                'upload_date': '20131011',
+            },
+            'params': {
+                'youtube_include_dash_manifest': True,
+                'format': '141/bestaudio[ext=m4a]',
+            },
+        },
+        # JS player signature function name containing $
+        {
+            'url': 'https://www.youtube.com/watch?v=nfWlot6h_JM',
+            'info_dict': {
+                'id': 'nfWlot6h_JM',
+                'ext': 'm4a',
+                'title': 'Taylor Swift - Shake It Off',
+                'description': 'md5:307195cd21ff7fa352270fe884570ef0',
+                'duration': 242,
+                'uploader': 'TaylorSwiftVEVO',
+                'uploader_id': 'TaylorSwiftVEVO',
+                'upload_date': '20140818',
+            },
+            'params': {
+                'youtube_include_dash_manifest': True,
+                'format': '141/bestaudio[ext=m4a]',
+            },
+        },
+        # Controversy video
+        {
+            'url': 'https://www.youtube.com/watch?v=T4XJQO3qol8',
+            'info_dict': {
+                'id': 'T4XJQO3qol8',
+                'ext': 'mp4',
+                'duration': 219,
+                'upload_date': '20100909',
+                'uploader': 'Amazing Atheist',
+                'uploader_id': 'TheAmazingAtheist',
+                'uploader_url': r're:https?://(?:www\.)?youtube\.com/user/TheAmazingAtheist',
+                'title': 'Burning Everyone\'s Koran',
+                'description': 'SUBSCRIBE: http://www.youtube.com/saturninefilms\n\nEven Obama has taken a stand against freedom on this issue: http://www.huffingtonpost.com/2010/09/09/obama-gma-interview-quran_n_710282.html',
+            }
+        },
+        # Normal age-gate video (No vevo, embed allowed)
+        {
+            'url': 'https://youtube.com/watch?v=HtVdAasjOgU',
+            'info_dict': {
+                'id': 'HtVdAasjOgU',
+                'ext': 'mp4',
+                'title': 'The Witcher 3: Wild Hunt - The Sword Of Destiny Trailer',
+                'description': r're:(?s).{100,}About the Game\n.*?The Witcher 3: Wild Hunt.{100,}',
+                'duration': 142,
+                'uploader': 'The Witcher',
+                'uploader_id': 'WitcherGame',
+                'uploader_url': r're:https?://(?:www\.)?youtube\.com/user/WitcherGame',
+                'upload_date': '20140605',
+                'age_limit': 18,
+            },
+        },
+        # Age-gate video with encrypted signature
+        {
+            'url': 'https://www.youtube.com/watch?v=6kLq3WMV1nU',
+            'info_dict': {
+                'id': '6kLq3WMV1nU',
+                'ext': 'mp4',
+                'title': 'Dedication To My Ex (Miss That) (Lyric Video)',
+                'description': 'md5:33765bb339e1b47e7e72b5490139bb41',
+                'duration': 246,
+                'uploader': 'LloydVEVO',
+                'uploader_id': 'LloydVEVO',
+                'uploader_url': r're:https?://(?:www\.)?youtube\.com/user/LloydVEVO',
+                'upload_date': '20110629',
+                'age_limit': 18,
+            },
+        },
+        # video_info is None (https://github.com/ytdl-org/youtube-dl/issues/4421)
+        # YouTube Red ad is not captured for creator
+        {
+            'url': '__2ABJjxzNo',
+            'info_dict': {
+                'id': '__2ABJjxzNo',
+                'ext': 'mp4',
+                'duration': 266,
+                'upload_date': '20100430',
+                'uploader_id': 'deadmau5',
+                'uploader_url': r're:https?://(?:www\.)?youtube\.com/user/deadmau5',
+                'creator': 'Dada Life, deadmau5',
+                'description': 'md5:12c56784b8032162bb936a5f76d55360',
+                'uploader': 'deadmau5',
+                'title': 'Deadmau5 - Some Chords (HD)',
+                'alt_title': 'This Machine Kills Some Chords',
+            },
+            'expected_warnings': [
+                'DASH manifest missing',
+            ]
+        },
+        # Olympics (https://github.com/ytdl-org/youtube-dl/issues/4431)
+        {
+            'url': 'lqQg6PlCWgI',
+            'info_dict': {
+                'id': 'lqQg6PlCWgI',
+                'ext': 'mp4',
+                'duration': 6085,
+                'upload_date': '20150827',
+                'uploader_id': 'olympic',
+                'uploader_url': r're:https?://(?:www\.)?youtube\.com/user/olympic',
+                'description': 'HO09  - Women -  GER-AUS - Hockey - 31 July 2012 - London 2012 Olympic Games',
+                'uploader': 'Olympic',
+                'title': 'Hockey - Women -  GER-AUS - London 2012 Olympic Games',
+            },
+            'params': {
+                'skip_download': 'requires avconv',
+            }
+        },
+        # Non-square pixels
+        {
+            'url': 'https://www.youtube.com/watch?v=_b-2C3KPAM0',
+            'info_dict': {
+                'id': '_b-2C3KPAM0',
+                'ext': 'mp4',
+                'stretched_ratio': 16 / 9.,
+                'duration': 85,
+                'upload_date': '20110310',
+                'uploader_id': 'AllenMeow',
+                'uploader_url': r're:https?://(?:www\.)?youtube\.com/user/AllenMeow',
+                'description': 'made by Wacom from Korea | 字幕&加油添醋 by TY\'s Allen | 感謝heylisa00cavey1001同學熱情提供梗及翻譯',
+                'uploader': '孫ᄋᄅ',
+                'title': '[A-made] 變態妍字幕版 太妍 我就是這樣的人',
+            },
+        },
+        # url_encoded_fmt_stream_map is empty string
+        {
+            'url': 'qEJwOuvDf7I',
+            'info_dict': {
+                'id': 'qEJwOuvDf7I',
+                'ext': 'webm',
+                'title': 'Обсуждение судебной практики по выборам 14 сентября 2014 года в Санкт-Петербурге',
+                'description': '',
+                'upload_date': '20150404',
+                'uploader_id': 'spbelect',
+                'uploader': 'Наблюдатели Петербурга',
+            },
+            'params': {
+                'skip_download': 'requires avconv',
+            },
+            'skip': 'This live event has ended.',
+        },
+        # Extraction from multiple DASH manifests (https://github.com/ytdl-org/youtube-dl/pull/6097)
+        {
+            'url': 'https://www.youtube.com/watch?v=FIl7x6_3R5Y',
+            'info_dict': {
+                'id': 'FIl7x6_3R5Y',
+                'ext': 'webm',
+                'title': 'md5:7b81415841e02ecd4313668cde88737a',
+                'description': 'md5:116377fd2963b81ec4ce64b542173306',
+                'duration': 220,
+                'upload_date': '20150625',
+                'uploader_id': 'dorappi2000',
+                'uploader_url': r're:https?://(?:www\.)?youtube\.com/user/dorappi2000',
+                'uploader': 'dorappi2000',
+                'formats': 'mincount:31',
+            },
+            'skip': 'not actual anymore',
+        },
+        # DASH manifest with segment_list
+        {
+            'url': 'https://www.youtube.com/embed/CsmdDsKjzN8',
+            'md5': '8ce563a1d667b599d21064e982ab9e31',
+            'info_dict': {
+                'id': 'CsmdDsKjzN8',
+                'ext': 'mp4',
+                'upload_date': '20150501',  # According to '<meta itemprop="datePublished"', but in other places it's 20150510
+                'uploader': 'Airtek',
+                'description': 'Retransmisión en directo de la XVIII media maratón de Zaragoza.',
+                'uploader_id': 'UCzTzUmjXxxacNnL8I3m4LnQ',
+                'title': 'Retransmisión XVIII Media maratón Zaragoza 2015',
+            },
+            'params': {
+                'youtube_include_dash_manifest': True,
+                'format': '135',  # bestvideo
+            },
+            'skip': 'This live event has ended.',
+        },
+        {
+            # Multifeed videos (multiple cameras), URL is for Main Camera
+            'url': 'https://www.youtube.com/watch?v=jqWvoWXjCVs',
+            'info_dict': {
+                'id': 'jqWvoWXjCVs',
+                'title': 'teamPGP: Rocket League Noob Stream',
+                'description': 'md5:dc7872fb300e143831327f1bae3af010',
+            },
+            'playlist': [{
+                'info_dict': {
+                    'id': 'jqWvoWXjCVs',
+                    'ext': 'mp4',
+                    'title': 'teamPGP: Rocket League Noob Stream (Main Camera)',
+                    'description': 'md5:dc7872fb300e143831327f1bae3af010',
+                    'duration': 7335,
+                    'upload_date': '20150721',
+                    'uploader': 'Beer Games Beer',
+                    'uploader_id': 'beergamesbeer',
+                    'uploader_url': r're:https?://(?:www\.)?youtube\.com/user/beergamesbeer',
+                    'license': 'Standard YouTube License',
+                },
+            }, {
+                'info_dict': {
+                    'id': '6h8e8xoXJzg',
+                    'ext': 'mp4',
+                    'title': 'teamPGP: Rocket League Noob Stream (kreestuh)',
+                    'description': 'md5:dc7872fb300e143831327f1bae3af010',
+                    'duration': 7337,
+                    'upload_date': '20150721',
+                    'uploader': 'Beer Games Beer',
+                    'uploader_id': 'beergamesbeer',
+                    'uploader_url': r're:https?://(?:www\.)?youtube\.com/user/beergamesbeer',
+                    'license': 'Standard YouTube License',
+                },
+            }, {
+                'info_dict': {
+                    'id': 'PUOgX5z9xZw',
+                    'ext': 'mp4',
+                    'title': 'teamPGP: Rocket League Noob Stream (grizzle)',
+                    'description': 'md5:dc7872fb300e143831327f1bae3af010',
+                    'duration': 7337,
+                    'upload_date': '20150721',
+                    'uploader': 'Beer Games Beer',
+                    'uploader_id': 'beergamesbeer',
+                    'uploader_url': r're:https?://(?:www\.)?youtube\.com/user/beergamesbeer',
+                    'license': 'Standard YouTube License',
+                },
+            }, {
+                'info_dict': {
+                    'id': 'teuwxikvS5k',
+                    'ext': 'mp4',
+                    'title': 'teamPGP: Rocket League Noob Stream (zim)',
+                    'description': 'md5:dc7872fb300e143831327f1bae3af010',
+                    'duration': 7334,
+                    'upload_date': '20150721',
+                    'uploader': 'Beer Games Beer',
+                    'uploader_id': 'beergamesbeer',
+                    'uploader_url': r're:https?://(?:www\.)?youtube\.com/user/beergamesbeer',
+                    'license': 'Standard YouTube License',
+                },
+            }],
+            'params': {
+                'skip_download': True,
+            },
+            'skip': 'This video is not available.',
+        },
+        {
+            # Multifeed video with comma in title (see https://github.com/ytdl-org/youtube-dl/issues/8536)
+            'url': 'https://www.youtube.com/watch?v=gVfLd0zydlo',
+            'info_dict': {
+                'id': 'gVfLd0zydlo',
+                'title': 'DevConf.cz 2016 Day 2 Workshops 1 14:00 - 15:30',
+            },
+            'playlist_count': 2,
+            'skip': 'Not multifeed anymore',
+        },
+        {
+            'url': 'https://vid.plus/FlRa-iH7PGw',
+            'only_matching': True,
+        },
+        {
+            'url': 'https://zwearz.com/watch/9lWxNJF-ufM/electra-woman-dyna-girl-official-trailer-grace-helbig.html',
+            'only_matching': True,
+        },
+        {
+            # Title with JS-like syntax "};" (see https://github.com/ytdl-org/youtube-dl/issues/7468)
+            # Also tests cut-off URL expansion in video description (see
+            # https://github.com/ytdl-org/youtube-dl/issues/1892,
+            # https://github.com/ytdl-org/youtube-dl/issues/8164)
+            'url': 'https://www.youtube.com/watch?v=lsguqyKfVQg',
+            'info_dict': {
+                'id': 'lsguqyKfVQg',
+                'ext': 'mp4',
+                'title': '{dark walk}; Loki/AC/Dishonored; collab w/Elflover21',
+                'alt_title': 'Dark Walk - Position Music',
+                'description': 'md5:8085699c11dc3f597ce0410b0dcbb34a',
+                'duration': 133,
+                'upload_date': '20151119',
+                'uploader_id': 'IronSoulElf',
+                'uploader_url': r're:https?://(?:www\.)?youtube\.com/user/IronSoulElf',
+                'uploader': 'IronSoulElf',
+                'creator': 'Todd Haberman,  Daniel Law Heath and Aaron Kaplan',
+                'track': 'Dark Walk - Position Music',
+                'artist': 'Todd Haberman,  Daniel Law Heath and Aaron Kaplan',
+                'album': 'Position Music - Production Music Vol. 143 - Dark Walk',
+            },
+            'params': {
+                'skip_download': True,
+            },
+        },
+        {
+            # Tags with '};' (see https://github.com/ytdl-org/youtube-dl/issues/7468)
+            'url': 'https://www.youtube.com/watch?v=Ms7iBXnlUO8',
+            'only_matching': True,
+        },
+        {
+            # Video with yt:stretch=17:0
+            'url': 'https://www.youtube.com/watch?v=Q39EVAstoRM',
+            'info_dict': {
+                'id': 'Q39EVAstoRM',
+                'ext': 'mp4',
+                'title': 'Clash Of Clans#14 Dicas De Ataque Para CV 4',
+                'description': 'md5:ee18a25c350637c8faff806845bddee9',
+                'upload_date': '20151107',
+                'uploader_id': 'UCCr7TALkRbo3EtFzETQF1LA',
+                'uploader': 'CH GAMER DROID',
+            },
+            'params': {
+                'skip_download': True,
+            },
+            'skip': 'This video does not exist.',
+        },
+        {
+            # Video licensed under Creative Commons
+            'url': 'https://www.youtube.com/watch?v=M4gD1WSo5mA',
+            'info_dict': {
+                'id': 'M4gD1WSo5mA',
+                'ext': 'mp4',
+                'title': 'md5:e41008789470fc2533a3252216f1c1d1',
+                'description': 'md5:a677553cf0840649b731a3024aeff4cc',
+                'duration': 721,
+                'upload_date': '20150127',
+                'uploader_id': 'BerkmanCenter',
+                'uploader_url': r're:https?://(?:www\.)?youtube\.com/user/BerkmanCenter',
+                'uploader': 'The Berkman Klein Center for Internet & Society',
+                'license': 'Creative Commons Attribution license (reuse allowed)',
+            },
+            'params': {
+                'skip_download': True,
+            },
+        },
+        {
+            # Channel-like uploader_url
+            'url': 'https://www.youtube.com/watch?v=eQcmzGIKrzg',
+            'info_dict': {
+                'id': 'eQcmzGIKrzg',
+                'ext': 'mp4',
+                'title': 'Democratic Socialism and Foreign Policy | Bernie Sanders',
+                'description': 'md5:dda0d780d5a6e120758d1711d062a867',
+                'duration': 4060,
+                'upload_date': '20151119',
+                'uploader': 'Bernie Sanders',
+                'uploader_id': 'UCH1dpzjCEiGAt8CXkryhkZg',
+                'uploader_url': r're:https?://(?:www\.)?youtube\.com/channel/UCH1dpzjCEiGAt8CXkryhkZg',
+                'license': 'Creative Commons Attribution license (reuse allowed)',
+            },
+            'params': {
+                'skip_download': True,
+            },
+        },
+        {
+            'url': 'https://www.youtube.com/watch?feature=player_embedded&amp;amp;v=V36LpHqtcDY',
+            'only_matching': True,
+        },
+        {
+            # YouTube Red paid video (https://github.com/ytdl-org/youtube-dl/issues/10059)
+            'url': 'https://www.youtube.com/watch?v=i1Ko8UG-Tdo',
+            'only_matching': True,
+        },
+        {
+            # Rental video preview
+            'url': 'https://www.youtube.com/watch?v=yYr8q0y5Jfg',
+            'info_dict': {
+                'id': 'uGpuVWrhIzE',
+                'ext': 'mp4',
+                'title': 'Piku - Trailer',
+                'description': 'md5:c36bd60c3fd6f1954086c083c72092eb',
+                'upload_date': '20150811',
+                'uploader': 'FlixMatrix',
+                'uploader_id': 'FlixMatrixKaravan',
+                'uploader_url': r're:https?://(?:www\.)?youtube\.com/user/FlixMatrixKaravan',
+                'license': 'Standard YouTube License',
+            },
+            'params': {
+                'skip_download': True,
+            },
+            'skip': 'This video is not available.',
+        },
+        {
+            # YouTube Red video with episode data
+            'url': 'https://www.youtube.com/watch?v=iqKdEhx-dD4',
+            'info_dict': {
+                'id': 'iqKdEhx-dD4',
+                'ext': 'mp4',
+                'title': 'Isolation - Mind Field (Ep 1)',
+                'description': 'md5:46a29be4ceffa65b92d277b93f463c0f',
+                'duration': 2085,
+                'upload_date': '20170118',
+                'uploader': 'Vsauce',
+                'uploader_id': 'Vsauce',
+                'uploader_url': r're:https?://(?:www\.)?youtube\.com/user/Vsauce',
+                'series': 'Mind Field',
+                'season_number': 1,
+                'episode_number': 1,
+            },
+            'params': {
+                'skip_download': True,
+            },
+            'expected_warnings': [
+                'Skipping DASH manifest',
+            ],
+        },
+        {
+            # The following content has been identified by the YouTube community
+            # as inappropriate or offensive to some audiences.
+            'url': 'https://www.youtube.com/watch?v=6SJNVb0GnPI',
+            'info_dict': {
+                'id': '6SJNVb0GnPI',
+                'ext': 'mp4',
+                'title': 'Race Differences in Intelligence',
+                'description': 'md5:5d161533167390427a1f8ee89a1fc6f1',
+                'duration': 965,
+                'upload_date': '20140124',
+                'uploader': 'New Century Foundation',
+                'uploader_id': 'UCEJYpZGqgUob0zVVEaLhvVg',
+                'uploader_url': r're:https?://(?:www\.)?youtube\.com/channel/UCEJYpZGqgUob0zVVEaLhvVg',
+            },
+            'params': {
+                'skip_download': True,
+            },
+        },
+        {
+            # itag 212
+            'url': '1t24XAntNCY',
+            'only_matching': True,
+        },
+        {
+            # geo restricted to JP
+            'url': 'sJL6WA-aGkQ',
+            'only_matching': True,
+        },
+        {
+            'url': 'https://www.youtube.com/watch?v=MuAGGZNfUkU&list=RDMM',
+            'only_matching': True,
+        },
+        {
+            'url': 'https://invidio.us/watch?v=BaW_jenozKc',
+            'only_matching': True,
+        },
+        {
+            # DRM protected
+            'url': 'https://www.youtube.com/watch?v=s7_qI6_mIXc',
+            'only_matching': True,
+        },
+        {
+            # Video with unsupported adaptive stream type formats
+            'url': 'https://www.youtube.com/watch?v=Z4Vy8R84T1U',
+            'info_dict': {
+                'id': 'Z4Vy8R84T1U',
+                'ext': 'mp4',
+                'title': 'saman SMAN 53 Jakarta(Sancety) opening COFFEE4th at SMAN 53 Jakarta',
+                'description': 'md5:d41d8cd98f00b204e9800998ecf8427e',
+                'duration': 433,
+                'upload_date': '20130923',
+                'uploader': 'Amelia Putri Harwita',
+                'uploader_id': 'UCpOxM49HJxmC1qCalXyB3_Q',
+                'uploader_url': r're:https?://(?:www\.)?youtube\.com/channel/UCpOxM49HJxmC1qCalXyB3_Q',
+                'formats': 'maxcount:10',
+            },
+            'params': {
+                'skip_download': True,
+                'youtube_include_dash_manifest': False,
+            },
+            'skip': 'not actual anymore',
+        },
+        {
+            # Youtube Music Auto-generated description
+            'url': 'https://music.youtube.com/watch?v=MgNrAu2pzNs',
+            'info_dict': {
+                'id': 'MgNrAu2pzNs',
+                'ext': 'mp4',
+                'title': 'Voyeur Girl',
+                'description': 'md5:7ae382a65843d6df2685993e90a8628f',
+                'upload_date': '20190312',
+                'uploader': 'Stephen - Topic',
+                'uploader_id': 'UC-pWHpBjdGG69N9mM2auIAA',
+                'artist': 'Stephen',
+                'track': 'Voyeur Girl',
+                'album': 'it\'s too much love to know my dear',
+                'release_date': '20190313',
+                'release_year': 2019,
+            },
+            'params': {
+                'skip_download': True,
+            },
+        },
+        {
+            # Youtube Music Auto-generated description
+            # Retrieve 'artist' field from 'Artist:' in video description
+            # when it is present on youtube music video
+            'url': 'https://www.youtube.com/watch?v=k0jLE7tTwjY',
+            'info_dict': {
+                'id': 'k0jLE7tTwjY',
+                'ext': 'mp4',
+                'title': 'Latch Feat. Sam Smith',
+                'description': 'md5:3cb1e8101a7c85fcba9b4fb41b951335',
+                'upload_date': '20150110',
+                'uploader': 'Various Artists - Topic',
+                'uploader_id': 'UCNkEcmYdjrH4RqtNgh7BZ9w',
+                'artist': 'Disclosure',
+                'track': 'Latch Feat. Sam Smith',
+                'album': 'Latch Featuring Sam Smith',
+                'release_date': '20121008',
+                'release_year': 2012,
+            },
+            'params': {
+                'skip_download': True,
+            },
+        },
+        {
+            # Youtube Music Auto-generated description
+            # handle multiple artists on youtube music video
+            'url': 'https://www.youtube.com/watch?v=74qn0eJSjpA',
+            'info_dict': {
+                'id': '74qn0eJSjpA',
+                'ext': 'mp4',
+                'title': 'Eastside',
+                'description': 'md5:290516bb73dcbfab0dcc4efe6c3de5f2',
+                'upload_date': '20180710',
+                'uploader': 'Benny Blanco - Topic',
+                'uploader_id': 'UCzqz_ksRu_WkIzmivMdIS7A',
+                'artist': 'benny blanco, Halsey, Khalid',
+                'track': 'Eastside',
+                'album': 'Eastside',
+                'release_date': '20180713',
+                'release_year': 2018,
+            },
+            'params': {
+                'skip_download': True,
+            },
+        },
+        {
+            # Youtube Music Auto-generated description
+            # handle youtube music video with release_year and no release_date
+            'url': 'https://www.youtube.com/watch?v=-hcAI0g-f5M',
+            'info_dict': {
+                'id': '-hcAI0g-f5M',
+                'ext': 'mp4',
+                'title': 'Put It On Me',
+                'description': 'md5:f6422397c07c4c907c6638e1fee380a5',
+                'upload_date': '20180426',
+                'uploader': 'Matt Maeson - Topic',
+                'uploader_id': 'UCnEkIGqtGcQMLk73Kp-Q5LQ',
+                'artist': 'Matt Maeson',
+                'track': 'Put It On Me',
+                'album': 'The Hearse',
+                'release_date': None,
+                'release_year': 2018,
+            },
+            'params': {
+                'skip_download': True,
+            },
+        },
+        {
+            'url': 'https://www.youtubekids.com/watch?v=3b8nCWDgZ6Q',
+            'only_matching': True,
+        },
+        {
+            # invalid -> valid video id redirection
+            'url': 'DJztXj2GPfl',
+            'info_dict': {
+                'id': 'DJztXj2GPfk',
+                'ext': 'mp4',
+                'title': 'Panjabi MC - Mundian To Bach Ke (The Dictator Soundtrack)',
+                'description': 'md5:bf577a41da97918e94fa9798d9228825',
+                'upload_date': '20090125',
+                'uploader': 'Prochorowka',
+                'uploader_id': 'Prochorowka',
+                'uploader_url': r're:https?://(?:www\.)?youtube\.com/user/Prochorowka',
+                'artist': 'Panjabi MC',
+                'track': 'Beware of the Boys (Mundian to Bach Ke) - Motivo Hi-Lectro Remix',
+                'album': 'Beware of the Boys (Mundian To Bach Ke)',
+            },
+            'params': {
+                'skip_download': True,
+            },
+        },
+        {
+            # empty description results in an empty string
+            'url': 'https://www.youtube.com/watch?v=x41yOUIvK2k',
+            'info_dict': {
+                'id': 'x41yOUIvK2k',
+                'ext': 'mp4',
+                'title': 'IMG 3456',
+                'description': '',
+                'upload_date': '20170613',
+                'uploader_id': 'ElevageOrVert',
+                'uploader': 'ElevageOrVert',
+            },
+            'params': {
+                'skip_download': True,
+            },
+        },
     ]
 
     def __init__(self, *args, **kwargs):
@@ -682,7 +1384,7 @@
             raise ExtractorError(
                 'Signature extraction failed: ' + tb, cause=e)
 
-    def _get_subtitles(self, video_id, webpage, has_live_chat_replay):
+    def _get_subtitles(self, video_id, webpage):
         try:
             subs_doc = self._download_xml(
                 'https://video.google.com/timedtext?hl=en&type=list&v=%s' % video_id,
@@ -709,14 +1411,6 @@
                     'ext': ext,
                 })
             sub_lang_list[lang] = sub_formats
-        if has_live_chat_replay:
-            sub_lang_list['live_chat'] = [
-                {
-                    'video_id': video_id,
-                    'ext': 'json',
-                    'protocol': 'youtube_live_chat_replay',
-                },
-            ]
         if not sub_lang_list:
             self._downloader.report_warning('video doesn\'t have subtitles')
             return {}
@@ -739,55 +1433,6 @@
         if config:
             return self._parse_json(
                 uppercase_escape(config), video_id, fatal=False)
-        patterns = (
-            r'(?m)window\["ytInitialPlayerResponse"\]\s*=\s*({.+});$',
-            r'ytInitialPlayerResponse\s*=\s*({.+?});var meta'
-        )
-        config = self._search_regex(
-            patterns, webpage, 'ytplayer.config', default=None)
-        if config:
-            args = self._parse_json(
-                uppercase_escape(config), video_id, fatal=False)
-            if args:
-                return {'args': args}
-
-    def _get_music_metadata_from_yt_initial(self, yt_initial):
-        music_metadata = []
-        key_map = {
-            'Album': 'album',
-            'Artist': 'artist',
-            'Song': 'track'
-        }
-        contents = try_get(yt_initial, lambda x: x['contents']['twoColumnWatchNextResults']['results']['results']['contents'])
-        if type(contents) is list:
-            for content in contents:
-                music_track = {}
-                if type(content) is not dict:
-                    continue
-                videoSecondaryInfoRenderer = try_get(content, lambda x: x['videoSecondaryInfoRenderer'])
-                if type(videoSecondaryInfoRenderer) is not dict:
-                    continue
-                rows = try_get(videoSecondaryInfoRenderer, lambda x: x['metadataRowContainer']['metadataRowContainerRenderer']['rows'])
-                if type(rows) is not list:
-                    continue
-                for row in rows:
-                    metadataRowRenderer = try_get(row, lambda x: x['metadataRowRenderer'])
-                    if type(metadataRowRenderer) is not dict:
-                        continue
-                    key = try_get(metadataRowRenderer, lambda x: x['title']['simpleText'])
-                    value = try_get(metadataRowRenderer, lambda x: x['contents'][0]['simpleText']) or \
-                        try_get(metadataRowRenderer, lambda x: x['contents'][0]['runs'][0]['text'])
-                    if type(key) is not str or type(value) is not str:
-                        continue
-                    if key in key_map:
-                        if key_map[key] in music_track:
-                            # we've started on a new track
-                            music_metadata.append(music_track)
-                            music_track = {}
-                        music_track[key_map[key]] = value
-                if len(music_track.keys()):
-                    music_metadata.append(music_track)
-        return music_metadata
 
     def _get_automatic_captions(self, video_id, webpage):
         """We need the webpage for getting the captions url, pass it as an
@@ -799,11 +1444,10 @@
             self._downloader.report_warning(err_msg)
             return {}
         try:
-            if "args" in player_config and "ttsurl" in player_config["args"]:
-                args = player_config['args']
-                caption_url = args['ttsurl']
+            args = player_config['args']
+            caption_url = args.get('ttsurl')
+            if caption_url:
                 timestamp = args['timestamp']
-
                 # We get the available subtitles
                 list_params = compat_urllib_parse_urlencode({
                     'type': 'list',
@@ -859,24 +1503,13 @@
                 return captions
 
             # New captions format as of 22.06.2017
-            if "args" in player_config:
-                player_response = player_config["args"].get('player_response')
-            else:
-                # New player system (ytInitialPlayerResponse) as of October 2020
-                player_response = player_config
-
-            if player_response:
-                if isinstance(player_response, compat_str):
-                    player_response = self._parse_json(
-                        player_response, video_id, fatal=False)
-
-                renderer = player_response['captions']['playerCaptionsTracklistRenderer']
-                caption_tracks = renderer['captionTracks']
-                for caption_track in caption_tracks:
-                    if 'kind' not in caption_track:
-                        # not an automatic transcription
-                        continue
-                    base_url = caption_track['baseUrl']
+            player_response = args.get('player_response')
+            if player_response and isinstance(player_response, compat_str):
+                player_response = self._parse_json(
+                    player_response, video_id, fatal=False)
+                if player_response:
+                    renderer = player_response['captions']['playerCaptionsTracklistRenderer']
+                    base_url = renderer['captionTracks'][0]['baseUrl']
                     sub_lang_list = []
                     for lang in renderer['translationLanguages']:
                         lang_code = lang.get('languageCode')
@@ -884,25 +1517,19 @@
                             sub_lang_list.append(lang_code)
                     return make_captions(base_url, sub_lang_list)
 
-                self._downloader.report_warning("Couldn't find automatic captions for %s" % video_id)
-                return {}
-
-            if "args" in player_config:
-                args = player_config["args"]
-
-                # Some videos don't provide ttsurl but rather caption_tracks and
-                # caption_translation_languages (e.g. 20LmZk1hakA)
-                # Does not used anymore as of 22.06.2017
-                caption_tracks = args['caption_tracks']
-                caption_translation_languages = args['caption_translation_languages']
-                caption_url = compat_parse_qs(caption_tracks.split(',')[0])['u'][0]
-                sub_lang_list = []
-                for lang in caption_translation_languages.split(','):
-                    lang_qs = compat_parse_qs(compat_urllib_parse_unquote_plus(lang))
-                    sub_lang = lang_qs.get('lc', [None])[0]
-                    if sub_lang:
-                        sub_lang_list.append(sub_lang)
-                return make_captions(caption_url, sub_lang_list)
+            # Some videos don't provide ttsurl but rather caption_tracks and
+            # caption_translation_languages (e.g. 20LmZk1hakA)
+            # Does not used anymore as of 22.06.2017
+            caption_tracks = args['caption_tracks']
+            caption_translation_languages = args['caption_translation_languages']
+            caption_url = compat_parse_qs(caption_tracks.split(',')[0])['u'][0]
+            sub_lang_list = []
+            for lang in caption_translation_languages.split(','):
+                lang_qs = compat_parse_qs(compat_urllib_parse_unquote_plus(lang))
+                sub_lang = lang_qs.get('lc', [None])[0]
+                if sub_lang:
+                    sub_lang_list.append(sub_lang)
+            return make_captions(caption_url, sub_lang_list)
         # An extractor error can be raise by the download process if there are
         # no automatic captions but there are subtitles
         except (KeyError, IndexError, ExtractorError):
@@ -983,15 +1610,21 @@
     def _extract_chapters_from_json(self, webpage, video_id, duration):
         if not webpage:
             return
-        initial_data = self._parse_json(
+        player = self._parse_json(
             self._search_regex(
-                r'window\["ytInitialData"\] = (.+);\n', webpage,
+                r'RELATED_PLAYER_ARGS["\']\s*:\s*({.+})\s*,?\s*\n', webpage,
                 'player args', default='{}'),
             video_id, fatal=False)
-        if not initial_data or not isinstance(initial_data, dict):
+        if not player or not isinstance(player, dict):
+            return
+        watch_next_response = player.get('watch_next_response')
+        if not isinstance(watch_next_response, compat_str):
+            return
+        response = self._parse_json(watch_next_response, video_id, fatal=False)
+        if not response or not isinstance(response, dict):
             return
         chapters_list = try_get(
-            initial_data,
+            response,
             lambda x: x['playerOverlays']
                        ['playerOverlayRenderer']
                        ['decoratedPlayerBarRenderer']
@@ -1136,13 +1769,6 @@
                 add_dash_mpd_pr(pl_response)
                 return pl_response
 
-        def extract_embedded_config(embed_webpage, video_id):
-            embedded_config = self._search_regex(
-                r'setConfig\(({.*})\);',
-                embed_webpage, 'ytInitialData', default=None)
-            if embedded_config:
-                return embedded_config
-
         player_response = {}
 
         # Get video info
@@ -1150,106 +1776,36 @@
         embed_webpage = None
         if (self._og_search_property('restrictions:age', video_webpage, default=None) == '18+'
                 or re.search(r'player-age-gate-content">', video_webpage) is not None):
-            cookie_keys = self._get_cookies('https://www.youtube.com').keys()
             age_gate = True
             # We simulate the access to the video from www.youtube.com/v/{video_id}
             # this can be viewed without login into Youtube
             url = proto + '://www.youtube.com/embed/%s' % video_id
             embed_webpage = self._download_webpage(url, video_id, 'Downloading embed webpage')
-            ext = extract_embedded_config(embed_webpage, video_id)
-            # playabilityStatus = re.search(r'{\\\"status\\\":\\\"(?P<playabilityStatus>[^\"]+)\\\"', ext)
-            playable_in_embed = re.search(r'{\\\"playableInEmbed\\\":(?P<playableinEmbed>[^\,]+)', ext)
-            if not playable_in_embed:
-                self.to_screen('Could not determine whether playabale in embed for video %s' % video_id)
-                playable_in_embed = ''
-            else:
-                playable_in_embed = playable_in_embed.group('playableinEmbed')
-            # check if video is only playable on youtube in other words not playable in embed - if so it requires auth (cookies)
-            # if re.search(r'player-unavailable">', embed_webpage) is not None:
-            if playable_in_embed == 'false':
-                '''
-                # TODO apply this patch when Support for Python 2.6(!) and above drops
-                if ({'VISITOR_INFO1_LIVE', 'HSID', 'SSID', 'SID'} <= cookie_keys
-                        or {'VISITOR_INFO1_LIVE', '__Secure-3PSID', 'LOGIN_INFO'} <= cookie_keys):
-                '''
-                if (set(('VISITOR_INFO1_LIVE', 'HSID', 'SSID', 'SID')) <= set(cookie_keys)
-                        or set(('VISITOR_INFO1_LIVE', '__Secure-3PSID', 'LOGIN_INFO')) <= set(cookie_keys)):
-                    age_gate = False
-                    # Try looking directly into the video webpage
-                    ytplayer_config = self._get_ytplayer_config(video_id, video_webpage)
-                    if ytplayer_config:
-                        args = ytplayer_config.get("args")
-                        if args is not None:
-                            if args.get('url_encoded_fmt_stream_map') or args.get('hlsvp'):
-                                # Convert to the same format returned by compat_parse_qs
-                                video_info = dict((k, [v]) for k, v in args.items())
-                                add_dash_mpd(video_info)
-                            # Rental video is not rented but preview is available (e.g.
-                            # https://www.youtube.com/watch?v=yYr8q0y5Jfg,
-                            # https://github.com/ytdl-org/youtube-dl/issues/10532)
-                            if not video_info and args.get('ypc_vid'):
-                                return self.url_result(
-                                    args['ypc_vid'], YoutubeIE.ie_key(), video_id=args['ypc_vid'])
-                            if args.get('livestream') == '1' or args.get('live_playback') == 1:
-                                is_live = True
-                            if not player_response:
-                                player_response = extract_player_response(args.get('player_response'), video_id)
-                        elif not player_response:
-                            player_response = ytplayer_config
-                    if not video_info or self._downloader.params.get('youtube_include_dash_manifest', True):
-                        add_dash_mpd_pr(player_response)
-                else:
-                    raise ExtractorError('Video is age restricted and only playable on Youtube. Requires cookies!', expected=True)
-            else:
-                data = compat_urllib_parse_urlencode({
-                    'video_id': video_id,
-                    'eurl': 'https://youtube.googleapis.com/v/' + video_id,
-                    'sts': self._search_regex(
-                        r'"sts"\s*:\s*(\d+)', embed_webpage, 'sts', default=''),
-                })
-                video_info_url = proto + '://www.youtube.com/get_video_info?' + data
-                try:
-                    video_info_webpage = self._download_webpage(
-                        video_info_url, video_id,
-                        note='Refetching age-gated info webpage',
-                        errnote='unable to download video info webpage')
-                except ExtractorError:
-                    video_info_webpage = None
-                if video_info_webpage:
-                    video_info = compat_parse_qs(video_info_webpage)
-                    pl_response = video_info.get('player_response', [None])[0]
-                    player_response = extract_player_response(pl_response, video_id)
-                    add_dash_mpd(video_info)
-                    view_count = extract_view_count(video_info)
+            data = compat_urllib_parse_urlencode({
+                'video_id': video_id,
+                'eurl': 'https://youtube.googleapis.com/v/' + video_id,
+                'sts': self._search_regex(
+                    r'"sts"\s*:\s*(\d+)', embed_webpage, 'sts', default=''),
+            })
+            video_info_url = proto + '://www.youtube.com/get_video_info?' + data
+            try:
+                video_info_webpage = self._download_webpage(
+                    video_info_url, video_id,
+                    note='Refetching age-gated info webpage',
+                    errnote='unable to download video info webpage')
+            except ExtractorError:
+                video_info_webpage = None
+            if video_info_webpage:
+                video_info = compat_parse_qs(video_info_webpage)
+                pl_response = video_info.get('player_response', [None])[0]
+                player_response = extract_player_response(pl_response, video_id)
+                add_dash_mpd(video_info)
+                view_count = extract_view_count(video_info)
         else:
             age_gate = False
             # Try looking directly into the video webpage
             ytplayer_config = self._get_ytplayer_config(video_id, video_webpage)
             if ytplayer_config:
-<<<<<<< HEAD
-                args = ytplayer_config.get("args")
-                if args is not None:
-                    if args.get('url_encoded_fmt_stream_map') or args.get('hlsvp'):
-                        # Convert to the same format returned by compat_parse_qs
-                        video_info = dict((k, [v]) for k, v in args.items())
-                        add_dash_mpd(video_info)
-                    # Rental video is not rented but preview is available (e.g.
-                    # https://www.youtube.com/watch?v=yYr8q0y5Jfg,
-                    # https://github.com/ytdl-org/youtube-dl/issues/10532)
-                    if not video_info and args.get('ypc_vid'):
-                        return self.url_result(
-                            args['ypc_vid'], YoutubeIE.ie_key(), video_id=args['ypc_vid'])
-                    if args.get('livestream') == '1' or args.get('live_playback') == 1:
-                        is_live = True
-                    if not player_response:
-                        player_response = extract_player_response(args.get('player_response'), video_id)
-                elif not player_response:
-                    player_response = ytplayer_config
-                if not video_info or self._downloader.params.get('youtube_include_dash_manifest', True):
-                    add_dash_mpd_pr(player_response)
-
-        def extract_unavailable_message(ytplayer_config):
-=======
                 args = ytplayer_config['args']
                 if args.get('url_encoded_fmt_stream_map') or args.get('hlsvp'):
                     # Convert to the same format returned by compat_parse_qs
@@ -1275,8 +1831,7 @@
                     'initial player response', default='{}'),
                 video_id)
 
-        def extract_unavailable_message():
->>>>>>> 28f9568a
+        def extract_unavailable_message(ytplayer_config=None):
             messages = []
             for tag, kind in (('h1', 'message'), ('div', 'submessage')):
                 msg = self._html_search_regex(
@@ -1392,15 +1947,6 @@
 
         if is_live is None:
             is_live = bool_or_none(video_details.get('isLive'))
-
-        has_live_chat_replay = False
-        if not is_live:
-            yt_initial_data = self._get_yt_initial_data(video_id, video_webpage)
-            try:
-                yt_initial_data['contents']['twoColumnWatchNextResults']['conversationBar']['liveChatRenderer']['continuations'][0]['reloadContinuationData']['continuation']
-                has_live_chat_replay = True
-            except (KeyError, IndexError, TypeError):
-                pass
 
         # Check for "rental" videos
         if 'ypc_video_rental_bar_text' in video_info and 'author' not in video_info:
@@ -1500,15 +2046,9 @@
                                 embed_webpage = self._download_webpage(
                                     embed_url, video_id, 'Downloading embed webpage')
                             jsplayer_url_json = self._search_regex(
-                                ASSETS_RE, embed_webpage, 'JS player URL (2)', fatal=False)
-
-                        player_url = None
-                        if jsplayer_url_json is not None:
-                            player_url = json.loads(jsplayer_url_json)
-                        if player_url is None:
-                            player_url = self._search_regex(
-                                self._PLAYER_INFO_RE,
-                                video_webpage, 'JS player URL (3)', group=0)
+                                ASSETS_RE, embed_webpage, 'JS player URL')
+
+                        player_url = json.loads(jsplayer_url_json)
                         if player_url is None:
                             player_url_json = self._search_regex(
                                 r'ytplayer\.config.*?"url"\s*:\s*("[^"]+")',
@@ -1625,8 +2165,7 @@
                     a_format['player_url'] = player_url
                     # Accept-Encoding header causes failures in live streams on Youtube and Youtube Gaming
                     a_format.setdefault('http_headers', {})['Youtubedl-no-compression'] = 'True'
-                    if self._downloader.params.get('youtube_include_hls_manifest', True):
-                        formats.append(a_format)
+                    formats.append(a_format)
             else:
                 error_message = extract_unavailable_message()
                 if not error_message:
@@ -1771,14 +2310,6 @@
                 if release_year:
                     release_year = int(release_year)
 
-        yt_initial = self._get_yt_initial_data(video_id, video_webpage)
-        if yt_initial:
-            music_metadata = self._get_music_metadata_from_yt_initial(yt_initial)
-            if len(music_metadata):
-                album = music_metadata[0].get('album')
-                artist = music_metadata[0].get('artist')
-                track = music_metadata[0].get('track')
-
         m_episode = re.search(
             r'<div[^>]+id="watch7-headline"[^>]*>\s*<span[^>]*>.*?>(?P<series>[^<]+)</a></b>\s*S(?P<season>\d+)\s*•\s*E(?P<episode>\d+)</span>',
             video_webpage)
@@ -1810,7 +2341,7 @@
 
         def _extract_count(count_name):
             return str_to_int(self._search_regex(
-                r'"accessibilityData":\{"label":"([\d,\w]+) %ss"\}'
+                r'-%s-button[^>]+><span[^>]+class="yt-uix-button-content"[^>]*>([\d,]+)</span>'
                 % re.escape(count_name),
                 video_webpage, count_name, default=None))
 
@@ -1827,8 +2358,7 @@
             or try_get(video_info, lambda x: float_or_none(x['avg_rating'][0])))
 
         # subtitles
-        video_subtitles = self.extract_subtitles(
-            video_id, video_webpage, has_live_chat_replay)
+        video_subtitles = self.extract_subtitles(video_id, video_webpage)
         automatic_captions = self.extract_automatic_captions(video_id, video_webpage)
 
         video_duration = try_get(
@@ -1838,14 +2368,6 @@
         if not video_duration:
             video_duration = parse_duration(self._html_search_meta(
                 'duration', video_webpage, 'video duration'))
-
-        # Get Subscriber Count of channel
-        subscriber_count = parse_count(self._search_regex(
-            r'"text":"([\d\.]+\w?) subscribers"',
-            video_webpage,
-            'subscriber count',
-            default=None
-        ))
 
         # annotations
         video_annotations = None
@@ -1984,55 +2506,14 @@
             'album': album,
             'release_date': release_date,
             'release_year': release_year,
-            'subscriber_count': subscriber_count,
         }
 
 
-<<<<<<< HEAD
-class YoutubePlaylistIE(YoutubePlaylistBaseInfoExtractor):
-    IE_DESC = 'YouTube.com playlists'
-    _VALID_URL = r"""(?x)(?:
-                        (?:https?://)?
-                        (?:\w+\.)?
-                        (?:
-                            (?:
-                                youtube(?:kids)?\.com|
-                                invidio\.us
-                            )
-                            /
-                            (?:
-                               (?:course|view_play_list|my_playlists|artist|playlist|watch|embed/(?:videoseries|[0-9A-Za-z_-]{11}))
-                               \? (?:.*?[&;])*? (?:p|a|list)=
-                            |  p/
-                            )|
-                            youtu\.be/[0-9A-Za-z_-]{11}\?.*?\blist=
-                        )
-                        (
-                            (?:PL|LL|EC|UU|FL|RD|UL|TL|PU|OLAK5uy_)?[0-9A-Za-z-_]{10,}
-                            # Top tracks, they can also include dots
-                            |(?:MC)[\w\.]*
-                        )
-                        .*
-                     |
-                        (%(playlist_id)s)
-                     )""" % {'playlist_id': YoutubeBaseInfoExtractor._PLAYLIST_ID_RE}
-    _TEMPLATE_URL = 'https://www.youtube.com/playlist?list=%s'
-    _VIDEO_RE_TPL = r'href="\s*/watch\?v=%s(?:&amp;(?:[^"]*?index=(?P<index>\d+))?(?:[^>]+>(?P<title>[^<]+))?)?'
-    _VIDEO_RE = _VIDEO_RE_TPL % r'(?P<id>[0-9A-Za-z_-]{11})'
-    IE_NAME = 'youtube:playlist'
-    _YTM_PLAYLIST_PREFIX = 'RDCLAK5uy_'
-    _YTM_CHANNEL_INFO = {
-        'uploader': 'Youtube Music',
-        'uploader_id': 'music',  # or "UC-9-kyTW8ZkZNDHQJ6FgpwQ"
-        'uploader_url': 'https://www.youtube.com/music'
-    }
-=======
 class YoutubeTabIE(YoutubeBaseInfoExtractor):
     IE_DESC = 'YouTube.com tab'
     _VALID_URL = r'https?://(?:\w+\.)?(?:youtube(?:kids)?\.com|invidio\.us)/(?:(?:channel|c|user)/|playlist\?.*?\blist=)(?P<id>[^/?#&]+)'
     IE_NAME = 'youtube:tab'
 
->>>>>>> 28f9568a
     _TESTS = [{
         # playlists, multipage
         'url': 'https://www.youtube.com/c/ИгорьКлейнер/playlists?view=1&flow=grid',
@@ -2656,175 +3137,10 @@
         'only_matching': True,
     }]
 
-<<<<<<< HEAD
-    def _real_initialize(self):
-        self._login()
-
-    def extract_videos_from_page(self, page):
-        ids_in_page = []
-        titles_in_page = []
-
-        for item in re.findall(
-                r'(<[^>]*\bdata-video-id\s*=\s*["\'][0-9A-Za-z_-]{11}[^>]+>)', page):
-            attrs = extract_attributes(item)
-            video_id = attrs['data-video-id']
-            video_title = unescapeHTML(attrs.get('data-title'))
-            if video_title:
-                video_title = video_title.strip()
-            ids_in_page.append(video_id)
-            titles_in_page.append(video_title)
-
-        # Fallback with old _VIDEO_RE
-        self.extract_videos_from_page_impl(
-            self._VIDEO_RE, page, ids_in_page, titles_in_page)
-
-        # Relaxed fallbacks
-        self.extract_videos_from_page_impl(
-            r'href="\s*/watch\?v\s*=\s*(?P<id>[0-9A-Za-z_-]{11})', page,
-            ids_in_page, titles_in_page)
-        self.extract_videos_from_page_impl(
-            r'data-video-ids\s*=\s*["\'](?P<id>[0-9A-Za-z_-]{11})', page,
-            ids_in_page, titles_in_page)
-
-        return zip(ids_in_page, titles_in_page)
-
-    def _extract_mix_ids_from_yt_initial(self, yt_initial):
-        ids = []
-        playlist_contents = try_get(yt_initial, lambda x: x['contents']['twoColumnWatchNextResults']['playlist']['playlist']['contents'], list)
-        if playlist_contents:
-            for item in playlist_contents:
-                videoId = try_get(item, lambda x: x['playlistPanelVideoRenderer']['videoId'], compat_str)
-                if videoId:
-                    ids.append(videoId)
-        return ids
-
-    def _extract_mix(self, playlist_id):
-        # The mixes are generated from a single video
-        # the id of the playlist is just 'RD' + video_id
-        ids = []
-        yt_initial = None
-        last_id = playlist_id[-11:]
-        for n in itertools.count(1):
-            url = 'https://www.youtube.com/watch?v=%s&list=%s' % (last_id, playlist_id)
-            webpage = self._download_webpage(
-                url, playlist_id, 'Downloading page {0} of Youtube mix'.format(n))
-            new_ids = orderedSet(re.findall(
-                r'''(?xs)data-video-username=".*?".*?
-                           href="/watch\?v=([0-9A-Za-z_-]{11})&amp;[^"]*?list=%s''' % re.escape(playlist_id),
-                webpage))
-
-            # if no ids in html of page, try using embedded json
-            if (len(new_ids) == 0):
-                yt_initial = self._get_yt_initial_data(playlist_id, webpage)
-                if yt_initial:
-                    new_ids = self._extract_mix_ids_from_yt_initial(yt_initial)
-
-            # Fetch new pages until all the videos are repeated, it seems that
-            # there are always 51 unique videos.
-            new_ids = [_id for _id in new_ids if _id not in ids]
-            if not new_ids:
-                break
-            ids.extend(new_ids)
-            last_id = ids[-1]
-
-        url_results = self._ids_to_results(ids)
-
-        search_title = lambda class_name: get_element_by_attribute('class', class_name, webpage)
-        title_span = (
-            search_title('playlist-title')
-            or search_title('title long-title')
-            or search_title('title'))
-        title = clean_html(title_span)
-
-        if not title:
-            title = try_get(yt_initial, lambda x: x['contents']['twoColumnWatchNextResults']['playlist']['playlist']['title'], compat_str)
-
-        return self.playlist_result(url_results, playlist_id, title)
-
-    def _extract_playlist(self, playlist_id):
-        url = self._TEMPLATE_URL % playlist_id
-        page = self._download_webpage(url, playlist_id)
-
-        # the yt-alert-message now has tabindex attribute (see https://github.com/ytdl-org/youtube-dl/issues/11604)
-        for match in re.findall(r'<div class="yt-alert-message"[^>]*>([^<]+)</div>', page):
-            match = match.strip()
-            # Check if the playlist exists or is private
-            mobj = re.match(r'[^<]*(?:The|This) playlist (?P<reason>does not exist|is private)[^<]*', match)
-            if mobj:
-                reason = mobj.group('reason')
-                message = 'This playlist %s' % reason
-                if 'private' in reason:
-                    message += ', use --username or --netrc to access it'
-                message += '.'
-                raise ExtractorError(message, expected=True)
-            elif re.match(r'[^<]*Invalid parameters[^<]*', match):
-                raise ExtractorError(
-                    'Invalid parameters. Maybe URL is incorrect.',
-                    expected=True)
-            elif re.match(r'[^<]*Choose your language[^<]*', match):
-                continue
-            else:
-                self.report_warning('Youtube gives an alert message: ' + match)
-
-        playlist_title = self._html_search_regex(
-            r'(?s)<h1 class="pl-header-title[^"]*"[^>]*>\s*(.*?)\s*</h1>',
-            page, 'title', default=None)
-
-        _UPLOADER_BASE = r'class=["\']pl-header-details[^>]+>\s*<li>\s*<a[^>]+\bhref='
-        uploader = self._html_search_regex(
-            r'%s["\']/(?:user|channel)/[^>]+>([^<]+)' % _UPLOADER_BASE,
-            page, 'uploader', default=None)
-        mobj = re.search(
-            r'%s(["\'])(?P<path>/(?:user|channel)/(?P<uploader_id>.+?))\1' % _UPLOADER_BASE,
-            page)
-        if mobj:
-            uploader_id = mobj.group('uploader_id')
-            uploader_url = compat_urlparse.urljoin(url, mobj.group('path'))
-        else:
-            uploader_id = uploader_url = None
-
-        has_videos = True
-
-        if not playlist_title:
-            try:
-                # Some playlist URLs don't actually serve a playlist (e.g.
-                # https://www.youtube.com/watch?v=FqZTN594JQw&list=PLMYEtVRpaqY00V9W81Cwmzp6N6vZqfUKD4)
-                next(self._entries(page, playlist_id))
-            except StopIteration:
-                has_videos = False
-
-        playlist = self.playlist_result(
-            self._entries(page, playlist_id), playlist_id, playlist_title)
-        playlist.update({
-            'uploader': uploader,
-            'uploader_id': uploader_id,
-            'uploader_url': uploader_url,
-        })
-        if playlist_id.startswith(self._YTM_PLAYLIST_PREFIX):
-            playlist.update(self._YTM_CHANNEL_INFO)
-
-        return has_videos, playlist
-
-    def _check_download_just_video(self, url, playlist_id):
-        # Check if it's a video-specific URL
-        query_dict = compat_urlparse.parse_qs(compat_urlparse.urlparse(url).query)
-        video_id = query_dict.get('v', [None])[0] or self._search_regex(
-            r'(?:(?:^|//)youtu\.be/|youtube\.com/embed/(?!videoseries))([0-9A-Za-z_-]{11})', url,
-            'video id', default=None)
-        if video_id:
-            if self._downloader.params.get('noplaylist'):
-                self.to_screen('Downloading just video %s because of --no-playlist' % video_id)
-                return video_id, self.url_result(video_id, 'Youtube', video_id=video_id)
-            else:
-                self.to_screen('Downloading playlist %s - add --no-playlist to just download video %s' % (playlist_id, video_id))
-                return video_id, None
-        return None, None
-=======
     @classmethod
     def suitable(cls, url):
         return False if YoutubeTabIE.suitable(url) else super(
             YoutubePlaylistIE, cls).suitable(url)
->>>>>>> 28f9568a
 
     def _real_extract(self, url):
         # Extract playlist id
@@ -2836,136 +3152,6 @@
             'https://www.youtube.com/playlist?list=%s' % playlist_id,
             ie=YoutubeTabIE.ie_key(), video_id=playlist_id)
 
-<<<<<<< HEAD
-        video_id, video = self._check_download_just_video(url, playlist_id)
-        if video:
-            return video
-
-        if playlist_id.startswith(('RD', 'UL', 'PU')):
-            if not playlist_id.startswith(self._YTM_PLAYLIST_PREFIX):
-                # Mixes require a custom extraction process,
-                # Youtube Music playlists act like normal playlists (with randomized order)
-                return self._extract_mix(playlist_id)
-
-        has_videos, playlist = self._extract_playlist(playlist_id)
-        if has_videos or not video_id:
-            return playlist
-
-        # Some playlist URLs don't actually serve a playlist (see
-        # https://github.com/ytdl-org/youtube-dl/issues/10537).
-        # Fallback to plain video extraction if there is a video id
-        # along with playlist id.
-        return self.url_result(video_id, 'Youtube', video_id=video_id)
-
-
-class YoutubeChannelIE(YoutubePlaylistBaseInfoExtractor):
-    IE_DESC = 'YouTube.com channels'
-    _VALID_URL = r'https?://(?:youtu\.be|(?:\w+\.)?youtube(?:-nocookie|kids)?\.com|(?:www\.)?invidio\.us)/channel/(?P<id>[0-9A-Za-z_-]+)'
-    _TEMPLATE_URL = 'https://www.youtube.com/channel/%s/videos'
-    _VIDEO_RE = r'(?:title="(?P<title>[^"]+)"[^>]+)?href="/watch\?v=(?P<id>[0-9A-Za-z_-]+)&?'
-    IE_NAME = 'youtube:channel'
-    _TESTS = [{
-        'note': 'paginated channel',
-        'url': 'https://www.youtube.com/channel/UCKfVa3S1e4PHvxWcwyMMg8w',
-        'playlist_mincount': 91,
-        'info_dict': {
-            'id': 'UUKfVa3S1e4PHvxWcwyMMg8w',
-            'title': 'Uploads from lex will',
-            'uploader': 'lex will',
-            'uploader_id': 'UCKfVa3S1e4PHvxWcwyMMg8w',
-        }
-    }, {
-        'note': 'Age restricted channel',
-        # from https://www.youtube.com/user/DeusExOfficial
-        'url': 'https://www.youtube.com/channel/UCs0ifCMCm1icqRbqhUINa0w',
-        'playlist_mincount': 64,
-        'info_dict': {
-            'id': 'UUs0ifCMCm1icqRbqhUINa0w',
-            'title': 'Uploads from Deus Ex',
-            'uploader': 'Deus Ex',
-            'uploader_id': 'DeusExOfficial',
-        },
-    }, {
-        'url': 'https://invidio.us/channel/UC23qupoDRn9YOAVzeoxjOQA',
-        'only_matching': True,
-    }, {
-        'url': 'https://www.youtubekids.com/channel/UCyu8StPfZWapR6rfW_JgqcA',
-        'only_matching': True,
-    }]
-
-    @classmethod
-    def suitable(cls, url):
-        return (False if YoutubePlaylistsIE.suitable(url) or YoutubeLiveIE.suitable(url)
-                else super(YoutubeChannelIE, cls).suitable(url))
-
-    def _build_template_url(self, url, channel_id):
-        return self._TEMPLATE_URL % channel_id
-
-    def _real_extract(self, url):
-        channel_id = self._match_id(url)
-
-        url = self._build_template_url(url, channel_id)
-
-        # Channel by page listing is restricted to 35 pages of 30 items, i.e. 1050 videos total (see #5778)
-        # Workaround by extracting as a playlist if managed to obtain channel playlist URL
-        # otherwise fallback on channel by page extraction
-        channel_page = self._download_webpage(
-            url + '?view=57', channel_id,
-            'Downloading channel page', fatal=False)
-        if channel_page is False:
-            channel_playlist_id = False
-        else:
-            channel_playlist_id = self._html_search_meta(
-                'channelId', channel_page, 'channel id', default=None)
-            if not channel_playlist_id:
-                channel_url = self._html_search_meta(
-                    ('al:ios:url', 'twitter:app:url:iphone', 'twitter:app:url:ipad'),
-                    channel_page, 'channel url', default=None)
-                if channel_url:
-                    channel_playlist_id = self._search_regex(
-                        r'vnd\.youtube://user/([0-9A-Za-z_-]+)',
-                        channel_url, 'channel id', default=None)
-        if channel_playlist_id and channel_playlist_id.startswith('UC'):
-            playlist_id = 'UU' + channel_playlist_id[2:]
-            return self.url_result(
-                compat_urlparse.urljoin(url, '/playlist?list=%s' % playlist_id), 'YoutubePlaylist')
-
-        channel_page = self._download_webpage(url, channel_id, 'Downloading page #1')
-        autogenerated = re.search(r'''(?x)
-                class="[^"]*?(?:
-                    channel-header-autogenerated-label|
-                    yt-channel-title-autogenerated
-                )[^"]*"''', channel_page) is not None
-
-        if autogenerated:
-            # The videos are contained in a single page
-            # the ajax pages can't be used, they are empty
-            entries = [
-                self.url_result(
-                    video_id, 'Youtube', video_id=video_id,
-                    video_title=video_title)
-                for video_id, video_title in self.extract_videos_from_page(channel_page)]
-            return self.playlist_result(entries, channel_id)
-
-        try:
-            next(self._entries(channel_page, channel_id))
-        except StopIteration:
-            alert_message = self._html_search_regex(
-                r'(?s)<div[^>]+class=(["\']).*?\byt-alert-message\b.*?\1[^>]*>(?P<alert>[^<]+)</div>',
-                channel_page, 'alert', default=None, group='alert')
-            if alert_message:
-                raise ExtractorError('Youtube said: %s' % alert_message, expected=True)
-
-        return self.playlist_result(self._entries(channel_page, channel_id), channel_id)
-
-
-class YoutubeUserIE(YoutubeChannelIE):
-    IE_DESC = 'YouTube.com user videos (URL or "ytuser" keyword)'
-    _VALID_URL = r'(?:(?:https?://(?:\w+\.)?youtube\.com/(?:(?P<user>user|c)/)?(?!(?:attribution_link|watch|results|shared)(?:$|[^a-z_A-Z0-9%-])))|ytuser:)(?!feed/)(?P<id>[A-Za-z0-9_%-]+)'
-    _TEMPLATE_URL = 'https://www.youtube.com/%s/%s/videos'
-    IE_NAME = 'youtube:user'
-=======
->>>>>>> 28f9568a
 
 class YoutubeYtUserIE(InfoExtractor):
     _VALID_URL = r'ytuser:(?P<id>.+)'
@@ -3135,7 +3321,6 @@
     IE_DESC = 'YouTube.com search URLs'
     IE_NAME = 'youtube:search_url'
     _VALID_URL = r'https?://(?:www\.)?youtube\.com/results\?(.*?&)?(?:search_query|q)=(?P<query>[^&]+)(?:[&]|$)'
-    _SEARCH_DATA = r'(?:window\["ytInitialData"\]|ytInitialData)\W?=\W?({.*?});'
     _TESTS = [{
         'url': 'https://www.youtube.com/results?baz=bar&search_query=youtube-dl+test+video&filters=video&lclk=video',
         'playlist_mincount': 5,
@@ -3147,58 +3332,6 @@
         'only_matching': True,
     }]
 
-    def _find_videos_in_json(self, extracted):
-        videos = []
-
-        def _real_find(obj):
-            if obj is None or isinstance(obj, str):
-                return
-
-            if type(obj) is list:
-                for elem in obj:
-                    _real_find(elem)
-
-            if type(obj) is dict:
-                if "videoId" in obj:
-                    videos.append(obj)
-                    return
-
-                for _, o in obj.items():
-                    _real_find(o)
-
-        _real_find(extracted)
-
-        return videos
-
-    def extract_videos_from_page_impl(self, page, ids_in_page, titles_in_page):
-        search_response = self._parse_json(self._search_regex(self._SEARCH_DATA, page, 'ytInitialData'), None)
-
-        result_items = self._find_videos_in_json(search_response)
-
-        for renderer in result_items:
-            video_id = try_get(renderer, lambda x: x['videoId'])
-            video_title = try_get(renderer, lambda x: x['title']['runs'][0]['text']) or try_get(renderer, lambda x: x['title']['simpleText'])
-
-            if video_id is None or video_title is None:
-                # we do not have a videoRenderer or title extraction broke
-                continue
-
-            video_title = video_title.strip()
-
-            try:
-                idx = ids_in_page.index(video_id)
-                if video_title and not titles_in_page[idx]:
-                    titles_in_page[idx] = video_title
-            except ValueError:
-                ids_in_page.append(video_id)
-                titles_in_page.append(video_title)
-
-    def extract_videos_from_page(self, page):
-        ids_in_page = []
-        titles_in_page = []
-        self.extract_videos_from_page_impl(page, ids_in_page, titles_in_page)
-        return zip(ids_in_page, titles_in_page)
-
     def _real_extract(self, url):
         mobj = re.match(self._VALID_URL, url)
         query = compat_urllib_parse_unquote_plus(mobj.group('query'))
@@ -3213,8 +3346,6 @@
     Subclasses must define the _FEED_NAME and _PLAYLIST_TITLE properties.
     """
     _LOGIN_REQUIRED = True
-    _FEED_DATA = r'(?:window\["ytInitialData"\]|ytInitialData)\W?=\W?({.*?});'
-    _YTCFG_DATA = r"ytcfg.set\(({.*?})\)"
 
     @property
     def IE_NAME(self):
@@ -3223,89 +3354,37 @@
     def _real_initialize(self):
         self._login()
 
-    def _find_videos_in_json(self, extracted):
-        videos = []
-        c = {}
-
-        def _real_find(obj):
-            if obj is None or isinstance(obj, str):
-                return
-
-            if type(obj) is list:
-                for elem in obj:
-                    _real_find(elem)
-
-            if type(obj) is dict:
-                if "videoId" in obj:
-                    videos.append(obj)
-                    return
-
-                if "nextContinuationData" in obj:
-                    c["continuation"] = obj["nextContinuationData"]
-                    return
-
-                for _, o in obj.items():
-                    _real_find(o)
-
-        _real_find(extracted)
-
-        return videos, try_get(c, lambda x: x["continuation"])
-
     def _entries(self, page):
-        info = []
-
-        yt_conf = self._parse_json(self._search_regex(self._YTCFG_DATA, page, 'ytcfg.set', default="null"), None, fatal=False)
-
-        search_response = self._parse_json(self._search_regex(self._FEED_DATA, page, 'ytInitialData'), None)
-
+        # The extraction process is the same as for playlists, but the regex
+        # for the video ids doesn't contain an index
+        ids = []
+        more_widget_html = content_html = page
         for page_num in itertools.count(1):
-            video_info, continuation = self._find_videos_in_json(search_response)
-
-            new_info = []
-
-            for v in video_info:
-                v_id = try_get(v, lambda x: x['videoId'])
-                if not v_id:
-                    continue
-
-                have_video = False
-                for old in info:
-                    if old['videoId'] == v_id:
-                        have_video = True
-                        break
-
-                if not have_video:
-                    new_info.append(v)
-
-            if not new_info:
+            matches = re.findall(r'href="\s*/watch\?v=([0-9A-Za-z_-]{11})', content_html)
+
+            # 'recommended' feed has infinite 'load more' and each new portion spins
+            # the same videos in (sometimes) slightly different order, so we'll check
+            # for unicity and break when portion has no new videos
+            new_ids = list(filter(lambda video_id: video_id not in ids, orderedSet(matches)))
+            if not new_ids:
                 break
 
-            info.extend(new_info)
-
-            for video in new_info:
-                yield self.url_result(try_get(video, lambda x: x['videoId']), YoutubeIE.ie_key(), video_title=try_get(video, lambda x: x['title']['runs'][0]['text']) or try_get(video, lambda x: x['title']['simpleText']))
-
-            if not continuation or not yt_conf:
+            ids.extend(new_ids)
+
+            for entry in self._ids_to_results(new_ids):
+                yield entry
+
+            mobj = re.search(r'data-uix-load-more-href="/?(?P<more>[^"]+)"', more_widget_html)
+            if not mobj:
                 break
 
-            search_response = self._download_json(
-                'https://www.youtube.com/browse_ajax', self._PLAYLIST_TITLE,
+            more = self._download_json(
+                'https://www.youtube.com/%s' % mobj.group('more'), self._PLAYLIST_TITLE,
                 'Downloading page #%s' % page_num,
                 transform_source=uppercase_escape,
-                query={
-                    "ctoken": try_get(continuation, lambda x: x["continuation"]),
-                    "continuation": try_get(continuation, lambda x: x["continuation"]),
-                    "itct": try_get(continuation, lambda x: x["clickTrackingParams"])
-                },
-                headers={
-                    "X-YouTube-Client-Name": try_get(yt_conf, lambda x: x["INNERTUBE_CONTEXT_CLIENT_NAME"]),
-                    "X-YouTube-Client-Version": try_get(yt_conf, lambda x: x["INNERTUBE_CONTEXT_CLIENT_VERSION"]),
-                    "X-Youtube-Identity-Token": try_get(yt_conf, lambda x: x["ID_TOKEN"]),
-                    "X-YouTube-Device": try_get(yt_conf, lambda x: x["DEVICE"]),
-                    "X-YouTube-Page-CL": try_get(yt_conf, lambda x: x["PAGE_CL"]),
-                    "X-YouTube-Page-Label": try_get(yt_conf, lambda x: x["PAGE_BUILD_LABEL"]),
-                    "X-YouTube-Variants-Checksum": try_get(yt_conf, lambda x: x["VARIANTS_CHECKSUM"]),
-                })
+                headers=self._YOUTUBE_CLIENT_HEADERS)
+            content_html = more['content_html']
+            more_widget_html = more['load_more_widget_html']
 
     def _real_extract(self, url):
         page = self._download_webpage(
