# coding: utf-8

from __future__ import unicode_literals


import itertools
import json
import os.path
import random
import re
import time
import traceback

from .common import InfoExtractor, SearchInfoExtractor
from ..jsinterp import JSInterpreter
from ..compat import (
    compat_chr,
    compat_parse_qs,
    compat_urllib_parse_unquote,
    compat_urllib_parse_unquote_plus,
    compat_urllib_parse_urlencode,
    compat_urllib_parse_urlparse,
    compat_urlparse,
    compat_str,
)
from ..utils import (
    bool_or_none,
    clean_html,
    error_to_compat_str,
    ExtractorError,
    float_or_none,
    get_element_by_id,
    int_or_none,
    mimetype2ext,
    parse_codecs,
    parse_duration,
    remove_quotes,
    remove_start,
    smuggle_url,
    str_or_none,
    str_to_int,
    try_get,
    unescapeHTML,
    unified_strdate,
    unsmuggle_url,
    update_url_query,
    uppercase_escape,
    url_or_none,
    urlencode_postdata,
    urljoin,
)


class YoutubeBaseInfoExtractor(InfoExtractor):
    """Provide base functions for Youtube extractors"""
    _LOGIN_URL = 'https://accounts.google.com/ServiceLogin'
    _TWOFACTOR_URL = 'https://accounts.google.com/signin/challenge'

    _LOOKUP_URL = 'https://accounts.google.com/_/signin/sl/lookup'
    _CHALLENGE_URL = 'https://accounts.google.com/_/signin/sl/challenge'
    _TFA_URL = 'https://accounts.google.com/_/signin/challenge?hl=en&TL={0}'

    _NETRC_MACHINE = 'youtube'
    # If True it will raise an error if no login info is provided
    _LOGIN_REQUIRED = False

    _PLAYLIST_ID_RE = r'(?:(?:PL|LL|EC|UU|FL|RD|UL|TL|PU|OLAK5uy_)[0-9A-Za-z-_]{10,}|RDMM)'

    _YOUTUBE_CLIENT_HEADERS = {
        'x-youtube-client-name': '1',
        'x-youtube-client-version': '1.20200609.04.02',
    }

    def _set_language(self):
        self._set_cookie(
            '.youtube.com', 'PREF', 'f1=50000000&f6=8&hl=en',
            # YouTube sets the expire time to about two months
            expire_time=time.time() + 2 * 30 * 24 * 3600)

    def _ids_to_results(self, ids):
        return [
            self.url_result(vid_id, 'Youtube', video_id=vid_id)
            for vid_id in ids]

    def _login(self):
        """
        Attempt to log in to YouTube.
        True is returned if successful or skipped.
        False is returned if login failed.

        If _LOGIN_REQUIRED is set and no authentication was provided, an error is raised.
        """
        username, password = self._get_login_info()
        # No authentication to be performed
        if username is None:
            if self._LOGIN_REQUIRED and self._downloader.params.get('cookiefile') is None:
                raise ExtractorError('No login info available, needed for using %s.' % self.IE_NAME, expected=True)
            return True

        login_page = self._download_webpage(
            self._LOGIN_URL, None,
            note='Downloading login page',
            errnote='unable to fetch login page', fatal=False)
        if login_page is False:
            return

        login_form = self._hidden_inputs(login_page)

        def req(url, f_req, note, errnote):
            data = login_form.copy()
            data.update({
                'pstMsg': 1,
                'checkConnection': 'youtube',
                'checkedDomains': 'youtube',
                'hl': 'en',
                'deviceinfo': '[null,null,null,[],null,"US",null,null,[],"GlifWebSignIn",null,[null,null,[]]]',
                'f.req': json.dumps(f_req),
                'flowName': 'GlifWebSignIn',
                'flowEntry': 'ServiceLogin',
                # TODO: reverse actual botguard identifier generation algo
                'bgRequest': '["identifier",""]',
            })
            return self._download_json(
                url, None, note=note, errnote=errnote,
                transform_source=lambda s: re.sub(r'^[^[]*', '', s),
                fatal=False,
                data=urlencode_postdata(data), headers={
                    'Content-Type': 'application/x-www-form-urlencoded;charset=utf-8',
                    'Google-Accounts-XSRF': 1,
                })

        def warn(message):
            self._downloader.report_warning(message)

        lookup_req = [
            username,
            None, [], None, 'US', None, None, 2, False, True,
            [
                None, None,
                [2, 1, None, 1,
                 'https://accounts.google.com/ServiceLogin?passive=true&continue=https%3A%2F%2Fwww.youtube.com%2Fsignin%3Fnext%3D%252F%26action_handle_signin%3Dtrue%26hl%3Den%26app%3Ddesktop%26feature%3Dsign_in_button&hl=en&service=youtube&uilel=3&requestPath=%2FServiceLogin&Page=PasswordSeparationSignIn',
                 None, [], 4],
                1, [None, None, []], None, None, None, True
            ],
            username,
        ]

        lookup_results = req(
            self._LOOKUP_URL, lookup_req,
            'Looking up account info', 'Unable to look up account info')

        if lookup_results is False:
            return False

        user_hash = try_get(lookup_results, lambda x: x[0][2], compat_str)
        if not user_hash:
            warn('Unable to extract user hash')
            return False

        challenge_req = [
            user_hash,
            None, 1, None, [1, None, None, None, [password, None, True]],
            [
                None, None, [2, 1, None, 1, 'https://accounts.google.com/ServiceLogin?passive=true&continue=https%3A%2F%2Fwww.youtube.com%2Fsignin%3Fnext%3D%252F%26action_handle_signin%3Dtrue%26hl%3Den%26app%3Ddesktop%26feature%3Dsign_in_button&hl=en&service=youtube&uilel=3&requestPath=%2FServiceLogin&Page=PasswordSeparationSignIn', None, [], 4],
                1, [None, None, []], None, None, None, True
            ]]

        challenge_results = req(
            self._CHALLENGE_URL, challenge_req,
            'Logging in', 'Unable to log in')

        if challenge_results is False:
            return

        login_res = try_get(challenge_results, lambda x: x[0][5], list)
        if login_res:
            login_msg = try_get(login_res, lambda x: x[5], compat_str)
            warn(
                'Unable to login: %s' % 'Invalid password'
                if login_msg == 'INCORRECT_ANSWER_ENTERED' else login_msg)
            return False

        res = try_get(challenge_results, lambda x: x[0][-1], list)
        if not res:
            warn('Unable to extract result entry')
            return False

        login_challenge = try_get(res, lambda x: x[0][0], list)
        if login_challenge:
            challenge_str = try_get(login_challenge, lambda x: x[2], compat_str)
            if challenge_str == 'TWO_STEP_VERIFICATION':
                # SEND_SUCCESS - TFA code has been successfully sent to phone
                # QUOTA_EXCEEDED - reached the limit of TFA codes
                status = try_get(login_challenge, lambda x: x[5], compat_str)
                if status == 'QUOTA_EXCEEDED':
                    warn('Exceeded the limit of TFA codes, try later')
                    return False

                tl = try_get(challenge_results, lambda x: x[1][2], compat_str)
                if not tl:
                    warn('Unable to extract TL')
                    return False

                tfa_code = self._get_tfa_info('2-step verification code')

                if not tfa_code:
                    warn(
                        'Two-factor authentication required. Provide it either interactively or with --twofactor <code>'
                        '(Note that only TOTP (Google Authenticator App) codes work at this time.)')
                    return False

                tfa_code = remove_start(tfa_code, 'G-')

                tfa_req = [
                    user_hash, None, 2, None,
                    [
                        9, None, None, None, None, None, None, None,
                        [None, tfa_code, True, 2]
                    ]]

                tfa_results = req(
                    self._TFA_URL.format(tl), tfa_req,
                    'Submitting TFA code', 'Unable to submit TFA code')

                if tfa_results is False:
                    return False

                tfa_res = try_get(tfa_results, lambda x: x[0][5], list)
                if tfa_res:
                    tfa_msg = try_get(tfa_res, lambda x: x[5], compat_str)
                    warn(
                        'Unable to finish TFA: %s' % 'Invalid TFA code'
                        if tfa_msg == 'INCORRECT_ANSWER_ENTERED' else tfa_msg)
                    return False

                check_cookie_url = try_get(
                    tfa_results, lambda x: x[0][-1][2], compat_str)
            else:
                CHALLENGES = {
                    'LOGIN_CHALLENGE': "This device isn't recognized. For your security, Google wants to make sure it's really you.",
                    'USERNAME_RECOVERY': 'Please provide additional information to aid in the recovery process.',
                    'REAUTH': "There is something unusual about your activity. For your security, Google wants to make sure it's really you.",
                }
                challenge = CHALLENGES.get(
                    challenge_str,
                    '%s returned error %s.' % (self.IE_NAME, challenge_str))
                warn('%s\nGo to https://accounts.google.com/, login and solve a challenge.' % challenge)
                return False
        else:
            check_cookie_url = try_get(res, lambda x: x[2], compat_str)

        if not check_cookie_url:
            warn('Unable to extract CheckCookie URL')
            return False

        check_cookie_results = self._download_webpage(
            check_cookie_url, None, 'Checking cookie', fatal=False)

        if check_cookie_results is False:
            return False

        if 'https://myaccount.google.com/' not in check_cookie_results:
            warn('Unable to log in')
            return False

        return True

    def _real_initialize(self):
        if self._downloader is None:
            return
        self._set_language()
        if not self._login():
            return

    _DEFAULT_API_DATA = {
        'context': {
            'client': {
                'clientName': 'WEB',
                'clientVersion': '2.20201021.03.00',
            }
        },
    }

    _YT_INITIAL_DATA_RE = r'(?:window\s*\[\s*["\']ytInitialData["\']\s*\]|ytInitialData)\s*=\s*({.+?})\s*;'
    _YT_INITIAL_PLAYER_RESPONSE_RE = r'ytInitialPlayerResponse\s*=\s*({.+?})\s*;'

    def _call_api(self, ep, query, video_id):
        data = self._DEFAULT_API_DATA.copy()
        data.update(query)

        response = self._download_json(
            'https://www.youtube.com/youtubei/v1/%s' % ep, video_id=video_id,
            note='Downloading API JSON', errnote='Unable to download API page',
            data=json.dumps(data).encode('utf8'),
            headers={'content-type': 'application/json'},
            query={'key': 'AIzaSyAO_FJ2SlqU8Q4STEHLGCilw_Y9_11qcW8'})

        return response

    def _extract_yt_initial_data(self, video_id, webpage):
        return self._parse_json(
            self._search_regex(
                (r'%s\s*\n' % self._YT_INITIAL_DATA_RE,
                 self._YT_INITIAL_DATA_RE), webpage, 'yt initial data'),
            video_id)


class YoutubeIE(YoutubeBaseInfoExtractor):
    IE_DESC = 'YouTube.com'
    _VALID_URL = r"""(?x)^
                     (
                         (?:https?://|//)                                    # http(s):// or protocol-independent URL
                         (?:(?:(?:(?:\w+\.)?[yY][oO][uU][tT][uU][bB][eE](?:-nocookie|kids)?\.com/|
                            (?:www\.)?deturl\.com/www\.youtube\.com/|
                            (?:www\.)?pwnyoutube\.com/|
                            (?:www\.)?hooktube\.com/|
                            (?:www\.)?yourepeat\.com/|
                            tube\.majestyc\.net/|
                            # Invidious instances taken from https://github.com/omarroth/invidious/wiki/Invidious-Instances
                            (?:(?:www|dev)\.)?invidio\.us/|
                            (?:(?:www|no)\.)?invidiou\.sh/|
                            (?:(?:www|fi|de)\.)?invidious\.snopyta\.org/|
                            (?:www\.)?invidious\.kabi\.tk/|
                            (?:www\.)?invidious\.13ad\.de/|
                            (?:www\.)?invidious\.mastodon\.host/|
                            (?:www\.)?invidious\.nixnet\.xyz/|
                            (?:www\.)?invidious\.drycat\.fr/|
                            (?:www\.)?tube\.poal\.co/|
                            (?:www\.)?vid\.wxzm\.sx/|
                            (?:www\.)?yewtu\.be/|
                            (?:www\.)?yt\.elukerio\.org/|
                            (?:www\.)?yt\.lelux\.fi/|
                            (?:www\.)?invidious\.ggc-project\.de/|
                            (?:www\.)?yt\.maisputain\.ovh/|
                            (?:www\.)?invidious\.13ad\.de/|
                            (?:www\.)?invidious\.toot\.koeln/|
                            (?:www\.)?invidious\.fdn\.fr/|
                            (?:www\.)?watch\.nettohikari\.com/|
                            (?:www\.)?kgg2m7yk5aybusll\.onion/|
                            (?:www\.)?qklhadlycap4cnod\.onion/|
                            (?:www\.)?axqzx4s6s54s32yentfqojs3x5i7faxza6xo3ehd4bzzsg2ii4fv2iid\.onion/|
                            (?:www\.)?c7hqkpkpemu6e7emz5b4vyz7idjgdvgaaa3dyimmeojqbgpea3xqjoid\.onion/|
                            (?:www\.)?fz253lmuao3strwbfbmx46yu7acac2jz27iwtorgmbqlkurlclmancad\.onion/|
                            (?:www\.)?invidious\.l4qlywnpwqsluw65ts7md3khrivpirse744un3x7mlskqauz5pyuzgqd\.onion/|
                            (?:www\.)?owxfohz4kjyv25fvlqilyxast7inivgiktls3th44jhk3ej3i7ya\.b32\.i2p/|
                            (?:www\.)?4l2dgddgsrkf2ous66i6seeyi6etzfgrue332grh2n7madpwopotugyd\.onion/|
                            youtube\.googleapis\.com/)                        # the various hostnames, with wildcard subdomains
                         (?:.*?\#/)?                                          # handle anchor (#/) redirect urls
                         (?:                                                  # the various things that can precede the ID:
                             (?:(?:v|embed|e)/(?!videoseries))                # v/ or embed/ or e/
                             |(?:                                             # or the v= param in all its forms
                                 (?:(?:watch|movie)(?:_popup)?(?:\.php)?/?)?  # preceding watch(_popup|.php) or nothing (like /?v=xxxx)
                                 (?:\?|\#!?)                                  # the params delimiter ? or # or #!
                                 (?:.*?[&;])??                                # any other preceding param (like /?s=tuff&v=xxxx or ?s=tuff&amp;v=V36LpHqtcDY)
                                 v=
                             )
                         ))
                         |(?:
                            youtu\.be|                                        # just youtu.be/xxxx
                            vid\.plus|                                        # or vid.plus/xxxx
                            zwearz\.com/watch|                                # or zwearz.com/watch/xxxx
                            i\.ytimg\.com/vi|                                   # or i.ytimg.com/vi/xxx
                            y2u\.be|                                          # y2u.be
                         )/
                         |(?:www\.)?cleanvideosearch\.com/media/action/yt/watch\?videoId=
                         )
                     )?                                                       # all until now is optional -> you can pass the naked ID
                     (?P<id>[0-9A-Za-z_-]{11})                                      # here is it! the YouTube video ID
                     (?!.*?\blist=
                        (?:
                            %(playlist_id)s|                                  # combined list/video URLs are handled by the playlist IE
                            WL                                                # WL are handled by the watch later IE
                        )
                     )
                     (?(1).+)?                                                # if we found the ID, everything can follow
                     $""" % {'playlist_id': YoutubeBaseInfoExtractor._PLAYLIST_ID_RE}
    _NEXT_URL_RE = r'[\?&]next_url=([^&]+)'
    _PLAYER_INFO_RE = (
        r'/(?P<id>[a-zA-Z0-9_-]{8,})/player_ias\.vflset(?:/[a-zA-Z]{2,3}_[a-zA-Z]{2,3})?/base\.(?P<ext>[a-z]+)$',
        r'\b(?P<id>vfl[a-zA-Z0-9_-]+)\b.*?\.(?P<ext>[a-z]+)$',
    )
    _formats = {
        '5': {'ext': 'flv', 'width': 400, 'height': 240, 'acodec': 'mp3', 'abr': 64, 'vcodec': 'h263'},
        '6': {'ext': 'flv', 'width': 450, 'height': 270, 'acodec': 'mp3', 'abr': 64, 'vcodec': 'h263'},
        '13': {'ext': '3gp', 'acodec': 'aac', 'vcodec': 'mp4v'},
        '17': {'ext': '3gp', 'width': 176, 'height': 144, 'acodec': 'aac', 'abr': 24, 'vcodec': 'mp4v'},
        '18': {'ext': 'mp4', 'width': 640, 'height': 360, 'acodec': 'aac', 'abr': 96, 'vcodec': 'h264'},
        '22': {'ext': 'mp4', 'width': 1280, 'height': 720, 'acodec': 'aac', 'abr': 192, 'vcodec': 'h264'},
        '34': {'ext': 'flv', 'width': 640, 'height': 360, 'acodec': 'aac', 'abr': 128, 'vcodec': 'h264'},
        '35': {'ext': 'flv', 'width': 854, 'height': 480, 'acodec': 'aac', 'abr': 128, 'vcodec': 'h264'},
        # itag 36 videos are either 320x180 (BaW_jenozKc) or 320x240 (__2ABJjxzNo), abr varies as well
        '36': {'ext': '3gp', 'width': 320, 'acodec': 'aac', 'vcodec': 'mp4v'},
        '37': {'ext': 'mp4', 'width': 1920, 'height': 1080, 'acodec': 'aac', 'abr': 192, 'vcodec': 'h264'},
        '38': {'ext': 'mp4', 'width': 4096, 'height': 3072, 'acodec': 'aac', 'abr': 192, 'vcodec': 'h264'},
        '43': {'ext': 'webm', 'width': 640, 'height': 360, 'acodec': 'vorbis', 'abr': 128, 'vcodec': 'vp8'},
        '44': {'ext': 'webm', 'width': 854, 'height': 480, 'acodec': 'vorbis', 'abr': 128, 'vcodec': 'vp8'},
        '45': {'ext': 'webm', 'width': 1280, 'height': 720, 'acodec': 'vorbis', 'abr': 192, 'vcodec': 'vp8'},
        '46': {'ext': 'webm', 'width': 1920, 'height': 1080, 'acodec': 'vorbis', 'abr': 192, 'vcodec': 'vp8'},
        '59': {'ext': 'mp4', 'width': 854, 'height': 480, 'acodec': 'aac', 'abr': 128, 'vcodec': 'h264'},
        '78': {'ext': 'mp4', 'width': 854, 'height': 480, 'acodec': 'aac', 'abr': 128, 'vcodec': 'h264'},


        # 3D videos
        '82': {'ext': 'mp4', 'height': 360, 'format_note': '3D', 'acodec': 'aac', 'abr': 128, 'vcodec': 'h264', 'preference': -20},
        '83': {'ext': 'mp4', 'height': 480, 'format_note': '3D', 'acodec': 'aac', 'abr': 128, 'vcodec': 'h264', 'preference': -20},
        '84': {'ext': 'mp4', 'height': 720, 'format_note': '3D', 'acodec': 'aac', 'abr': 192, 'vcodec': 'h264', 'preference': -20},
        '85': {'ext': 'mp4', 'height': 1080, 'format_note': '3D', 'acodec': 'aac', 'abr': 192, 'vcodec': 'h264', 'preference': -20},
        '100': {'ext': 'webm', 'height': 360, 'format_note': '3D', 'acodec': 'vorbis', 'abr': 128, 'vcodec': 'vp8', 'preference': -20},
        '101': {'ext': 'webm', 'height': 480, 'format_note': '3D', 'acodec': 'vorbis', 'abr': 192, 'vcodec': 'vp8', 'preference': -20},
        '102': {'ext': 'webm', 'height': 720, 'format_note': '3D', 'acodec': 'vorbis', 'abr': 192, 'vcodec': 'vp8', 'preference': -20},

        # Apple HTTP Live Streaming
        '91': {'ext': 'mp4', 'height': 144, 'format_note': 'HLS', 'acodec': 'aac', 'abr': 48, 'vcodec': 'h264', 'preference': -10},
        '92': {'ext': 'mp4', 'height': 240, 'format_note': 'HLS', 'acodec': 'aac', 'abr': 48, 'vcodec': 'h264', 'preference': -10},
        '93': {'ext': 'mp4', 'height': 360, 'format_note': 'HLS', 'acodec': 'aac', 'abr': 128, 'vcodec': 'h264', 'preference': -10},
        '94': {'ext': 'mp4', 'height': 480, 'format_note': 'HLS', 'acodec': 'aac', 'abr': 128, 'vcodec': 'h264', 'preference': -10},
        '95': {'ext': 'mp4', 'height': 720, 'format_note': 'HLS', 'acodec': 'aac', 'abr': 256, 'vcodec': 'h264', 'preference': -10},
        '96': {'ext': 'mp4', 'height': 1080, 'format_note': 'HLS', 'acodec': 'aac', 'abr': 256, 'vcodec': 'h264', 'preference': -10},
        '132': {'ext': 'mp4', 'height': 240, 'format_note': 'HLS', 'acodec': 'aac', 'abr': 48, 'vcodec': 'h264', 'preference': -10},
        '151': {'ext': 'mp4', 'height': 72, 'format_note': 'HLS', 'acodec': 'aac', 'abr': 24, 'vcodec': 'h264', 'preference': -10},

        # DASH mp4 video
        '133': {'ext': 'mp4', 'height': 240, 'format_note': 'DASH video', 'vcodec': 'h264'},
        '134': {'ext': 'mp4', 'height': 360, 'format_note': 'DASH video', 'vcodec': 'h264'},
        '135': {'ext': 'mp4', 'height': 480, 'format_note': 'DASH video', 'vcodec': 'h264'},
        '136': {'ext': 'mp4', 'height': 720, 'format_note': 'DASH video', 'vcodec': 'h264'},
        '137': {'ext': 'mp4', 'height': 1080, 'format_note': 'DASH video', 'vcodec': 'h264'},
        '138': {'ext': 'mp4', 'format_note': 'DASH video', 'vcodec': 'h264'},  # Height can vary (https://github.com/ytdl-org/youtube-dl/issues/4559)
        '160': {'ext': 'mp4', 'height': 144, 'format_note': 'DASH video', 'vcodec': 'h264'},
        '212': {'ext': 'mp4', 'height': 480, 'format_note': 'DASH video', 'vcodec': 'h264'},
        '264': {'ext': 'mp4', 'height': 1440, 'format_note': 'DASH video', 'vcodec': 'h264'},
        '298': {'ext': 'mp4', 'height': 720, 'format_note': 'DASH video', 'vcodec': 'h264', 'fps': 60},
        '299': {'ext': 'mp4', 'height': 1080, 'format_note': 'DASH video', 'vcodec': 'h264', 'fps': 60},
        '266': {'ext': 'mp4', 'height': 2160, 'format_note': 'DASH video', 'vcodec': 'h264'},

        # Dash mp4 audio
        '139': {'ext': 'm4a', 'format_note': 'DASH audio', 'acodec': 'aac', 'abr': 48, 'container': 'm4a_dash'},
        '140': {'ext': 'm4a', 'format_note': 'DASH audio', 'acodec': 'aac', 'abr': 128, 'container': 'm4a_dash'},
        '141': {'ext': 'm4a', 'format_note': 'DASH audio', 'acodec': 'aac', 'abr': 256, 'container': 'm4a_dash'},
        '256': {'ext': 'm4a', 'format_note': 'DASH audio', 'acodec': 'aac', 'container': 'm4a_dash'},
        '258': {'ext': 'm4a', 'format_note': 'DASH audio', 'acodec': 'aac', 'container': 'm4a_dash'},
        '325': {'ext': 'm4a', 'format_note': 'DASH audio', 'acodec': 'dtse', 'container': 'm4a_dash'},
        '328': {'ext': 'm4a', 'format_note': 'DASH audio', 'acodec': 'ec-3', 'container': 'm4a_dash'},

        # Dash webm
        '167': {'ext': 'webm', 'height': 360, 'width': 640, 'format_note': 'DASH video', 'container': 'webm', 'vcodec': 'vp8'},
        '168': {'ext': 'webm', 'height': 480, 'width': 854, 'format_note': 'DASH video', 'container': 'webm', 'vcodec': 'vp8'},
        '169': {'ext': 'webm', 'height': 720, 'width': 1280, 'format_note': 'DASH video', 'container': 'webm', 'vcodec': 'vp8'},
        '170': {'ext': 'webm', 'height': 1080, 'width': 1920, 'format_note': 'DASH video', 'container': 'webm', 'vcodec': 'vp8'},
        '218': {'ext': 'webm', 'height': 480, 'width': 854, 'format_note': 'DASH video', 'container': 'webm', 'vcodec': 'vp8'},
        '219': {'ext': 'webm', 'height': 480, 'width': 854, 'format_note': 'DASH video', 'container': 'webm', 'vcodec': 'vp8'},
        '278': {'ext': 'webm', 'height': 144, 'format_note': 'DASH video', 'container': 'webm', 'vcodec': 'vp9'},
        '242': {'ext': 'webm', 'height': 240, 'format_note': 'DASH video', 'vcodec': 'vp9'},
        '243': {'ext': 'webm', 'height': 360, 'format_note': 'DASH video', 'vcodec': 'vp9'},
        '244': {'ext': 'webm', 'height': 480, 'format_note': 'DASH video', 'vcodec': 'vp9'},
        '245': {'ext': 'webm', 'height': 480, 'format_note': 'DASH video', 'vcodec': 'vp9'},
        '246': {'ext': 'webm', 'height': 480, 'format_note': 'DASH video', 'vcodec': 'vp9'},
        '247': {'ext': 'webm', 'height': 720, 'format_note': 'DASH video', 'vcodec': 'vp9'},
        '248': {'ext': 'webm', 'height': 1080, 'format_note': 'DASH video', 'vcodec': 'vp9'},
        '271': {'ext': 'webm', 'height': 1440, 'format_note': 'DASH video', 'vcodec': 'vp9'},
        # itag 272 videos are either 3840x2160 (e.g. RtoitU2A-3E) or 7680x4320 (sLprVF6d7Ug)
        '272': {'ext': 'webm', 'height': 2160, 'format_note': 'DASH video', 'vcodec': 'vp9'},
        '302': {'ext': 'webm', 'height': 720, 'format_note': 'DASH video', 'vcodec': 'vp9', 'fps': 60},
        '303': {'ext': 'webm', 'height': 1080, 'format_note': 'DASH video', 'vcodec': 'vp9', 'fps': 60},
        '308': {'ext': 'webm', 'height': 1440, 'format_note': 'DASH video', 'vcodec': 'vp9', 'fps': 60},
        '313': {'ext': 'webm', 'height': 2160, 'format_note': 'DASH video', 'vcodec': 'vp9'},
        '315': {'ext': 'webm', 'height': 2160, 'format_note': 'DASH video', 'vcodec': 'vp9', 'fps': 60},

        # Dash webm audio
        '171': {'ext': 'webm', 'acodec': 'vorbis', 'format_note': 'DASH audio', 'abr': 128},
        '172': {'ext': 'webm', 'acodec': 'vorbis', 'format_note': 'DASH audio', 'abr': 256},

        # Dash webm audio with opus inside
        '249': {'ext': 'webm', 'format_note': 'DASH audio', 'acodec': 'opus', 'abr': 50},
        '250': {'ext': 'webm', 'format_note': 'DASH audio', 'acodec': 'opus', 'abr': 70},
        '251': {'ext': 'webm', 'format_note': 'DASH audio', 'acodec': 'opus', 'abr': 160},

        # RTMP (unnamed)
        '_rtmp': {'protocol': 'rtmp'},

        # av01 video only formats sometimes served with "unknown" codecs
        '394': {'acodec': 'none', 'vcodec': 'av01.0.05M.08'},
        '395': {'acodec': 'none', 'vcodec': 'av01.0.05M.08'},
        '396': {'acodec': 'none', 'vcodec': 'av01.0.05M.08'},
        '397': {'acodec': 'none', 'vcodec': 'av01.0.05M.08'},
    }
    _SUBTITLE_FORMATS = ('srv1', 'srv2', 'srv3', 'ttml', 'vtt')

    _GEO_BYPASS = False

    IE_NAME = 'youtube'
    _TESTS = [
        {
            'url': 'https://www.youtube.com/watch?v=BaW_jenozKc&t=1s&end=9',
            'info_dict': {
                'id': 'BaW_jenozKc',
                'ext': 'mp4',
                'title': 'youtube-dl test video "\'/\\ä↭𝕐',
                'uploader': 'Philipp Hagemeister',
                'uploader_id': 'phihag',
                'uploader_url': r're:https?://(?:www\.)?youtube\.com/user/phihag',
                'channel_id': 'UCLqxVugv74EIW3VWh2NOa3Q',
                'channel_url': r're:https?://(?:www\.)?youtube\.com/channel/UCLqxVugv74EIW3VWh2NOa3Q',
                'upload_date': '20121002',
                'description': 'test chars:  "\'/\\ä↭𝕐\ntest URL: https://github.com/rg3/youtube-dl/issues/1892\n\nThis is a test video for youtube-dl.\n\nFor more information, contact phihag@phihag.de .',
                'categories': ['Science & Technology'],
                'tags': ['youtube-dl'],
                'duration': 10,
                'view_count': int,
                'like_count': int,
                'dislike_count': int,
                'start_time': 1,
                'end_time': 9,
            }
        },
        {
            'url': '//www.YouTube.com/watch?v=yZIXLfi8CZQ',
            'note': 'Embed-only video (#1746)',
            'info_dict': {
                'id': 'yZIXLfi8CZQ',
                'ext': 'mp4',
                'upload_date': '20120608',
                'title': 'Principal Sexually Assaults A Teacher - Episode 117 - 8th June 2012',
                'description': 'md5:09b78bd971f1e3e289601dfba15ca4f7',
                'uploader': 'SET India',
                'uploader_id': 'setindia',
                'uploader_url': r're:https?://(?:www\.)?youtube\.com/user/setindia',
                'age_limit': 18,
            }
        },
        {
            'url': 'https://www.youtube.com/watch?v=BaW_jenozKc&v=yZIXLfi8CZQ',
            'note': 'Use the first video ID in the URL',
            'info_dict': {
                'id': 'BaW_jenozKc',
                'ext': 'mp4',
                'title': 'youtube-dl test video "\'/\\ä↭𝕐',
                'uploader': 'Philipp Hagemeister',
                'uploader_id': 'phihag',
                'uploader_url': r're:https?://(?:www\.)?youtube\.com/user/phihag',
                'upload_date': '20121002',
                'description': 'test chars:  "\'/\\ä↭𝕐\ntest URL: https://github.com/rg3/youtube-dl/issues/1892\n\nThis is a test video for youtube-dl.\n\nFor more information, contact phihag@phihag.de .',
                'categories': ['Science & Technology'],
                'tags': ['youtube-dl'],
                'duration': 10,
                'view_count': int,
                'like_count': int,
                'dislike_count': int,
            },
            'params': {
                'skip_download': True,
            },
        },
        {
            'url': 'https://www.youtube.com/watch?v=a9LDPn-MO4I',
            'note': '256k DASH audio (format 141) via DASH manifest',
            'info_dict': {
                'id': 'a9LDPn-MO4I',
                'ext': 'm4a',
                'upload_date': '20121002',
                'uploader_id': '8KVIDEO',
                'uploader_url': r're:https?://(?:www\.)?youtube\.com/user/8KVIDEO',
                'description': '',
                'uploader': '8KVIDEO',
                'title': 'UHDTV TEST 8K VIDEO.mp4'
            },
            'params': {
                'youtube_include_dash_manifest': True,
                'format': '141',
            },
            'skip': 'format 141 not served anymore',
        },
        # DASH manifest with encrypted signature
        {
            'url': 'https://www.youtube.com/watch?v=IB3lcPjvWLA',
            'info_dict': {
                'id': 'IB3lcPjvWLA',
                'ext': 'm4a',
                'title': 'Afrojack, Spree Wilson - The Spark (Official Music Video) ft. Spree Wilson',
                'description': 'md5:8f5e2b82460520b619ccac1f509d43bf',
                'duration': 244,
                'uploader': 'AfrojackVEVO',
                'uploader_id': 'AfrojackVEVO',
                'upload_date': '20131011',
            },
            'params': {
                'youtube_include_dash_manifest': True,
                'format': '141/bestaudio[ext=m4a]',
            },
        },
        # Controversy video
        {
            'url': 'https://www.youtube.com/watch?v=T4XJQO3qol8',
            'info_dict': {
                'id': 'T4XJQO3qol8',
                'ext': 'mp4',
                'duration': 219,
                'upload_date': '20100909',
                'uploader': 'Amazing Atheist',
                'uploader_id': 'TheAmazingAtheist',
                'uploader_url': r're:https?://(?:www\.)?youtube\.com/user/TheAmazingAtheist',
                'title': 'Burning Everyone\'s Koran',
                'description': 'SUBSCRIBE: http://www.youtube.com/saturninefilms\n\nEven Obama has taken a stand against freedom on this issue: http://www.huffingtonpost.com/2010/09/09/obama-gma-interview-quran_n_710282.html',
            }
        },
        # Normal age-gate video (No vevo, embed allowed)
        {
            'url': 'https://youtube.com/watch?v=HtVdAasjOgU',
            'info_dict': {
                'id': 'HtVdAasjOgU',
                'ext': 'mp4',
                'title': 'The Witcher 3: Wild Hunt - The Sword Of Destiny Trailer',
                'description': r're:(?s).{100,}About the Game\n.*?The Witcher 3: Wild Hunt.{100,}',
                'duration': 142,
                'uploader': 'The Witcher',
                'uploader_id': 'WitcherGame',
                'uploader_url': r're:https?://(?:www\.)?youtube\.com/user/WitcherGame',
                'upload_date': '20140605',
                'age_limit': 18,
            },
        },
        # video_info is None (https://github.com/ytdl-org/youtube-dl/issues/4421)
        # YouTube Red ad is not captured for creator
        {
            'url': '__2ABJjxzNo',
            'info_dict': {
                'id': '__2ABJjxzNo',
                'ext': 'mp4',
                'duration': 266,
                'upload_date': '20100430',
                'uploader_id': 'deadmau5',
                'uploader_url': r're:https?://(?:www\.)?youtube\.com/user/deadmau5',
                'creator': 'Dada Life, deadmau5',
                'description': 'md5:12c56784b8032162bb936a5f76d55360',
                'uploader': 'deadmau5',
                'title': 'Deadmau5 - Some Chords (HD)',
                'alt_title': 'This Machine Kills Some Chords',
            },
            'expected_warnings': [
                'DASH manifest missing',
            ]
        },
        # Olympics (https://github.com/ytdl-org/youtube-dl/issues/4431)
        {
            'url': 'lqQg6PlCWgI',
            'info_dict': {
                'id': 'lqQg6PlCWgI',
                'ext': 'mp4',
                'duration': 6085,
                'upload_date': '20150827',
                'uploader_id': 'olympic',
                'uploader_url': r're:https?://(?:www\.)?youtube\.com/user/olympic',
                'description': 'HO09  - Women -  GER-AUS - Hockey - 31 July 2012 - London 2012 Olympic Games',
                'uploader': 'Olympic',
                'title': 'Hockey - Women -  GER-AUS - London 2012 Olympic Games',
            },
            'params': {
                'skip_download': 'requires avconv',
            }
        },
        # Non-square pixels
        {
            'url': 'https://www.youtube.com/watch?v=_b-2C3KPAM0',
            'info_dict': {
                'id': '_b-2C3KPAM0',
                'ext': 'mp4',
                'stretched_ratio': 16 / 9.,
                'duration': 85,
                'upload_date': '20110310',
                'uploader_id': 'AllenMeow',
                'uploader_url': r're:https?://(?:www\.)?youtube\.com/user/AllenMeow',
                'description': 'made by Wacom from Korea | 字幕&加油添醋 by TY\'s Allen | 感謝heylisa00cavey1001同學熱情提供梗及翻譯',
                'uploader': '孫ᄋᄅ',
                'title': '[A-made] 變態妍字幕版 太妍 我就是這樣的人',
            },
        },
        # url_encoded_fmt_stream_map is empty string
        {
            'url': 'qEJwOuvDf7I',
            'info_dict': {
                'id': 'qEJwOuvDf7I',
                'ext': 'webm',
                'title': 'Обсуждение судебной практики по выборам 14 сентября 2014 года в Санкт-Петербурге',
                'description': '',
                'upload_date': '20150404',
                'uploader_id': 'spbelect',
                'uploader': 'Наблюдатели Петербурга',
            },
            'params': {
                'skip_download': 'requires avconv',
            },
            'skip': 'This live event has ended.',
        },
        # Extraction from multiple DASH manifests (https://github.com/ytdl-org/youtube-dl/pull/6097)
        {
            'url': 'https://www.youtube.com/watch?v=FIl7x6_3R5Y',
            'info_dict': {
                'id': 'FIl7x6_3R5Y',
                'ext': 'webm',
                'title': 'md5:7b81415841e02ecd4313668cde88737a',
                'description': 'md5:116377fd2963b81ec4ce64b542173306',
                'duration': 220,
                'upload_date': '20150625',
                'uploader_id': 'dorappi2000',
                'uploader_url': r're:https?://(?:www\.)?youtube\.com/user/dorappi2000',
                'uploader': 'dorappi2000',
                'formats': 'mincount:31',
            },
            'skip': 'not actual anymore',
        },
        # DASH manifest with segment_list
        {
            'url': 'https://www.youtube.com/embed/CsmdDsKjzN8',
            'md5': '8ce563a1d667b599d21064e982ab9e31',
            'info_dict': {
                'id': 'CsmdDsKjzN8',
                'ext': 'mp4',
                'upload_date': '20150501',  # According to '<meta itemprop="datePublished"', but in other places it's 20150510
                'uploader': 'Airtek',
                'description': 'Retransmisión en directo de la XVIII media maratón de Zaragoza.',
                'uploader_id': 'UCzTzUmjXxxacNnL8I3m4LnQ',
                'title': 'Retransmisión XVIII Media maratón Zaragoza 2015',
            },
            'params': {
                'youtube_include_dash_manifest': True,
                'format': '135',  # bestvideo
            },
            'skip': 'This live event has ended.',
        },
        {
            # Multifeed videos (multiple cameras), URL is for Main Camera
            'url': 'https://www.youtube.com/watch?v=jqWvoWXjCVs',
            'info_dict': {
                'id': 'jqWvoWXjCVs',
                'title': 'teamPGP: Rocket League Noob Stream',
                'description': 'md5:dc7872fb300e143831327f1bae3af010',
            },
            'playlist': [{
                'info_dict': {
                    'id': 'jqWvoWXjCVs',
                    'ext': 'mp4',
                    'title': 'teamPGP: Rocket League Noob Stream (Main Camera)',
                    'description': 'md5:dc7872fb300e143831327f1bae3af010',
                    'duration': 7335,
                    'upload_date': '20150721',
                    'uploader': 'Beer Games Beer',
                    'uploader_id': 'beergamesbeer',
                    'uploader_url': r're:https?://(?:www\.)?youtube\.com/user/beergamesbeer',
                    'license': 'Standard YouTube License',
                },
            }, {
                'info_dict': {
                    'id': '6h8e8xoXJzg',
                    'ext': 'mp4',
                    'title': 'teamPGP: Rocket League Noob Stream (kreestuh)',
                    'description': 'md5:dc7872fb300e143831327f1bae3af010',
                    'duration': 7337,
                    'upload_date': '20150721',
                    'uploader': 'Beer Games Beer',
                    'uploader_id': 'beergamesbeer',
                    'uploader_url': r're:https?://(?:www\.)?youtube\.com/user/beergamesbeer',
                    'license': 'Standard YouTube License',
                },
            }, {
                'info_dict': {
                    'id': 'PUOgX5z9xZw',
                    'ext': 'mp4',
                    'title': 'teamPGP: Rocket League Noob Stream (grizzle)',
                    'description': 'md5:dc7872fb300e143831327f1bae3af010',
                    'duration': 7337,
                    'upload_date': '20150721',
                    'uploader': 'Beer Games Beer',
                    'uploader_id': 'beergamesbeer',
                    'uploader_url': r're:https?://(?:www\.)?youtube\.com/user/beergamesbeer',
                    'license': 'Standard YouTube License',
                },
            }, {
                'info_dict': {
                    'id': 'teuwxikvS5k',
                    'ext': 'mp4',
                    'title': 'teamPGP: Rocket League Noob Stream (zim)',
                    'description': 'md5:dc7872fb300e143831327f1bae3af010',
                    'duration': 7334,
                    'upload_date': '20150721',
                    'uploader': 'Beer Games Beer',
                    'uploader_id': 'beergamesbeer',
                    'uploader_url': r're:https?://(?:www\.)?youtube\.com/user/beergamesbeer',
                    'license': 'Standard YouTube License',
                },
            }],
            'params': {
                'skip_download': True,
            },
            'skip': 'This video is not available.',
        },
        {
            # Multifeed video with comma in title (see https://github.com/ytdl-org/youtube-dl/issues/8536)
            'url': 'https://www.youtube.com/watch?v=gVfLd0zydlo',
            'info_dict': {
                'id': 'gVfLd0zydlo',
                'title': 'DevConf.cz 2016 Day 2 Workshops 1 14:00 - 15:30',
            },
            'playlist_count': 2,
            'skip': 'Not multifeed anymore',
        },
        {
            'url': 'https://vid.plus/FlRa-iH7PGw',
            'only_matching': True,
        },
        {
            'url': 'https://zwearz.com/watch/9lWxNJF-ufM/electra-woman-dyna-girl-official-trailer-grace-helbig.html',
            'only_matching': True,
        },
        {
            # Title with JS-like syntax "};" (see https://github.com/ytdl-org/youtube-dl/issues/7468)
            # Also tests cut-off URL expansion in video description (see
            # https://github.com/ytdl-org/youtube-dl/issues/1892,
            # https://github.com/ytdl-org/youtube-dl/issues/8164)
            'url': 'https://www.youtube.com/watch?v=lsguqyKfVQg',
            'info_dict': {
                'id': 'lsguqyKfVQg',
                'ext': 'mp4',
                'title': '{dark walk}; Loki/AC/Dishonored; collab w/Elflover21',
                'alt_title': 'Dark Walk - Position Music',
                'description': 'md5:8085699c11dc3f597ce0410b0dcbb34a',
                'duration': 133,
                'upload_date': '20151119',
                'uploader_id': 'IronSoulElf',
                'uploader_url': r're:https?://(?:www\.)?youtube\.com/user/IronSoulElf',
                'uploader': 'IronSoulElf',
                'creator': 'Todd Haberman,  Daniel Law Heath and Aaron Kaplan',
                'track': 'Dark Walk - Position Music',
                'artist': 'Todd Haberman,  Daniel Law Heath and Aaron Kaplan',
                'album': 'Position Music - Production Music Vol. 143 - Dark Walk',
            },
            'params': {
                'skip_download': True,
            },
        },
        {
            # Tags with '};' (see https://github.com/ytdl-org/youtube-dl/issues/7468)
            'url': 'https://www.youtube.com/watch?v=Ms7iBXnlUO8',
            'only_matching': True,
        },
        {
            # Video with yt:stretch=17:0
            'url': 'https://www.youtube.com/watch?v=Q39EVAstoRM',
            'info_dict': {
                'id': 'Q39EVAstoRM',
                'ext': 'mp4',
                'title': 'Clash Of Clans#14 Dicas De Ataque Para CV 4',
                'description': 'md5:ee18a25c350637c8faff806845bddee9',
                'upload_date': '20151107',
                'uploader_id': 'UCCr7TALkRbo3EtFzETQF1LA',
                'uploader': 'CH GAMER DROID',
            },
            'params': {
                'skip_download': True,
            },
            'skip': 'This video does not exist.',
        },
        {
            # Video licensed under Creative Commons
            'url': 'https://www.youtube.com/watch?v=M4gD1WSo5mA',
            'info_dict': {
                'id': 'M4gD1WSo5mA',
                'ext': 'mp4',
                'title': 'md5:e41008789470fc2533a3252216f1c1d1',
                'description': 'md5:a677553cf0840649b731a3024aeff4cc',
                'duration': 721,
                'upload_date': '20150127',
                'uploader_id': 'BerkmanCenter',
                'uploader_url': r're:https?://(?:www\.)?youtube\.com/user/BerkmanCenter',
                'uploader': 'The Berkman Klein Center for Internet & Society',
                'license': 'Creative Commons Attribution license (reuse allowed)',
            },
            'params': {
                'skip_download': True,
            },
        },
        {
            # Channel-like uploader_url
            'url': 'https://www.youtube.com/watch?v=eQcmzGIKrzg',
            'info_dict': {
                'id': 'eQcmzGIKrzg',
                'ext': 'mp4',
                'title': 'Democratic Socialism and Foreign Policy | Bernie Sanders',
                'description': 'md5:dda0d780d5a6e120758d1711d062a867',
                'duration': 4060,
                'upload_date': '20151119',
                'uploader': 'Bernie Sanders',
                'uploader_id': 'UCH1dpzjCEiGAt8CXkryhkZg',
                'uploader_url': r're:https?://(?:www\.)?youtube\.com/channel/UCH1dpzjCEiGAt8CXkryhkZg',
                'license': 'Creative Commons Attribution license (reuse allowed)',
            },
            'params': {
                'skip_download': True,
            },
        },
        {
            'url': 'https://www.youtube.com/watch?feature=player_embedded&amp;amp;v=V36LpHqtcDY',
            'only_matching': True,
        },
        {
            # YouTube Red paid video (https://github.com/ytdl-org/youtube-dl/issues/10059)
            'url': 'https://www.youtube.com/watch?v=i1Ko8UG-Tdo',
            'only_matching': True,
        },
        {
            # Rental video preview
            'url': 'https://www.youtube.com/watch?v=yYr8q0y5Jfg',
            'info_dict': {
                'id': 'uGpuVWrhIzE',
                'ext': 'mp4',
                'title': 'Piku - Trailer',
                'description': 'md5:c36bd60c3fd6f1954086c083c72092eb',
                'upload_date': '20150811',
                'uploader': 'FlixMatrix',
                'uploader_id': 'FlixMatrixKaravan',
                'uploader_url': r're:https?://(?:www\.)?youtube\.com/user/FlixMatrixKaravan',
                'license': 'Standard YouTube License',
            },
            'params': {
                'skip_download': True,
            },
            'skip': 'This video is not available.',
        },
        {
            # YouTube Red video with episode data
            'url': 'https://www.youtube.com/watch?v=iqKdEhx-dD4',
            'info_dict': {
                'id': 'iqKdEhx-dD4',
                'ext': 'mp4',
                'title': 'Isolation - Mind Field (Ep 1)',
                'description': 'md5:46a29be4ceffa65b92d277b93f463c0f',
                'duration': 2085,
                'upload_date': '20170118',
                'uploader': 'Vsauce',
                'uploader_id': 'Vsauce',
                'uploader_url': r're:https?://(?:www\.)?youtube\.com/user/Vsauce',
                'series': 'Mind Field',
                'season_number': 1,
                'episode_number': 1,
            },
            'params': {
                'skip_download': True,
            },
            'expected_warnings': [
                'Skipping DASH manifest',
            ],
        },
        {
            # The following content has been identified by the YouTube community
            # as inappropriate or offensive to some audiences.
            'url': 'https://www.youtube.com/watch?v=6SJNVb0GnPI',
            'info_dict': {
                'id': '6SJNVb0GnPI',
                'ext': 'mp4',
                'title': 'Race Differences in Intelligence',
                'description': 'md5:5d161533167390427a1f8ee89a1fc6f1',
                'duration': 965,
                'upload_date': '20140124',
                'uploader': 'New Century Foundation',
                'uploader_id': 'UCEJYpZGqgUob0zVVEaLhvVg',
                'uploader_url': r're:https?://(?:www\.)?youtube\.com/channel/UCEJYpZGqgUob0zVVEaLhvVg',
            },
            'params': {
                'skip_download': True,
            },
        },
        {
            # itag 212
            'url': '1t24XAntNCY',
            'only_matching': True,
        },
        {
            # geo restricted to JP
            'url': 'sJL6WA-aGkQ',
            'only_matching': True,
        },
        {
            'url': 'https://invidio.us/watch?v=BaW_jenozKc',
            'only_matching': True,
        },
        {
            # DRM protected
            'url': 'https://www.youtube.com/watch?v=s7_qI6_mIXc',
            'only_matching': True,
        },
        {
            # Video with unsupported adaptive stream type formats
            'url': 'https://www.youtube.com/watch?v=Z4Vy8R84T1U',
            'info_dict': {
                'id': 'Z4Vy8R84T1U',
                'ext': 'mp4',
                'title': 'saman SMAN 53 Jakarta(Sancety) opening COFFEE4th at SMAN 53 Jakarta',
                'description': 'md5:d41d8cd98f00b204e9800998ecf8427e',
                'duration': 433,
                'upload_date': '20130923',
                'uploader': 'Amelia Putri Harwita',
                'uploader_id': 'UCpOxM49HJxmC1qCalXyB3_Q',
                'uploader_url': r're:https?://(?:www\.)?youtube\.com/channel/UCpOxM49HJxmC1qCalXyB3_Q',
                'formats': 'maxcount:10',
            },
            'params': {
                'skip_download': True,
                'youtube_include_dash_manifest': False,
            },
            'skip': 'not actual anymore',
        },
        {
            # Youtube Music Auto-generated description
            'url': 'https://music.youtube.com/watch?v=MgNrAu2pzNs',
            'info_dict': {
                'id': 'MgNrAu2pzNs',
                'ext': 'mp4',
                'title': 'Voyeur Girl',
                'description': 'md5:7ae382a65843d6df2685993e90a8628f',
                'upload_date': '20190312',
                'uploader': 'Stephen - Topic',
                'uploader_id': 'UC-pWHpBjdGG69N9mM2auIAA',
                'artist': 'Stephen',
                'track': 'Voyeur Girl',
                'album': 'it\'s too much love to know my dear',
                'release_date': '20190313',
                'release_year': 2019,
            },
            'params': {
                'skip_download': True,
            },
        },
        {
            'url': 'https://www.youtubekids.com/watch?v=3b8nCWDgZ6Q',
            'only_matching': True,
        },
        {
            # invalid -> valid video id redirection
            'url': 'DJztXj2GPfl',
            'info_dict': {
                'id': 'DJztXj2GPfk',
                'ext': 'mp4',
                'title': 'Panjabi MC - Mundian To Bach Ke (The Dictator Soundtrack)',
                'description': 'md5:bf577a41da97918e94fa9798d9228825',
                'upload_date': '20090125',
                'uploader': 'Prochorowka',
                'uploader_id': 'Prochorowka',
                'uploader_url': r're:https?://(?:www\.)?youtube\.com/user/Prochorowka',
                'artist': 'Panjabi MC',
                'track': 'Beware of the Boys (Mundian to Bach Ke) - Motivo Hi-Lectro Remix',
                'album': 'Beware of the Boys (Mundian To Bach Ke)',
            },
            'params': {
                'skip_download': True,
            },
        },
        {
            # empty description results in an empty string
            'url': 'https://www.youtube.com/watch?v=x41yOUIvK2k',
            'info_dict': {
                'id': 'x41yOUIvK2k',
                'ext': 'mp4',
                'title': 'IMG 3456',
                'description': '',
                'upload_date': '20170613',
                'uploader_id': 'ElevageOrVert',
                'uploader': 'ElevageOrVert',
            },
            'params': {
                'skip_download': True,
            },
        },
        {
            # with '};' inside yt initial data (see [1])
            # see [2] for an example with '};' inside ytInitialPlayerResponse
            # 1. https://github.com/ytdl-org/youtube-dl/issues/27093
            # 2. https://github.com/ytdl-org/youtube-dl/issues/27216
            'url': 'https://www.youtube.com/watch?v=CHqg6qOn4no',
            'info_dict': {
                'id': 'CHqg6qOn4no',
                'ext': 'mp4',
                'title': 'Part 77   Sort a list of simple types in c#',
                'description': 'md5:b8746fa52e10cdbf47997903f13b20dc',
                'upload_date': '20130831',
                'uploader_id': 'kudvenkat',
                'uploader': 'kudvenkat',
            },
            'params': {
                'skip_download': True,
            },
        },
    ]

    def __init__(self, *args, **kwargs):
        super(YoutubeIE, self).__init__(*args, **kwargs)
        self._player_cache = {}

    def report_video_info_webpage_download(self, video_id):
        """Report attempt to download video info webpage."""
        self.to_screen('%s: Downloading video info webpage' % video_id)

    def report_information_extraction(self, video_id):
        """Report attempt to extract video information."""
        self.to_screen('%s: Extracting video information' % video_id)

    def report_unavailable_format(self, video_id, format):
        """Report extracted video URL."""
        self.to_screen('%s: Format %s not available' % (video_id, format))

    def _signature_cache_id(self, example_sig):
        """ Return a string representation of a signature """
        return '.'.join(compat_str(len(part)) for part in example_sig.split('.'))

    @classmethod
    def _extract_player_info(cls, player_url):
        for player_re in cls._PLAYER_INFO_RE:
            id_m = re.search(player_re, player_url)
            if id_m:
                break
        else:
            raise ExtractorError('Cannot identify player %r' % player_url)
        return id_m.group('ext'), id_m.group('id')

    def _extract_signature_function(self, video_id, player_url, example_sig):
        player_type, player_id = self._extract_player_info(player_url)

        # Read from filesystem cache
        func_id = '%s_%s_%s' % (
            player_type, player_id, self._signature_cache_id(example_sig))
        assert os.path.basename(func_id) == func_id

        cache_spec = self._downloader.cache.load('youtube-sigfuncs', func_id)
        if cache_spec is not None:
            return lambda s: ''.join(s[i] for i in cache_spec)

        download_note = (
            'Downloading player %s' % player_url
            if self._downloader.params.get('verbose') else
            'Downloading %s player %s' % (player_type, player_id)
        )
        if player_type == 'js':
            code = self._download_webpage(
                player_url, video_id,
                note=download_note,
                errnote='Download of %s failed' % player_url)
            res = self._parse_sig_js(code)
        else:
            assert False, 'Invalid player type %r' % player_type

        test_string = ''.join(map(compat_chr, range(len(example_sig))))
        cache_res = res(test_string)
        cache_spec = [ord(c) for c in cache_res]

        self._downloader.cache.store('youtube-sigfuncs', func_id, cache_spec)
        return res

    def _print_sig_code(self, func, example_sig):
        def gen_sig_code(idxs):
            def _genslice(start, end, step):
                starts = '' if start == 0 else str(start)
                ends = (':%d' % (end + step)) if end + step >= 0 else ':'
                steps = '' if step == 1 else (':%d' % step)
                return 's[%s%s%s]' % (starts, ends, steps)

            step = None
            # Quelch pyflakes warnings - start will be set when step is set
            start = '(Never used)'
            for i, prev in zip(idxs[1:], idxs[:-1]):
                if step is not None:
                    if i - prev == step:
                        continue
                    yield _genslice(start, prev, step)
                    step = None
                    continue
                if i - prev in [-1, 1]:
                    step = i - prev
                    start = prev
                    continue
                else:
                    yield 's[%d]' % prev
            if step is None:
                yield 's[%d]' % i
            else:
                yield _genslice(start, i, step)

        test_string = ''.join(map(compat_chr, range(len(example_sig))))
        cache_res = func(test_string)
        cache_spec = [ord(c) for c in cache_res]
        expr_code = ' + '.join(gen_sig_code(cache_spec))
        signature_id_tuple = '(%s)' % (
            ', '.join(compat_str(len(p)) for p in example_sig.split('.')))
        code = ('if tuple(len(p) for p in s.split(\'.\')) == %s:\n'
                '    return %s\n') % (signature_id_tuple, expr_code)
        self.to_screen('Extracted signature function:\n' + code)

    def _parse_sig_js(self, jscode):
        funcname = self._search_regex(
            (r'\b[cs]\s*&&\s*[adf]\.set\([^,]+\s*,\s*encodeURIComponent\s*\(\s*(?P<sig>[a-zA-Z0-9$]+)\(',
             r'\b[a-zA-Z0-9]+\s*&&\s*[a-zA-Z0-9]+\.set\([^,]+\s*,\s*encodeURIComponent\s*\(\s*(?P<sig>[a-zA-Z0-9$]+)\(',
             r'(?:\b|[^a-zA-Z0-9$])(?P<sig>[a-zA-Z0-9$]{2})\s*=\s*function\(\s*a\s*\)\s*{\s*a\s*=\s*a\.split\(\s*""\s*\)',
             r'(?P<sig>[a-zA-Z0-9$]+)\s*=\s*function\(\s*a\s*\)\s*{\s*a\s*=\s*a\.split\(\s*""\s*\)',
             # Obsolete patterns
             r'(["\'])signature\1\s*,\s*(?P<sig>[a-zA-Z0-9$]+)\(',
             r'\.sig\|\|(?P<sig>[a-zA-Z0-9$]+)\(',
             r'yt\.akamaized\.net/\)\s*\|\|\s*.*?\s*[cs]\s*&&\s*[adf]\.set\([^,]+\s*,\s*(?:encodeURIComponent\s*\()?\s*(?P<sig>[a-zA-Z0-9$]+)\(',
             r'\b[cs]\s*&&\s*[adf]\.set\([^,]+\s*,\s*(?P<sig>[a-zA-Z0-9$]+)\(',
             r'\b[a-zA-Z0-9]+\s*&&\s*[a-zA-Z0-9]+\.set\([^,]+\s*,\s*(?P<sig>[a-zA-Z0-9$]+)\(',
             r'\bc\s*&&\s*a\.set\([^,]+\s*,\s*\([^)]*\)\s*\(\s*(?P<sig>[a-zA-Z0-9$]+)\(',
             r'\bc\s*&&\s*[a-zA-Z0-9]+\.set\([^,]+\s*,\s*\([^)]*\)\s*\(\s*(?P<sig>[a-zA-Z0-9$]+)\(',
             r'\bc\s*&&\s*[a-zA-Z0-9]+\.set\([^,]+\s*,\s*\([^)]*\)\s*\(\s*(?P<sig>[a-zA-Z0-9$]+)\('),
            jscode, 'Initial JS player signature function name', group='sig')

        jsi = JSInterpreter(jscode)
        initial_function = jsi.extract_function(funcname)
        return lambda s: initial_function([s])

    def _decrypt_signature(self, s, video_id, player_url, age_gate=False):
        """Turn the encrypted s field into a working signature"""

        if player_url is None:
            raise ExtractorError('Cannot decrypt signature without player_url')

        if player_url.startswith('//'):
            player_url = 'https:' + player_url
        elif not re.match(r'https?://', player_url):
            player_url = compat_urlparse.urljoin(
                'https://www.youtube.com', player_url)
        try:
            player_id = (player_url, self._signature_cache_id(s))
            if player_id not in self._player_cache:
                func = self._extract_signature_function(
                    video_id, player_url, s
                )
                self._player_cache[player_id] = func
            func = self._player_cache[player_id]
            if self._downloader.params.get('youtube_print_sig_code'):
                self._print_sig_code(func, s)
            return func(s)
        except Exception as e:
            tb = traceback.format_exc()
            raise ExtractorError(
                'Signature extraction failed: ' + tb, cause=e)

    def _get_subtitles(self, video_id, webpage):
        try:
            subs_doc = self._download_xml(
                'https://video.google.com/timedtext?hl=en&type=list&v=%s' % video_id,
                video_id, note=False)
        except ExtractorError as err:
            self._downloader.report_warning('unable to download video subtitles: %s' % error_to_compat_str(err))
            return {}

        sub_lang_list = {}
        for track in subs_doc.findall('track'):
            lang = track.attrib['lang_code']
            if lang in sub_lang_list:
                continue
            sub_formats = []
            for ext in self._SUBTITLE_FORMATS:
                params = compat_urllib_parse_urlencode({
                    'lang': lang,
                    'v': video_id,
                    'fmt': ext,
                    'name': track.attrib['name'].encode('utf-8'),
                })
                sub_formats.append({
                    'url': 'https://www.youtube.com/api/timedtext?' + params,
                    'ext': ext,
                })
            sub_lang_list[lang] = sub_formats
        if not sub_lang_list:
            self._downloader.report_warning('video doesn\'t have subtitles')
            return {}
        return sub_lang_list

    def _get_ytplayer_config(self, video_id, webpage):
        patterns = (
            # User data may contain arbitrary character sequences that may affect
            # JSON extraction with regex, e.g. when '};' is contained the second
            # regex won't capture the whole JSON. Yet working around by trying more
            # concrete regex first keeping in mind proper quoted string handling
            # to be implemented in future that will replace this workaround (see
            # https://github.com/ytdl-org/youtube-dl/issues/7468,
            # https://github.com/ytdl-org/youtube-dl/pull/7599)
            r';ytplayer\.config\s*=\s*({.+?});ytplayer',
            r';ytplayer\.config\s*=\s*({.+?});',
        )
        config = self._search_regex(
            patterns, webpage, 'ytplayer.config', default=None)
        if config:
            return self._parse_json(
                uppercase_escape(config), video_id, fatal=False)
        # below is to extract error reason
        patterns = (
            r'(?m)window\["ytInitialPlayerResponse"\]\s*=\s*({.+});$',
            r'ytInitialPlayerResponse\s*=\s*({.+?});var meta',
        )
        config = self._search_regex(
            patterns, webpage, 'ytInitialPlayerResponse', default=None)
        if config:
            return {'args': {'player_response': config}}

    def _get_automatic_captions(self, video_id, webpage):
        """We need the webpage for getting the captions url, pass it as an
           argument to speed up the process."""
        self.to_screen('%s: Looking for automatic captions' % video_id)
        player_config = self._get_ytplayer_config(video_id, webpage)
        err_msg = 'Couldn\'t find automatic captions for %s' % video_id
        if not player_config:
            self._downloader.report_warning(err_msg)
            return {}
        try:
            args = player_config['args']
            caption_url = args.get('ttsurl')
            if caption_url:
                timestamp = args['timestamp']
                # We get the available subtitles
                list_params = compat_urllib_parse_urlencode({
                    'type': 'list',
                    'tlangs': 1,
                    'asrs': 1,
                })
                list_url = caption_url + '&' + list_params
                caption_list = self._download_xml(list_url, video_id)
                original_lang_node = caption_list.find('track')
                if original_lang_node is None:
                    self._downloader.report_warning('Video doesn\'t have automatic captions')
                    return {}
                original_lang = original_lang_node.attrib['lang_code']
                caption_kind = original_lang_node.attrib.get('kind', '')

                sub_lang_list = {}
                for lang_node in caption_list.findall('target'):
                    sub_lang = lang_node.attrib['lang_code']
                    sub_formats = []
                    for ext in self._SUBTITLE_FORMATS:
                        params = compat_urllib_parse_urlencode({
                            'lang': original_lang,
                            'tlang': sub_lang,
                            'fmt': ext,
                            'ts': timestamp,
                            'kind': caption_kind,
                        })
                        sub_formats.append({
                            'url': caption_url + '&' + params,
                            'ext': ext,
                        })
                    sub_lang_list[sub_lang] = sub_formats
                return sub_lang_list

            def make_captions(sub_url, sub_langs):
                parsed_sub_url = compat_urllib_parse_urlparse(sub_url)
                caption_qs = compat_parse_qs(parsed_sub_url.query)
                captions = {}
                for sub_lang in sub_langs:
                    sub_formats = []
                    for ext in self._SUBTITLE_FORMATS:
                        caption_qs.update({
                            'tlang': [sub_lang],
                            'fmt': [ext],
                        })
                        sub_url = compat_urlparse.urlunparse(parsed_sub_url._replace(
                            query=compat_urllib_parse_urlencode(caption_qs, True)))
                        sub_formats.append({
                            'url': sub_url,
                            'ext': ext,
                        })
                    captions[sub_lang] = sub_formats
                return captions

            # New captions format as of 22.06.2017
            player_response = args.get('player_response')
            if player_response and isinstance(player_response, compat_str):
                player_response = self._parse_json(
                    player_response, video_id, fatal=False)
                if player_response:
                    renderer = player_response['captions']['playerCaptionsTracklistRenderer']
                    base_url = renderer['captionTracks'][0]['baseUrl']
                    sub_lang_list = []
                    for lang in renderer['translationLanguages']:
                        lang_code = lang.get('languageCode')
                        if lang_code:
                            sub_lang_list.append(lang_code)
                    return make_captions(base_url, sub_lang_list)

            # Some videos don't provide ttsurl but rather caption_tracks and
            # caption_translation_languages (e.g. 20LmZk1hakA)
            # Does not used anymore as of 22.06.2017
            caption_tracks = args['caption_tracks']
            caption_translation_languages = args['caption_translation_languages']
            caption_url = compat_parse_qs(caption_tracks.split(',')[0])['u'][0]
            sub_lang_list = []
            for lang in caption_translation_languages.split(','):
                lang_qs = compat_parse_qs(compat_urllib_parse_unquote_plus(lang))
                sub_lang = lang_qs.get('lc', [None])[0]
                if sub_lang:
                    sub_lang_list.append(sub_lang)
            return make_captions(caption_url, sub_lang_list)
        # An extractor error can be raise by the download process if there are
        # no automatic captions but there are subtitles
        except (KeyError, IndexError, ExtractorError):
            self._downloader.report_warning(err_msg)
            return {}

    def _mark_watched(self, video_id, video_info, player_response):
        playback_url = url_or_none(try_get(
            player_response,
            lambda x: x['playbackTracking']['videostatsPlaybackUrl']['baseUrl']) or try_get(
            video_info, lambda x: x['videostats_playback_base_url'][0]))
        if not playback_url:
            return
        parsed_playback_url = compat_urlparse.urlparse(playback_url)
        qs = compat_urlparse.parse_qs(parsed_playback_url.query)

        # cpn generation algorithm is reverse engineered from base.js.
        # In fact it works even with dummy cpn.
        CPN_ALPHABET = 'abcdefghijklmnopqrstuvwxyzABCDEFGHIJKLMNOPQRSTUVWXYZ0123456789-_'
        cpn = ''.join((CPN_ALPHABET[random.randint(0, 256) & 63] for _ in range(0, 16)))

        qs.update({
            'ver': ['2'],
            'cpn': [cpn],
        })
        playback_url = compat_urlparse.urlunparse(
            parsed_playback_url._replace(query=compat_urllib_parse_urlencode(qs, True)))

        self._download_webpage(
            playback_url, video_id, 'Marking watched',
            'Unable to mark watched', fatal=False)

    @staticmethod
    def _extract_urls(webpage):
        # Embedded YouTube player
        entries = [
            unescapeHTML(mobj.group('url'))
            for mobj in re.finditer(r'''(?x)
            (?:
                <iframe[^>]+?src=|
                data-video-url=|
                <embed[^>]+?src=|
                embedSWF\(?:\s*|
                <object[^>]+data=|
                new\s+SWFObject\(
            )
            (["\'])
                (?P<url>(?:https?:)?//(?:www\.)?youtube(?:-nocookie)?\.com/
                (?:embed|v|p)/[0-9A-Za-z_-]{11}.*?)
            \1''', webpage)]

        # lazyYT YouTube embed
        entries.extend(list(map(
            unescapeHTML,
            re.findall(r'class="lazyYT" data-youtube-id="([^"]+)"', webpage))))

        # Wordpress "YouTube Video Importer" plugin
        matches = re.findall(r'''(?x)<div[^>]+
            class=(?P<q1>[\'"])[^\'"]*\byvii_single_video_player\b[^\'"]*(?P=q1)[^>]+
            data-video_id=(?P<q2>[\'"])([^\'"]+)(?P=q2)''', webpage)
        entries.extend(m[-1] for m in matches)

        return entries

    @staticmethod
    def _extract_url(webpage):
        urls = YoutubeIE._extract_urls(webpage)
        return urls[0] if urls else None

    @classmethod
    def extract_id(cls, url):
        mobj = re.match(cls._VALID_URL, url, re.VERBOSE)
        if mobj is None:
            raise ExtractorError('Invalid URL: %s' % url)
        video_id = mobj.group(2)
        return video_id

    def _extract_chapters_from_json(self, webpage, video_id, duration):
        if not webpage:
            return
        data = self._extract_yt_initial_data(video_id, webpage)
        if not data or not isinstance(data, dict):
            return
        chapters_list = try_get(
            data,
            lambda x: x['playerOverlays']
                       ['playerOverlayRenderer']
                       ['decoratedPlayerBarRenderer']
                       ['decoratedPlayerBarRenderer']
                       ['playerBar']
                       ['chapteredPlayerBarRenderer']
                       ['chapters'],
            list)
        if not chapters_list:
            return

        def chapter_time(chapter):
            return float_or_none(
                try_get(
                    chapter,
                    lambda x: x['chapterRenderer']['timeRangeStartMillis'],
                    int),
                scale=1000)
        chapters = []
        for next_num, chapter in enumerate(chapters_list, start=1):
            start_time = chapter_time(chapter)
            if start_time is None:
                continue
            end_time = (chapter_time(chapters_list[next_num])
                        if next_num < len(chapters_list) else duration)
            if end_time is None:
                continue
            title = try_get(
                chapter, lambda x: x['chapterRenderer']['title']['simpleText'],
                compat_str)
            chapters.append({
                'start_time': start_time,
                'end_time': end_time,
                'title': title,
            })
        return chapters

    @staticmethod
    def _extract_chapters_from_description(description, duration):
        if not description:
            return None
        chapter_lines = re.findall(
            r'(?:^|<br\s*/>)([^<]*<a[^>]+onclick=["\']yt\.www\.watch\.player\.seekTo[^>]+>(\d{1,2}:\d{1,2}(?::\d{1,2})?)</a>[^>]*)(?=$|<br\s*/>)',
            description)
        if not chapter_lines:
            return None
        chapters = []
        for next_num, (chapter_line, time_point) in enumerate(
                chapter_lines, start=1):
            start_time = parse_duration(time_point)
            if start_time is None:
                continue
            if start_time > duration:
                break
            end_time = (duration if next_num == len(chapter_lines)
                        else parse_duration(chapter_lines[next_num][1]))
            if end_time is None:
                continue
            if end_time > duration:
                end_time = duration
            if start_time > end_time:
                break
            chapter_title = re.sub(
                r'<a[^>]+>[^<]+</a>', '', chapter_line).strip(' \t-')
            chapter_title = re.sub(r'\s+', ' ', chapter_title)
            chapters.append({
                'start_time': start_time,
                'end_time': end_time,
                'title': chapter_title,
            })
        return chapters

    def _extract_chapters(self, webpage, description, video_id, duration):
        return (self._extract_chapters_from_json(webpage, video_id, duration)
                or self._extract_chapters_from_description(description, duration))

    def _real_extract(self, url):
        url, smuggled_data = unsmuggle_url(url, {})

        proto = (
            'http' if self._downloader.params.get('prefer_insecure', False)
            else 'https')

        start_time = None
        end_time = None
        parsed_url = compat_urllib_parse_urlparse(url)
        for component in [parsed_url.fragment, parsed_url.query]:
            query = compat_parse_qs(component)
            if start_time is None and 't' in query:
                start_time = parse_duration(query['t'][0])
            if start_time is None and 'start' in query:
                start_time = parse_duration(query['start'][0])
            if end_time is None and 'end' in query:
                end_time = parse_duration(query['end'][0])

        # Extract original video URL from URL with redirection, like age verification, using next_url parameter
        mobj = re.search(self._NEXT_URL_RE, url)
        if mobj:
            url = proto + '://www.youtube.com/' + compat_urllib_parse_unquote(mobj.group(1)).lstrip('/')
        video_id = self.extract_id(url)

        # Get video webpage
        url = proto + '://www.youtube.com/watch?v=%s&gl=US&hl=en&has_verified=1&bpctr=9999999999' % video_id
        video_webpage, urlh = self._download_webpage_handle(url, video_id)

        qs = compat_parse_qs(compat_urllib_parse_urlparse(urlh.geturl()).query)
        video_id = qs.get('v', [None])[0] or video_id

        dash_mpds = []

        def add_dash_mpd(video_info):
            dash_mpd = video_info.get('dashmpd')
            if dash_mpd and dash_mpd[0] not in dash_mpds:
                dash_mpds.append(dash_mpd[0])

        def add_dash_mpd_pr(pl_response):
            dash_mpd = url_or_none(try_get(
                pl_response, lambda x: x['streamingData']['dashManifestUrl'],
                compat_str))
            if dash_mpd and dash_mpd not in dash_mpds:
                dash_mpds.append(dash_mpd)

        is_live = None
        view_count = None

        def extract_view_count(v_info):
            return int_or_none(try_get(v_info, lambda x: x['view_count'][0]))

        def extract_player_response(player_response, video_id):
            pl_response = str_or_none(player_response)
            if not pl_response:
                return
            pl_response = self._parse_json(pl_response, video_id, fatal=False)
            if isinstance(pl_response, dict):
                add_dash_mpd_pr(pl_response)
                return pl_response

        player_response = {}

        # Get video info
        video_info = {}
        embed_webpage = None
        ytplayer_config = self._get_ytplayer_config(video_id, video_webpage)
        if (self._og_search_property('restrictions:age', video_webpage, default=None) == '18+'
                or re.search(r'player-age-gate-content">', video_webpage) is not None):
            age_gate = True
            # We simulate the access to the video from www.youtube.com/v/{video_id}
            # this can be viewed without login into Youtube
            url = proto + '://www.youtube.com/embed/%s' % video_id
            embed_webpage = self._download_webpage(url, video_id, 'Downloading embed webpage')
            data = compat_urllib_parse_urlencode({
                'video_id': video_id,
                'eurl': 'https://youtube.googleapis.com/v/' + video_id,
                'sts': self._search_regex(
                    r'"sts"\s*:\s*(\d+)', embed_webpage, 'sts', default=''),
            })
            video_info_url = proto + '://www.youtube.com/get_video_info?' + data
            try:
                video_info_webpage = self._download_webpage(
                    video_info_url, video_id,
                    note='Refetching age-gated info webpage',
                    errnote='unable to download video info webpage')
            except ExtractorError:
                video_info_webpage = None
            if video_info_webpage:
                video_info = compat_parse_qs(video_info_webpage)
                pl_response = video_info.get('player_response', [None])[0]
                player_response = extract_player_response(pl_response, video_id)
                add_dash_mpd(video_info)
                view_count = extract_view_count(video_info)
        else:
            age_gate = False
            # Try looking directly into the video webpage
            if ytplayer_config:
                args = ytplayer_config['args']
                if args.get('url_encoded_fmt_stream_map') or args.get('hlsvp'):
                    # Convert to the same format returned by compat_parse_qs
                    video_info = dict((k, [v]) for k, v in args.items())
                    add_dash_mpd(video_info)
                # Rental video is not rented but preview is available (e.g.
                # https://www.youtube.com/watch?v=yYr8q0y5Jfg,
                # https://github.com/ytdl-org/youtube-dl/issues/10532)
                if not video_info and args.get('ypc_vid'):
                    return self.url_result(
                        args['ypc_vid'], YoutubeIE.ie_key(), video_id=args['ypc_vid'])
                if args.get('livestream') == '1' or args.get('live_playback') == 1:
                    is_live = True
                if not player_response:
                    player_response = extract_player_response(args.get('player_response'), video_id)
            if not video_info or self._downloader.params.get('youtube_include_dash_manifest', True):
                add_dash_mpd_pr(player_response)

<<<<<<< HEAD
=======
        if not video_info and not player_response:
            player_response = extract_player_response(
                self._search_regex(
                    (r'%s\s*(?:var\s+meta|</script|\n)' % self._YT_INITIAL_PLAYER_RESPONSE_RE,
                     self._YT_INITIAL_PLAYER_RESPONSE_RE), video_webpage,
                    'initial player response', default='{}'),
                video_id)

>>>>>>> 20c50c65
        def extract_unavailable_message():
            messages = []
            for tag, kind in (('h1', 'message'), ('div', 'submessage')):
                msg = self._html_search_regex(
                    r'(?s)<{tag}[^>]+id=["\']unavailable-{kind}["\'][^>]*>(.+?)</{tag}>'.format(tag=tag, kind=kind),
                    video_webpage, 'unavailable %s' % kind, default=None)
                if msg:
                    messages.append(msg)
            if messages:
                return '\n'.join(messages)
            if player_response:
                return try_get(player_response,
                               (lambda x: x['playabilityStatus']['errorScreen']['playerErrorMessageRenderer']['subreason']['simpleText'],
                                lambda x: x['playabilityStatus']['errorScreen']['playerErrorMessageRenderer']['reason']['simpleText'],
                                lambda x: x['playabilityStatus']['messages'][0],
                                lambda x: x['playabilityStatus']['reason']), None)

        if not video_info and not player_response:
            unavailable_message = extract_unavailable_message()
            if not unavailable_message:
                unavailable_message = 'Unable to extract video data'
            raise ExtractorError(
                'YouTube said: %s' % unavailable_message, expected=True, video_id=video_id)

        if not isinstance(video_info, dict):
            video_info = {}

        video_details = try_get(
            player_response, lambda x: x['videoDetails'], dict) or {}

        microformat = try_get(
            player_response, lambda x: x['microformat']['playerMicroformatRenderer'], dict) or {}

        video_title = video_info.get('title', [None])[0] or video_details.get('title')
        if not video_title:
            self._downloader.report_warning('Unable to extract video title')
            video_title = '_'

        description_original = video_description = get_element_by_id("eow-description", video_webpage)
        if video_description:

            def replace_url(m):
                redir_url = compat_urlparse.urljoin(url, m.group(1))
                parsed_redir_url = compat_urllib_parse_urlparse(redir_url)
                if re.search(r'^(?:www\.)?(?:youtube(?:-nocookie)?\.com|youtu\.be)$', parsed_redir_url.netloc) and parsed_redir_url.path == '/redirect':
                    qs = compat_parse_qs(parsed_redir_url.query)
                    q = qs.get('q')
                    if q and q[0]:
                        return q[0]
                return redir_url

            description_original = video_description = re.sub(r'''(?x)
                <a\s+
                    (?:[a-zA-Z-]+="[^"]*"\s+)*?
                    (?:title|href)="([^"]+)"\s+
                    (?:[a-zA-Z-]+="[^"]*"\s+)*?
                    class="[^"]*"[^>]*>
                [^<]+\.{3}\s*
                </a>
            ''', replace_url, video_description)
            video_description = clean_html(video_description)
        else:
            video_description = video_details.get('shortDescription')
            if video_description is None:
                video_description = self._html_search_meta('description', video_webpage)

        if not smuggled_data.get('force_singlefeed', False):
            if not self._downloader.params.get('noplaylist'):
                multifeed_metadata_list = try_get(
                    player_response,
                    lambda x: x['multicamera']['playerLegacyMulticameraRenderer']['metadataList'],
                    compat_str) or try_get(
                    video_info, lambda x: x['multifeed_metadata_list'][0], compat_str)
                if multifeed_metadata_list:
                    entries = []
                    feed_ids = []
                    for feed in multifeed_metadata_list.split(','):
                        # Unquote should take place before split on comma (,) since textual
                        # fields may contain comma as well (see
                        # https://github.com/ytdl-org/youtube-dl/issues/8536)
                        feed_data = compat_parse_qs(compat_urllib_parse_unquote_plus(feed))

                        def feed_entry(name):
                            return try_get(feed_data, lambda x: x[name][0], compat_str)

                        feed_id = feed_entry('id')
                        if not feed_id:
                            continue
                        feed_title = feed_entry('title')
                        title = video_title
                        if feed_title:
                            title += ' (%s)' % feed_title
                        entries.append({
                            '_type': 'url_transparent',
                            'ie_key': 'Youtube',
                            'url': smuggle_url(
                                '%s://www.youtube.com/watch?v=%s' % (proto, feed_data['id'][0]),
                                {'force_singlefeed': True}),
                            'title': title,
                        })
                        feed_ids.append(feed_id)
                    self.to_screen(
                        'Downloading multifeed video (%s) - add --no-playlist to just download video %s'
                        % (', '.join(feed_ids), video_id))
                    return self.playlist_result(entries, video_id, video_title, video_description)
            else:
                self.to_screen('Downloading just video %s because of --no-playlist' % video_id)

        if view_count is None:
            view_count = extract_view_count(video_info)
        if view_count is None and video_details:
            view_count = int_or_none(video_details.get('viewCount'))
        if view_count is None and microformat:
            view_count = int_or_none(microformat.get('viewCount'))

        if is_live is None:
            is_live = bool_or_none(video_details.get('isLive'))

        # Check for "rental" videos
        if 'ypc_video_rental_bar_text' in video_info and 'author' not in video_info:
            raise ExtractorError('"rental" videos not supported. See https://github.com/ytdl-org/youtube-dl/issues/359 for more information.', expected=True)

        def _extract_filesize(media_url):
            return int_or_none(self._search_regex(
                r'\bclen[=/](\d+)', media_url, 'filesize', default=None))

        streaming_formats = try_get(player_response, lambda x: x['streamingData']['formats'], list) or []
        streaming_formats.extend(try_get(player_response, lambda x: x['streamingData']['adaptiveFormats'], list) or [])

        if not is_live and (streaming_formats or len(video_info.get('url_encoded_fmt_stream_map', [''])[0]) >= 1 or len(video_info.get('adaptive_fmts', [''])[0]) >= 1):
            encoded_url_map = video_info.get('url_encoded_fmt_stream_map', [''])[0] + ',' + video_info.get('adaptive_fmts', [''])[0]
            if 'rtmpe%3Dyes' in encoded_url_map:
                raise ExtractorError('rtmpe downloads are not supported, see https://github.com/ytdl-org/youtube-dl/issues/343 for more information.', expected=True)
            formats = []
            formats_spec = {}
            fmt_list = video_info.get('fmt_list', [''])[0]
            if fmt_list:
                for fmt in fmt_list.split(','):
                    spec = fmt.split('/')
                    if len(spec) > 1:
                        width_height = spec[1].split('x')
                        if len(width_height) == 2:
                            formats_spec[spec[0]] = {
                                'resolution': spec[1],
                                'width': int_or_none(width_height[0]),
                                'height': int_or_none(width_height[1]),
                            }
            for fmt in streaming_formats:
                itag = str_or_none(fmt.get('itag'))
                if not itag:
                    continue
                quality = fmt.get('quality')
                quality_label = fmt.get('qualityLabel') or quality
                formats_spec[itag] = {
                    'asr': int_or_none(fmt.get('audioSampleRate')),
                    'filesize': int_or_none(fmt.get('contentLength')),
                    'format_note': quality_label,
                    'fps': int_or_none(fmt.get('fps')),
                    'height': int_or_none(fmt.get('height')),
                    # bitrate for itag 43 is always 2147483647
                    'tbr': float_or_none(fmt.get('averageBitrate') or fmt.get('bitrate'), 1000) if itag != '43' else None,
                    'width': int_or_none(fmt.get('width')),
                }

            for fmt in streaming_formats:
                if fmt.get('drmFamilies') or fmt.get('drm_families'):
                    continue
                url = url_or_none(fmt.get('url'))

                if not url:
                    cipher = fmt.get('cipher') or fmt.get('signatureCipher')
                    if not cipher:
                        continue
                    url_data = compat_parse_qs(cipher)
                    url = url_or_none(try_get(url_data, lambda x: x['url'][0], compat_str))
                    if not url:
                        continue
                else:
                    cipher = None
                    url_data = compat_parse_qs(compat_urllib_parse_urlparse(url).query)

                stream_type = int_or_none(try_get(url_data, lambda x: x['stream_type'][0]))
                # Unsupported FORMAT_STREAM_TYPE_OTF
                if stream_type == 3:
                    continue

                format_id = fmt.get('itag') or url_data['itag'][0]
                if not format_id:
                    continue
                format_id = compat_str(format_id)

                player_url = None
                if cipher:
                    if 's' in url_data or self._downloader.params.get('youtube_include_dash_manifest', True):
                        ASSETS_RE = (
                            r'<script[^>]+\bsrc=("[^"]+")[^>]+\bname=["\']player_ias/base',
                            r'"jsUrl"\s*:\s*("[^"]+")',
                            r'"assets":.+?"js":\s*("[^"]+")')
                        jsplayer_url_json = self._search_regex(
                            ASSETS_RE,
                            embed_webpage if age_gate else video_webpage,
                            'JS player URL (1)', default=None)
                        if not jsplayer_url_json and not age_gate:
                            # We need the embed website after all
                            if embed_webpage is None:
                                embed_url = proto + '://www.youtube.com/embed/%s' % video_id
                                embed_webpage = self._download_webpage(
                                    embed_url, video_id, 'Downloading embed webpage')
                            jsplayer_url_json = self._search_regex(
                                ASSETS_RE, embed_webpage, 'JS player URL')

                        player_url = json.loads(jsplayer_url_json)
                        if player_url is None:
                            player_url_json = self._search_regex(
                                r'ytplayer\.config.*?"url"\s*:\s*("[^"]+")',
                                video_webpage, 'age gate player URL')
                            player_url = json.loads(player_url_json)

                    if 'sig' in url_data:
                        url += '&signature=' + url_data['sig'][0]
                    elif 's' in url_data:
                        encrypted_sig = url_data['s'][0]

                        if self._downloader.params.get('verbose'):
                            if player_url is None:
                                player_desc = 'unknown'
                            else:
                                player_type, player_version = self._extract_player_info(player_url)
                                player_desc = 'html5 player %s' % player_version
                            parts_sizes = self._signature_cache_id(encrypted_sig)
                            self.to_screen('{%s} signature length %s, %s' %
                                           (format_id, parts_sizes, player_desc))

                        signature = self._decrypt_signature(
                            encrypted_sig, video_id, player_url, age_gate)
                        sp = try_get(url_data, lambda x: x['sp'][0], compat_str) or 'signature'
                        url += '&%s=%s' % (sp, signature)
                if 'ratebypass' not in url:
                    url += '&ratebypass=yes'

                dct = {
                    'format_id': format_id,
                    'url': url,
                    'player_url': player_url,
                }
                if format_id in self._formats:
                    dct.update(self._formats[format_id])
                if format_id in formats_spec:
                    dct.update(formats_spec[format_id])

                # Some itags are not included in DASH manifest thus corresponding formats will
                # lack metadata (see https://github.com/ytdl-org/youtube-dl/pull/5993).
                # Trying to extract metadata from url_encoded_fmt_stream_map entry.
                mobj = re.search(r'^(?P<width>\d+)[xX](?P<height>\d+)$', url_data.get('size', [''])[0])
                width, height = (int(mobj.group('width')), int(mobj.group('height'))) if mobj else (None, None)

                if width is None:
                    width = int_or_none(fmt.get('width'))
                if height is None:
                    height = int_or_none(fmt.get('height'))

                filesize = int_or_none(url_data.get(
                    'clen', [None])[0]) or _extract_filesize(url)

                quality = url_data.get('quality', [None])[0] or fmt.get('quality')
                quality_label = url_data.get('quality_label', [None])[0] or fmt.get('qualityLabel')

                tbr = (float_or_none(url_data.get('bitrate', [None])[0], 1000)
                       or float_or_none(fmt.get('bitrate'), 1000)) if format_id != '43' else None
                fps = int_or_none(url_data.get('fps', [None])[0]) or int_or_none(fmt.get('fps'))

                more_fields = {
                    'filesize': filesize,
                    'tbr': tbr,
                    'width': width,
                    'height': height,
                    'fps': fps,
                    'format_note': quality_label or quality,
                }
                for key, value in more_fields.items():
                    if value:
                        dct[key] = value
                type_ = url_data.get('type', [None])[0] or fmt.get('mimeType')
                if type_:
                    type_split = type_.split(';')
                    kind_ext = type_split[0].split('/')
                    if len(kind_ext) == 2:
                        kind, _ = kind_ext
                        dct['ext'] = mimetype2ext(type_split[0])
                        if kind in ('audio', 'video'):
                            codecs = None
                            for mobj in re.finditer(
                                    r'(?P<key>[a-zA-Z_-]+)=(?P<quote>["\']?)(?P<val>.+?)(?P=quote)(?:;|$)', type_):
                                if mobj.group('key') == 'codecs':
                                    codecs = mobj.group('val')
                                    break
                            if codecs:
                                dct.update(parse_codecs(codecs))
                if dct.get('acodec') == 'none' or dct.get('vcodec') == 'none':
                    dct['downloader_options'] = {
                        # Youtube throttles chunks >~10M
                        'http_chunk_size': 10485760,
                    }
                formats.append(dct)
        else:
            manifest_url = (
                url_or_none(try_get(
                    player_response,
                    lambda x: x['streamingData']['hlsManifestUrl'],
                    compat_str))
                or url_or_none(try_get(
                    video_info, lambda x: x['hlsvp'][0], compat_str)))
            if manifest_url:
                formats = []
                m3u8_formats = self._extract_m3u8_formats(
                    manifest_url, video_id, 'mp4', fatal=False)
                for a_format in m3u8_formats:
                    itag = self._search_regex(
                        r'/itag/(\d+)/', a_format['url'], 'itag', default=None)
                    if itag:
                        a_format['format_id'] = itag
                        if itag in self._formats:
                            dct = self._formats[itag].copy()
                            dct.update(a_format)
                            a_format = dct
                    a_format['player_url'] = player_url
                    # Accept-Encoding header causes failures in live streams on Youtube and Youtube Gaming
                    a_format.setdefault('http_headers', {})['Youtubedl-no-compression'] = 'True'
                    formats.append(a_format)
            else:
                error_message = extract_unavailable_message()
                if not error_message:
                    error_message = clean_html(
                        try_get(video_info, lambda x: x['reason'][0], compat_str))
                if error_message:
                    raise ExtractorError(error_message, expected=True)
                raise ExtractorError('no conn, hlsvp, hlsManifestUrl or url_encoded_fmt_stream_map information found in video info')

        # uploader
        video_uploader = try_get(
            video_info, lambda x: x['author'][0],
            compat_str) or str_or_none(video_details.get('author'))
        if video_uploader:
            video_uploader = compat_urllib_parse_unquote_plus(video_uploader)
        else:
            self._downloader.report_warning('unable to extract uploader name')

        # uploader_id
        video_uploader_id = None
        video_uploader_url = None
        mobj = re.search(
            r'<link itemprop="url" href="(?P<uploader_url>https?://www\.youtube\.com/(?:user|channel)/(?P<uploader_id>[^"]+))">',
            video_webpage)
        if mobj is not None:
            video_uploader_id = mobj.group('uploader_id')
            video_uploader_url = mobj.group('uploader_url')
        else:
            owner_profile_url = url_or_none(microformat.get('ownerProfileUrl'))
            if owner_profile_url:
                video_uploader_id = self._search_regex(
                    r'(?:user|channel)/([^/]+)', owner_profile_url, 'uploader id',
                    default=None)
                video_uploader_url = owner_profile_url

        channel_id = (
            str_or_none(video_details.get('channelId'))
            or self._html_search_meta(
                'channelId', video_webpage, 'channel id', default=None)
            or self._search_regex(
                r'data-channel-external-id=(["\'])(?P<id>(?:(?!\1).)+)\1',
                video_webpage, 'channel id', default=None, group='id'))
        channel_url = 'http://www.youtube.com/channel/%s' % channel_id if channel_id else None

        thumbnails = []
        thumbnails_list = try_get(
            video_details, lambda x: x['thumbnail']['thumbnails'], list) or []
        for t in thumbnails_list:
            if not isinstance(t, dict):
                continue
            thumbnail_url = url_or_none(t.get('url'))
            if not thumbnail_url:
                continue
            thumbnails.append({
                'url': thumbnail_url,
                'width': int_or_none(t.get('width')),
                'height': int_or_none(t.get('height')),
            })

        if not thumbnails:
            video_thumbnail = None
            # We try first to get a high quality image:
            m_thumb = re.search(r'<span itemprop="thumbnail".*?href="(.*?)">',
                                video_webpage, re.DOTALL)
            if m_thumb is not None:
                video_thumbnail = m_thumb.group(1)
            thumbnail_url = try_get(video_info, lambda x: x['thumbnail_url'][0], compat_str)
            if thumbnail_url:
                video_thumbnail = compat_urllib_parse_unquote_plus(thumbnail_url)
            if video_thumbnail:
                thumbnails.append({'url': video_thumbnail})

        # upload date
        upload_date = self._html_search_meta(
            'datePublished', video_webpage, 'upload date', default=None)
        if not upload_date:
            upload_date = self._search_regex(
                [r'(?s)id="eow-date.*?>(.*?)</span>',
                 r'(?:id="watch-uploader-info".*?>.*?|["\']simpleText["\']\s*:\s*["\'])(?:Published|Uploaded|Streamed live|Started) on (.+?)[<"\']'],
                video_webpage, 'upload date', default=None)
        if not upload_date:
            upload_date = microformat.get('publishDate') or microformat.get('uploadDate')
        upload_date = unified_strdate(upload_date)

        video_license = self._html_search_regex(
            r'<h4[^>]+class="title"[^>]*>\s*License\s*</h4>\s*<ul[^>]*>\s*<li>(.+?)</li',
            video_webpage, 'license', default=None)

        m_music = re.search(
            r'''(?x)
                <h4[^>]+class="title"[^>]*>\s*Music\s*</h4>\s*
                <ul[^>]*>\s*
                <li>(?P<title>.+?)
                by (?P<creator>.+?)
                (?:
                    \(.+?\)|
                    <a[^>]*
                        (?:
                            \bhref=["\']/red[^>]*>|             # drop possible
                            >\s*Listen ad-free with YouTube Red # YouTube Red ad
                        )
                    .*?
                )?</li
            ''',
            video_webpage)
        if m_music:
            video_alt_title = remove_quotes(unescapeHTML(m_music.group('title')))
            video_creator = clean_html(m_music.group('creator'))
        else:
            video_alt_title = video_creator = None

        def extract_meta(field):
            return self._html_search_regex(
                r'<h4[^>]+class="title"[^>]*>\s*%s\s*</h4>\s*<ul[^>]*>\s*<li>(.+?)</li>\s*' % field,
                video_webpage, field, default=None)

        track = extract_meta('Song')
        artist = extract_meta('Artist')
        album = extract_meta('Album')

        # Youtube Music Auto-generated description
        release_date = release_year = None
        if video_description:
            mobj = re.search(r'(?s)(?P<track>[^·\n]+)·(?P<artist>[^\n]+)\n+(?P<album>[^\n]+)(?:.+?℗\s*(?P<release_year>\d{4})(?!\d))?(?:.+?Released on\s*:\s*(?P<release_date>\d{4}-\d{2}-\d{2}))?(.+?\nArtist\s*:\s*(?P<clean_artist>[^\n]+))?.+\nAuto-generated by YouTube\.\s*$', video_description)
            if mobj:
                if not track:
                    track = mobj.group('track').strip()
                if not artist:
                    artist = mobj.group('clean_artist') or ', '.join(a.strip() for a in mobj.group('artist').split('·'))
                if not album:
                    album = mobj.group('album'.strip())
                release_year = mobj.group('release_year')
                release_date = mobj.group('release_date')
                if release_date:
                    release_date = release_date.replace('-', '')
                    if not release_year:
                        release_year = int(release_date[:4])
                if release_year:
                    release_year = int(release_year)

        yt_initial_data = self._extract_yt_initial_data(video_id, video_webpage)
        contents = try_get(yt_initial_data, lambda x: x['contents']['twoColumnWatchNextResults']['results']['results']['contents'], list) or []
        for content in contents:
            rows = try_get(content, lambda x: x['videoSecondaryInfoRenderer']['metadataRowContainer']['metadataRowContainerRenderer']['rows'], list) or []
            multiple_songs = False
            for row in rows:
                if try_get(row, lambda x: x['metadataRowRenderer']['hasDividerLine']) is True:
                    multiple_songs = True
                    break
            for row in rows:
                mrr = row.get('metadataRowRenderer') or {}
                mrr_title = try_get(
                    mrr, lambda x: x['title']['simpleText'], compat_str)
                mrr_contents = try_get(
                    mrr, lambda x: x['contents'][0], dict) or {}
                mrr_contents_text = try_get(mrr_contents, [lambda x: x['simpleText'], lambda x: x['runs'][0]['text']], compat_str)
                if not (mrr_title and mrr_contents_text):
                    continue
                if mrr_title == 'License':
                    video_license = mrr_contents_text
                elif not multiple_songs:
                    if mrr_title == 'Album':
                        album = mrr_contents_text
                    elif mrr_title == 'Artist':
                        artist = mrr_contents_text
                    elif mrr_title == 'Song':
                        track = mrr_contents_text

        m_episode = re.search(
            r'<div[^>]+id="watch7-headline"[^>]*>\s*<span[^>]*>.*?>(?P<series>[^<]+)</a></b>\s*S(?P<season>\d+)\s*•\s*E(?P<episode>\d+)</span>',
            video_webpage)
        if m_episode:
            series = unescapeHTML(m_episode.group('series'))
            season_number = int(m_episode.group('season'))
            episode_number = int(m_episode.group('episode'))
        else:
            series = season_number = episode_number = None

        m_cat_container = self._search_regex(
            r'(?s)<h4[^>]*>\s*Category\s*</h4>\s*<ul[^>]*>(.*?)</ul>',
            video_webpage, 'categories', default=None)
        category = None
        if m_cat_container:
            category = self._html_search_regex(
                r'(?s)<a[^<]+>(.*?)</a>', m_cat_container, 'category',
                default=None)
        if not category:
            category = try_get(
                microformat, lambda x: x['category'], compat_str)
        video_categories = None if category is None else [category]

        video_tags = [
            unescapeHTML(m.group('content'))
            for m in re.finditer(self._meta_regex('og:video:tag'), video_webpage)]
        if not video_tags:
            video_tags = try_get(video_details, lambda x: x['keywords'], list)

        def _extract_count(count_name):
            return str_to_int(self._search_regex(
                (r'-%s-button[^>]+><span[^>]+class="yt-uix-button-content"[^>]*>([\d,]+)</span>' % re.escape(count_name),
                 r'["\']label["\']\s*:\s*["\']([\d,.]+)\s+%ss["\']' % re.escape(count_name)),
                video_webpage, count_name, default=None))

        like_count = _extract_count('like')
        dislike_count = _extract_count('dislike')

        if view_count is None:
            view_count = str_to_int(self._search_regex(
                r'<[^>]+class=["\']watch-view-count[^>]+>\s*([\d,\s]+)', video_webpage,
                'view count', default=None))

        average_rating = (
            float_or_none(video_details.get('averageRating'))
            or try_get(video_info, lambda x: float_or_none(x['avg_rating'][0])))

        # subtitles
        video_subtitles = self.extract_subtitles(video_id, video_webpage)
        automatic_captions = self.extract_automatic_captions(video_id, video_webpage)

        video_duration = try_get(
            video_info, lambda x: int_or_none(x['length_seconds'][0]))
        if not video_duration:
            video_duration = int_or_none(video_details.get('lengthSeconds'))
        if not video_duration:
            video_duration = parse_duration(self._html_search_meta(
                'duration', video_webpage, 'video duration'))

        # annotations
        video_annotations = None
        if self._downloader.params.get('writeannotations', False):
            xsrf_token = self._search_regex(
                r'([\'"])XSRF_TOKEN\1\s*:\s*([\'"])(?P<xsrf_token>[A-Za-z0-9+/=]+)\2',
                video_webpage, 'xsrf token', group='xsrf_token', fatal=False)
            invideo_url = try_get(
                player_response, lambda x: x['annotations'][0]['playerAnnotationsUrlsRenderer']['invideoUrl'], compat_str)
            if xsrf_token and invideo_url:
                xsrf_field_name = self._search_regex(
                    r'([\'"])XSRF_FIELD_NAME\1\s*:\s*([\'"])(?P<xsrf_field_name>\w+)\2',
                    video_webpage, 'xsrf field name',
                    group='xsrf_field_name', default='session_token')
                video_annotations = self._download_webpage(
                    self._proto_relative_url(invideo_url),
                    video_id, note='Downloading annotations',
                    errnote='Unable to download video annotations', fatal=False,
                    data=urlencode_postdata({xsrf_field_name: xsrf_token}))

        chapters = self._extract_chapters(video_webpage, description_original, video_id, video_duration)

        # Look for the DASH manifest
        if self._downloader.params.get('youtube_include_dash_manifest', True):
            dash_mpd_fatal = True
            for mpd_url in dash_mpds:
                dash_formats = {}
                try:
                    def decrypt_sig(mobj):
                        s = mobj.group(1)
                        dec_s = self._decrypt_signature(s, video_id, player_url, age_gate)
                        return '/signature/%s' % dec_s

                    mpd_url = re.sub(r'/s/([a-fA-F0-9\.]+)', decrypt_sig, mpd_url)

                    for df in self._extract_mpd_formats(
                            mpd_url, video_id, fatal=dash_mpd_fatal,
                            formats_dict=self._formats):
                        if not df.get('filesize'):
                            df['filesize'] = _extract_filesize(df['url'])
                        # Do not overwrite DASH format found in some previous DASH manifest
                        if df['format_id'] not in dash_formats:
                            dash_formats[df['format_id']] = df
                        # Additional DASH manifests may end up in HTTP Error 403 therefore
                        # allow them to fail without bug report message if we already have
                        # some DASH manifest succeeded. This is temporary workaround to reduce
                        # burst of bug reports until we figure out the reason and whether it
                        # can be fixed at all.
                        dash_mpd_fatal = False
                except (ExtractorError, KeyError) as e:
                    self.report_warning(
                        'Skipping DASH manifest: %r' % e, video_id)
                if dash_formats:
                    # Remove the formats we found through non-DASH, they
                    # contain less info and it can be wrong, because we use
                    # fixed values (for example the resolution). See
                    # https://github.com/ytdl-org/youtube-dl/issues/5774 for an
                    # example.
                    formats = [f for f in formats if f['format_id'] not in dash_formats.keys()]
                    formats.extend(dash_formats.values())

        # Check for malformed aspect ratio
        stretched_m = re.search(
            r'<meta\s+property="og:video:tag".*?content="yt:stretch=(?P<w>[0-9]+):(?P<h>[0-9]+)">',
            video_webpage)
        if stretched_m:
            w = float(stretched_m.group('w'))
            h = float(stretched_m.group('h'))
            # yt:stretch may hold invalid ratio data (e.g. for Q39EVAstoRM ratio is 17:0).
            # We will only process correct ratios.
            if w > 0 and h > 0:
                ratio = w / h
                for f in formats:
                    if f.get('vcodec') != 'none':
                        f['stretched_ratio'] = ratio

        if not formats:
            if 'reason' in video_info:
                if 'The uploader has not made this video available in your country.' in video_info['reason']:
                    regions_allowed = self._html_search_meta(
                        'regionsAllowed', video_webpage, default=None)
                    countries = regions_allowed.split(',') if regions_allowed else None
                    self.raise_geo_restricted(
                        msg=video_info['reason'][0], countries=countries)
                reason = video_info['reason'][0]
                if 'Invalid parameters' in reason:
                    reason = extract_unavailable_message() or reason
                raise ExtractorError(
                    'YouTube said: %s' % reason,
                    expected=True, video_id=video_id)
            if video_info.get('license_info') or try_get(player_response, lambda x: x['streamingData']['licenseInfos']):
                raise ExtractorError('This video is DRM protected.', expected=True)

        self._sort_formats(formats)

        self.mark_watched(video_id, video_info, player_response)

        return {
            'id': video_id,
            'uploader': video_uploader,
            'uploader_id': video_uploader_id,
            'uploader_url': video_uploader_url,
            'channel_id': channel_id,
            'channel_url': channel_url,
            'upload_date': upload_date,
            'license': video_license,
            'creator': video_creator or artist,
            'title': video_title,
            'alt_title': video_alt_title or track,
            'thumbnails': thumbnails,
            'description': video_description,
            'categories': video_categories,
            'tags': video_tags,
            'subtitles': video_subtitles,
            'automatic_captions': automatic_captions,
            'duration': video_duration,
            'age_limit': 18 if age_gate else 0,
            'annotations': video_annotations,
            'chapters': chapters,
            'webpage_url': proto + '://www.youtube.com/watch?v=%s' % video_id,
            'view_count': view_count,
            'like_count': like_count,
            'dislike_count': dislike_count,
            'average_rating': average_rating,
            'formats': formats,
            'is_live': is_live,
            'start_time': start_time,
            'end_time': end_time,
            'series': series,
            'season_number': season_number,
            'episode_number': episode_number,
            'track': track,
            'artist': artist,
            'album': album,
            'release_date': release_date,
            'release_year': release_year,
        }


class YoutubeTabIE(YoutubeBaseInfoExtractor):
    IE_DESC = 'YouTube.com tab'
    _VALID_URL = r'''(?x)
                    https?://
                        (?:\w+\.)?
                        (?:
                            youtube(?:kids)?\.com|
                            invidio\.us
                        )/
                        (?:
                            (?:channel|c|user|feed)/|
                            (?:playlist|watch)\?.*?\blist=
                        )
                        (?P<id>[^/?\#&]+)
                    '''
    IE_NAME = 'youtube:tab'

    _TESTS = [{
        # playlists, multipage
        'url': 'https://www.youtube.com/c/ИгорьКлейнер/playlists?view=1&flow=grid',
        'playlist_mincount': 94,
        'info_dict': {
            'id': 'UCqj7Cz7revf5maW9g5pgNcg',
            'title': 'Игорь Клейнер - Playlists',
            'description': 'md5:be97ee0f14ee314f1f002cf187166ee2',
        },
    }, {
        # playlists, multipage, different order
        'url': 'https://www.youtube.com/user/igorkle1/playlists?view=1&sort=dd',
        'playlist_mincount': 94,
        'info_dict': {
            'id': 'UCqj7Cz7revf5maW9g5pgNcg',
            'title': 'Игорь Клейнер - Playlists',
            'description': 'md5:be97ee0f14ee314f1f002cf187166ee2',
        },
    }, {
        # playlists, singlepage
        'url': 'https://www.youtube.com/user/ThirstForScience/playlists',
        'playlist_mincount': 4,
        'info_dict': {
            'id': 'UCAEtajcuhQ6an9WEzY9LEMQ',
            'title': 'ThirstForScience - Playlists',
            'description': 'md5:609399d937ea957b0f53cbffb747a14c',
        }
    }, {
        'url': 'https://www.youtube.com/c/ChristophLaimer/playlists',
        'only_matching': True,
    }, {
        # basic, single video playlist
        'url': 'https://www.youtube.com/playlist?list=PL4lCao7KL_QFVb7Iudeipvc2BCavECqzc',
        'info_dict': {
            'uploader_id': 'UCmlqkdCBesrv2Lak1mF_MxA',
            'uploader': 'Sergey M.',
            'id': 'PL4lCao7KL_QFVb7Iudeipvc2BCavECqzc',
            'title': 'youtube-dl public playlist',
        },
        'playlist_count': 1,
    }, {
        # empty playlist
        'url': 'https://www.youtube.com/playlist?list=PL4lCao7KL_QFodcLWhDpGCYnngnHtQ-Xf',
        'info_dict': {
            'uploader_id': 'UCmlqkdCBesrv2Lak1mF_MxA',
            'uploader': 'Sergey M.',
            'id': 'PL4lCao7KL_QFodcLWhDpGCYnngnHtQ-Xf',
            'title': 'youtube-dl empty playlist',
        },
        'playlist_count': 0,
    }, {
        # Home tab
        'url': 'https://www.youtube.com/channel/UCKfVa3S1e4PHvxWcwyMMg8w/featured',
        'info_dict': {
            'id': 'UCKfVa3S1e4PHvxWcwyMMg8w',
            'title': 'lex will - Home',
            'description': 'md5:2163c5d0ff54ed5f598d6a7e6211e488',
        },
        'playlist_mincount': 2,
    }, {
        # Videos tab
        'url': 'https://www.youtube.com/channel/UCKfVa3S1e4PHvxWcwyMMg8w/videos',
        'info_dict': {
            'id': 'UCKfVa3S1e4PHvxWcwyMMg8w',
            'title': 'lex will - Videos',
            'description': 'md5:2163c5d0ff54ed5f598d6a7e6211e488',
        },
        'playlist_mincount': 975,
    }, {
        # Videos tab, sorted by popular
        'url': 'https://www.youtube.com/channel/UCKfVa3S1e4PHvxWcwyMMg8w/videos?view=0&sort=p&flow=grid',
        'info_dict': {
            'id': 'UCKfVa3S1e4PHvxWcwyMMg8w',
            'title': 'lex will - Videos',
            'description': 'md5:2163c5d0ff54ed5f598d6a7e6211e488',
        },
        'playlist_mincount': 199,
    }, {
        # Playlists tab
        'url': 'https://www.youtube.com/channel/UCKfVa3S1e4PHvxWcwyMMg8w/playlists',
        'info_dict': {
            'id': 'UCKfVa3S1e4PHvxWcwyMMg8w',
            'title': 'lex will - Playlists',
            'description': 'md5:2163c5d0ff54ed5f598d6a7e6211e488',
        },
        'playlist_mincount': 17,
    }, {
        # Community tab
        'url': 'https://www.youtube.com/channel/UCKfVa3S1e4PHvxWcwyMMg8w/community',
        'info_dict': {
            'id': 'UCKfVa3S1e4PHvxWcwyMMg8w',
            'title': 'lex will - Community',
            'description': 'md5:2163c5d0ff54ed5f598d6a7e6211e488',
        },
        'playlist_mincount': 18,
    }, {
        # Channels tab
        'url': 'https://www.youtube.com/channel/UCKfVa3S1e4PHvxWcwyMMg8w/channels',
        'info_dict': {
            'id': 'UCKfVa3S1e4PHvxWcwyMMg8w',
            'title': 'lex will - Channels',
            'description': 'md5:2163c5d0ff54ed5f598d6a7e6211e488',
        },
        'playlist_mincount': 138,
    }, {
        'url': 'https://invidio.us/channel/UCmlqkdCBesrv2Lak1mF_MxA',
        'only_matching': True,
    }, {
        'url': 'https://www.youtubekids.com/channel/UCmlqkdCBesrv2Lak1mF_MxA',
        'only_matching': True,
    }, {
        'url': 'https://music.youtube.com/channel/UCmlqkdCBesrv2Lak1mF_MxA',
        'only_matching': True,
    }, {
        'note': 'Playlist with deleted videos (#651). As a bonus, the video #51 is also twice in this list.',
        'url': 'https://www.youtube.com/playlist?list=PLwP_SiAcdui0KVebT0mU9Apz359a4ubsC',
        'info_dict': {
            'title': '29C3: Not my department',
            'id': 'PLwP_SiAcdui0KVebT0mU9Apz359a4ubsC',
            'uploader': 'Christiaan008',
            'uploader_id': 'UCEPzS1rYsrkqzSLNp76nrcg',
        },
        'playlist_count': 96,
    }, {
        'note': 'Large playlist',
        'url': 'https://www.youtube.com/playlist?list=UUBABnxM4Ar9ten8Mdjj1j0Q',
        'info_dict': {
            'title': 'Uploads from Cauchemar',
            'id': 'UUBABnxM4Ar9ten8Mdjj1j0Q',
            'uploader': 'Cauchemar',
            'uploader_id': 'UCBABnxM4Ar9ten8Mdjj1j0Q',
        },
        'playlist_mincount': 1123,
    }, {
        # even larger playlist, 8832 videos
        'url': 'http://www.youtube.com/user/NASAgovVideo/videos',
        'only_matching': True,
    }, {
        'note': 'Buggy playlist: the webpage has a "Load more" button but it doesn\'t have more videos',
        'url': 'https://www.youtube.com/playlist?list=UUXw-G3eDE9trcvY2sBMM_aA',
        'info_dict': {
            'title': 'Uploads from Interstellar Movie',
            'id': 'UUXw-G3eDE9trcvY2sBMM_aA',
            'uploader': 'Interstellar Movie',
            'uploader_id': 'UCXw-G3eDE9trcvY2sBMM_aA',
        },
        'playlist_mincount': 21,
    }, {
        # https://github.com/ytdl-org/youtube-dl/issues/21844
        'url': 'https://www.youtube.com/playlist?list=PLzH6n4zXuckpfMu_4Ff8E7Z1behQks5ba',
        'info_dict': {
            'title': 'Data Analysis with Dr Mike Pound',
            'id': 'PLzH6n4zXuckpfMu_4Ff8E7Z1behQks5ba',
            'uploader_id': 'UC9-y-6csu5WGm29I7JiwpnA',
            'uploader': 'Computerphile',
        },
        'playlist_mincount': 11,
    }, {
        'url': 'https://invidio.us/playlist?list=PL4lCao7KL_QFVb7Iudeipvc2BCavECqzc',
        'only_matching': True,
    }, {
        # Playlist URL that does not actually serve a playlist
        'url': 'https://www.youtube.com/watch?v=FqZTN594JQw&list=PLMYEtVRpaqY00V9W81Cwmzp6N6vZqfUKD4',
        'info_dict': {
            'id': 'FqZTN594JQw',
            'ext': 'webm',
            'title': "Smiley's People 01 detective, Adventure Series, Action",
            'uploader': 'STREEM',
            'uploader_id': 'UCyPhqAZgwYWZfxElWVbVJng',
            'uploader_url': r're:https?://(?:www\.)?youtube\.com/channel/UCyPhqAZgwYWZfxElWVbVJng',
            'upload_date': '20150526',
            'license': 'Standard YouTube License',
            'description': 'md5:507cdcb5a49ac0da37a920ece610be80',
            'categories': ['People & Blogs'],
            'tags': list,
            'view_count': int,
            'like_count': int,
            'dislike_count': int,
        },
        'params': {
            'skip_download': True,
        },
        'skip': 'This video is not available.',
        'add_ie': [YoutubeIE.ie_key()],
    }, {
        'url': 'https://www.youtubekids.com/watch?v=Agk7R8I8o5U&list=PUZ6jURNr1WQZCNHF0ao-c0g',
        'only_matching': True,
    }, {
        'url': 'https://www.youtube.com/watch?v=MuAGGZNfUkU&list=RDMM',
        'only_matching': True,
    }, {
        'url': 'https://www.youtube.com/channel/UCoMdktPbSTixAyNGwb-UYkQ/live',
        'info_dict': {
            'id': '9Auq9mYxFEE',
            'ext': 'mp4',
            'title': 'Watch Sky News live',
            'uploader': 'Sky News',
            'uploader_id': 'skynews',
            'uploader_url': r're:https?://(?:www\.)?youtube\.com/user/skynews',
            'upload_date': '20191102',
            'description': 'md5:78de4e1c2359d0ea3ed829678e38b662',
            'categories': ['News & Politics'],
            'tags': list,
            'like_count': int,
            'dislike_count': int,
        },
        'params': {
            'skip_download': True,
        },
    }, {
        'url': 'https://www.youtube.com/user/TheYoungTurks/live',
        'info_dict': {
            'id': 'a48o2S1cPoo',
            'ext': 'mp4',
            'title': 'The Young Turks - Live Main Show',
            'uploader': 'The Young Turks',
            'uploader_id': 'TheYoungTurks',
            'uploader_url': r're:https?://(?:www\.)?youtube\.com/user/TheYoungTurks',
            'upload_date': '20150715',
            'license': 'Standard YouTube License',
            'description': 'md5:438179573adcdff3c97ebb1ee632b891',
            'categories': ['News & Politics'],
            'tags': ['Cenk Uygur (TV Program Creator)', 'The Young Turks (Award-Winning Work)', 'Talk Show (TV Genre)'],
            'like_count': int,
            'dislike_count': int,
        },
        'params': {
            'skip_download': True,
        },
        'only_matching': True,
    }, {
        'url': 'https://www.youtube.com/channel/UC1yBKRuGpC1tSM73A0ZjYjQ/live',
        'only_matching': True,
    }, {
        'url': 'https://www.youtube.com/c/CommanderVideoHq/live',
        'only_matching': True,
    }, {
        'url': 'https://www.youtube.com/feed/trending',
        'only_matching': True,
    }, {
        # needs auth
        'url': 'https://www.youtube.com/feed/library',
        'only_matching': True,
    }, {
        # needs auth
        'url': 'https://www.youtube.com/feed/history',
        'only_matching': True,
    }, {
        # needs auth
        'url': 'https://www.youtube.com/feed/subscriptions',
        'only_matching': True,
    }, {
        # needs auth
        'url': 'https://www.youtube.com/feed/watch_later',
        'only_matching': True,
    }, {
        # no longer available?
        'url': 'https://www.youtube.com/feed/recommended',
        'only_matching': True,
    }
        # TODO
        # {
        #     'url': 'https://www.youtube.com/TheYoungTurks/live',
        #     'only_matching': True,
        # }
    ]

    def _extract_channel_id(self, webpage):
        channel_id = self._html_search_meta(
            'channelId', webpage, 'channel id', default=None)
        if channel_id:
            return channel_id
        channel_url = self._html_search_meta(
            ('og:url', 'al:ios:url', 'al:android:url', 'al:web:url',
             'twitter:url', 'twitter:app:url:iphone', 'twitter:app:url:ipad',
             'twitter:app:url:googleplay'), webpage, 'channel url')
        return self._search_regex(
            r'https?://(?:www\.)?youtube\.com/channel/([^/?#&])+',
            channel_url, 'channel id')

    @staticmethod
    def _extract_grid_item_renderer(item):
        for item_kind in ('Playlist', 'Video', 'Channel'):
            renderer = item.get('grid%sRenderer' % item_kind)
            if renderer:
                return renderer

    def _extract_video(self, renderer):
        video_id = renderer.get('videoId')
        title = try_get(
            renderer,
            (lambda x: x['title']['runs'][0]['text'],
             lambda x: x['title']['simpleText']), compat_str)
        description = try_get(
            renderer, lambda x: x['descriptionSnippet']['runs'][0]['text'],
            compat_str)
        duration = parse_duration(try_get(
            renderer, lambda x: x['lengthText']['simpleText'], compat_str))
        view_count_text = try_get(
            renderer, lambda x: x['viewCountText']['simpleText'], compat_str) or ''
        view_count = str_to_int(self._search_regex(
            r'^([\d,]+)', re.sub(r'\s', '', view_count_text),
            'view count', default=None))
        uploader = try_get(
            renderer, lambda x: x['ownerText']['runs'][0]['text'], compat_str)
        return {
            '_type': 'url_transparent',
            'ie_key': YoutubeIE.ie_key(),
            'id': video_id,
            'url': video_id,
            'title': title,
            'description': description,
            'duration': duration,
            'view_count': view_count,
            'uploader': uploader,
        }

    def _grid_entries(self, grid_renderer):
        for item in grid_renderer['items']:
            if not isinstance(item, dict):
                continue
            renderer = self._extract_grid_item_renderer(item)
            if not isinstance(renderer, dict):
                continue
            title = try_get(
                renderer, lambda x: x['title']['runs'][0]['text'], compat_str)
            # playlist
            playlist_id = renderer.get('playlistId')
            if playlist_id:
                yield self.url_result(
                    'https://www.youtube.com/playlist?list=%s' % playlist_id,
                    ie=YoutubeTabIE.ie_key(), video_id=playlist_id,
                    video_title=title)
            # video
            video_id = renderer.get('videoId')
            if video_id:
                yield self._extract_video(renderer)
            # channel
            channel_id = renderer.get('channelId')
            if channel_id:
                title = try_get(
                    renderer, lambda x: x['title']['simpleText'], compat_str)
                yield self.url_result(
                    'https://www.youtube.com/channel/%s' % channel_id,
                    ie=YoutubeTabIE.ie_key(), video_title=title)

    def _shelf_entries_from_content(self, shelf_renderer):
        content = shelf_renderer.get('content')
        if not isinstance(content, dict):
            return
        renderer = content.get('gridRenderer')
        if renderer:
            # TODO: add support for nested playlists so each shelf is processed
            # as separate playlist
            # TODO: this includes only first N items
            for entry in self._grid_entries(renderer):
                yield entry
        renderer = content.get('horizontalListRenderer')
        if renderer:
            # TODO
            pass

    def _shelf_entries(self, shelf_renderer):
        ep = try_get(
            shelf_renderer, lambda x: x['endpoint']['commandMetadata']['webCommandMetadata']['url'],
            compat_str)
        shelf_url = urljoin('https://www.youtube.com', ep)
        if shelf_url:
            title = try_get(
                shelf_renderer, lambda x: x['title']['runs'][0]['text'], compat_str)
            yield self.url_result(shelf_url, video_title=title)
        # Shelf may not contain shelf URL, fallback to extraction from content
        for entry in self._shelf_entries_from_content(shelf_renderer):
            yield entry

    def _playlist_entries(self, video_list_renderer):
        for content in video_list_renderer['contents']:
            if not isinstance(content, dict):
                continue
            renderer = content.get('playlistVideoRenderer') or content.get('playlistPanelVideoRenderer')
            if not isinstance(renderer, dict):
                continue
            video_id = renderer.get('videoId')
            if not video_id:
                continue
            yield self._extract_video(renderer)

    def _video_entry(self, video_renderer):
        video_id = video_renderer.get('videoId')
        if video_id:
            return self._extract_video(video_renderer)

    def _post_thread_entries(self, post_thread_renderer):
        post_renderer = try_get(
            post_thread_renderer, lambda x: x['post']['backstagePostRenderer'], dict)
        if not post_renderer:
            return
        # video attachment
        video_renderer = try_get(
            post_renderer, lambda x: x['backstageAttachment']['videoRenderer'], dict)
        video_id = None
        if video_renderer:
            entry = self._video_entry(video_renderer)
            if entry:
                yield entry
        # inline video links
        runs = try_get(post_renderer, lambda x: x['contentText']['runs'], list) or []
        for run in runs:
            if not isinstance(run, dict):
                continue
            ep_url = try_get(
                run, lambda x: x['navigationEndpoint']['urlEndpoint']['url'], compat_str)
            if not ep_url:
                continue
            if not YoutubeIE.suitable(ep_url):
                continue
            ep_video_id = YoutubeIE._match_id(ep_url)
            if video_id == ep_video_id:
                continue
            yield self.url_result(ep_url, ie=YoutubeIE.ie_key(), video_id=video_id)

    def _post_thread_continuation_entries(self, post_thread_continuation):
        contents = post_thread_continuation.get('contents')
        if not isinstance(contents, list):
            return
        for content in contents:
            renderer = content.get('backstagePostThreadRenderer')
            if not isinstance(renderer, dict):
                continue
            for entry in self._post_thread_entries(renderer):
                yield entry

    @staticmethod
    def _extract_next_continuation_data(renderer):
        next_continuation = try_get(
            renderer, lambda x: x['continuations'][0]['nextContinuationData'], dict)
        if not next_continuation:
            return
        continuation = next_continuation.get('continuation')
        if not continuation:
            return
        ctp = next_continuation.get('clickTrackingParams')
        return {
            'ctoken': continuation,
            'continuation': continuation,
            'itct': ctp,
        }

    @classmethod
    def _extract_continuation(cls, renderer):
        next_continuation = cls._extract_next_continuation_data(renderer)
        if next_continuation:
            return next_continuation
        contents = renderer.get('contents')
        if not isinstance(contents, list):
            return
        for content in contents:
            if not isinstance(content, dict):
                continue
            continuation_ep = try_get(
                content, lambda x: x['continuationItemRenderer']['continuationEndpoint'],
                dict)
            if not continuation_ep:
                continue
            continuation = try_get(
                continuation_ep, lambda x: x['continuationCommand']['token'], compat_str)
            if not continuation:
                continue
            ctp = continuation_ep.get('clickTrackingParams')
            if not ctp:
                continue
            return {
                'ctoken': continuation,
                'continuation': continuation,
                'itct': ctp,
            }

    def _entries(self, tab, identity_token):
        slr_renderer = try_get(tab, lambda x: x['sectionListRenderer'], dict)
        if not slr_renderer:
            return
        continuation = None
        slr_contents = try_get(slr_renderer, lambda x: x['contents'], list) or []
        for slr_content in slr_contents:
            if not isinstance(slr_content, dict):
                continue
            is_renderer = try_get(slr_content, lambda x: x['itemSectionRenderer'], dict)
            if not is_renderer:
                continue
            isr_contents = try_get(is_renderer, lambda x: x['contents'], list) or []
            for isr_content in isr_contents:
                if not isinstance(isr_content, dict):
                    continue
                renderer = isr_content.get('playlistVideoListRenderer')
                if renderer:
                    for entry in self._playlist_entries(renderer):
                        yield entry
                    continuation = self._extract_continuation(renderer)
                    continue
                renderer = isr_content.get('gridRenderer')
                if renderer:
                    for entry in self._grid_entries(renderer):
                        yield entry
                    continuation = self._extract_continuation(renderer)
                    continue
                renderer = isr_content.get('shelfRenderer')
                if renderer:
                    for entry in self._shelf_entries(renderer):
                        yield entry
                    continue
                renderer = isr_content.get('backstagePostThreadRenderer')
                if renderer:
                    for entry in self._post_thread_entries(renderer):
                        yield entry
                    continuation = self._extract_continuation(renderer)
                    continue
                renderer = isr_content.get('videoRenderer')
                if renderer:
                    entry = self._video_entry(renderer)
                    if entry:
                        yield entry

            if not continuation:
                continuation = self._extract_continuation(is_renderer)

        if not continuation:
            continuation = self._extract_continuation(slr_renderer)

        headers = {
            'x-youtube-client-name': '1',
            'x-youtube-client-version': '2.20201112.04.01',
        }
        if identity_token:
            headers['x-youtube-identity-token'] = identity_token

        for page_num in itertools.count(1):
            if not continuation:
                break
            browse = self._download_json(
                'https://www.youtube.com/browse_ajax', None,
                'Downloading page %d' % page_num,
                headers=headers, query=continuation, fatal=False)
            if not browse:
                break
            response = try_get(browse, lambda x: x[1]['response'], dict)
            if not response:
                break

            continuation_contents = try_get(
                response, lambda x: x['continuationContents'], dict)
            if continuation_contents:
                continuation_renderer = continuation_contents.get('playlistVideoListContinuation')
                if continuation_renderer:
                    for entry in self._playlist_entries(continuation_renderer):
                        yield entry
                    continuation = self._extract_continuation(continuation_renderer)
                    continue
                continuation_renderer = continuation_contents.get('gridContinuation')
                if continuation_renderer:
                    for entry in self._grid_entries(continuation_renderer):
                        yield entry
                    continuation = self._extract_continuation(continuation_renderer)
                    continue
                continuation_renderer = continuation_contents.get('itemSectionContinuation')
                if continuation_renderer:
                    for entry in self._post_thread_continuation_entries(continuation_renderer):
                        yield entry
                    continuation = self._extract_continuation(continuation_renderer)
                    continue

            continuation_items = try_get(
                response, lambda x: x['onResponseReceivedActions'][0]['appendContinuationItemsAction']['continuationItems'], list)
            if continuation_items:
                continuation_item = continuation_items[0]
                if not isinstance(continuation_item, dict):
                    continue
                renderer = continuation_item.get('playlistVideoRenderer') or continuation_item.get('itemSectionRenderer')
                if renderer:
                    video_list_renderer = {'contents': continuation_items}
                    for entry in self._playlist_entries(video_list_renderer):
                        yield entry
                    continuation = self._extract_continuation(video_list_renderer)
                    continue

            break

    @staticmethod
    def _extract_selected_tab(tabs):
        for tab in tabs:
            if try_get(tab, lambda x: x['tabRenderer']['selected'], bool):
                return tab['tabRenderer']
        else:
            raise ExtractorError('Unable to find selected tab')

    @staticmethod
    def _extract_uploader(data):
        uploader = {}
        sidebar_renderer = try_get(
            data, lambda x: x['sidebar']['playlistSidebarRenderer']['items'], list)
        if sidebar_renderer:
            for item in sidebar_renderer:
                if not isinstance(item, dict):
                    continue
                renderer = item.get('playlistSidebarSecondaryInfoRenderer')
                if not isinstance(renderer, dict):
                    continue
                owner = try_get(
                    renderer, lambda x: x['videoOwner']['videoOwnerRenderer']['title']['runs'][0], dict)
                if owner:
                    uploader['uploader'] = owner.get('text')
                    uploader['uploader_id'] = try_get(
                        owner, lambda x: x['navigationEndpoint']['browseEndpoint']['browseId'], compat_str)
                    uploader['uploader_url'] = urljoin(
                        'https://www.youtube.com/',
                        try_get(owner, lambda x: x['navigationEndpoint']['browseEndpoint']['canonicalBaseUrl'], compat_str))
        return uploader

    def _extract_from_tabs(self, item_id, webpage, data, tabs, identity_token):
        selected_tab = self._extract_selected_tab(tabs)
        renderer = try_get(
            data, lambda x: x['metadata']['channelMetadataRenderer'], dict)
        playlist_id = title = description = None
        if renderer:
            channel_title = renderer.get('title') or item_id
            tab_title = selected_tab.get('title')
            title = channel_title or item_id
            if tab_title:
                title += ' - %s' % tab_title
            description = renderer.get('description')
            playlist_id = renderer.get('externalId')
        renderer = try_get(
            data, lambda x: x['metadata']['playlistMetadataRenderer'], dict)
        if renderer:
            title = renderer.get('title')
            description = None
            playlist_id = item_id
        playlist = self.playlist_result(
            self._entries(selected_tab['content'], identity_token),
            playlist_id=playlist_id, playlist_title=title,
            playlist_description=description)
        playlist.update(self._extract_uploader(data))
        return playlist

    def _extract_from_playlist(self, item_id, data, playlist):
        title = playlist.get('title') or try_get(
            data, lambda x: x['titleText']['simpleText'], compat_str)
        playlist_id = playlist.get('playlistId') or item_id
        return self.playlist_result(
            self._playlist_entries(playlist), playlist_id=playlist_id,
            playlist_title=title)

    def _real_extract(self, url):
        item_id = self._match_id(url)
        url = compat_urlparse.urlunparse(
            compat_urlparse.urlparse(url)._replace(netloc='www.youtube.com'))
        # Handle both video/playlist URLs
        qs = compat_urlparse.parse_qs(compat_urlparse.urlparse(url).query)
        video_id = qs.get('v', [None])[0]
        playlist_id = qs.get('list', [None])[0]
        if video_id and playlist_id:
            if self._downloader.params.get('noplaylist'):
                self.to_screen('Downloading just video %s because of --no-playlist' % video_id)
                return self.url_result(video_id, ie=YoutubeIE.ie_key(), video_id=video_id)
            self.to_screen('Downloading playlist %s - add --no-playlist to just download video %s' % (playlist_id, video_id))
        webpage = self._download_webpage(url, item_id)
        identity_token = self._search_regex(
            r'\bID_TOKEN["\']\s*:\s*["\'](.+?)["\']', webpage,
            'identity token', default=None)
        data = self._extract_yt_initial_data(item_id, webpage)
        tabs = try_get(
            data, lambda x: x['contents']['twoColumnBrowseResultsRenderer']['tabs'], list)
        if tabs:
            return self._extract_from_tabs(item_id, webpage, data, tabs, identity_token)
        playlist = try_get(
            data, lambda x: x['contents']['twoColumnWatchNextResults']['playlist']['playlist'], dict)
        if playlist:
            return self._extract_from_playlist(item_id, data, playlist)
        # Fallback to video extraction if no playlist alike page is recognized.
        # First check for the current video then try the v attribute of URL query.
        video_id = try_get(
            data, lambda x: x['currentVideoEndpoint']['watchEndpoint']['videoId'],
            compat_str) or video_id
        if video_id:
            return self.url_result(video_id, ie=YoutubeIE.ie_key(), video_id=video_id)
        # Failed to recognize
        raise ExtractorError('Unable to recognize tab page')


class YoutubePlaylistIE(InfoExtractor):
    IE_DESC = 'YouTube.com playlists'
    _VALID_URL = r'''(?x)(?:
                        (?:https?://)?
                        (?:\w+\.)?
                        (?:
                            (?:
                                youtube(?:kids)?\.com|
                                invidio\.us|
                                youtu\.be
                            )
                            /.*?\?.*?\blist=
                        )?
                        (?P<id>%(playlist_id)s)
                     )''' % {'playlist_id': YoutubeBaseInfoExtractor._PLAYLIST_ID_RE}
    IE_NAME = 'youtube:playlist'
    _TESTS = [{
        'note': 'issue #673',
        'url': 'PLBB231211A4F62143',
        'info_dict': {
            'title': '[OLD]Team Fortress 2 (Class-based LP)',
            'id': 'PLBB231211A4F62143',
            'uploader': 'Wickydoo',
            'uploader_id': 'UCKSpbfbl5kRQpTdL7kMc-1Q',
        },
        'playlist_mincount': 29,
    }, {
        'url': 'PLtPgu7CB4gbY9oDN3drwC3cMbJggS7dKl',
        'info_dict': {
            'title': 'YDL_safe_search',
            'id': 'PLtPgu7CB4gbY9oDN3drwC3cMbJggS7dKl',
        },
        'playlist_count': 2,
        'skip': 'This playlist is private',
    }, {
        'note': 'embedded',
        'url': 'https://www.youtube.com/embed/videoseries?list=PL6IaIsEjSbf96XFRuNccS_RuEXwNdsoEu',
        'playlist_count': 4,
        'info_dict': {
            'title': 'JODA15',
            'id': 'PL6IaIsEjSbf96XFRuNccS_RuEXwNdsoEu',
            'uploader': 'milan',
            'uploader_id': 'UCEI1-PVPcYXjB73Hfelbmaw',
        }
    }, {
        'url': 'http://www.youtube.com/embed/_xDOZElKyNU?list=PLsyOSbh5bs16vubvKePAQ1x3PhKavfBIl',
        'playlist_mincount': 982,
        'info_dict': {
            'title': '2018 Chinese New Singles (11/6 updated)',
            'id': 'PLsyOSbh5bs16vubvKePAQ1x3PhKavfBIl',
            'uploader': 'LBK',
            'uploader_id': 'UC21nz3_MesPLqtDqwdvnoxA',
        }
    }, {
        'url': 'https://youtu.be/yeWKywCrFtk?list=PL2qgrgXsNUG5ig9cat4ohreBjYLAPC0J5',
        'info_dict': {
            'id': 'yeWKywCrFtk',
            'ext': 'mp4',
            'title': 'Small Scale Baler and Braiding Rugs',
            'uploader': 'Backus-Page House Museum',
            'uploader_id': 'backuspagemuseum',
            'uploader_url': r're:https?://(?:www\.)?youtube\.com/user/backuspagemuseum',
            'upload_date': '20161008',
            'description': 'md5:800c0c78d5eb128500bffd4f0b4f2e8a',
            'categories': ['Nonprofits & Activism'],
            'tags': list,
            'like_count': int,
            'dislike_count': int,
        },
        'params': {
            'noplaylist': True,
            'skip_download': True,
        },
    }, {
        'url': 'https://youtu.be/uWyaPkt-VOI?list=PL9D9FC436B881BA21',
        'only_matching': True,
    }, {
        'url': 'TLGGrESM50VT6acwMjAyMjAxNw',
        'only_matching': True,
    }, {
        # music album playlist
        'url': 'OLAK5uy_m4xAFdmMC5rX3Ji3g93pQe3hqLZw_9LhM',
        'only_matching': True,
    }]

    @classmethod
    def suitable(cls, url):
        return False if YoutubeTabIE.suitable(url) else super(
            YoutubePlaylistIE, cls).suitable(url)

    def _real_extract(self, url):
        playlist_id = self._match_id(url)
        qs = compat_urlparse.parse_qs(compat_urlparse.urlparse(url).query)
        if not qs:
            qs = {'list': playlist_id}
        return self.url_result(
            update_url_query('https://www.youtube.com/playlist', qs),
            ie=YoutubeTabIE.ie_key(), video_id=playlist_id)


class YoutubeYtUserIE(InfoExtractor):
    _VALID_URL = r'ytuser:(?P<id>.+)'
    _TESTS = [{
        'url': 'ytuser:phihag',
        'only_matching': True,
    }]

    def _real_extract(self, url):
        user_id = self._match_id(url)
        return self.url_result(
            'https://www.youtube.com/user/%s' % user_id,
            ie=YoutubeTabIE.ie_key(), video_id=user_id)


class YoutubeFavouritesIE(YoutubeBaseInfoExtractor):
    IE_NAME = 'youtube:favorites'
    IE_DESC = 'YouTube.com favourite videos, ":ytfav" for short (requires authentication)'
    _VALID_URL = r'https?://(?:www\.)?youtube\.com/my_favorites|:ytfav(?:ou?rites)?'
    _LOGIN_REQUIRED = True
    _TESTS = [{
        'url': ':ytfav',
        'only_matching': True,
    }, {
        'url': ':ytfavorites',
        'only_matching': True,
    }]

    def _real_extract(self, url):
        return self.url_result(
            'https://www.youtube.com/playlist?list=LL',
            ie=YoutubeTabIE.ie_key())


class YoutubeSearchIE(SearchInfoExtractor, YoutubeBaseInfoExtractor):
    IE_DESC = 'YouTube.com searches'
    # there doesn't appear to be a real limit, for example if you search for
    # 'python' you get more than 8.000.000 results
    _MAX_RESULTS = float('inf')
    IE_NAME = 'youtube:search'
    _SEARCH_KEY = 'ytsearch'
    _SEARCH_PARAMS = None
    _TESTS = []

    def _entries(self, query, n):
        data = {
            'context': {
                'client': {
                    'clientName': 'WEB',
                    'clientVersion': '2.20201021.03.00',
                }
            },
            'query': query,
        }
        if self._SEARCH_PARAMS:
            data['params'] = self._SEARCH_PARAMS
        total = 0
        for page_num in itertools.count(1):
            search = self._download_json(
                'https://www.youtube.com/youtubei/v1/search?key=AIzaSyAO_FJ2SlqU8Q4STEHLGCilw_Y9_11qcW8',
                video_id='query "%s"' % query,
                note='Downloading page %s' % page_num,
                errnote='Unable to download API page', fatal=False,
                data=json.dumps(data).encode('utf8'),
                headers={'content-type': 'application/json'})
            if not search:
                break
            slr_contents = try_get(
                search,
                (lambda x: x['contents']['twoColumnSearchResultsRenderer']['primaryContents']['sectionListRenderer']['contents'],
                 lambda x: x['onResponseReceivedCommands'][0]['appendContinuationItemsAction']['continuationItems']),
                list)
            if not slr_contents:
                break
            isr_contents = try_get(
                slr_contents,
                lambda x: x[0]['itemSectionRenderer']['contents'],
                list)
            if not isr_contents:
                break
            for content in isr_contents:
                if not isinstance(content, dict):
                    continue
                video = content.get('videoRenderer')
                if not isinstance(video, dict):
                    continue
                video_id = video.get('videoId')
                if not video_id:
                    continue
                title = try_get(video, lambda x: x['title']['runs'][0]['text'], compat_str)
                description = try_get(video, lambda x: x['descriptionSnippet']['runs'][0]['text'], compat_str)
                duration = parse_duration(try_get(video, lambda x: x['lengthText']['simpleText'], compat_str))
                view_count_text = try_get(video, lambda x: x['viewCountText']['simpleText'], compat_str) or ''
                view_count = int_or_none(self._search_regex(
                    r'^(\d+)', re.sub(r'\s', '', view_count_text),
                    'view count', default=None))
                uploader = try_get(video, lambda x: x['ownerText']['runs'][0]['text'], compat_str)
                total += 1
                yield {
                    '_type': 'url_transparent',
                    'ie_key': YoutubeIE.ie_key(),
                    'id': video_id,
                    'url': video_id,
                    'title': title,
                    'description': description,
                    'duration': duration,
                    'view_count': view_count,
                    'uploader': uploader,
                }
                if total == n:
                    return
            token = try_get(
                slr_contents,
                lambda x: x[1]['continuationItemRenderer']['continuationEndpoint']['continuationCommand']['token'],
                compat_str)
            if not token:
                break
            data['continuation'] = token

    def _get_n_results(self, query, n):
        """Get a specified number of results for a query"""
        return self.playlist_result(self._entries(query, n), query)


class YoutubeSearchDateIE(YoutubeSearchIE):
    IE_NAME = YoutubeSearchIE.IE_NAME + ':date'
    _SEARCH_KEY = 'ytsearchdate'
    IE_DESC = 'YouTube.com searches, newest videos first'
    _SEARCH_PARAMS = 'CAI%3D'


r"""
class YoutubeSearchURLIE(YoutubeSearchIE):
    IE_DESC = 'YouTube.com search URLs'
    IE_NAME = 'youtube:search_url'
    _VALID_URL = r'https?://(?:www\.)?youtube\.com/results\?(.*?&)?(?:search_query|q)=(?P<query>[^&]+)(?:[&]|$)'
    _TESTS = [{
        'url': 'https://www.youtube.com/results?baz=bar&search_query=youtube-dl+test+video&filters=video&lclk=video',
        'playlist_mincount': 5,
        'info_dict': {
            'title': 'youtube-dl test video',
        }
    }, {
        'url': 'https://www.youtube.com/results?q=test&sp=EgQIBBgB',
        'only_matching': True,
    }]

    def _real_extract(self, url):
        mobj = re.match(self._VALID_URL, url)
        query = compat_urllib_parse_unquote_plus(mobj.group('query'))
        webpage = self._download_webpage(url, query)
        return self.playlist_result(self._process_page(webpage), playlist_title=query)
"""


class YoutubeFeedsInfoExtractor(YoutubeTabIE):
    """
    Base class for feed extractors
    Subclasses must define the _FEED_NAME property.
    """
    _LOGIN_REQUIRED = True

    @property
    def IE_NAME(self):
        return 'youtube:%s' % self._FEED_NAME

    def _real_initialize(self):
        self._login()

    def _real_extract(self, url):
        return self.url_result(
            'https://www.youtube.com/feed/%s' % self._FEED_NAME,
            ie=YoutubeTabIE.ie_key())


class YoutubeWatchLaterIE(InfoExtractor):
    IE_NAME = 'youtube:watchlater'
    IE_DESC = 'Youtube watch later list, ":ytwatchlater" for short (requires authentication)'
    _VALID_URL = r':ytwatchlater'
    _TESTS = [{
        'url': ':ytwatchlater',
        'only_matching': True,
    }]

    def _real_extract(self, url):
        return self.url_result(
            'https://www.youtube.com/playlist?list=WL', ie=YoutubeTabIE.ie_key())


class YoutubeRecommendedIE(YoutubeFeedsInfoExtractor):
    IE_DESC = 'YouTube.com recommended videos, ":ytrec" for short (requires authentication)'
    _VALID_URL = r':ytrec(?:ommended)?'
    _FEED_NAME = 'recommended'
    _TESTS = [{
        'url': ':ytrec',
        'only_matching': True,
    }, {
        'url': ':ytrecommended',
        'only_matching': True,
    }]


class YoutubeSubscriptionsIE(YoutubeFeedsInfoExtractor):
    IE_DESC = 'YouTube.com subscriptions feed, "ytsubs" keyword (requires authentication)'
    _VALID_URL = r':ytsubs(?:criptions)?'
    _FEED_NAME = 'subscriptions'
    _TESTS = [{
        'url': ':ytsubs',
        'only_matching': True,
    }, {
        'url': ':ytsubscriptions',
        'only_matching': True,
    }]


class YoutubeHistoryIE(YoutubeFeedsInfoExtractor):
    IE_DESC = 'Youtube watch history, ":ythistory" for short (requires authentication)'
    _VALID_URL = r':ythistory'
    _FEED_NAME = 'history'
    _TESTS = [{
        'url': ':ythistory',
        'only_matching': True,
    }]


class YoutubeTruncatedURLIE(InfoExtractor):
    IE_NAME = 'youtube:truncated_url'
    IE_DESC = False  # Do not list
    _VALID_URL = r'''(?x)
        (?:https?://)?
        (?:\w+\.)?[yY][oO][uU][tT][uU][bB][eE](?:-nocookie)?\.com/
        (?:watch\?(?:
            feature=[a-z_]+|
            annotation_id=annotation_[^&]+|
            x-yt-cl=[0-9]+|
            hl=[^&]*|
            t=[0-9]+
        )?
        |
            attribution_link\?a=[^&]+
        )
        $
    '''

    _TESTS = [{
        'url': 'https://www.youtube.com/watch?annotation_id=annotation_3951667041',
        'only_matching': True,
    }, {
        'url': 'https://www.youtube.com/watch?',
        'only_matching': True,
    }, {
        'url': 'https://www.youtube.com/watch?x-yt-cl=84503534',
        'only_matching': True,
    }, {
        'url': 'https://www.youtube.com/watch?feature=foo',
        'only_matching': True,
    }, {
        'url': 'https://www.youtube.com/watch?hl=en-GB',
        'only_matching': True,
    }, {
        'url': 'https://www.youtube.com/watch?t=2372',
        'only_matching': True,
    }]

    def _real_extract(self, url):
        raise ExtractorError(
            'Did you forget to quote the URL? Remember that & is a meta '
            'character in most shells, so you want to put the URL in quotes, '
            'like  youtube-dl '
            '"https://www.youtube.com/watch?feature=foo&v=BaW_jenozKc" '
            ' or simply  youtube-dl BaW_jenozKc  .',
            expected=True)


class YoutubeTruncatedIDIE(InfoExtractor):
    IE_NAME = 'youtube:truncated_id'
    IE_DESC = False  # Do not list
    _VALID_URL = r'https?://(?:www\.)?youtube\.com/watch\?v=(?P<id>[0-9A-Za-z_-]{1,10})$'

    _TESTS = [{
        'url': 'https://www.youtube.com/watch?v=N_708QY7Ob',
        'only_matching': True,
    }]

    def _real_extract(self, url):
        video_id = self._match_id(url)
        raise ExtractorError(
            'Incomplete YouTube ID %s. URL %s looks truncated.' % (video_id, url),
            expected=True)<|MERGE_RESOLUTION|>--- conflicted
+++ resolved
@@ -1672,8 +1672,6 @@
             if not video_info or self._downloader.params.get('youtube_include_dash_manifest', True):
                 add_dash_mpd_pr(player_response)
 
-<<<<<<< HEAD
-=======
         if not video_info and not player_response:
             player_response = extract_player_response(
                 self._search_regex(
@@ -1682,7 +1680,6 @@
                     'initial player response', default='{}'),
                 video_id)
 
->>>>>>> 20c50c65
         def extract_unavailable_message():
             messages = []
             for tag, kind in (('h1', 'message'), ('div', 'submessage')):
