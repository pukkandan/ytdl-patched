--- conflicted
+++ resolved
@@ -2648,9 +2648,6 @@
     }, {
         'url': 'https://www.youtube.com/c/CommanderVideoHq/live',
         'only_matching': True,
-<<<<<<< HEAD
-    },
-=======
     }, {
         'url': 'https://www.youtube.com/feed/trending',
         'only_matching': True,
@@ -2675,7 +2672,6 @@
         'url': 'https://www.youtube.com/feed/recommended',
         'only_matching': True,
     }
->>>>>>> 01c92973
         # TODO
         # {
         #     'url': 'https://www.youtube.com/TheYoungTurks/live',
