--- conflicted
+++ resolved
@@ -1826,12 +1826,8 @@
         # Get video info
         video_info = {}
         embed_webpage = None
-<<<<<<< HEAD
-        if re.search(r'player-age-gate-content">|"playabilityStatus":{"status":"LOGIN_REQUIRED","reason":"', video_webpage) is not None:
-=======
         if (self._og_search_property('restrictions:age', video_webpage, default=None) == '18+'
                 or re.search(r'player-age-gate-content">', video_webpage) is not None):
->>>>>>> d51e23d9
             age_gate = True
             # We simulate the access to the video from www.youtube.com/v/{video_id}
             # this can be viewed without login into Youtube
