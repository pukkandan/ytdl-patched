--- conflicted
+++ resolved
@@ -1729,13 +1729,9 @@
 )
 from .zdf import ZDFIE, ZDFChannelIE
 from .zhihu import ZhihuIE
-<<<<<<< HEAD
-from .zingmp3 import ZingMp3IE
-from .zoom import ZoomIE
-=======
 from .zingmp3 import (
     ZingMp3IE,
     ZingMp3AlbumIE,
 )
->>>>>>> 8117d613
+from .zoom import ZoomIE
 from .zype import ZypeIE