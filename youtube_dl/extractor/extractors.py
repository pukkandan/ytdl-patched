--- conflicted
+++ resolved
@@ -853,15 +853,13 @@
 )
 from .piksel import PikselIE
 from .pinkbike import PinkbikeIE
-<<<<<<< HEAD
 from .pixivsketch import (
     PixivSketchIE,
     PixivSketchUserIE,
-=======
+)
 from .pinterest import (
     PinterestIE,
     PinterestCollectionIE,
->>>>>>> 15f27347
 )
 from .pladform import PladformIE
 from .platzi import (
