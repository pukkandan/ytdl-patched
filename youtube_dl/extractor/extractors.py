--- conflicted
+++ resolved
@@ -1201,19 +1201,16 @@
     EMPFlixIE,
     MovieFapIE,
 )
-<<<<<<< HEAD
-from .toggle import ToggleIE
+from .toggle import (
+    ToggleIE,
+    MeWatchIE,
+)
 from .tokyomotion import (
     TokyoMotionIE,
     TokyoMotionUserFavsIE,
     TokyoMotionUserIE,
     TokyoMotionSearchesIE,
     TokyoMotionScannerIE,
-=======
-from .toggle import (
-    ToggleIE,
-    MeWatchIE,
->>>>>>> c0820dd5
 )
 from .tonline import TOnlineIE
 from .toongoggles import ToonGogglesIE
