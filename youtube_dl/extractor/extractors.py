--- conflicted
+++ resolved
@@ -616,15 +616,11 @@
     LimelightChannelIE,
     LimelightChannelListIE,
 )
-<<<<<<< HEAD
-from .line import LineTVIE, LineLiveIE
-=======
 from .line import (
     LineTVIE,
     LineLiveIE,
     LineLiveChannelIE,
 )
->>>>>>> 25b12873
 from .linkedin import (
     LinkedInLearningIE,
     LinkedInLearningCourseIE,
