from __future__ import unicode_literals

import itertools
import hashlib
import json
import re

from .common import InfoExtractor
from ..compat import (
    compat_str,
    compat_HTTPError,
)
from ..utils import (
    ExtractorError,
    get_element_by_attribute,
    int_or_none,
    lowercase_escape,
    std_headers,
    try_get,
    url_or_none,
)


class InstagramIE(InfoExtractor):
    _VALID_URL = r'(?P<url>https?://(?:www\.)?instagram\.com/(?:p|tv|reel)/(?P<id>[^/?#&]+))'
    _TESTS = [{
        'url': 'https://instagram.com/p/aye83DjauH/?foo=bar#abc',
        'md5': '0d2da106a9d2631273e192b372806516',
        'info_dict': {
            'id': 'aye83DjauH',
            'ext': 'mp4',
            'title': 'Video by naomipq',
            'description': 'md5:1f17f0ab29bd6fe2bfad705f58de3cb8',
            'thumbnail': r're:^https?://.*\.jpg',
            'timestamp': 1371748545,
            'upload_date': '20130620',
            'uploader_id': 'naomipq',
            'uploader': 'B E A U T Y  F O R  A S H E S',
            'like_count': int,
            'comment_count': int,
            'comments': list,
        },
    }, {
        # missing description
        'url': 'https://www.instagram.com/p/BA-pQFBG8HZ/?taken-by=britneyspears',
        'info_dict': {
            'id': 'BA-pQFBG8HZ',
            'ext': 'mp4',
            'title': 'Video by britneyspears',
            'thumbnail': r're:^https?://.*\.jpg',
            'timestamp': 1453760977,
            'upload_date': '20160125',
            'uploader_id': 'britneyspears',
            'uploader': 'Britney Spears',
            'like_count': int,
            'comment_count': int,
            'comments': list,
        },
        'params': {
            'skip_download': True,
        },
    }, {
        # multi video post
        'url': 'https://www.instagram.com/p/BQ0eAlwhDrw/',
        'playlist': [{
            'info_dict': {
                'id': 'BQ0dSaohpPW',
                'ext': 'mp4',
                'title': 'Video 1',
            },
        }, {
            'info_dict': {
                'id': 'BQ0dTpOhuHT',
                'ext': 'mp4',
                'title': 'Video 2',
            },
        }, {
            'info_dict': {
                'id': 'BQ0dT7RBFeF',
                'ext': 'mp4',
                'title': 'Video 3',
            },
        }],
        'info_dict': {
            'id': 'BQ0eAlwhDrw',
            'title': 'Post by instagram',
            'description': 'md5:0f9203fc6a2ce4d228da5754bcf54957',
        },
    }, {
        'url': 'https://instagram.com/p/-Cmh1cukG2/',
        'only_matching': True,
    }, {
        'url': 'http://instagram.com/p/9o6LshA7zy/embed/',
        'only_matching': True,
    }, {
        'url': 'https://www.instagram.com/tv/aye83DjauH/',
        'only_matching': True,
    }, {
        'url': 'https://www.instagram.com/reel/CDUMkliABpa/',
        'only_matching': True,
    }]

    @staticmethod
    def _extract_embed_url(webpage):
        mobj = re.search(
            r'<iframe[^>]+src=(["\'])(?P<url>(?:https?:)?//(?:www\.)?instagram\.com/p/[^/]+/embed.*?)\1',
            webpage)
        if mobj:
            return mobj.group('url')

        blockquote_el = get_element_by_attribute(
            'class', 'instagram-media', webpage)
        if blockquote_el is None:
            return

        mobj = re.search(
            r'<a[^>]+href=([\'"])(?P<link>[^\'"]+)\1', blockquote_el)
        if mobj:
            return mobj.group('link')

    def _real_extract(self, url):
        mobj = re.match(self._VALID_URL, url)
        video_id = mobj.group('id')
        url = mobj.group('url')

        webpage = self._download_webpage(url, video_id)

        (media, video_url, description, thumbnail, timestamp, uploader,
         uploader_id, like_count, comment_count, comments, height,
         width) = [None] * 12

        shared_data = try_get(webpage,
                              (lambda x: self._parse_json(
                                  self._search_regex(
                                      r'window\.__additionalDataLoaded\(\'/(?:p|tv)/(?:[^/?#&]+)/\',({.+?})\);',
                                      x, 'additional data'),
                                  video_id),
                               lambda x: self._parse_json(
                                  self._search_regex(
                                      r'window\._sharedData\s*=\s*({.+?});',
                                      x, 'shared data'),
                                  video_id)['entry_data']['PostPage'][0]),
                              None)
        if shared_data:
            media = try_get(
                shared_data,
                (lambda x: x['graphql']['shortcode_media'],
                 lambda x: x['media']),
                dict)
<<<<<<< HEAD
            if media:
                video_url = media.get('video_url')
                height = int_or_none(media.get('dimensions', {}).get('height'))
                width = int_or_none(media.get('dimensions', {}).get('width'))
                description = try_get(
                    media, lambda x: x['edge_media_to_caption']['edges'][0]['node']['text'],
                    compat_str) or media.get('caption')
                thumbnail = media.get('display_src') or media.get('thumbnail_src')
                timestamp = int_or_none(media.get('taken_at_timestamp') or media.get('date'))
                uploader = media.get('owner', {}).get('full_name')
                uploader_id = media.get('owner', {}).get('username')

                def get_count(key, kind):
                    return int_or_none(try_get(
=======
        # _sharedData.entry_data.PostPage is empty when authenticated (see
        # https://github.com/ytdl-org/youtube-dl/pull/22880)
        if not media:
            additional_data = self._parse_json(
                self._search_regex(
                    r'window\.__additionalDataLoaded\s*\(\s*[^,]+,\s*({.+?})\s*\)\s*;',
                    webpage, 'additional data', default='{}'),
                video_id, fatal=False)
            if additional_data:
                media = try_get(
                    additional_data, lambda x: x['graphql']['shortcode_media'],
                    dict)
        if media:
            video_url = media.get('video_url')
            height = int_or_none(media.get('dimensions', {}).get('height'))
            width = int_or_none(media.get('dimensions', {}).get('width'))
            description = try_get(
                media, lambda x: x['edge_media_to_caption']['edges'][0]['node']['text'],
                compat_str) or media.get('caption')
            thumbnail = media.get('display_src') or media.get('display_url')
            timestamp = int_or_none(media.get('taken_at_timestamp') or media.get('date'))
            uploader = media.get('owner', {}).get('full_name')
            uploader_id = media.get('owner', {}).get('username')

            def get_count(keys, kind):
                if not isinstance(keys, (list, tuple)):
                    keys = [keys]
                for key in keys:
                    count = int_or_none(try_get(
>>>>>>> 365b3cc7
                        media, (lambda x: x['edge_media_%s' % key]['count'],
                                lambda x: x['%ss' % kind]['count'])))
                    if count is not None:
                        return count
            like_count = get_count('preview_like', 'like')
            comment_count = get_count(
                ('preview_comment', 'to_comment', 'to_parent_comment'), 'comment')

            comments = [{
                'author': comment.get('user', {}).get('username'),
                'author_id': comment.get('user', {}).get('id'),
                'id': comment.get('id'),
                'text': comment.get('text'),
                'timestamp': int_or_none(comment.get('created_at')),
            } for comment in media.get(
                'comments', {}).get('nodes', []) if comment.get('text')]
            if not video_url:
                edges = try_get(
                    media, lambda x: x['edge_sidecar_to_children']['edges'],
                    list) or []
                if edges:
                    entries = []
                    for edge_num, edge in enumerate(edges, start=1):
                        node = try_get(edge, lambda x: x['node'], dict)
                        if not node:
                            continue
                        node_video_url = url_or_none(node.get('video_url'))
                        if not node_video_url:
                            continue
                        entries.append({
                            'id': node.get('shortcode') or node['id'],
                            'title': 'Video %d' % edge_num,
                            'url': node_video_url,
                            'thumbnail': node.get('display_url'),
                            'width': int_or_none(try_get(node, lambda x: x['dimensions']['width'])),
                            'height': int_or_none(try_get(node, lambda x: x['dimensions']['height'])),
                            'view_count': int_or_none(node.get('video_view_count')),
                        })
                    return self.playlist_result(
                        entries, video_id,
                        'Post by %s' % uploader_id if uploader_id else None,
                        description)

        if not video_url:
            video_url = self._og_search_video_url(webpage, secure=False)

        formats = [{
            'url': video_url,
            'width': width,
            'height': height,
        }]

        if not uploader_id:
            uploader_id = self._search_regex(
                r'"owner"\s*:\s*{\s*"username"\s*:\s*"(.+?)"',
                webpage, 'uploader id', fatal=False)

        if not description:
            description = self._search_regex(
                r'"caption"\s*:\s*"(.+?)"', webpage, 'description', default=None)
            if description is not None:
                description = lowercase_escape(description)

        if not thumbnail:
            thumbnail = self._og_search_thumbnail(webpage)

        return {
            'id': video_id,
            'formats': formats,
            'ext': 'mp4',
            'title': 'Video by %s' % uploader_id,
            'description': description,
            'thumbnail': thumbnail,
            'timestamp': timestamp,
            'uploader_id': uploader_id,
            'uploader': uploader,
            'like_count': like_count,
            'comment_count': comment_count,
            'comments': comments,
        }


class InstagramPlaylistIE(InfoExtractor):
    # A superclass for handling any kind of query based on GraphQL which
    # results in a playlist.

    _gis_tmpl = None  # used to cache GIS request type

    def _parse_graphql(self, webpage, item_id):
        # Reads a webpage and returns its GraphQL data.
        return self._parse_json(
            self._search_regex(
                r'sharedData\s*=\s*({.+?})\s*;\s*[<\n]', webpage, 'data'),
            item_id)

    def _extract_graphql(self, data, url):
        # Parses GraphQL queries containing videos and generates a playlist.
        def get_count(suffix):
            return int_or_none(try_get(
                node, lambda x: x['edge_media_' + suffix]['count']))

        uploader_id = self._match_id(url)
        csrf_token = data['config']['csrf_token']
        rhx_gis = data.get('rhx_gis') or '3c7ca9dcefcf966d11dacf1f151335e8'

        cursor = ''
        for page_num in itertools.count(1):
            variables = {
                'first': 12,
                'after': cursor,
            }
            variables.update(self._query_vars_for(data))
            variables = json.dumps(variables)

            if self._gis_tmpl:
                gis_tmpls = [self._gis_tmpl]
            else:
                gis_tmpls = [
                    '%s' % rhx_gis,
                    '',
                    '%s:%s' % (rhx_gis, csrf_token),
                    '%s:%s:%s' % (rhx_gis, csrf_token, std_headers['User-Agent']),
                ]

            # try all of the ways to generate a GIS query, and not only use the
            # first one that works, but cache it for future requests
            for gis_tmpl in gis_tmpls:
                try:
                    json_data = self._download_json(
                        'https://www.instagram.com/graphql/query/', uploader_id,
                        'Downloading JSON page %d' % page_num, headers={
                            'X-Requested-With': 'XMLHttpRequest',
                            'X-Instagram-GIS': hashlib.md5(
                                ('%s:%s' % (gis_tmpl, variables)).encode('utf-8')).hexdigest(),
                        }, query={
                            'query_hash': self._QUERY_HASH,
                            'variables': variables,
                        })
                    media = self._parse_timeline_from(json_data)
                    self._gis_tmpl = gis_tmpl
                    break
                except ExtractorError as e:
                    # if it's an error caused by a bad query, and there are
                    # more GIS templates to try, ignore it and keep trying
                    if isinstance(e.cause, compat_HTTPError) and e.cause.code == 403:
                        if gis_tmpl != gis_tmpls[-1]:
                            continue
                    raise

            edges = media.get('edges')
            if not edges or not isinstance(edges, list):
                break

            for edge in edges:
                node = edge.get('node')
                if not node or not isinstance(node, dict):
                    continue
                if node.get('__typename') != 'GraphVideo' and node.get('is_video') is not True:
                    continue
                video_id = node.get('shortcode')
                if not video_id:
                    continue

                info = self.url_result(
                    'https://instagram.com/p/%s/' % video_id,
                    ie=InstagramIE.ie_key(), video_id=video_id)

                description = try_get(
                    node, lambda x: x['edge_media_to_caption']['edges'][0]['node']['text'],
                    compat_str)
                thumbnail = node.get('thumbnail_src') or node.get('display_src')
                timestamp = int_or_none(node.get('taken_at_timestamp'))

                comment_count = get_count('to_comment')
                like_count = get_count('preview_like')
                view_count = int_or_none(node.get('video_view_count'))

                info.update({
                    'description': description,
                    'thumbnail': thumbnail,
                    'timestamp': timestamp,
                    'comment_count': comment_count,
                    'like_count': like_count,
                    'view_count': view_count,
                })

                yield info

            page_info = media.get('page_info')
            if not page_info or not isinstance(page_info, dict):
                break

            has_next_page = page_info.get('has_next_page')
            if not has_next_page:
                break

            cursor = page_info.get('end_cursor')
            if not cursor or not isinstance(cursor, compat_str):
                break

    def _real_extract(self, url):
        user_or_tag = self._match_id(url)
        webpage = self._download_webpage(url, user_or_tag)
        data = self._parse_graphql(webpage, user_or_tag)

        self._set_cookie('instagram.com', 'ig_pr', '1')

        return self.playlist_result(
            self._extract_graphql(data, url), user_or_tag, user_or_tag)


class InstagramUserIE(InstagramPlaylistIE):
    _VALID_URL = r'https?://(?:www\.)?instagram\.com/(?P<id>[^/]{2,})/?(?:$|[?#])'
    IE_DESC = 'Instagram user profile'
    IE_NAME = 'instagram:user'
    _TEST = {
        'url': 'https://instagram.com/porsche',
        'info_dict': {
            'id': 'porsche',
            'title': 'porsche',
        },
        'playlist_count': 5,
        'params': {
            'extract_flat': True,
            'skip_download': True,
            'playlistend': 5,
        }
    }

    _QUERY_HASH = '42323d64886122307be10013ad2dcc44',

    @staticmethod
    def _parse_timeline_from(data):
        # extracts the media timeline data from a GraphQL result
        return data['data']['user']['edge_owner_to_timeline_media']

    @staticmethod
    def _query_vars_for(data):
        # returns a dictionary of variables to add to the timeline query based
        # on the GraphQL of the original page
        return {
            'id': data['entry_data']['ProfilePage'][0]['graphql']['user']['id']
        }


class InstagramTagIE(InstagramPlaylistIE):
    _VALID_URL = r'https?://(?:www\.)?instagram\.com/explore/tags/(?P<id>[^/]+)'
    IE_DESC = 'Instagram hashtag search'
    IE_NAME = 'instagram:tag'
    _TEST = {
        'url': 'https://instagram.com/explore/tags/lolcats',
        'info_dict': {
            'id': 'lolcats',
            'title': 'lolcats',
        },
        'playlist_count': 50,
        'params': {
            'extract_flat': True,
            'skip_download': True,
            'playlistend': 50,
        }
    }

    _QUERY_HASH = 'f92f56d47dc7a55b606908374b43a314',

    @staticmethod
    def _parse_timeline_from(data):
        # extracts the media timeline data from a GraphQL result
        return data['data']['hashtag']['edge_hashtag_to_media']

    @staticmethod
    def _query_vars_for(data):
        # returns a dictionary of variables to add to the timeline query based
        # on the GraphQL of the original page
        return {
            'tag_name':
                data['entry_data']['TagPage'][0]['graphql']['hashtag']['name']
        }<|MERGE_RESOLUTION|>--- conflicted
+++ resolved
@@ -147,7 +147,6 @@
                 (lambda x: x['graphql']['shortcode_media'],
                  lambda x: x['media']),
                 dict)
-<<<<<<< HEAD
             if media:
                 video_url = media.get('video_url')
                 height = int_or_none(media.get('dimensions', {}).get('height'))
@@ -162,37 +161,6 @@
 
                 def get_count(key, kind):
                     return int_or_none(try_get(
-=======
-        # _sharedData.entry_data.PostPage is empty when authenticated (see
-        # https://github.com/ytdl-org/youtube-dl/pull/22880)
-        if not media:
-            additional_data = self._parse_json(
-                self._search_regex(
-                    r'window\.__additionalDataLoaded\s*\(\s*[^,]+,\s*({.+?})\s*\)\s*;',
-                    webpage, 'additional data', default='{}'),
-                video_id, fatal=False)
-            if additional_data:
-                media = try_get(
-                    additional_data, lambda x: x['graphql']['shortcode_media'],
-                    dict)
-        if media:
-            video_url = media.get('video_url')
-            height = int_or_none(media.get('dimensions', {}).get('height'))
-            width = int_or_none(media.get('dimensions', {}).get('width'))
-            description = try_get(
-                media, lambda x: x['edge_media_to_caption']['edges'][0]['node']['text'],
-                compat_str) or media.get('caption')
-            thumbnail = media.get('display_src') or media.get('display_url')
-            timestamp = int_or_none(media.get('taken_at_timestamp') or media.get('date'))
-            uploader = media.get('owner', {}).get('full_name')
-            uploader_id = media.get('owner', {}).get('username')
-
-            def get_count(keys, kind):
-                if not isinstance(keys, (list, tuple)):
-                    keys = [keys]
-                for key in keys:
-                    count = int_or_none(try_get(
->>>>>>> 365b3cc7
                         media, (lambda x: x['edge_media_%s' % key]['count'],
                                 lambda x: x['%ss' % kind]['count'])))
                     if count is not None:
