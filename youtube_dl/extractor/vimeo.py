--- conflicted
+++ resolved
@@ -621,13 +621,8 @@
             return self._extract_from_api(video_id, unlisted_hash)
 
         orig_url = url
-<<<<<<< HEAD
         parsed_orig_url = compat_urlparse.urlparse(orig_url)
         is_pro = 'vimeopro.com' in parsed_orig_url.hostname
-        is_player = parsed_orig_url.hostname == 'player.vimeo.com' and parsed_orig_url.path.startswith('/video/')
-=======
-        is_pro = 'vimeopro.com/' in url
->>>>>>> 162bf9e1
         if is_pro:
             # some videos require portfolio_id to be present in player url
             # https://github.com/ytdl-org/youtube-dl/issues/20070
