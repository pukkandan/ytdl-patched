# coding: utf-8

from __future__ import unicode_literals

import os
import re
import sys

from .common import InfoExtractor
from .youtube import YoutubeIE
from ..compat import (
    compat_etree_fromstring,
    compat_str,
    compat_urllib_parse_unquote,
    compat_urlparse,
    compat_xml_parse_error,
    compat_parse_qs,
)
from ..utils import (
    determine_ext,
    ExtractorError,
    float_or_none,
    HEADRequest,
    int_or_none,
    is_html,
    js_to_json,
    KNOWN_EXTENSIONS,
    merge_dicts,
    mimetype2ext,
    orderedSet,
    parse_duration,
    sanitized_Request,
    smuggle_url,
    try_get,
    unescapeHTML,
    unified_timestamp,
    unsmuggle_url,
    UnsupportedError,
    url_or_none,
    xpath_attr,
    xpath_text,
    xpath_with_ns,
)
from .commonprotocols import RtmpIE
from .brightcove import (
    BrightcoveLegacyIE,
    BrightcoveNewIE,
)
from .nexx import (
    NexxIE,
    NexxEmbedIE,
)
from .nbc import NBCSportsVPlayerIE
from .ooyala import OoyalaIE
from .rutv import RUTVIE
from .tvc import TVCIE
from .sportbox import SportBoxIE
from .myvi import MyviIE
from .condenast import CondeNastIE
from .udn import UDNEmbedIE
from .senateisvp import SenateISVPIE
from .svt import SVTIE
from .pornhub import PornHubIE
from .xhamster import XHamsterEmbedIE
from .tnaflix import TNAFlixNetworkEmbedIE
from .drtuber import DrTuberIE
from .redtube import RedTubeIE
from .tube8 import Tube8IE
from .mofosex import MofosexEmbedIE
from .spankwire import SpankwireIE
from .youporn import YouPornIE
from .vimeo import (
    VimeoIE,
    VHXEmbedIE,
)
from .dailymotion import DailymotionIE
from .dailymail import DailyMailIE
from .onionstudios import OnionStudiosIE
from .viewlift import ViewLiftEmbedIE
from .mtv import MTVServicesEmbeddedIE
from .pladform import PladformIE
from .videomore import VideomoreIE
from .webcaster import WebcasterFeedIE
from .googledrive import GoogleDriveIE
from .jwplatform import JWPlatformIE
from .digiteka import DigitekaIE
from .arkena import ArkenaIE
from .instagram import InstagramIE
from .threeqsdn import ThreeQSDNIE
from .theplatform import ThePlatformIE
from .kaltura import KalturaIE
from .eagleplatform import EaglePlatformIE
from .facebook import FacebookIE
from .soundcloud import SoundcloudEmbedIE
from .tunein import TuneInBaseIE
from .vbox7 import Vbox7IE
from .dbtv import DBTVIE
from .piksel import PikselIE
from .videa import VideaIE
from .twentymin import TwentyMinutenIE
from .ustream import UstreamIE
from .arte import ArteTVEmbedIE
from .videopress import VideoPressIE
from .rutube import RutubeIE
from .limelight import LimelightBaseIE
from .anvato import AnvatoIE
from .washingtonpost import WashingtonPostIE
from .wistia import WistiaIE
from .mediaset import MediasetIE
from .joj import JojIE
from .megaphone import MegaphoneIE
from .vzaar import VzaarIE
from .channel9 import Channel9IE
from .vshare import VShareIE
from .mediasite import MediasiteIE
from .springboardplatform import SpringboardPlatformIE
from .yapfiles import YapFilesIE
from .vice import ViceIE
from .xfileshare import XFileShareIE
from .cloudflarestream import CloudflareStreamIE
from .peertube import PeerTubeIE
from .teachable import TeachableIE
from .indavideo import IndavideoEmbedIE
from .apa import APAIE
from .foxnews import FoxNewsIE
from .viqeo import ViqeoIE
from .expressen import ExpressenIE
from .zype import ZypeIE
from .odnoklassniki import OdnoklassnikiIE
from .vk import VKIE
from .kinja import KinjaEmbedIE
from .arcpublishing import ArcPublishingIE
from .medialaan import MedialaanIE
from .mastodon import (
    MastodonIE,
    MastodonUserIE,
    MastodonUserNumericIE,
)
from .simplecast import SimplecastIE


class GenericIE(InfoExtractor):
    IE_DESC = 'Generic downloader that works on some sites'
    _VALID_URL = r'.*'
    IE_NAME = 'generic'
    _TESTS = [
        # Direct link to a video
        {
            'url': 'http://media.w3.org/2010/05/sintel/trailer.mp4',
            'md5': '67d406c2bcb6af27fa886f31aa934bbe',
            'info_dict': {
                'id': 'trailer',
                'ext': 'mp4',
                'title': 'trailer',
                'upload_date': '20100513',
            }
        },
        # Direct link to media delivered compressed (until Accept-Encoding is *)
        {
            'url': 'http://calimero.tk/muzik/FictionJunction-Parallel_Hearts.flac',
            'md5': '128c42e68b13950268b648275386fc74',
            'info_dict': {
                'id': 'FictionJunction-Parallel_Hearts',
                'ext': 'flac',
                'title': 'FictionJunction-Parallel_Hearts',
                'upload_date': '20140522',
            },
            'expected_warnings': [
                'URL could be a direct video link, returning it as such.'
            ],
            'skip': 'URL invalid',
        },
        # Direct download with broken HEAD
        {
            'url': 'http://ai-radio.org:8000/radio.opus',
            'info_dict': {
                'id': 'radio',
                'ext': 'opus',
                'title': 'radio',
            },
            'params': {
                'skip_download': True,  # infinite live stream
            },
            'expected_warnings': [
                r'501.*Not Implemented',
                r'400.*Bad Request',
            ],
        },
        # Direct link with incorrect MIME type
        {
            'url': 'http://ftp.nluug.nl/video/nluug/2014-11-20_nj14/zaal-2/5_Lennart_Poettering_-_Systemd.webm',
            'md5': '4ccbebe5f36706d85221f204d7eb5913',
            'info_dict': {
                'url': 'http://ftp.nluug.nl/video/nluug/2014-11-20_nj14/zaal-2/5_Lennart_Poettering_-_Systemd.webm',
                'id': '5_Lennart_Poettering_-_Systemd',
                'ext': 'webm',
                'title': '5_Lennart_Poettering_-_Systemd',
                'upload_date': '20141120',
            },
            'expected_warnings': [
                'URL could be a direct video link, returning it as such.'
            ]
        },
        # RSS feed
        {
            'url': 'http://phihag.de/2014/youtube-dl/rss2.xml',
            'info_dict': {
                'id': 'http://phihag.de/2014/youtube-dl/rss2.xml',
                'title': 'Zero Punctuation',
                'description': 're:.*groundbreaking video review series.*'
            },
            'playlist_mincount': 11,
        },
        # RSS feed with enclosure
        {
            'url': 'http://podcastfeeds.nbcnews.com/audio/podcast/MSNBC-MADDOW-NETCAST-M4V.xml',
            'info_dict': {
                'id': 'http://podcastfeeds.nbcnews.com/nbcnews/video/podcast/MSNBC-MADDOW-NETCAST-M4V.xml',
                'title': 'MSNBC Rachel Maddow (video)',
                'description': 're:.*her unique approach to storytelling.*',
            },
            'playlist': [{
                'info_dict': {
                    'ext': 'mov',
                    'id': 'pdv_maddow_netcast_mov-12-04-2020-224335',
                    'title': 're:MSNBC Rachel Maddow',
                    'description': 're:.*her unique approach to storytelling.*',
                    'timestamp': int,
                    'upload_date': compat_str,
                    'duration': float,
                },
            }],
        },
        # RSS feed with item with description and thumbnails
        {
            'url': 'https://anchor.fm/s/dd00e14/podcast/rss',
            'info_dict': {
                'id': 'https://anchor.fm/s/dd00e14/podcast/rss',
                'title': 're:.*100% Hydrogen.*',
                'description': 're:.*In this episode.*',
            },
            'playlist': [{
                'info_dict': {
                    'ext': 'm4a',
                    'id': 'c1c879525ce2cb640b344507e682c36d',
                    'title': 're:Hydrogen!',
                    'description': 're:.*In this episode we are going.*',
                    'timestamp': 1567977776,
                    'upload_date': '20190908',
                    'duration': 459,
                    'thumbnail': r're:^https?://.*\.jpg$',
                    'episode_number': 1,
                    'season_number': 1,
                    'age_limit': 0,
                },
            }],
            'params': {
                'skip_download': True,
            },
        },
        # RSS feed with enclosures and unsupported link URLs
        {
            'url': 'http://www.hellointernet.fm/podcast?format=rss',
            'info_dict': {
                'id': 'http://www.hellointernet.fm/podcast?format=rss',
                'description': 'CGP Grey and Brady Haran talk about YouTube, life, work, whatever.',
                'title': 'Hello Internet',
            },
            'playlist_mincount': 100,
        },
        # SMIL from http://videolectures.net/promogram_igor_mekjavic_eng
        {
            'url': 'http://videolectures.net/promogram_igor_mekjavic_eng/video/1/smil.xml',
            'info_dict': {
                'id': 'smil',
                'ext': 'mp4',
                'title': 'Automatics, robotics and biocybernetics',
                'description': 'md5:815fc1deb6b3a2bff99de2d5325be482',
                'upload_date': '20130627',
                'formats': 'mincount:16',
                'subtitles': 'mincount:1',
            },
            'params': {
                'force_generic_extractor': True,
                'skip_download': True,
            },
        },
        # SMIL from http://www1.wdr.de/mediathek/video/livestream/index.html
        {
            'url': 'http://metafilegenerator.de/WDR/WDR_FS/hds/hds.smil',
            'info_dict': {
                'id': 'hds',
                'ext': 'flv',
                'title': 'hds',
                'formats': 'mincount:1',
            },
            'params': {
                'skip_download': True,
            },
        },
        # SMIL from https://www.restudy.dk/video/play/id/1637
        {
            'url': 'https://www.restudy.dk/awsmedia/SmilDirectory/video_1637.xml',
            'info_dict': {
                'id': 'video_1637',
                'ext': 'flv',
                'title': 'video_1637',
                'formats': 'mincount:3',
            },
            'params': {
                'skip_download': True,
            },
        },
        # SMIL from http://adventure.howstuffworks.com/5266-cool-jobs-iditarod-musher-video.htm
        {
            'url': 'http://services.media.howstuffworks.com/videos/450221/smil-service.smil',
            'info_dict': {
                'id': 'smil-service',
                'ext': 'flv',
                'title': 'smil-service',
                'formats': 'mincount:1',
            },
            'params': {
                'skip_download': True,
            },
        },
        # SMIL from http://new.livestream.com/CoheedandCambria/WebsterHall/videos/4719370
        {
            'url': 'http://api.new.livestream.com/accounts/1570303/events/1585861/videos/4719370.smil',
            'info_dict': {
                'id': '4719370',
                'ext': 'mp4',
                'title': '571de1fd-47bc-48db-abf9-238872a58d1f',
                'formats': 'mincount:3',
            },
            'params': {
                'skip_download': True,
            },
        },
        # XSPF playlist from http://www.telegraaf.nl/tv/nieuws/binnenland/24353229/__Tikibad_ontruimd_wegens_brand__.html
        {
            'url': 'http://www.telegraaf.nl/xml/playlist/2015/8/7/mZlp2ctYIUEB.xspf',
            'info_dict': {
                'id': 'mZlp2ctYIUEB',
                'ext': 'mp4',
                'title': 'Tikibad ontruimd wegens brand',
                'description': 'md5:05ca046ff47b931f9b04855015e163a4',
                'thumbnail': r're:^https?://.*\.jpg$',
                'duration': 33,
            },
            'params': {
                'skip_download': True,
            },
        },
        # MPD from http://dash-mse-test.appspot.com/media.html
        {
            'url': 'http://yt-dash-mse-test.commondatastorage.googleapis.com/media/car-20120827-manifest.mpd',
            'md5': '4b57baab2e30d6eb3a6a09f0ba57ef53',
            'info_dict': {
                'id': 'car-20120827-manifest',
                'ext': 'mp4',
                'title': 'car-20120827-manifest',
                'formats': 'mincount:9',
                'upload_date': '20130904',
            },
            'params': {
                'format': 'bestvideo',
            },
        },
        # m3u8 served with Content-Type: audio/x-mpegURL; charset=utf-8
        {
            'url': 'http://once.unicornmedia.com/now/master/playlist/bb0b18ba-64f5-4b1b-a29f-0ac252f06b68/77a785f3-5188-4806-b788-0893a61634ed/93677179-2d99-4ef4-9e17-fe70d49abfbf/content.m3u8',
            'info_dict': {
                'id': 'content',
                'ext': 'mp4',
                'title': 'content',
                'formats': 'mincount:8',
            },
            'params': {
                # m3u8 downloads
                'skip_download': True,
            },
            'skip': 'video gone',
        },
        # m3u8 served with Content-Type: text/plain
        {
            'url': 'http://www.nacentapps.com/m3u8/index.m3u8',
            'info_dict': {
                'id': 'index',
                'ext': 'mp4',
                'title': 'index',
                'upload_date': '20140720',
                'formats': 'mincount:11',
            },
            'params': {
                # m3u8 downloads
                'skip_download': True,
            },
            'skip': 'video gone',
        },
        # google redirect
        {
            'url': 'http://www.google.com/url?sa=t&rct=j&q=&esrc=s&source=web&cd=1&cad=rja&ved=0CCUQtwIwAA&url=http%3A%2F%2Fwww.youtube.com%2Fwatch%3Fv%3DcmQHVoWB5FY&ei=F-sNU-LLCaXk4QT52ICQBQ&usg=AFQjCNEw4hL29zgOohLXvpJ-Bdh2bils1Q&bvm=bv.61965928,d.bGE',
            'info_dict': {
                'id': 'cmQHVoWB5FY',
                'ext': 'mp4',
                'upload_date': '20130224',
                'uploader_id': 'TheVerge',
                'description': r're:^Chris Ziegler takes a look at the\.*',
                'uploader': 'The Verge',
                'title': 'First Firefox OS phones side-by-side',
            },
            'params': {
                'skip_download': False,
            }
        },
        {
            # redirect in Refresh HTTP header
            'url': 'https://www.facebook.com/l.php?u=https%3A%2F%2Fwww.youtube.com%2Fwatch%3Fv%3DpO8h3EaFRdo&h=TAQHsoToz&enc=AZN16h-b6o4Zq9pZkCCdOLNKMN96BbGMNtcFwHSaazus4JHT_MFYkAA-WARTX2kvsCIdlAIyHZjl6d33ILIJU7Jzwk_K3mcenAXoAzBNoZDI_Q7EXGDJnIhrGkLXo_LJ_pAa2Jzbx17UHMd3jAs--6j2zaeto5w9RTn8T_1kKg3fdC5WPX9Dbb18vzH7YFX0eSJmoa6SP114rvlkw6pkS1-T&s=1',
            'info_dict': {
                'id': 'pO8h3EaFRdo',
                'ext': 'mp4',
                'title': 'Tripeo Boiler Room x Dekmantel Festival DJ Set',
                'description': 'md5:6294cc1af09c4049e0652b51a2df10d5',
                'upload_date': '20150917',
                'uploader_id': 'brtvofficial',
                'uploader': 'Boiler Room',
            },
            'params': {
                'skip_download': False,
            },
        },
        {
            'url': 'http://www.hodiho.fr/2013/02/regis-plante-sa-jeep.html',
            'md5': '85b90ccc9d73b4acd9138d3af4c27f89',
            'info_dict': {
                'id': '13601338388002',
                'ext': 'mp4',
                'uploader': 'www.hodiho.fr',
                'title': 'R\u00e9gis plante sa Jeep',
            }
        },
        # bandcamp page with custom domain
        {
            'add_ie': ['Bandcamp'],
            'url': 'http://bronyrock.com/track/the-pony-mash',
            'info_dict': {
                'id': '3235767654',
                'ext': 'mp3',
                'title': 'The Pony Mash',
                'uploader': 'M_Pallante',
            },
            'skip': 'There is a limit of 200 free downloads / month for the test song',
        },
        {
            # embedded brightcove video
            # it also tests brightcove videos that need to set the 'Referer'
            # in the http requests
            'add_ie': ['BrightcoveLegacy'],
            'url': 'http://www.bfmtv.com/video/bfmbusiness/cours-bourse/cours-bourse-l-analyse-technique-154522/',
            'info_dict': {
                'id': '2765128793001',
                'ext': 'mp4',
                'title': 'Le cours de bourse : l’analyse technique',
                'description': 'md5:7e9ad046e968cb2d1114004aba466fd9',
                'uploader': 'BFM BUSINESS',
            },
            'params': {
                'skip_download': True,
            },
        },
        {
            # embedded with itemprop embedURL and video id spelled as `idVideo`
            'add_id': ['BrightcoveLegacy'],
            'url': 'http://bfmbusiness.bfmtv.com/mediaplayer/chroniques/olivier-delamarche/',
            'info_dict': {
                'id': '5255628253001',
                'ext': 'mp4',
                'title': 'md5:37c519b1128915607601e75a87995fc0',
                'description': 'md5:37f7f888b434bb8f8cc8dbd4f7a4cf26',
                'uploader': 'BFM BUSINESS',
                'uploader_id': '876450612001',
                'timestamp': 1482255315,
                'upload_date': '20161220',
            },
            'params': {
                'skip_download': True,
            },
        },
        {
            # https://github.com/ytdl-org/youtube-dl/issues/2253
            'url': 'http://bcove.me/i6nfkrc3',
            'md5': '0ba9446db037002366bab3b3eb30c88c',
            'info_dict': {
                'id': '3101154703001',
                'ext': 'mp4',
                'title': 'Still no power',
                'uploader': 'thestar.com',
                'description': 'Mississauga resident David Farmer is still out of power as a result of the ice storm a month ago. To keep the house warm, Farmer cuts wood from his property for a wood burning stove downstairs.',
            },
            'add_ie': ['BrightcoveLegacy'],
            'skip': 'video gone',
        },
        {
            'url': 'http://www.championat.com/video/football/v/87/87499.html',
            'md5': 'fb973ecf6e4a78a67453647444222983',
            'info_dict': {
                'id': '3414141473001',
                'ext': 'mp4',
                'title': 'Видео. Удаление Дзагоева (ЦСКА)',
                'description': 'Онлайн-трансляция матча ЦСКА - "Волга"',
                'uploader': 'Championat',
            },
        },
        {
            # https://github.com/ytdl-org/youtube-dl/issues/3541
            'add_ie': ['BrightcoveLegacy'],
            'url': 'http://www.kijk.nl/sbs6/leermijvrouwenkennen/videos/jqMiXKAYan2S/aflevering-1',
            'info_dict': {
                'id': '3866516442001',
                'ext': 'mp4',
                'title': 'Leer mij vrouwen kennen: Aflevering 1',
                'description': 'Leer mij vrouwen kennen: Aflevering 1',
                'uploader': 'SBS Broadcasting',
            },
            'skip': 'Restricted to Netherlands',
            'params': {
                'skip_download': True,  # m3u8 download
            },
        },
        {
            # Brightcove video in <iframe>
            'url': 'http://www.un.org/chinese/News/story.asp?NewsID=27724',
            'md5': '36d74ef5e37c8b4a2ce92880d208b968',
            'info_dict': {
                'id': '5360463607001',
                'ext': 'mp4',
                'title': '叙利亚失明儿童在废墟上演唱《心跳》  呼吁获得正常童年生活',
                'description': '联合国儿童基金会中东和北非区域大使、作曲家扎德·迪拉尼（Zade Dirani）在3月15日叙利亚冲突爆发7周年纪念日之际发布了为叙利亚谱写的歌曲《心跳》（HEARTBEAT），为受到六年冲突影响的叙利亚儿童发出强烈呐喊，呼吁世界做出共同努力，使叙利亚儿童重新获得享有正常童年生活的权利。',
                'uploader': 'United Nations',
                'uploader_id': '1362235914001',
                'timestamp': 1489593889,
                'upload_date': '20170315',
            },
            'add_ie': ['BrightcoveLegacy'],
        },
        {
            # Brightcove with alternative playerID key
            'url': 'http://www.nature.com/nmeth/journal/v9/n7/fig_tab/nmeth.2062_SV1.html',
            'info_dict': {
                'id': 'nmeth.2062_SV1',
                'title': 'Simultaneous multiview imaging of the Drosophila syncytial blastoderm : Quantitative high-speed imaging of entire developing embryos with simultaneous multiview light-sheet microscopy : Nature Methods : Nature Research',
            },
            'playlist': [{
                'info_dict': {
                    'id': '2228375078001',
                    'ext': 'mp4',
                    'title': 'nmeth.2062-sv1',
                    'description': 'nmeth.2062-sv1',
                    'timestamp': 1363357591,
                    'upload_date': '20130315',
                    'uploader': 'Nature Publishing Group',
                    'uploader_id': '1964492299001',
                },
            }],
        },
        {
            # Brightcove with UUID in videoPlayer
            'url': 'http://www8.hp.com/cn/zh/home.html',
            'info_dict': {
                'id': '5255815316001',
                'ext': 'mp4',
                'title': 'Sprocket Video - China',
                'description': 'Sprocket Video - China',
                'uploader': 'HP-Video Gallery',
                'timestamp': 1482263210,
                'upload_date': '20161220',
                'uploader_id': '1107601872001',
            },
            'params': {
                'skip_download': True,  # m3u8 download
            },
            'skip': 'video rotates...weekly?',
        },
        {
            # Brightcove:new type [2].
            'url': 'http://www.delawaresportszone.com/video-st-thomas-more-earns-first-trip-to-basketball-semis',
            'md5': '2b35148fcf48da41c9fb4591650784f3',
            'info_dict': {
                'id': '5348741021001',
                'ext': 'mp4',
                'upload_date': '20170306',
                'uploader_id': '4191638492001',
                'timestamp': 1488769918,
                'title': 'VIDEO:  St. Thomas More earns first trip to basketball semis',

            },
        },
        {
            # Alternative brightcove <video> attributes
            'url': 'http://www.programme-tv.net/videos/extraits/81095-guillaume-canet-evoque-les-rumeurs-d-infidelite-de-marion-cotillard-avec-brad-pitt-dans-vivement-dimanche/',
            'info_dict': {
                'id': '81095-guillaume-canet-evoque-les-rumeurs-d-infidelite-de-marion-cotillard-avec-brad-pitt-dans-vivement-dimanche',
                'title': "Guillaume Canet évoque les rumeurs d'infidélité de Marion Cotillard avec Brad Pitt dans Vivement Dimanche, Extraits : toutes les vidéos avec Télé-Loisirs",
            },
            'playlist': [{
                'md5': '732d22ba3d33f2f3fc253c39f8f36523',
                'info_dict': {
                    'id': '5311302538001',
                    'ext': 'mp4',
                    'title': "Guillaume Canet évoque les rumeurs d'infidélité de Marion Cotillard avec Brad Pitt dans Vivement Dimanche",
                    'description': "Guillaume Canet évoque les rumeurs d'infidélité de Marion Cotillard avec Brad Pitt dans Vivement Dimanche (France 2, 5 février 2017)",
                    'timestamp': 1486321708,
                    'upload_date': '20170205',
                    'uploader_id': '800000640001',
                },
                'only_matching': True,
            }],
        },
        {
            # Brightcove with UUID in videoPlayer
            'url': 'http://www8.hp.com/cn/zh/home.html',
            'info_dict': {
                'id': '5255815316001',
                'ext': 'mp4',
                'title': 'Sprocket Video - China',
                'description': 'Sprocket Video - China',
                'uploader': 'HP-Video Gallery',
                'timestamp': 1482263210,
                'upload_date': '20161220',
                'uploader_id': '1107601872001',
            },
            'params': {
                'skip_download': True,  # m3u8 download
            },
        },
        # ooyala video
        {
            'url': 'http://www.rollingstone.com/music/videos/norwegian-dj-cashmere-cat-goes-spartan-on-with-me-premiere-20131219',
            'md5': '166dd577b433b4d4ebfee10b0824d8ff',
            'info_dict': {
                'id': 'BwY2RxaTrTkslxOfcan0UCf0YqyvWysJ',
                'ext': 'mp4',
                'title': '2cc213299525360.mov',  # that's what we get
                'duration': 238.231,
            },
            'add_ie': ['Ooyala'],
        },
        {
            # ooyala video embedded with http://player.ooyala.com/iframe.js
            'url': 'http://www.macrumors.com/2015/07/24/steve-jobs-the-man-in-the-machine-first-trailer/',
            'info_dict': {
                'id': 'p0MGJndjoG5SOKqO_hZJuZFPB-Tr5VgB',
                'ext': 'mp4',
                'title': '"Steve Jobs: Man in the Machine" trailer',
                'description': 'The first trailer for the Alex Gibney documentary "Steve Jobs: Man in the Machine."',
                'duration': 135.427,
            },
            'params': {
                'skip_download': True,
            },
            'skip': 'movie expired',
        },
        # ooyala video embedded with http://player.ooyala.com/static/v4/production/latest/core.min.js
        {
            'url': 'http://wnep.com/2017/07/22/steampunk-fest-comes-to-honesdale/',
            'info_dict': {
                'id': 'lwYWYxYzE6V5uJMjNGyKtwwiw9ZJD7t2',
                'ext': 'mp4',
                'title': 'Steampunk Fest Comes to Honesdale',
                'duration': 43.276,
            },
            'params': {
                'skip_download': True,
            }
        },
        # embed.ly video
        {
            'url': 'http://www.tested.com/science/weird/460206-tested-grinding-coffee-2000-frames-second/',
            'info_dict': {
                'id': '9ODmcdjQcHQ',
                'ext': 'mp4',
                'title': 'Tested: Grinding Coffee at 2000 Frames Per Second',
                'upload_date': '20140225',
                'description': 'md5:06a40fbf30b220468f1e0957c0f558ff',
                'uploader': 'Tested',
                'uploader_id': 'testedcom',
            },
            # No need to test YoutubeIE here
            'params': {
                'skip_download': True,
            },
        },
        # funnyordie embed
        {
            'url': 'http://www.theguardian.com/world/2014/mar/11/obama-zach-galifianakis-between-two-ferns',
            'info_dict': {
                'id': '18e820ec3f',
                'ext': 'mp4',
                'title': 'Between Two Ferns with Zach Galifianakis: President Barack Obama',
                'description': 'Episode 18: President Barack Obama sits down with Zach Galifianakis for his most memorable interview yet.',
            },
            # HEAD requests lead to endless 301, while GET is OK
            'expected_warnings': ['301'],
        },
        # RUTV embed
        {
            'url': 'http://www.rg.ru/2014/03/15/reg-dfo/anklav-anons.html',
            'info_dict': {
                'id': '776940',
                'ext': 'mp4',
                'title': 'Охотское море стало целиком российским',
                'description': 'md5:5ed62483b14663e2a95ebbe115eb8f43',
            },
            'params': {
                # m3u8 download
                'skip_download': True,
            },
        },
        # TVC embed
        {
            'url': 'http://sch1298sz.mskobr.ru/dou_edu/karamel_ki/filial_galleries/video/iframe_src_http_tvc_ru_video_iframe_id_55304_isplay_false_acc_video_id_channel_brand_id_11_show_episodes_episode_id_32307_frameb/',
            'info_dict': {
                'id': '55304',
                'ext': 'mp4',
                'title': 'Дошкольное воспитание',
            },
        },
        # SportBox embed
        {
            'url': 'http://www.vestifinance.ru/articles/25753',
            'info_dict': {
                'id': '25753',
                'title': 'Прямые трансляции с Форума-выставки "Госзаказ-2013"',
            },
            'playlist': [{
                'info_dict': {
                    'id': '370908',
                    'title': 'Госзаказ. День 3',
                    'ext': 'mp4',
                }
            }, {
                'info_dict': {
                    'id': '370905',
                    'title': 'Госзаказ. День 2',
                    'ext': 'mp4',
                }
            }, {
                'info_dict': {
                    'id': '370902',
                    'title': 'Госзаказ. День 1',
                    'ext': 'mp4',
                }
            }],
            'params': {
                # m3u8 download
                'skip_download': True,
            },
        },
        # Myvi.ru embed
        {
            'url': 'http://www.kinomyvi.tv/news/detail/Pervij-dublirovannij-trejler--Uzhastikov-_nOw1',
            'info_dict': {
                'id': 'f4dafcad-ff21-423d-89b5-146cfd89fa1e',
                'ext': 'mp4',
                'title': 'Ужастики, русский трейлер (2015)',
                'thumbnail': r're:^https?://.*\.jpg$',
                'duration': 153,
            }
        },
        # XHamster embed
        {
            'url': 'http://www.numisc.com/forum/showthread.php?11696-FM15-which-pumiscer-was-this-%28-vid-%29-%28-alfa-as-fuck-srx-%29&s=711f5db534502e22260dec8c5e2d66d8',
            'info_dict': {
                'id': 'showthread',
                'title': '[NSFL] [FM15] which pumiscer was this ( vid ) ( alfa as fuck srx )',
            },
            'playlist_mincount': 7,
            # This forum does not allow <iframe> syntaxes anymore
            # Now HTML tags are displayed as-is
            'skip': 'No videos on this page',
        },
        # Embedded TED video
        {
            'url': 'http://en.support.wordpress.com/videos/ted-talks/',
            'md5': '65fdff94098e4a607385a60c5177c638',
            'info_dict': {
                'id': '1969',
                'ext': 'mp4',
                'title': 'Hidden miracles of the natural world',
                'uploader': 'Louie Schwartzberg',
                'description': 'md5:8145d19d320ff3e52f28401f4c4283b9',
            }
        },
        # nowvideo embed hidden behind percent encoding
        {
            'url': 'http://www.waoanime.tv/the-super-dimension-fortress-macross-episode-1/',
            'md5': '2baf4ddd70f697d94b1c18cf796d5107',
            'info_dict': {
                'id': '06e53103ca9aa',
                'ext': 'flv',
                'title': 'Macross Episode 001  Watch Macross Episode 001 onl',
                'description': 'No description',
            },
        },
        # arte embed
        {
            'url': 'http://www.tv-replay.fr/redirection/20-03-14/x-enius-arte-10753389.html',
            'md5': '7653032cbb25bf6c80d80f217055fa43',
            'info_dict': {
                'id': '048195-004_PLUS7-F',
                'ext': 'flv',
                'title': 'X:enius',
                'description': 'md5:d5fdf32ef6613cdbfd516ae658abf168',
                'upload_date': '20140320',
            },
            'params': {
                'skip_download': 'Requires rtmpdump'
            },
            'skip': 'video gone',
        },
        # francetv embed
        {
            'url': 'http://www.tsprod.com/replay-du-concert-alcaline-de-calogero',
            'info_dict': {
                'id': 'EV_30231',
                'ext': 'mp4',
                'title': 'Alcaline, le concert avec Calogero',
                'description': 'md5:61f08036dcc8f47e9cfc33aed08ffaff',
                'upload_date': '20150226',
                'timestamp': 1424989860,
                'duration': 5400,
            },
            'params': {
                # m3u8 downloads
                'skip_download': True,
            },
            'expected_warnings': [
                'Forbidden'
            ]
        },
        # Condé Nast embed
        {
            'url': 'http://www.wired.com/2014/04/honda-asimo/',
            'md5': 'ba0dfe966fa007657bd1443ee672db0f',
            'info_dict': {
                'id': '53501be369702d3275860000',
                'ext': 'mp4',
                'title': 'Honda’s  New Asimo Robot Is More Human Than Ever',
            }
        },
        # Dailymotion embed
        {
            'url': 'http://www.spi0n.com/zap-spi0n-com-n216/',
            'md5': '441aeeb82eb72c422c7f14ec533999cd',
            'info_dict': {
                'id': 'k2mm4bCdJ6CQ2i7c8o2',
                'ext': 'mp4',
                'title': 'Le Zap de Spi0n n°216 - Zapping du Web',
                'description': 'md5:faf028e48a461b8b7fad38f1e104b119',
                'uploader': 'Spi0n',
                'uploader_id': 'xgditw',
                'upload_date': '20140425',
                'timestamp': 1398441542,
            },
            'add_ie': ['Dailymotion'],
        },
        # DailyMail embed
        {
            'url': 'http://www.bumm.sk/krimi/2017/07/05/biztonsagi-kamera-buktatta-le-az-agg-ferfit-utlegelo-apolot',
            'info_dict': {
                'id': '1495629',
                'ext': 'mp4',
                'title': 'Care worker punches elderly dementia patient in head 11 times',
                'description': 'md5:3a743dee84e57e48ec68bf67113199a5',
            },
            'add_ie': ['DailyMail'],
            'params': {
                'skip_download': True,
            },
        },
        # YouTube embed
        {
            'url': 'http://www.badzine.de/ansicht/datum/2014/06/09/so-funktioniert-die-neue-englische-badminton-liga.html',
            'info_dict': {
                'id': 'FXRb4ykk4S0',
                'ext': 'mp4',
                'title': 'The NBL Auction 2014',
                'uploader': 'BADMINTON England',
                'uploader_id': 'BADMINTONEvents',
                'upload_date': '20140603',
                'description': 'md5:9ef128a69f1e262a700ed83edb163a73',
            },
            'add_ie': ['Youtube'],
            'params': {
                'skip_download': True,
            }
        },
        # MTVServices embed
        {
            'url': 'http://www.vulture.com/2016/06/new-key-peele-sketches-released.html',
            'md5': 'ca1aef97695ef2c1d6973256a57e5252',
            'info_dict': {
                'id': '769f7ec0-0692-4d62-9b45-0d88074bffc1',
                'ext': 'mp4',
                'title': 'Key and Peele|October 10, 2012|2|203|Liam Neesons - Uncensored',
                'description': 'Two valets share their love for movie star Liam Neesons.',
                'timestamp': 1349922600,
                'upload_date': '20121011',
            },
        },
        # YouTube embed via <data-embed-url="">
        {
            'url': 'https://play.google.com/store/apps/details?id=com.gameloft.android.ANMP.GloftA8HM',
            'info_dict': {
                'id': '4vAffPZIT44',
                'ext': 'mp4',
                'title': 'Asphalt 8: Airborne - Update - Welcome to Dubai!',
                'uploader': 'Gameloft',
                'uploader_id': 'gameloft',
                'upload_date': '20140828',
                'description': 'md5:c80da9ed3d83ae6d1876c834de03e1c4',
            },
            'params': {
                'skip_download': True,
            }
        },
        # YouTube <object> embed
        {
            'url': 'http://www.improbable.com/2017/04/03/untrained-modern-youths-and-ancient-masters-in-selfie-portraits/',
            'md5': '516718101ec834f74318df76259fb3cc',
            'info_dict': {
                'id': 'msN87y-iEx0',
                'ext': 'webm',
                'title': 'Feynman: Mirrors FUN TO IMAGINE 6',
                'upload_date': '20080526',
                'description': 'md5:0ffc78ea3f01b2e2c247d5f8d1d3c18d',
                'uploader': 'Christopher Sykes',
                'uploader_id': 'ChristopherJSykes',
            },
            'add_ie': ['Youtube'],
        },
        # Camtasia studio
        {
            'url': 'http://www.ll.mit.edu/workshops/education/videocourses/antennas/lecture1/video/',
            'playlist': [{
                'md5': '0c5e352edabf715d762b0ad4e6d9ee67',
                'info_dict': {
                    'id': 'Fenn-AA_PA_Radar_Course_Lecture_1c_Final',
                    'title': 'Fenn-AA_PA_Radar_Course_Lecture_1c_Final - video1',
                    'ext': 'flv',
                    'duration': 2235.90,
                }
            }, {
                'md5': '10e4bb3aaca9fd630e273ff92d9f3c63',
                'info_dict': {
                    'id': 'Fenn-AA_PA_Radar_Course_Lecture_1c_Final_PIP',
                    'title': 'Fenn-AA_PA_Radar_Course_Lecture_1c_Final - pip',
                    'ext': 'flv',
                    'duration': 2235.93,
                }
            }],
            'info_dict': {
                'title': 'Fenn-AA_PA_Radar_Course_Lecture_1c_Final',
            }
        },
        # Flowplayer
        {
            'url': 'http://www.handjobhub.com/video/busty-blonde-siri-tit-fuck-while-wank-6313.html',
            'md5': '9d65602bf31c6e20014319c7d07fba27',
            'info_dict': {
                'id': '5123ea6d5e5a7',
                'ext': 'mp4',
                'age_limit': 18,
                'uploader': 'www.handjobhub.com',
                'title': 'Busty Blonde Siri Tit Fuck While Wank at HandjobHub.com',
            }
        },
        # Multiple brightcove videos
        # https://github.com/ytdl-org/youtube-dl/issues/2283
        {
            'url': 'http://www.newyorker.com/online/blogs/newsdesk/2014/01/always-never-nuclear-command-and-control.html',
            'info_dict': {
                'id': 'always-never',
                'title': 'Always / Never - The New Yorker',
            },
            'playlist_count': 3,
            'params': {
                'extract_flat': False,
                'skip_download': True,
            }
        },
        # MLB embed
        {
            'url': 'http://umpire-empire.com/index.php/topic/58125-laz-decides-no-thats-low/',
            'md5': '96f09a37e44da40dd083e12d9a683327',
            'info_dict': {
                'id': '33322633',
                'ext': 'mp4',
                'title': 'Ump changes call to ball',
                'description': 'md5:71c11215384298a172a6dcb4c2e20685',
                'duration': 48,
                'timestamp': 1401537900,
                'upload_date': '20140531',
                'thumbnail': r're:^https?://.*\.jpg$',
            },
        },
        # Wistia embed
        {
            'url': 'http://study.com/academy/lesson/north-american-exploration-failed-colonies-of-spain-france-england.html#lesson',
            'md5': '1953f3a698ab51cfc948ed3992a0b7ff',
            'info_dict': {
                'id': '6e2wtrbdaf',
                'ext': 'mov',
                'title': 'paywall_north-american-exploration-failed-colonies-of-spain-france-england',
                'description': 'a Paywall Videos video from Remilon',
                'duration': 644.072,
                'uploader': 'study.com',
                'timestamp': 1459678540,
                'upload_date': '20160403',
                'filesize': 24687186,
            },
        },
        {
            'url': 'http://thoughtworks.wistia.com/medias/uxjb0lwrcz',
            'md5': 'baf49c2baa8a7de5f3fc145a8506dcd4',
            'info_dict': {
                'id': 'uxjb0lwrcz',
                'ext': 'mp4',
                'title': 'Conversation about Hexagonal Rails Part 1',
                'description': 'a Martin Fowler video from ThoughtWorks',
                'duration': 1715.0,
                'uploader': 'thoughtworks.wistia.com',
                'timestamp': 1401832161,
                'upload_date': '20140603',
            },
        },
        # Wistia standard embed (async)
        {
            'url': 'https://www.getdrip.com/university/brennan-dunn-drip-workshop/',
            'info_dict': {
                'id': '807fafadvk',
                'ext': 'mp4',
                'title': 'Drip Brennan Dunn Workshop',
                'description': 'a JV Webinars video from getdrip-1',
                'duration': 4986.95,
                'timestamp': 1463607249,
                'upload_date': '20160518',
            },
            'params': {
                'skip_download': True,
            }
        },
        # Soundcloud embed
        {
            'url': 'http://nakedsecurity.sophos.com/2014/10/29/sscc-171-are-you-sure-that-1234-is-a-bad-password-podcast/',
            'info_dict': {
                'id': '174391317',
                'ext': 'mp3',
                'description': 'md5:ff867d6b555488ad3c52572bb33d432c',
                'uploader': 'Sophos Security',
                'title': 'Chet Chat 171 - Oct 29, 2014',
                'upload_date': '20141029',
            }
        },
        # Soundcloud multiple embeds
        {
            'url': 'http://www.guitarplayer.com/lessons/1014/legato-workout-one-hour-to-more-fluid-performance---tab/52809',
            'info_dict': {
                'id': '52809',
                'title': 'Guitar Essentials: Legato Workout—One-Hour to Fluid Performance  | TAB + AUDIO',
            },
            'playlist_mincount': 7,
        },
        # TuneIn station embed
        {
            'url': 'http://radiocnrv.com/promouvoir-radio-cnrv/',
            'info_dict': {
                'id': '204146',
                'ext': 'mp3',
                'title': 'CNRV',
                'location': 'Paris, France',
                'is_live': True,
            },
            'params': {
                # Live stream
                'skip_download': True,
            },
        },
        # Livestream embed
        {
            'url': 'http://www.esa.int/Our_Activities/Space_Science/Rosetta/Philae_comet_touch-down_webcast',
            'info_dict': {
                'id': '67864563',
                'ext': 'flv',
                'upload_date': '20141112',
                'title': 'Rosetta #CometLanding webcast HL 10',
            }
        },
        # Another Livestream embed, without 'new.' in URL
        {
            'url': 'https://www.freespeech.org/',
            'info_dict': {
                'id': '123537347',
                'ext': 'mp4',
                'title': 're:^FSTV [0-9]{4}-[0-9]{2}-[0-9]{2} [0-9]{2}:[0-9]{2}$',
            },
            'params': {
                # Live stream
                'skip_download': True,
            },
        },
        # LazyYT
        {
            'url': 'https://skiplagged.com/',
            'info_dict': {
                'id': 'skiplagged',
                'title': 'Skiplagged: The smart way to find cheap flights',
            },
            'playlist_mincount': 1,
            'add_ie': ['Youtube'],
        },
        # Cinchcast embed
        {
            'url': 'http://undergroundwellness.com/podcasts/306-5-steps-to-permanent-gut-healing/',
            'info_dict': {
                'id': '7141703',
                'ext': 'mp3',
                'upload_date': '20141126',
                'title': 'Jack Tips: 5 Steps to Permanent Gut Healing',
            }
        },
        # Cinerama player
        {
            'url': 'http://www.abc.net.au/7.30/content/2015/s4164797.htm',
            'info_dict': {
                'id': '730m_DandD_1901_512k',
                'ext': 'mp4',
                'uploader': 'www.abc.net.au',
                'title': 'Game of Thrones with dice - Dungeons and Dragons fantasy role-playing game gets new life - 19/01/2015',
            }
        },
        # embedded viddler video
        {
            'url': 'http://deadspin.com/i-cant-stop-watching-john-wall-chop-the-nuggets-with-th-1681801597',
            'info_dict': {
                'id': '4d03aad9',
                'ext': 'mp4',
                'uploader': 'deadspin',
                'title': 'WALL-TO-GORTAT',
                'timestamp': 1422285291,
                'upload_date': '20150126',
            },
            'add_ie': ['Viddler'],
        },
        # Libsyn embed
        {
            'url': 'http://thedailyshow.cc.com/podcast/episodetwelve',
            'info_dict': {
                'id': '3377616',
                'ext': 'mp3',
                'title': "The Daily Show Podcast without Jon Stewart - Episode 12: Bassem Youssef: Egypt's Jon Stewart",
                'description': 'md5:601cb790edd05908957dae8aaa866465',
                'upload_date': '20150220',
            },
            'skip': 'All The Daily Show URLs now redirect to http://www.cc.com/shows/',
        },
        # jwplayer YouTube
        {
            'url': 'http://media.nationalarchives.gov.uk/index.php/webinar-using-discovery-national-archives-online-catalogue/',
            'info_dict': {
                'id': 'Mrj4DVp2zeA',
                'ext': 'mp4',
                'upload_date': '20150212',
                'uploader': 'The National Archives UK',
                'description': 'md5:8078af856dca76edc42910b61273dbbf',
                'uploader_id': 'NationalArchives08',
                'title': 'Webinar: Using Discovery, The National Archives’ online catalogue',
            },
        },
        # jwplayer rtmp
        {
            'url': 'http://www.suffolk.edu/sjc/live.php',
            'info_dict': {
                'id': 'live',
                'ext': 'flv',
                'title': 'Massachusetts Supreme Judicial Court Oral Arguments',
                'uploader': 'www.suffolk.edu',
            },
            'params': {
                'skip_download': True,
            },
            'skip': 'Only has video a few mornings per month, see http://www.suffolk.edu/sjc/',
        },
        # Complex jwplayer
        {
            'url': 'http://www.indiedb.com/games/king-machine/videos',
            'info_dict': {
                'id': 'videos',
                'ext': 'mp4',
                'title': 'king machine trailer 1',
                'description': 'Browse King Machine videos & audio for sweet media. Your eyes will thank you.',
                'thumbnail': r're:^https?://.*\.jpg$',
            },
        },
        {
            # JWPlayer config passed as variable
            'url': 'http://www.txxx.com/videos/3326530/ariele/',
            'info_dict': {
                'id': '3326530_hq',
                'ext': 'mp4',
                'title': 'ARIELE | Tube Cup',
                'uploader': 'www.txxx.com',
                'age_limit': 18,
            },
            'params': {
                'skip_download': True,
            }
        },
        {
            # JWPlatform iframe
            'url': 'https://www.mediaite.com/tv/dem-senator-claims-gary-cohn-faked-a-bad-connection-during-trump-call-to-get-him-off-the-phone/',
            'md5': 'ca00a040364b5b439230e7ebfd02c4e9',
            'info_dict': {
                'id': 'O0c5JcKT',
                'ext': 'mp4',
                'upload_date': '20171122',
                'timestamp': 1511366290,
                'title': 'Dem Senator Claims Gary Cohn Faked a Bad Connection During Trump Call to Get Him Off the Phone',
            },
            'add_ie': [JWPlatformIE.ie_key()],
        },
        {
            # Video.js embed, multiple formats
            'url': 'http://ortcam.com/solidworks-урок-6-настройка-чертежа_33f9b7351.html',
            'info_dict': {
                'id': 'yygqldloqIk',
                'ext': 'mp4',
                'title': 'SolidWorks. Урок 6 Настройка чертежа',
                'description': 'md5:baf95267792646afdbf030e4d06b2ab3',
                'upload_date': '20130314',
                'uploader': 'PROстое3D',
                'uploader_id': 'PROstoe3D',
            },
            'params': {
                'skip_download': True,
            },
        },
        {
            # Video.js embed, single format
            'url': 'https://www.vooplayer.com/v3/watch/watch.php?v=NzgwNTg=',
            'info_dict': {
                'id': 'watch',
                'ext': 'mp4',
                'title': 'Step 1 -  Good Foundation',
                'description': 'md5:d1e7ff33a29fc3eb1673d6c270d344f4',
            },
            'params': {
                'skip_download': True,
            },
        },
        # rtl.nl embed
        {
            'url': 'http://www.rtlnieuws.nl/nieuws/buitenland/aanslagen-kopenhagen',
            'playlist_mincount': 5,
            'info_dict': {
                'id': 'aanslagen-kopenhagen',
                'title': 'Aanslagen Kopenhagen',
            }
        },
        # Zapiks embed
        {
            'url': 'http://www.skipass.com/news/116090-bon-appetit-s5ep3-baqueira-mi-cor.html',
            'info_dict': {
                'id': '118046',
                'ext': 'mp4',
                'title': 'EP3S5 - Bon Appétit - Baqueira Mi Corazon !',
            }
        },
        # Kaltura embed (different embed code)
        {
            'url': 'http://www.premierchristianradio.com/Shows/Saturday/Unbelievable/Conference-Videos/Os-Guinness-Is-It-Fools-Talk-Unbelievable-Conference-2014',
            'info_dict': {
                'id': '1_a52wc67y',
                'ext': 'flv',
                'upload_date': '20150127',
                'uploader_id': 'PremierMedia',
                'timestamp': int,
                'title': 'Os Guinness // Is It Fools Talk? // Unbelievable? Conference 2014',
            },
        },
        # Kaltura embed with single quotes
        {
            'url': 'http://fod.infobase.com/p_ViewPlaylist.aspx?AssignmentID=NUN8ZY',
            'info_dict': {
                'id': '0_izeg5utt',
                'ext': 'mp4',
                'title': '35871',
                'timestamp': 1355743100,
                'upload_date': '20121217',
                'uploader_id': 'cplapp@learn360.com',
            },
            'add_ie': ['Kaltura'],
        },
        {
            # Kaltura embedded via quoted entry_id
            'url': 'https://www.oreilly.com/ideas/my-cloud-makes-pretty-pictures',
            'info_dict': {
                'id': '0_utuok90b',
                'ext': 'mp4',
                'title': '06_matthew_brender_raj_dutt',
                'timestamp': 1466638791,
                'upload_date': '20160622',
            },
            'add_ie': ['Kaltura'],
            'expected_warnings': [
                'Could not send HEAD request'
            ],
            'params': {
                'skip_download': True,
            }
        },
        {
            # Kaltura embedded, some fileExt broken (#11480)
            'url': 'http://www.cornell.edu/video/nima-arkani-hamed-standard-models-of-particle-physics',
            'info_dict': {
                'id': '1_sgtvehim',
                'ext': 'mp4',
                'title': 'Our "Standard Models" of particle physics and cosmology',
                'description': 'md5:67ea74807b8c4fea92a6f38d6d323861',
                'timestamp': 1321158993,
                'upload_date': '20111113',
                'uploader_id': 'kps1',
            },
            'add_ie': ['Kaltura'],
        },
        {
            # Kaltura iframe embed
            'url': 'http://www.gsd.harvard.edu/event/i-m-pei-a-centennial-celebration/',
            'md5': 'ae5ace8eb09dc1a35d03b579a9c2cc44',
            'info_dict': {
                'id': '0_f2cfbpwy',
                'ext': 'mp4',
                'title': 'I. M. Pei: A Centennial Celebration',
                'description': 'md5:1db8f40c69edc46ca180ba30c567f37c',
                'upload_date': '20170403',
                'uploader_id': 'batchUser',
                'timestamp': 1491232186,
            },
            'add_ie': ['Kaltura'],
        },
        {
            # Kaltura iframe embed, more sophisticated
            'url': 'http://www.cns.nyu.edu/~eero/math-tools/Videos/lecture-05sep2017.html',
            'info_dict': {
                'id': '1_9gzouybz',
                'ext': 'mp4',
                'title': 'lecture-05sep2017',
                'description': 'md5:40f347d91fd4ba047e511c5321064b49',
                'upload_date': '20170913',
                'uploader_id': 'eps2',
                'timestamp': 1505340777,
            },
            'params': {
                'skip_download': True,
            },
            'add_ie': ['Kaltura'],
        },
        {
            # meta twitter:player
            'url': 'http://thechive.com/2017/12/08/all-i-want-for-christmas-is-more-twerk/',
            'info_dict': {
                'id': '0_01b42zps',
                'ext': 'mp4',
                'title': 'Main Twerk (Video)',
                'upload_date': '20171208',
                'uploader_id': 'sebastian.salinas@thechive.com',
                'timestamp': 1512713057,
            },
            'params': {
                'skip_download': True,
            },
            'add_ie': ['Kaltura'],
        },
        # referrer protected EaglePlatform embed
        {
            'url': 'https://tvrain.ru/lite/teleshow/kak_vse_nachinalos/namin-418921/',
            'info_dict': {
                'id': '582306',
                'ext': 'mp4',
                'title': 'Стас Намин: «Мы нарушили девственность Кремля»',
                'thumbnail': r're:^https?://.*\.jpg$',
                'duration': 3382,
                'view_count': int,
            },
            'params': {
                'skip_download': True,
            },
        },
        # ClipYou (EaglePlatform) embed (custom URL)
        {
            'url': 'http://muz-tv.ru/play/7129/',
            # Not checking MD5 as sometimes the direct HTTP link results in 404 and HLS is used
            'info_dict': {
                'id': '12820',
                'ext': 'mp4',
                'title': "'O Sole Mio",
                'thumbnail': r're:^https?://.*\.jpg$',
                'duration': 216,
                'view_count': int,
            },
            'params': {
                'skip_download': True,
            },
            'skip': 'This video is unavailable.',
        },
        # Pladform embed
        {
            'url': 'http://muz-tv.ru/kinozal/view/7400/',
            'info_dict': {
                'id': '100183293',
                'ext': 'mp4',
                'title': 'Тайны перевала Дятлова • 1 серия 2 часть',
                'description': 'Документальный сериал-расследование одной из самых жутких тайн ХХ века',
                'thumbnail': r're:^https?://.*\.jpg$',
                'duration': 694,
                'age_limit': 0,
            },
            'skip': 'HTTP Error 404: Not Found',
        },
        # Playwire embed
        {
            'url': 'http://www.cinemablend.com/new/First-Joe-Dirt-2-Trailer-Teaser-Stupid-Greatness-70874.html',
            'info_dict': {
                'id': '3519514',
                'ext': 'mp4',
                'title': 'Joe Dirt 2 Beautiful Loser Teaser Trailer',
                'thumbnail': r're:^https?://.*\.png$',
                'duration': 45.115,
            },
        },
        # 5min embed
        {
            'url': 'http://techcrunch.com/video/facebook-creates-on-this-day-crunch-report/518726732/',
            'md5': '4c6f127a30736b59b3e2c19234ee2bf7',
            'info_dict': {
                'id': '518726732',
                'ext': 'mp4',
                'title': 'Facebook Creates "On This Day" | Crunch Report',
                'description': 'Amazon updates Fire TV line, Tesla\'s Model X spotted in the wild',
                'timestamp': 1427237531,
                'uploader': 'Crunch Report',
                'upload_date': '20150324',
            },
            'params': {
                # m3u8 download
                'skip_download': True,
            },
        },
        # Crooks and Liars embed
        {
            'url': 'http://crooksandliars.com/2015/04/fox-friends-says-protecting-atheists',
            'info_dict': {
                'id': '8RUoRhRi',
                'ext': 'mp4',
                'title': "Fox & Friends Says Protecting Atheists From Discrimination Is Anti-Christian!",
                'description': 'md5:e1a46ad1650e3a5ec7196d432799127f',
                'timestamp': 1428207000,
                'upload_date': '20150405',
                'uploader': 'Heather',
            },
        },
        # Crooks and Liars external embed
        {
            'url': 'http://theothermccain.com/2010/02/02/video-proves-that-bill-kristol-has-been-watching-glenn-beck/comment-page-1/',
            'info_dict': {
                'id': 'MTE3MjUtMzQ2MzA',
                'ext': 'mp4',
                'title': 'md5:5e3662a81a4014d24c250d76d41a08d5',
                'description': 'md5:9b8e9542d6c3c5de42d6451b7d780cec',
                'timestamp': 1265032391,
                'upload_date': '20100201',
                'uploader': 'Heather',
            },
        },
        # NBC Sports vplayer embed
        {
            'url': 'http://www.riderfans.com/forum/showthread.php?121827-Freeman&s=e98fa1ea6dc08e886b1678d35212494a',
            'info_dict': {
                'id': 'ln7x1qSThw4k',
                'ext': 'flv',
                'title': "PFT Live: New leader in the 'new-look' defense",
                'description': 'md5:65a19b4bbfb3b0c0c5768bed1dfad74e',
                'uploader': 'NBCU-SPORTS',
                'upload_date': '20140107',
                'timestamp': 1389118457,
            },
            'skip': 'Invalid Page URL',
        },
        # NBC News embed
        {
            'url': 'http://www.vulture.com/2016/06/letterman-couldnt-care-less-about-late-night.html',
            'md5': '1aa589c675898ae6d37a17913cf68d66',
            'info_dict': {
                'id': 'x_dtl_oa_LettermanliftPR_160608',
                'ext': 'mp4',
                'title': 'David Letterman: A Preview',
                'description': 'A preview of Tom Brokaw\'s interview with David Letterman as part of the On Assignment series powered by Dateline. Airs Sunday June 12 at 7/6c.',
                'upload_date': '20160609',
                'timestamp': 1465431544,
                'uploader': 'NBCU-NEWS',
            },
        },
        # UDN embed
        {
            'url': 'https://video.udn.com/news/300346',
            'md5': 'fd2060e988c326991037b9aff9df21a6',
            'info_dict': {
                'id': '300346',
                'ext': 'mp4',
                'title': '中一中男師變性 全校師生力挺',
                'thumbnail': r're:^https?://.*\.jpg$',
            },
            'params': {
                # m3u8 download
                'skip_download': True,
            },
            'expected_warnings': ['Failed to parse JSON Expecting value'],
        },
        # Brightcove URL in single quotes
        {
            'url': 'http://www.sportsnet.ca/baseball/mlb/sn-presents-russell-martin-world-citizen/',
            'md5': '4ae374f1f8b91c889c4b9203c8c752af',
            'info_dict': {
                'id': '4255764656001',
                'ext': 'mp4',
                'title': 'SN Presents: Russell Martin, World Citizen',
                'description': 'To understand why he was the Toronto Blue Jays’ top off-season priority is to appreciate his background and upbringing in Montreal, where he first developed his baseball skills. Written and narrated by Stephen Brunt.',
                'uploader': 'Rogers Sportsnet',
                'uploader_id': '1704050871',
                'upload_date': '20150525',
                'timestamp': 1432570283,
            },
        },
        # Kinja embed
        {
            'url': 'http://www.clickhole.com/video/dont-understand-bitcoin-man-will-mumble-explanatio-2537',
            'info_dict': {
                'id': '106351',
                'ext': 'mp4',
                'title': 'Don’t Understand Bitcoin? This Man Will Mumble An Explanation At You',
                'description': 'Migrated from OnionStudios',
                'thumbnail': r're:^https?://.*\.jpe?g$',
                'uploader': 'clickhole',
                'upload_date': '20150527',
                'timestamp': 1432744860,
            }
        },
        # SnagFilms embed
        {
            'url': 'http://whilewewatch.blogspot.ru/2012/06/whilewewatch-whilewewatch-gripping.html',
            'info_dict': {
                'id': '74849a00-85a9-11e1-9660-123139220831',
                'ext': 'mp4',
                'title': '#whilewewatch',
            }
        },
        # AdobeTVVideo embed
        {
            'url': 'https://helpx.adobe.com/acrobat/how-to/new-experience-acrobat-dc.html?set=acrobat--get-started--essential-beginners',
            'md5': '43662b577c018ad707a63766462b1e87',
            'info_dict': {
                'id': '2456',
                'ext': 'mp4',
                'title': 'New experience with Acrobat DC',
                'description': 'New experience with Acrobat DC',
                'duration': 248.667,
            },
        },
        # BrightcoveInPageEmbed embed
        {
            'url': 'http://www.geekandsundry.com/tabletop-bonus-wils-final-thoughts-on-dread/',
            'info_dict': {
                'id': '4238694884001',
                'ext': 'flv',
                'title': 'Tabletop: Dread, Last Thoughts',
                'description': 'Tabletop: Dread, Last Thoughts',
                'duration': 51690,
            },
        },
        # Brightcove embed, with no valid 'renditions' but valid 'IOSRenditions'
        # This video can't be played in browsers if Flash disabled and UA set to iPhone, which is actually a false alarm
        {
            'url': 'https://dl.dropboxusercontent.com/u/29092637/interview.html',
            'info_dict': {
                'id': '4785848093001',
                'ext': 'mp4',
                'title': 'The Cardinal Pell Interview',
                'description': 'Sky News Contributor Andrew Bolt interviews George Pell in Rome, following the Cardinal\'s evidence before the Royal Commission into Child Abuse. ',
                'uploader': 'GlobeCast Australia - GlobeStream',
                'uploader_id': '2733773828001',
                'upload_date': '20160304',
                'timestamp': 1457083087,
            },
            'params': {
                # m3u8 downloads
                'skip_download': True,
            },
        },
        {
            # Brightcove embed with whitespace around attribute names
            'url': 'http://www.stack.com/video/3167554373001/learn-to-hit-open-three-pointers-with-damian-lillard-s-baseline-drift-drill',
            'info_dict': {
                'id': '3167554373001',
                'ext': 'mp4',
                'title': "Learn to Hit Open Three-Pointers With Damian Lillard's Baseline Drift Drill",
                'description': 'md5:57bacb0e0f29349de4972bfda3191713',
                'uploader_id': '1079349493',
                'upload_date': '20140207',
                'timestamp': 1391810548,
            },
            'params': {
                'skip_download': True,
            },
        },
        # Another form of arte.tv embed
        {
            'url': 'http://www.tv-replay.fr/redirection/09-04-16/arte-reportage-arte-11508975.html',
            'md5': '850bfe45417ddf221288c88a0cffe2e2',
            'info_dict': {
                'id': '030273-562_PLUS7-F',
                'ext': 'mp4',
                'title': 'ARTE Reportage - Nulle part, en France',
                'description': 'md5:e3a0e8868ed7303ed509b9e3af2b870d',
                'upload_date': '20160409',
            },
        },
        # Duplicated embedded video URLs
        {
            'url': 'http://www.hudl.com/athlete/2538180/highlights/149298443',
            'info_dict': {
                'id': '149298443_480_16c25b74_2',
                'ext': 'mp4',
                'title': 'vs. Blue Orange Spring Game',
                'uploader': 'www.hudl.com',
            },
        },
        # twitter:player:stream embed
        {
            'url': 'http://www.rtl.be/info/video/589263.aspx?CategoryID=288',
            'info_dict': {
                'id': 'master',
                'ext': 'mp4',
                'title': 'Une nouvelle espèce de dinosaure découverte en Argentine',
                'uploader': 'www.rtl.be',
            },
            'params': {
                # m3u8 downloads
                'skip_download': True,
            },
        },
        # twitter:player embed
        {
            'url': 'http://www.theatlantic.com/video/index/484130/what-do-black-holes-sound-like/',
            'md5': 'a3e0df96369831de324f0778e126653c',
            'info_dict': {
                'id': '4909620399001',
                'ext': 'mp4',
                'title': 'What Do Black Holes Sound Like?',
                'description': 'what do black holes sound like',
                'upload_date': '20160524',
                'uploader_id': '29913724001',
                'timestamp': 1464107587,
                'uploader': 'TheAtlantic',
            },
            'add_ie': ['BrightcoveLegacy'],
        },
        # Facebook <iframe> embed
        {
            'url': 'https://www.hostblogger.de/blog/archives/6181-Auto-jagt-Betonmischer.html',
            'md5': 'fbcde74f534176ecb015849146dd3aee',
            'info_dict': {
                'id': '599637780109885',
                'ext': 'mp4',
                'title': 'Facebook video #599637780109885',
            },
        },
        # Facebook <iframe> embed, plugin video
        {
            'url': 'http://5pillarsuk.com/2017/06/07/tariq-ramadan-disagrees-with-pr-exercise-by-imams-refusing-funeral-prayers-for-london-attackers/',
            'info_dict': {
                'id': '1754168231264132',
                'ext': 'mp4',
                'title': 'About the Imams and Religious leaders refusing to perform funeral prayers for...',
                'uploader': 'Tariq Ramadan (official)',
                'timestamp': 1496758379,
                'upload_date': '20170606',
            },
            'params': {
                'skip_download': True,
            },
        },
        # Facebook API embed
        {
            'url': 'http://www.lothype.com/blue-stars-2016-preview-standstill-full-show/',
            'md5': 'a47372ee61b39a7b90287094d447d94e',
            'info_dict': {
                'id': '10153467542406923',
                'ext': 'mp4',
                'title': 'Facebook video #10153467542406923',
            },
        },
        # Wordpress "YouTube Video Importer" plugin
        {
            'url': 'http://www.lothype.com/blue-devils-drumline-stanford-lot-2016/',
            'md5': 'd16797741b560b485194eddda8121b48',
            'info_dict': {
                'id': 'HNTXWDXV9Is',
                'ext': 'mp4',
                'title': 'Blue Devils Drumline Stanford lot 2016',
                'upload_date': '20160627',
                'uploader_id': 'GENOCIDE8GENERAL10',
                'uploader': 'cylus cyrus',
            },
        },
        {
            # video stored on custom kaltura server
            'url': 'http://www.expansion.com/multimedia/videos.html?media=EQcM30NHIPv',
            'md5': '537617d06e64dfed891fa1593c4b30cc',
            'info_dict': {
                'id': '0_1iotm5bh',
                'ext': 'mp4',
                'title': 'Elecciones británicas: 5 lecciones para Rajoy',
                'description': 'md5:435a89d68b9760b92ce67ed227055f16',
                'uploader_id': 'videos.expansion@el-mundo.net',
                'upload_date': '20150429',
                'timestamp': 1430303472,
            },
            'add_ie': ['Kaltura'],
        },
        {
            # multiple kaltura embeds, nsfw
            'url': 'https://www.quartier-rouge.be/prive/femmes/kamila-avec-video-jaime-sadomie.html',
            'info_dict': {
                'id': 'kamila-avec-video-jaime-sadomie',
                'title': "Kamila avec vídeo “J'aime sadomie”",
            },
            'playlist_count': 8,
        },
        {
            # Non-standard Vimeo embed
            'url': 'https://openclassrooms.com/courses/understanding-the-web',
            'md5': '64d86f1c7d369afd9a78b38cbb88d80a',
            'info_dict': {
                'id': '148867247',
                'ext': 'mp4',
                'title': 'Understanding the web - Teaser',
                'description': 'This is "Understanding the web - Teaser" by openclassrooms on Vimeo, the home for high quality videos and the people who love them.',
                'upload_date': '20151214',
                'uploader': 'OpenClassrooms',
                'uploader_id': 'openclassrooms',
            },
            'add_ie': ['Vimeo'],
        },
        {
            # generic vimeo embed that requires original URL passed as Referer
            'url': 'http://racing4everyone.eu/2016/07/30/formula-1-2016-round12-germany/',
            'only_matching': True,
        },
        {
            'url': 'https://support.arkena.com/display/PLAY/Ways+to+embed+your+video',
            'md5': 'b96f2f71b359a8ecd05ce4e1daa72365',
            'info_dict': {
                'id': 'b41dda37-d8e7-4d3f-b1b5-9a9db578bdfe',
                'ext': 'mp4',
                'title': 'Big Buck Bunny',
                'description': 'Royalty free test video',
                'timestamp': 1432816365,
                'upload_date': '20150528',
                'is_live': False,
            },
            'params': {
                'skip_download': True,
            },
            'add_ie': [ArkenaIE.ie_key()],
        },
        {
            'url': 'http://nova.bg/news/view/2016/08/16/156543/%D0%BD%D0%B0-%D0%BA%D0%BE%D1%81%D1%8A%D0%BC-%D0%BE%D1%82-%D0%B2%D0%B7%D1%80%D0%B8%D0%B2-%D0%BE%D1%82%D1%86%D0%B5%D0%BF%D0%B8%D1%85%D0%B0-%D1%86%D1%8F%D0%BB-%D0%BA%D0%B2%D0%B0%D1%80%D1%82%D0%B0%D0%BB-%D0%B7%D0%B0%D1%80%D0%B0%D0%B4%D0%B8-%D0%B8%D0%B7%D1%82%D0%B8%D1%87%D0%B0%D0%BD%D0%B5-%D0%BD%D0%B0-%D0%B3%D0%B0%D0%B7-%D0%B2-%D0%BF%D0%BB%D0%BE%D0%B2%D0%B4%D0%B8%D0%B2/',
            'info_dict': {
                'id': '1c7141f46c',
                'ext': 'mp4',
                'title': 'НА КОСЪМ ОТ ВЗРИВ: Изтичане на газ на бензиностанция в Пловдив',
            },
            'params': {
                'skip_download': True,
            },
            'add_ie': [Vbox7IE.ie_key()],
        },
        {
            # DBTV embeds
            'url': 'http://www.dagbladet.no/2016/02/23/nyheter/nordlys/ski/troms/ver/43254897/',
            'info_dict': {
                'id': '43254897',
                'title': 'Etter ett års planlegging, klaffet endelig alt: - Jeg måtte ta en liten dans',
            },
            'playlist_mincount': 3,
        },
        {
            # Videa embeds
            'url': 'http://forum.dvdtalk.com/movie-talk/623756-deleted-magic-star-wars-ot-deleted-alt-scenes-docu-style.html',
            'info_dict': {
                'id': '623756-deleted-magic-star-wars-ot-deleted-alt-scenes-docu-style',
                'title': 'Deleted Magic - Star Wars: OT Deleted / Alt. Scenes Docu. Style - DVD Talk Forum',
            },
            'playlist_mincount': 2,
        },
        {
            # 20 minuten embed
            'url': 'http://www.20min.ch/schweiz/news/story/So-kommen-Sie-bei-Eis-und-Schnee-sicher-an-27032552',
            'info_dict': {
                'id': '523629',
                'ext': 'mp4',
                'title': 'So kommen Sie bei Eis und Schnee sicher an',
                'description': 'md5:117c212f64b25e3d95747e5276863f7d',
            },
            'params': {
                'skip_download': True,
            },
            'add_ie': [TwentyMinutenIE.ie_key()],
        },
        {
            # VideoPress embed
            'url': 'https://en.support.wordpress.com/videopress/',
            'info_dict': {
                'id': 'OcobLTqC',
                'ext': 'm4v',
                'title': 'IMG_5786',
                'timestamp': 1435711927,
                'upload_date': '20150701',
            },
            'params': {
                'skip_download': True,
            },
            'add_ie': [VideoPressIE.ie_key()],
        },
        {
            # Rutube embed
            'url': 'http://magazzino.friday.ru/videos/vipuski/kazan-2',
            'info_dict': {
                'id': '9b3d5bee0a8740bf70dfd29d3ea43541',
                'ext': 'flv',
                'title': 'Магаззино: Казань 2',
                'description': 'md5:99bccdfac2269f0e8fdbc4bbc9db184a',
                'uploader': 'Магаззино',
                'upload_date': '20170228',
                'uploader_id': '996642',
            },
            'params': {
                'skip_download': True,
            },
            'add_ie': [RutubeIE.ie_key()],
        },
        {
            # ThePlatform embedded with whitespaces in URLs
            'url': 'http://www.golfchannel.com/topics/shows/golftalkcentral.htm',
            'only_matching': True,
        },
        {
            # Senate ISVP iframe https
            'url': 'https://www.hsgac.senate.gov/hearings/canadas-fast-track-refugee-plan-unanswered-questions-and-implications-for-us-national-security',
            'md5': 'fb8c70b0b515e5037981a2492099aab8',
            'info_dict': {
                'id': 'govtaff020316',
                'ext': 'mp4',
                'title': 'Integrated Senate Video Player',
            },
            'add_ie': [SenateISVPIE.ie_key()],
        },
        {
            # Limelight embeds (1 channel embed + 4 media embeds)
            'url': 'http://www.sedona.com/FacilitatorTraining2017',
            'info_dict': {
                'id': 'FacilitatorTraining2017',
                'title': 'Facilitator Training 2017',
            },
            'playlist_mincount': 5,
        },
        {
            # Limelight embed (LimelightPlayerUtil.embed)
            'url': 'https://tv5.ca/videos?v=xuu8qowr291ri',
            'info_dict': {
                'id': '95d035dc5c8a401588e9c0e6bd1e9c92',
                'ext': 'mp4',
                'title': '07448641',
                'timestamp': 1499890639,
                'upload_date': '20170712',
            },
            'params': {
                'skip_download': True,
            },
            'add_ie': ['LimelightMedia'],
        },
        {
            'url': 'http://kron4.com/2017/04/28/standoff-with-walnut-creek-murder-suspect-ends-with-arrest/',
            'info_dict': {
                'id': 'standoff-with-walnut-creek-murder-suspect-ends-with-arrest',
                'title': 'Standoff with Walnut Creek murder suspect ends',
                'description': 'md5:3ccc48a60fc9441eeccfc9c469ebf788',
            },
            'playlist_mincount': 4,
        },
        {
            # WashingtonPost embed
            'url': 'http://www.vanityfair.com/hollywood/2017/04/donald-trump-tv-pitches',
            'info_dict': {
                'id': '8caf6e88-d0ec-11e5-90d3-34c2c42653ac',
                'ext': 'mp4',
                'title': "No one has seen the drama series based on Trump's life \u2014 until now",
                'description': 'Donald Trump wanted a weekly TV drama based on his life. It never aired. But The Washington Post recently obtained a scene from the pilot script — and enlisted actors.',
                'timestamp': 1455216756,
                'uploader': 'The Washington Post',
                'upload_date': '20160211',
            },
            'add_ie': [WashingtonPostIE.ie_key()],
        },
        {
            # Mediaset embed
            'url': 'http://www.tgcom24.mediaset.it/politica/serracchiani-voglio-vivere-in-una-societa-aperta-reazioni-sproporzionate-_3071354-201702a.shtml',
            'info_dict': {
                'id': '720642',
                'ext': 'mp4',
                'title': 'Serracchiani: "Voglio vivere in una società aperta, con tutela del patto di fiducia"',
            },
            'params': {
                'skip_download': True,
            },
            'add_ie': [MediasetIE.ie_key()],
        },
        {
            # JOJ.sk embeds
            'url': 'https://www.noviny.sk/slovensko/238543-slovenskom-sa-prehnala-vlna-silnych-burok',
            'info_dict': {
                'id': '238543-slovenskom-sa-prehnala-vlna-silnych-burok',
                'title': 'Slovenskom sa prehnala vlna silných búrok',
            },
            'playlist_mincount': 5,
            'add_ie': [JojIE.ie_key()],
        },
        {
            # AMP embed (see https://www.ampproject.org/docs/reference/components/amp-video)
            'url': 'https://tvrain.ru/amp/418921/',
            'md5': 'cc00413936695987e8de148b67d14f1d',
            'info_dict': {
                'id': '418921',
                'ext': 'mp4',
                'title': 'Стас Намин: «Мы нарушили девственность Кремля»',
            },
        },
        {
            # vzaar embed
            'url': 'http://help.vzaar.com/article/165-embedding-video',
            'md5': '7e3919d9d2620b89e3e00bec7fe8c9d4',
            'info_dict': {
                'id': '8707641',
                'ext': 'mp4',
                'title': 'Building A Business Online: Principal Chairs Q & A',
            },
        },
        {
            # multiple HTML5 videos on one page
            'url': 'https://www.paragon-software.com/home/rk-free/keyscenarios.html',
            'info_dict': {
                'id': 'keyscenarios',
                'title': 'Rescue Kit 14 Free Edition - Getting started',
            },
            'playlist_count': 4,
        },
        {
            # vshare embed
            'url': 'https://youtube-dl-demo.neocities.org/vshare.html',
            'md5': '17b39f55b5497ae8b59f5fbce8e35886',
            'info_dict': {
                'id': '0f64ce6',
                'title': 'vl14062007715967',
                'ext': 'mp4',
            }
        },
        {
            'url': 'http://www.heidelberg-laureate-forum.org/blog/video/lecture-friday-september-23-2016-sir-c-antony-r-hoare/',
            'md5': 'aecd089f55b1cb5a59032cb049d3a356',
            'info_dict': {
                'id': '90227f51a80c4d8f86c345a7fa62bd9a1d',
                'ext': 'mp4',
                'title': 'Lecture: Friday, September 23, 2016 - Sir Tony Hoare',
                'description': 'md5:5a51db84a62def7b7054df2ade403c6c',
                'timestamp': 1474354800,
                'upload_date': '20160920',
            }
        },
        {
            'url': 'http://www.kidzworld.com/article/30935-trolls-the-beat-goes-on-interview-skylar-astin-and-amanda-leighton',
            'info_dict': {
                'id': '1731611',
                'ext': 'mp4',
                'title': 'Official Trailer | TROLLS: THE BEAT GOES ON!',
                'description': 'md5:eb5f23826a027ba95277d105f248b825',
                'timestamp': 1516100691,
                'upload_date': '20180116',
            },
            'params': {
                'skip_download': True,
            },
            'add_ie': [SpringboardPlatformIE.ie_key()],
        },
        {
            'url': 'https://www.yapfiles.ru/show/1872528/690b05d3054d2dbe1e69523aa21bb3b1.mp4.html',
            'info_dict': {
                'id': 'vMDE4NzI1Mjgt690b',
                'ext': 'mp4',
                'title': 'Котята',
            },
            'add_ie': [YapFilesIE.ie_key()],
            'params': {
                'skip_download': True,
            },
        },
        {
            # CloudflareStream embed
            'url': 'https://www.cloudflare.com/products/cloudflare-stream/',
            'info_dict': {
                'id': '31c9291ab41fac05471db4e73aa11717',
                'ext': 'mp4',
                'title': '31c9291ab41fac05471db4e73aa11717',
            },
            'add_ie': [CloudflareStreamIE.ie_key()],
            'params': {
                'skip_download': True,
            },
        },
        {
            # PeerTube embed
            'url': 'https://joinpeertube.org/fr/home/',
            'info_dict': {
                'id': 'home',
                'title': 'Reprenez le contrôle de vos vidéos ! #JoinPeertube',
            },
            'playlist_count': 2,
        },
        {
            # Indavideo embed
            'url': 'https://streetkitchen.hu/receptek/igy_kell_otthon_hamburgert_sutni/',
            'info_dict': {
                'id': '1693903',
                'ext': 'mp4',
                'title': 'Így kell otthon hamburgert sütni',
                'description': 'md5:f5a730ecf900a5c852e1e00540bbb0f7',
                'timestamp': 1426330212,
                'upload_date': '20150314',
                'uploader': 'StreetKitchen',
                'uploader_id': '546363',
            },
            'add_ie': [IndavideoEmbedIE.ie_key()],
            'params': {
                'skip_download': True,
            },
        },
        {
            # APA embed via JWPlatform embed
            'url': 'http://www.vol.at/blue-man-group/5593454',
            'info_dict': {
                'id': 'jjv85FdZ',
                'ext': 'mp4',
                'title': '"Blau ist mysteriös": Die Blue Man Group im Interview',
                'description': 'md5:d41d8cd98f00b204e9800998ecf8427e',
                'thumbnail': r're:^https?://.*\.jpg$',
                'duration': 254,
                'timestamp': 1519211149,
                'upload_date': '20180221',
            },
            'params': {
                'skip_download': True,
            },
        },
        {
            # Viqeo embeds
            'url': 'https://viqeo.tv/',
            'info_dict': {
                'id': 'viqeo',
                'title': 'All-new video platform',
            },
            'playlist_count': 6,
        },
        {
            # Squarespace video embed, 2019-08-28
            'url': 'http://ootboxford.com',
            'info_dict': {
                'id': 'Tc7b_JGdZfw',
                'title': 'Out of the Blue, at Childish Things 10',
                'ext': 'mp4',
                'description': 'md5:a83d0026666cf5ee970f8bd1cfd69c7f',
                'uploader_id': 'helendouglashouse',
                'uploader': 'Helen & Douglas House',
                'upload_date': '20140328',
            },
            'params': {
                'skip_download': True,
            },
        },
        # {
        #     # Zype embed
        #     'url': 'https://www.cookscountry.com/episode/554-smoky-barbecue-favorites',
        #     'info_dict': {
        #         'id': '5b400b834b32992a310622b9',
        #         'ext': 'mp4',
        #         'title': 'Smoky Barbecue Favorites',
        #         'thumbnail': r're:^https?://.*\.jpe?g',
        #         'description': 'md5:5ff01e76316bd8d46508af26dc86023b',
        #         'upload_date': '20170909',
        #         'timestamp': 1504915200,
        #     },
        #     'add_ie': [ZypeIE.ie_key()],
        #     'params': {
        #         'skip_download': True,
        #     },
        # },
        {
            # videojs embed
            'url': 'https://video.sibnet.ru/shell.php?videoid=3422904',
            'info_dict': {
                'id': 'shell',
                'ext': 'mp4',
                'title': 'Доставщик пиццы спросил разрешения сыграть на фортепиано',
                'description': 'md5:89209cdc587dab1e4a090453dbaa2cb1',
                'thumbnail': r're:^https?://.*\.jpg$',
            },
            'params': {
                'skip_download': True,
            },
            'expected_warnings': ['Failed to download MPD manifest'],
        },
        {
            # DailyMotion embed with DM.player
            'url': 'https://www.beinsports.com/us/copa-del-rey/video/the-locker-room-valencia-beat-barca-in-copa/1203804',
            'info_dict': {
                'id': 'k6aKkGHd9FJs4mtJN39',
                'ext': 'mp4',
                'title': 'The Locker Room: Valencia Beat Barca In Copa del Rey Final',
                'description': 'This video is private.',
                'uploader_id': 'x1jf30l',
                'uploader': 'beIN SPORTS USA',
                'upload_date': '20190528',
                'timestamp': 1559062971,
            },
            'params': {
                'skip_download': True,
            },
        },
        # {
        #     # TODO: find another test
        #     # http://schema.org/VideoObject
        #     'url': 'https://flipagram.com/f/nyvTSJMKId',
        #     'md5': '888dcf08b7ea671381f00fab74692755',
        #     'info_dict': {
        #         'id': 'nyvTSJMKId',
        #         'ext': 'mp4',
        #         'title': 'Flipagram by sjuria101 featuring Midnight Memories by One Direction',
        #         'description': '#love for cats.',
        #         'timestamp': 1461244995,
        #         'upload_date': '20160421',
        #     },
        #     'params': {
        #         'force_generic_extractor': True,
        #     },
        # },
        {
            # VHX Embed
            'url': 'https://demo.vhx.tv/category-c/videos/file-example-mp4-480-1-5mg-copy',
            'info_dict': {
                'id': '858208',
                'ext': 'mp4',
                'title': 'Untitled',
                'uploader_id': 'user80538407',
                'uploader': 'OTT Videos',
            },
        },
        {
            # ArcPublishing PoWa video player
            'url': 'https://www.adn.com/politics/2020/11/02/video-senate-candidates-campaign-in-anchorage-on-eve-of-election-day/',
            'md5': 'b03b2fac8680e1e5a7cc81a5c27e71b3',
            'info_dict': {
                'id': '8c99cb6e-b29c-4bc9-9173-7bf9979225ab',
                'ext': 'mp4',
                'title': 'Senate candidates wave to voters on Anchorage streets',
                'description': 'md5:91f51a6511f090617353dc720318b20e',
                'timestamp': 1604378735,
                'upload_date': '20201103',
                'duration': 1581,
            },
        },
        {
            # MyChannels SDK embed
            # https://www.24kitchen.nl/populair/deskundige-dit-waarom-sommigen-gevoelig-zijn-voor-voedselallergieen
            'url': 'https://www.demorgen.be/nieuws/burgemeester-rotterdam-richt-zich-in-videoboodschap-tot-relschoppers-voelt-het-goed~b0bcfd741/',
            'md5': '90c0699c37006ef18e198c032d81739c',
            'info_dict': {
                'id': '194165',
                'ext': 'mp4',
                'title': 'Burgemeester Aboutaleb spreekt relschoppers toe',
                'timestamp': 1611740340,
                'upload_date': '20210127',
                'duration': 159,
            },
        },
        {
            # Firebase Dynamic Link
            'url': 'https://mirrativ.page.link/?link=https%3A%2F%2Fwww.mirrativ.com%2Flive%2FD8y_lZXb7tb5gdOARr7Zpw&apn=com.dena.mirrativ&ibi=com.dena.mirrativ&isi=1028944599&ius=mirrativ&st=%E3%81%9D%E3%82%89%E3%82%8A%E3%81%99&sd=%E9%9F%B3%E3%82%B2%E3%83%BC&si=https%3A%2F%2Fcdn.mirrativ.com%2Fmirrorman-prod%2Fimage%2Fuser_profile%2F31f1a71beb12cd22f515897993e549ccaa9f8c33084ce28beff58f5fad222555_share.jpeg',
            'info_dict': {},
            'add_ie': ['Mirrativ'],
        },
        {
            # 5ch.net redirect
            'url': 'https://jump.5ch.net?https://www.youtube.com/watch?v=XCmzSSlZQ0w',
            'info_dict': {},
            'add_ie': ['Youtube'],
        },
        {
            # URL prefixed by view-source:
            'url': 'view-source:https://www.youtube.com/watch?v=XCmzSSlZQ0w',
            'info_dict': {},
            'add_ie': ['Youtube'],
        },
        {
            # URL starting with invalid (but fixable) scheme
            'url': 'tps://www.youtube.com/watch?v=MVpMUgKtds4',
            'info_dict': {},
            'add_ie': ['Youtube'],
        },
        {
            # another URL starting with invalid (but fixable) scheme
            'url': 'ttp://www.youtube.com/watch?v=MVpMUgKtds4',
            'info_dict': {},
            'add_ie': ['Youtube'],
        },
        {
            # Pixiv jump URL (1)
            'url': 'https://www.pixiv.net/jump.php?url=https%3A%2F%2Fwww.youtube.com%2Fwatch%3Fv%3DMVpMUgKtds4',
            'info_dict': {},
            'add_ie': ['Youtube'],
        },
        {
            # Pixiv jump URL (2)
            'url': 'https://www.pixiv.net/jump.php?https%3A%2F%2Fwww.youtube.com%2Fwatch%3Fv%3DMVpMUgKtds4',
            'info_dict': {},
            'add_ie': ['Youtube'],
        },
        {
            # Simplecast player embed
            'url': 'https://www.bio.org/podcast',
            'info_dict': {
                'id': 'podcast',
                'title': 'I AM BIO Podcast | BIO',
            },
            'playlist_mincount': 52,
        },
        {
            # Sibnet embed (https://help.sibnet.ru/?sibnet_video_embed)
            'url': 'https://phpbb3.x-tk.ru/bbcode-video-sibnet-t24.html',
            'only_matching': True,
        },
    ]

    _CORRUPTED_SCHEME_CONVERSION_TABLE = {
        # HTTP protocol
        'htp': 'http',
        'htps': 'https',
        'ttp': 'http',
        'ttps': 'https',
        'tp': 'http',
        'tps': 'https',
        'hxp': 'http',
        'hxps': 'https',
        'hxxp': 'http',
        'hxxps': 'https',
    }

    def report_following_redirect(self, new_url):
        """Report information extraction."""
        self._downloader.to_screen('[redirect] Following redirect to %s' % new_url)

    def _extract_rss(self, url, video_id, doc):
        playlist_title = doc.find('./channel/title').text
        playlist_desc_el = doc.find('./channel/description')
        playlist_desc = None if playlist_desc_el is None else playlist_desc_el.text

        NS_MAP = {
            'itunes': 'http://www.itunes.com/dtds/podcast-1.0.dtd',
        }

        entries = []
        for it in doc.findall('./channel/item'):
            next_url = None
            enclosure_nodes = it.findall('./enclosure')
            for e in enclosure_nodes:
                next_url = e.attrib.get('url')
                if next_url:
                    break

            if not next_url:
                next_url = xpath_text(it, 'link', fatal=False)

            if not next_url:
                continue

            def itunes(key):
                return xpath_text(
                    it, xpath_with_ns('./itunes:%s' % key, NS_MAP),
                    default=None)

            duration = itunes('duration')
            explicit = (itunes('explicit') or '').lower()
            if explicit in ('true', 'yes'):
                age_limit = 18
            elif explicit in ('false', 'no'):
                age_limit = 0
            else:
                age_limit = None

            entries.append({
                '_type': 'url_transparent',
                'url': next_url,
                'title': it.find('title').text,
                'description': xpath_text(it, 'description', default=None),
                'timestamp': unified_timestamp(
                    xpath_text(it, 'pubDate', default=None)),
                'duration': int_or_none(duration) or parse_duration(duration),
                'thumbnail': url_or_none(xpath_attr(it, xpath_with_ns('./itunes:image', NS_MAP), 'href')),
                'episode': itunes('title'),
                'episode_number': int_or_none(itunes('episode')),
                'season_number': int_or_none(itunes('season')),
                'age_limit': age_limit,
            })

        return {
            '_type': 'playlist',
            'id': url,
            'title': playlist_title,
            'description': playlist_desc,
            'entries': entries,
        }

    def _extract_camtasia(self, url, video_id, webpage):
        """ Returns None if no camtasia video can be found. """

        camtasia_cfg = self._search_regex(
            r'fo\.addVariable\(\s*"csConfigFile",\s*"([^"]+)"\s*\);',
            webpage, 'camtasia configuration file', default=None)
        if camtasia_cfg is None:
            return None

        title = self._html_search_meta('DC.title', webpage, fatal=True)

        camtasia_url = compat_urlparse.urljoin(url, camtasia_cfg)
        camtasia_cfg = self._download_xml(
            camtasia_url, video_id,
            note='Downloading camtasia configuration',
            errnote='Failed to download camtasia configuration')
        fileset_node = camtasia_cfg.find('./playlist/array/fileset')

        entries = []
        for n in fileset_node.getchildren():
            url_n = n.find('./uri')
            if url_n is None:
                continue

            entries.append({
                'id': os.path.splitext(url_n.text.rpartition('/')[2])[0],
                'title': '%s - %s' % (title, n.tag),
                'url': compat_urlparse.urljoin(url, url_n.text),
                'duration': float_or_none(n.find('./duration').text),
            })

        return {
            '_type': 'playlist',
            'entries': entries,
            'title': title,
        }

    def _real_extract(self, url):
        if url.startswith('//'):
            return self.url_result(self.http_scheme() + url)
        mobj = re.match(r'^view-source:(.+)$', url)
        if mobj:
            self._downloader.report_warning('URL is pasted with "view-source:" appended')
            return self.url_result(mobj.group(1))

        parsed_url = compat_urlparse.urlparse(url)
        if not parsed_url.scheme:
            default_search = self._downloader.params.get('default_search')
            if default_search is None:
                default_search = 'fixup_error'

            if default_search in ('auto', 'auto_warning', 'fixup_error'):
                if re.match(r'^[^\s/]+\.[^\s/]+/', url):
                    self._downloader.report_warning('The url doesn\'t specify the protocol, trying with http')
                    return self.url_result('http://' + url)
                elif default_search != 'fixup_error':
                    if default_search == 'auto_warning':
                        if re.match(r'^(?:url|URL)$', url):
                            raise ExtractorError(
                                'Invalid URL:  %r . Call youtube-dl like this:  youtube-dl -v "https://www.youtube.com/watch?v=BaW_jenozKc"  ' % url,
                                expected=True)
                        else:
                            self._downloader.report_warning(
                                'Falling back to youtube search for  %s . Set --default-search "auto" to suppress this warning.' % url)
                    return self.url_result('ytsearch:' + url)

            if default_search in ('error', 'fixup_error'):
                raise ExtractorError(
                    '%r is not a valid URL. '
                    'Set --default-search "ytsearch" (or run  youtube-dl "ytsearch:%s" ) to search YouTube'
                    % (url, url), expected=True)
            else:
                if ':' not in default_search:
                    default_search += ':'
                return self.url_result(default_search + url)
        elif parsed_url.scheme in self._CORRUPTED_SCHEME_CONVERSION_TABLE:
            new_scheme = self._CORRUPTED_SCHEME_CONVERSION_TABLE[parsed_url.scheme.lower()]
            self.report_warning('scheme seems corrupted, correcting to %s' % new_scheme)
            fixed_urlp = parsed_url._replace(scheme=new_scheme)
            fixed_url = compat_urlparse.urlunparse(fixed_urlp)
            return self.url_result(fixed_url)

        host = parsed_url.netloc
        path = parsed_url.path
        if ':' in host:
            host = host[:host.index(':')]
        if host[:4] == 'www.':
            host = host[4:]
        # japan BBS redirect
        if host in ('pinktower.com', 'jump.5ch.net', 'jump.megabbs.info'):
            return self.url_result(parsed_url.query)
        # Pixiv redirect (usually requires referer to jump)
        if host in ('pixiv.net', 'www.pixiv.net') and path == '/jump.php':
            # Following URLs are valid and acceptable:
            # 1. https://www.pixiv.net/jump.php?url=URL_HERE (found in profile page)
            # 2. https://www.pixiv.net/jump.php?URL_HERE (found in description in artwork page)
            # I think I previously saw Pixiv jump URLs with mutation, but I can't find it anymore
            link = try_get(
                parsed_url.query,
                (lambda x: compat_parse_qs(x)['url'][0],
                 lambda x: compat_urllib_parse_unquote(x)),
                compat_str)
            if link:
                return self.url_result(link)
        # Firebase Dynamic Link
        # https://firebase.google.com/docs/dynamic-links/create-manually
        if host.endswith('.page.link'):
            link = try_get(compat_parse_qs(parsed_url.query), lambda qs: qs['link'][0], compat_str)
            if link:
                return self.url_result(link)

        url, smuggled_data = unsmuggle_url(url)
        force_videoid = None
        is_intentional = smuggled_data and smuggled_data.get('to_generic')
        if smuggled_data and 'force_videoid' in smuggled_data:
            force_videoid = smuggled_data['force_videoid']
            video_id = force_videoid
        else:
            video_id = self._generic_id(url)

        # Test if the URL is for Mastodon instance

        if self._downloader.params.get('check_mastodon_instance', False):
            prefix = self._search_regex(
                (MastodonIE._VALID_URL,
                 MastodonUserIE._VALID_URL,
                 MastodonUserNumericIE._VALID_URL),
                url, 'mastdon test', group='prefix', default=None)
            if MastodonIE._test_mastodon_instance(self, parsed_url.hostname, False, prefix):
                return self.url_result(url)

        if self._downloader.params.get('check_peertube_instance', False):
            prefix = self._search_regex(
                PeerTubeIE._VALID_URL,
                url, 'peertube test', group='prefix', default=None)
            if PeerTubeIE._test_peertube_instance(self, parsed_url.hostname, False, prefix):
                return self.url_result(url)

        self.to_screen('%s: Requesting header' % video_id)

        head_req = HEADRequest(url)
        head_response = self._request_webpage(
            head_req, video_id,
            note=False, errnote='Could not send HEAD request to %s' % url,
            fatal=False)

        if head_response is not False:
            # Check for redirect
            new_url = head_response.geturl()
            if url != new_url:
                self.report_following_redirect(new_url)
                if force_videoid:
                    new_url = smuggle_url(
                        new_url, {'force_videoid': force_videoid})
                return self.url_result(new_url)

        full_response = None
        if head_response is False:
            request = sanitized_Request(url)
            request.add_header('Accept-Encoding', '*')
            full_response = self._request_webpage(request, video_id)
            head_response = full_response

        info_dict = {
            'id': video_id,
            'title': self._generic_title(url),
            'timestamp': unified_timestamp(head_response.headers.get('Last-Modified'))
        }

        # Check for direct link to a video
        content_type = head_response.headers.get('Content-Type', '').lower()
        m = re.match(r'^(?P<type>audio|video|application(?=/(?:ogg$|(?:vnd\.apple\.|x-)?mpegurl)))/(?P<format_id>[^;\s]+)', content_type)
        if m:
            format_id = compat_str(m.group('format_id'))
            if format_id.endswith('mpegurl'):
                formats = self._extract_m3u8_formats(url, video_id, 'mp4')
            elif format_id == 'f4m':
                formats = self._extract_f4m_formats(url, video_id)
            else:
                formats = [{
                    'format_id': format_id,
                    'url': url,
                    'vcodec': 'none' if m.group('type') == 'audio' else None
                }]
                info_dict['direct'] = True
            self._sort_formats(formats)
            info_dict['formats'] = formats
            return info_dict

        if not self._downloader.params.get('test', False) and not is_intentional:
            force = self._downloader.params.get('force_generic_extractor', False)
            self._downloader.report_warning(
                '%s on generic information extractor.' % ('Forcing' if force else 'Falling back'))

        if not full_response:
            request = sanitized_Request(url)
            # Some webservers may serve compressed content of rather big size (e.g. gzipped flac)
            # making it impossible to download only chunk of the file (yet we need only 512kB to
            # test whether it's HTML or not). According to youtube-dl default Accept-Encoding
            # that will always result in downloading the whole file that is not desirable.
            # Therefore for extraction pass we have to override Accept-Encoding to any in order
            # to accept raw bytes and being able to download only a chunk.
            # It may probably better to solve this by checking Content-Type for application/octet-stream
            # after HEAD request finishes, but not sure if we can rely on this.
            request.add_header('Accept-Encoding', '*')
            full_response = self._request_webpage(request, video_id)

        first_bytes = full_response.read(512)

        # Is it an M3U playlist?
        if first_bytes.startswith(b'#EXTM3U'):
            info_dict['formats'] = self._extract_m3u8_formats(url, video_id, 'mp4')
            self._sort_formats(info_dict['formats'])
            return info_dict

        # Maybe it's a direct link to a video?
        # Be careful not to download the whole thing!
        if not is_html(first_bytes):
            self._downloader.report_warning(
                'URL could be a direct video link, returning it as such.')
            info_dict.update({
                'direct': True,
                'url': url,
            })
            return info_dict

        webpage = self._webpage_read_content(
            full_response, url, video_id, prefix=first_bytes)

        if '<title>DPG Media Privacy Gate</title>' in webpage:
            webpage = self._download_webpage(url, video_id)

        self.report_extraction(video_id)

        # Is it an RSS feed, a SMIL file, an XSPF playlist or a MPD manifest?
        try:
            doc = compat_etree_fromstring(webpage.encode('utf-8'))
            if doc.tag == 'rss':
                return self._extract_rss(url, video_id, doc)
            elif doc.tag == 'SmoothStreamingMedia':
                info_dict['formats'] = self._parse_ism_formats(doc, url)
                self._sort_formats(info_dict['formats'])
                return info_dict
            elif re.match(r'^(?:{[^}]+})?smil$', doc.tag):
                smil = self._parse_smil(doc, url, video_id)
                self._sort_formats(smil['formats'])
                return smil
            elif doc.tag == '{http://xspf.org/ns/0/}playlist':
                return self.playlist_result(
                    self._parse_xspf(
                        doc, video_id, xspf_url=url,
                        xspf_base_url=full_response.geturl()),
                    video_id)
            elif re.match(r'(?i)^(?:{[^}]+})?MPD$', doc.tag):
                info_dict['formats'] = self._parse_mpd_formats(
                    doc,
                    mpd_base_url=full_response.geturl().rpartition('/')[0],
                    mpd_url=url)
                self._sort_formats(info_dict['formats'])
                return info_dict
            elif re.match(r'^{http://ns\.adobe\.com/f4m/[12]\.0}manifest$', doc.tag):
                info_dict['formats'] = self._parse_f4m_formats(doc, url, video_id)
                self._sort_formats(info_dict['formats'])
                return info_dict
        except compat_xml_parse_error:
            pass

        # Is it a Camtasia project?
        camtasia_res = self._extract_camtasia(url, video_id, webpage)
        if camtasia_res is not None:
            return camtasia_res

        # Sometimes embedded video player is hidden behind percent encoding
        # (e.g. https://github.com/ytdl-org/youtube-dl/issues/2448)
        # Unescaping the whole page allows to handle those cases in a generic way
        # FIXME: unescaping the whole page may break URLs, commenting out for now.
        # There probably should be a second run of generic extractor on unescaped webpage.
        # webpage = compat_urllib_parse_unquote(webpage)

        # Unescape squarespace embeds to be detected by generic extractor,
        # see https://github.com/ytdl-org/youtube-dl/issues/21294
        webpage = re.sub(
            r'<div[^>]+class=[^>]*?\bsqs-video-wrapper\b[^>]*>',
            lambda x: unescapeHTML(x.group(0)), webpage)

        # it's tempting to parse this further, but you would
        # have to take into account all the variations like
        #   Video Title - Site Name
        #   Site Name | Video Title
        #   Video Title - Tagline | Site Name
        # and so on and so forth; it's just not practical
        video_title = self._og_search_title(
            webpage, default=None) or self._html_extract_title(
            webpage, 'video title', default='video')

        # Try to detect age limit automatically
        age_limit = self._rta_search(webpage)
        # And then there are the jokers who advertise that they use RTA,
        # but actually don't.
        AGE_LIMIT_MARKERS = [
            r'Proudly Labeled <a href="http://www\.rtalabel\.org/" title="Restricted to Adults">RTA</a>',
        ]
        if any(re.search(marker, webpage) for marker in AGE_LIMIT_MARKERS):
            age_limit = 18

        # video uploader is domain name
        video_uploader = self._search_regex(
            r'^(?:https?://)?([^/]*)/.*', url, 'video uploader')

        video_description = self._og_search_description(webpage, default=None)
        video_thumbnail = self._og_search_thumbnail(webpage, default=None)

        info_dict.update({
            'title': video_title,
            'description': video_description,
            'thumbnail': video_thumbnail,
            'age_limit': age_limit,
        })

        waitlist = []

        # Look for Brightcove Legacy Studio embeds
        bc_urls = BrightcoveLegacyIE._extract_brightcove_urls(webpage)
        if bc_urls:
            entries = [{
                '_type': 'url',
                'url': smuggle_url(bc_url, {'Referer': url}),
                'ie_key': 'BrightcoveLegacy'
            } for bc_url in bc_urls]

            waitlist.append({
                '_type': 'playlist',
                'title': video_title,
                'id': video_id,
                'entries': entries,
            })

        # Look for Brightcove New Studio embeds
        bc_urls = BrightcoveNewIE._extract_urls(self, webpage)
        if bc_urls:
            waitlist.append(self.playlist_from_matches(
                bc_urls, video_id, video_title,
                getter=lambda x: smuggle_url(x, {'referrer': url}),
                ie='BrightcoveNew'))

        # Look for Nexx embeds
        nexx_urls = NexxIE._extract_urls(webpage)
        if nexx_urls:
            waitlist.append(self.playlist_from_matches(nexx_urls, video_id, video_title, ie=NexxIE.ie_key()))

        # Look for Nexx iFrame embeds
        nexx_embed_urls = NexxEmbedIE._extract_urls(webpage)
        if nexx_embed_urls:
            waitlist.append(self.playlist_from_matches(nexx_embed_urls, video_id, video_title, ie=NexxEmbedIE.ie_key()))

        # Look for ThePlatform embeds
        tp_urls = ThePlatformIE._extract_urls(webpage)
        if tp_urls:
            waitlist.append(self.playlist_from_matches(tp_urls, video_id, video_title, ie='ThePlatform'))

        arc_urls = ArcPublishingIE._extract_urls(webpage)
        if arc_urls:
            return self.playlist_from_matches(arc_urls, video_id, video_title, ie=ArcPublishingIE.ie_key())

        mychannels_urls = MedialaanIE._extract_urls(webpage)
        if mychannels_urls:
            return self.playlist_from_matches(
                mychannels_urls, video_id, video_title, ie=MedialaanIE.ie_key())

        # Look for embedded rtl.nl player
        matches = re.findall(
            r'<iframe[^>]+?src="((?:https?:)?//(?:(?:www|static)\.)?rtl\.nl/(?:system/videoplayer/[^"]+(?:video_)?)?embed[^"]+)"',
            webpage)
        if matches:
            waitlist.append(self.playlist_from_matches(matches, video_id, video_title, ie='RtlNl'))

        vimeo_urls = VimeoIE._extract_urls(url, webpage)
        if vimeo_urls:
            waitlist.append(self.playlist_from_matches(vimeo_urls, video_id, video_title, ie=VimeoIE.ie_key()))

        vhx_url = VHXEmbedIE._extract_url(webpage)
        if vhx_url:
            return self.url_result(vhx_url, VHXEmbedIE.ie_key())

        vid_me_embed_url = self._search_regex(
            r'src=[\'"](https?://vid\.me/[^\'"]+)[\'"]',
            webpage, 'vid.me embed', default=None)
        if vid_me_embed_url is not None:
            waitlist.append(self.url_result(vid_me_embed_url, 'Vidme'))

        # Look for YouTube embeds
        youtube_urls = YoutubeIE._extract_urls(webpage)
        if youtube_urls:
            waitlist.append(self.playlist_from_matches(
                youtube_urls, video_id, video_title, ie=YoutubeIE.ie_key()))

        matches = DailymotionIE._extract_urls(webpage)
        if matches:
            waitlist.append(self.playlist_from_matches(matches, video_id, video_title))

        # Look for embedded Dailymotion playlist player (#3822)
        m = re.search(
            r'<iframe[^>]+?src=(["\'])(?P<url>(?:https?:)?//(?:www\.)?dailymotion\.[a-z]{2,3}/widget/jukebox\?.+?)\1', webpage)
        if m:
            playlists = re.findall(
                r'list\[\]=/playlist/([^/]+)/', unescapeHTML(m.group('url')))
            if playlists:
                waitlist.append(self.playlist_from_matches(
                    playlists, video_id, video_title, lambda p: '//dailymotion.com/playlist/%s' % p))

        # Look for DailyMail embeds
        dailymail_urls = DailyMailIE._extract_urls(webpage)
        if dailymail_urls:
            waitlist.append(self.playlist_from_matches(
                dailymail_urls, video_id, video_title, ie=DailyMailIE.ie_key()))

        # Look for Teachable embeds, must be before Wistia
        teachable_url = TeachableIE._extract_url(webpage, url)
        if teachable_url:
            waitlist.append(self.url_result(teachable_url))

        # Look for embedded Wistia player
        wistia_urls = WistiaIE._extract_urls(webpage)
        if wistia_urls:
            playlist = self.playlist_from_matches(wistia_urls, video_id, video_title, ie=WistiaIE.ie_key())
            for entry in playlist['entries']:
                entry.update({
                    '_type': 'url_transparent',
                    'uploader': video_uploader,
                })
            waitlist.append(playlist)

        # Look for SVT player
        svt_url = SVTIE._extract_url(webpage)
        if svt_url:
            waitlist.append(self.url_result(svt_url, 'SVT'))

        # Look for Bandcamp pages with custom domain
        mobj = re.search(r'<meta property="og:url"[^>]*?content="(.*?bandcamp\.com.*?)"', webpage)
        if mobj is not None:
            burl = unescapeHTML(mobj.group(1))
            # Don't set the extractor because it can be a track url or an album
            waitlist.append(self.url_result(burl))

        # Look for embedded Vevo player
        mobj = re.search(
            r'<iframe[^>]+?src=(["\'])(?P<url>(?:https?:)?//(?:cache\.)?vevo\.com/.+?)\1', webpage)
        if mobj is not None:
            waitlist.append(self.url_result(mobj.group('url')))

        # Look for embedded Viddler player
        mobj = re.search(
            r'<(?:iframe[^>]+?src|param[^>]+?value)=(["\'])(?P<url>(?:https?:)?//(?:www\.)?viddler\.com/(?:embed|player)/.+?)\1',
            webpage)
        if mobj is not None:
            waitlist.append(self.url_result(mobj.group('url')))

        # Look for NYTimes player
        mobj = re.search(
            r'<iframe[^>]+src=(["\'])(?P<url>(?:https?:)?//graphics8\.nytimes\.com/bcvideo/[^/]+/iframe/embed\.html.+?)\1>',
            webpage)
        if mobj is not None:
            waitlist.append(self.url_result(mobj.group('url')))

        # Look for Libsyn player
        mobj = re.search(
            r'<iframe[^>]+src=(["\'])(?P<url>(?:https?:)?//html5-player\.libsyn\.com/embed/.+?)\1', webpage)
        if mobj is not None:
            waitlist.append(self.url_result(mobj.group('url')))

        # Look for Ooyala videos
        mobj = (re.search(r'player\.ooyala\.com/[^"?]+[?#][^"]*?(?:embedCode|ec)=(?P<ec>[^"&]+)', webpage)
                or re.search(r'OO\.Player\.create\([\'"].*?[\'"],\s*[\'"](?P<ec>.{32})[\'"]', webpage)
                or re.search(r'OO\.Player\.create\.apply\(\s*OO\.Player\s*,\s*op\(\s*\[\s*[\'"][^\'"]*[\'"]\s*,\s*[\'"](?P<ec>.{32})[\'"]', webpage)
                or re.search(r'SBN\.VideoLinkset\.ooyala\([\'"](?P<ec>.{32})[\'"]\)', webpage)
                or re.search(r'data-ooyala-video-id\s*=\s*[\'"](?P<ec>.{32})[\'"]', webpage))
        if mobj is not None:
            embed_token = self._search_regex(
                r'embedToken[\'"]?\s*:\s*[\'"]([^\'"]+)',
                webpage, 'ooyala embed token', default=None)
            waitlist.append(OoyalaIE._build_url_result(smuggle_url(
                mobj.group('ec'), {
                    'domain': url,
                    'embed_token': embed_token,
                })))

        # Look for multiple Ooyala embeds on SBN network websites
        mobj = re.search(r'SBN\.VideoLinkset\.entryGroup\((\[.*?\])', webpage)
        if mobj is not None:
            embeds = self._parse_json(mobj.group(1), video_id, fatal=False)
            if embeds:
                waitlist.append(self.playlist_from_matches(
                    embeds, video_id, video_title,
                    getter=lambda v: OoyalaIE._url_for_embed_code(smuggle_url(v['provider_video_id'], {'domain': url}))), ie='Ooyala')

        # Look for Aparat videos
        mobj = re.search(r'<iframe .*?src="(http://www\.aparat\.com/video/[^"]+)"', webpage)
        if mobj is not None:
            waitlist.append(self.url_result(mobj.group(1), 'Aparat'))

        # Look for MPORA videos
        mobj = re.search(r'<iframe .*?src="(http://mpora\.(?:com|de)/videos/[^"]+)"', webpage)
        if mobj is not None:
            waitlist.append(self.url_result(mobj.group(1), 'Mpora'))

        # Look for embedded Facebook player
        facebook_urls = FacebookIE._extract_urls(webpage)
        if facebook_urls:
            waitlist.append(self.playlist_from_matches(facebook_urls, video_id, video_title))

        # Look for embedded VK player
        mobj = re.search(r'<iframe[^>]+?src=(["\'])(?P<url>https?://vk\.com/video_ext\.php.+?)\1', webpage)
        if mobj is not None:
            waitlist.append(self.url_result(mobj.group('url'), 'VK'))

        # Look for embedded Odnoklassniki player
        odnoklassniki_url = OdnoklassnikiIE._extract_url(webpage)
        if odnoklassniki_url:
            waitlist.append(self.url_result(odnoklassniki_url, OdnoklassnikiIE.ie_key()))

        # Look for sibnet embedded player
        sibnet_urls = VKIE._extract_sibnet_urls(webpage)
        if sibnet_urls:
            waitlist.append(self.playlist_from_matches(sibnet_urls, video_id, video_title))

        # Look for embedded ivi player
        mobj = re.search(r'<embed[^>]+?src=(["\'])(?P<url>https?://(?:www\.)?ivi\.ru/video/player.+?)\1', webpage)
        if mobj is not None:
            waitlist.append(self.url_result(mobj.group('url'), 'Ivi'))

        # Look for embedded Huffington Post player
        mobj = re.search(
            r'<iframe[^>]+?src=(["\'])(?P<url>https?://embed\.live\.huffingtonpost\.com/.+?)\1', webpage)
        if mobj is not None:
            waitlist.append(self.url_result(mobj.group('url'), 'HuffPost'))

        # Look for embed.ly
        mobj = re.search(r'class=["\']embedly-card["\'][^>]href=["\'](?P<url>[^"\']+)', webpage)
        if mobj is not None:
            waitlist.append(self.url_result(mobj.group('url')))
        mobj = re.search(r'class=["\']embedly-embed["\'][^>]src=["\'][^"\']*url=(?P<url>[^&]+)', webpage)
        if mobj is not None:
            waitlist.append(self.url_result(compat_urllib_parse_unquote(mobj.group('url'))))

        # Look for funnyordie embed
        matches = re.findall(r'<iframe[^>]+?src="(https?://(?:www\.)?funnyordie\.com/embed/[^"]+)"', webpage)
        if matches:
            waitlist.append(self.playlist_from_matches(
                matches, video_id, video_title, getter=unescapeHTML, ie='FunnyOrDie'))

        # Look for Simplecast embeds
        simplecast_urls = SimplecastIE._extract_urls(webpage)
        if simplecast_urls:
            return self.playlist_from_matches(
                simplecast_urls, video_id, video_title)

        # Look for BBC iPlayer embed
        matches = re.findall(r'setPlaylist\("(https?://www\.bbc\.co\.uk/iplayer/[^/]+/[\da-z]{8})"\)', webpage)
        if matches:
            waitlist.append(self.playlist_from_matches(matches, video_id, video_title, ie='BBCCoUk'))

        # Look for embedded RUTV player
        rutv_url = RUTVIE._extract_url(webpage)
        if rutv_url:
            waitlist.append(self.url_result(rutv_url, 'RUTV'))

        # Look for embedded TVC player
        tvc_url = TVCIE._extract_url(webpage)
        if tvc_url:
            waitlist.append(self.url_result(tvc_url, 'TVC'))

        # Look for embedded SportBox player
        sportbox_urls = SportBoxIE._extract_urls(webpage)
        if sportbox_urls:
            waitlist.append(self.playlist_from_matches(sportbox_urls, video_id, video_title, ie=SportBoxIE.ie_key()))

        # Look for embedded XHamster player
        xhamster_urls = XHamsterEmbedIE._extract_urls(webpage)
        if xhamster_urls:
            waitlist.append(self.playlist_from_matches(xhamster_urls, video_id, video_title, ie='XHamsterEmbed'))

        # Look for embedded TNAFlixNetwork player
        tnaflix_urls = TNAFlixNetworkEmbedIE._extract_urls(webpage)
        if tnaflix_urls:
            waitlist.append(self.playlist_from_matches(tnaflix_urls, video_id, video_title, ie=TNAFlixNetworkEmbedIE.ie_key()))

        # Look for embedded PornHub player
        pornhub_urls = PornHubIE._extract_urls(webpage)
        if pornhub_urls:
            waitlist.append(self.playlist_from_matches(pornhub_urls, video_id, video_title, ie=PornHubIE.ie_key()))

        # Look for embedded DrTuber player
        drtuber_urls = DrTuberIE._extract_urls(webpage)
        if drtuber_urls:
            waitlist.append(self.playlist_from_matches(drtuber_urls, video_id, video_title, ie=DrTuberIE.ie_key()))

        # Look for embedded RedTube player
        redtube_urls = RedTubeIE._extract_urls(webpage)
        if redtube_urls:
            waitlist.append(self.playlist_from_matches(redtube_urls, video_id, video_title, ie=RedTubeIE.ie_key()))

        # Look for embedded Tube8 player
        tube8_urls = Tube8IE._extract_urls(webpage)
        if tube8_urls:
            waitlist.append(self.playlist_from_matches(tube8_urls, video_id, video_title, ie=Tube8IE.ie_key()))

        # Look for embedded Mofosex player
        mofosex_urls = MofosexEmbedIE._extract_urls(webpage)
        if mofosex_urls:
            waitlist.append(self.playlist_from_matches(mofosex_urls, video_id, video_title, ie=MofosexEmbedIE.ie_key()))

        # Look for embedded Spankwire player
        spankwire_urls = SpankwireIE._extract_urls(webpage)
        if spankwire_urls:
            waitlist.append(self.playlist_from_matches(spankwire_urls, video_id, video_title, ie=SpankwireIE.ie_key()))

        # Look for embedded YouPorn player
        youporn_urls = YouPornIE._extract_urls(webpage)
        if youporn_urls:
            waitlist.append(self.playlist_from_matches(youporn_urls, video_id, video_title, ie=YouPornIE.ie_key()))

        # Look for embedded Tvigle player
        mobj = re.search(
            r'<iframe[^>]+?src=(["\'])(?P<url>(?:https?:)?//cloud\.tvigle\.ru/video/.+?)\1', webpage)
        if mobj is not None:
            waitlist.append(self.url_result(mobj.group('url'), 'Tvigle'))

        # Look for embedded TED player
        mobj = re.search(
            r'<iframe[^>]+?src=(["\'])(?P<url>https?://embed(?:-ssl)?\.ted\.com/.+?)\1', webpage)
        if mobj is not None:
            waitlist.append(self.url_result(mobj.group('url'), 'TED'))

        # Look for embedded Ustream videos
        ustream_url = UstreamIE._extract_url(webpage)
        if ustream_url:
            waitlist.append(self.url_result(ustream_url, UstreamIE.ie_key()))

        # Look for embedded arte.tv player
        arte_urls = ArteTVEmbedIE._extract_urls(webpage)
        if arte_urls:
            waitlist.append(self.playlist_from_matches(arte_urls, video_id, video_title))

        # Look for embedded francetv player
        mobj = re.search(
            r'<iframe[^>]+?src=(["\'])(?P<url>(?:https?://)?embed\.francetv\.fr/\?ue=.+?)\1',
            webpage)
        if mobj is not None:
            waitlist.append(self.url_result(mobj.group('url')))

        # Look for embedded Myvi.ru player
        myvi_url = MyviIE._extract_url(webpage)
        if myvi_url:
            waitlist.append(self.url_result(myvi_url))

        # Look for embedded soundcloud player
        soundcloud_urls = SoundcloudEmbedIE._extract_urls(webpage)
        if soundcloud_urls:
            waitlist.append(self.playlist_from_matches(soundcloud_urls, video_id, video_title, getter=unescapeHTML))

        # Look for tunein player
        tunein_urls = TuneInBaseIE._extract_urls(webpage)
        if tunein_urls:
            waitlist.append(self.playlist_from_matches(tunein_urls, video_id, video_title))

        # Look for embedded mtvservices player
        mtvservices_url = MTVServicesEmbeddedIE._extract_url(webpage)
        if mtvservices_url:
            waitlist.append(self.url_result(mtvservices_url, ie='MTVServicesEmbedded'))

        # Look for embedded yahoo player
        mobj = re.search(
            r'<iframe[^>]+?src=(["\'])(?P<url>https?://(?:screen|movies)\.yahoo\.com/.+?\.html\?format=embed)\1',
            webpage)
        if mobj is not None:
            waitlist.append(self.url_result(mobj.group('url'), 'Yahoo'))

        # Look for embedded sbs.com.au player
        mobj = re.search(
            r'''(?x)
            (?:
                <meta\s+property="og:video"\s+content=|
                <iframe[^>]+?src=
            )
            (["\'])(?P<url>https?://(?:www\.)?sbs\.com\.au/ondemand/video/.+?)\1''',
            webpage)
        if mobj is not None:
            waitlist.append(self.url_result(mobj.group('url'), 'SBS'))

        # Look for embedded Cinchcast player
        mobj = re.search(
            r'<iframe[^>]+?src=(["\'])(?P<url>https?://player\.cinchcast\.com/.+?)\1',
            webpage)
        if mobj is not None:
            waitlist.append(self.url_result(mobj.group('url'), 'Cinchcast'))

        mobj = re.search(
            r'<iframe[^>]+?src=(["\'])(?P<url>https?://m(?:lb)?\.mlb\.com/shared/video/embed/embed\.html\?.+?)\1',
            webpage)
        if not mobj:
            mobj = re.search(
                r'data-video-link=["\'](?P<url>http://m\.mlb\.com/video/[^"\']+)',
                webpage)
        if mobj is not None:
            waitlist.append(self.url_result(mobj.group('url'), 'MLB'))

        mobj = re.search(
            r'<(?:iframe|script)[^>]+?src=(["\'])(?P<url>%s)\1' % CondeNastIE.EMBED_URL,
            webpage)
        if mobj is not None:
            waitlist.append(self.url_result(self._proto_relative_url(mobj.group('url'), scheme='http:'), 'CondeNast'))

        mobj = re.search(
            r'<iframe[^>]+src="(?P<url>https?://(?:new\.)?livestream\.com/[^"]+/player[^"]+)"',
            webpage)
        if mobj is not None:
            waitlist.append(self.url_result(mobj.group('url'), 'Livestream'))

        # Look for Zapiks embed
        mobj = re.search(
            r'<iframe[^>]+src="(?P<url>https?://(?:www\.)?zapiks\.fr/index\.php\?.+?)"', webpage)
        if mobj is not None:
            waitlist.append(self.url_result(mobj.group('url'), 'Zapiks'))

        # Look for Kaltura embeds
        kaltura_urls = KalturaIE._extract_urls(webpage)
        if kaltura_urls:
            waitlist.append(self.playlist_from_matches(
                kaltura_urls, video_id, video_title,
                getter=lambda x: smuggle_url(x, {'source_url': url}),
                ie=KalturaIE.ie_key()))

        # Look for EaglePlatform embeds
        eagleplatform_url = EaglePlatformIE._extract_url(webpage)
        if eagleplatform_url:
            waitlist.append(self.url_result(smuggle_url(eagleplatform_url, {'referrer': url}), EaglePlatformIE.ie_key()))

        # Look for ClipYou (uses EaglePlatform) embeds
        mobj = re.search(
            r'<iframe[^>]+src="https?://(?P<host>media\.clipyou\.ru)/index/player\?.*\brecord_id=(?P<id>\d+).*"', webpage)
        if mobj is not None:
            waitlist.append(self.url_result('eagleplatform:%(host)s:%(id)s' % mobj.groupdict(), 'EaglePlatform'))

        # Look for Pladform embeds
        pladform_url = PladformIE._extract_url(webpage)
        if pladform_url:
            waitlist.append(self.url_result(pladform_url))

        # Look for Videomore embeds
        videomore_url = VideomoreIE._extract_url(webpage)
        if videomore_url:
            waitlist.append(self.url_result(videomore_url))

        # Look for Webcaster embeds
        webcaster_url = WebcasterFeedIE._extract_url(self, webpage)
        if webcaster_url:
            waitlist.append(self.url_result(webcaster_url, ie=WebcasterFeedIE.ie_key()))

        # Look for Playwire embeds
        mobj = re.search(
            r'<script[^>]+data-config=(["\'])(?P<url>(?:https?:)?//config\.playwire\.com/.+?)\1', webpage)
        if mobj is not None:
            waitlist.append(self.url_result(mobj.group('url')))

        # Look for 5min embeds
        mobj = re.search(
            r'<meta[^>]+property="og:video"[^>]+content="https?://embed\.5min\.com/(?P<id>[0-9]+)/?', webpage)
        if mobj is not None:
            waitlist.append(self.url_result('5min:%s' % mobj.group('id'), 'FiveMin'))

        # Look for Crooks and Liars embeds
        mobj = re.search(
            r'<(?:iframe[^>]+src|param[^>]+value)=(["\'])(?P<url>(?:https?:)?//embed\.crooksandliars\.com/(?:embed|v)/.+?)\1', webpage)
        if mobj is not None:
            waitlist.append(self.url_result(mobj.group('url')))

        # Look for NBC Sports VPlayer embeds
        nbc_sports_url = NBCSportsVPlayerIE._extract_url(webpage)
        if nbc_sports_url:
            waitlist.append(self.url_result(nbc_sports_url, 'NBCSportsVPlayer'))

        # Look for NBC News embeds
        nbc_news_embed_url = re.search(
            r'<iframe[^>]+src=(["\'])(?P<url>(?:https?:)?//www\.nbcnews\.com/widget/video-embed/[^"\']+)\1', webpage)
        if nbc_news_embed_url:
            waitlist.append(self.url_result(nbc_news_embed_url.group('url'), 'NBCNews'))

        # Look for Google Drive embeds
        google_drive_url = GoogleDriveIE._extract_url(webpage)
        if google_drive_url:
            waitlist.append(self.url_result(google_drive_url, 'GoogleDrive'))

        # Look for UDN embeds
        mobj = re.search(
            r'<iframe[^>]+src="(?:https?:)?(?P<url>%s)"' % UDNEmbedIE._PROTOCOL_RELATIVE_VALID_URL, webpage)
        if mobj is not None:
            waitlist.append(self.url_result(
                compat_urlparse.urljoin(url, mobj.group('url')), 'UDNEmbed'))

        # Look for Senate ISVP iframe
        senate_isvp_url = SenateISVPIE._search_iframe_url(webpage)
        if senate_isvp_url:
            waitlist.append(self.url_result(senate_isvp_url, 'SenateISVP'))

        # Look for Kinja embeds
        kinja_embed_urls = KinjaEmbedIE._extract_urls(webpage, url)
        if kinja_embed_urls:
            waitlist.append(self.playlist_from_matches(
                kinja_embed_urls, video_id, video_title))

        # Look for OnionStudios embeds
        onionstudios_url = OnionStudiosIE._extract_url(webpage)
        if onionstudios_url:
            waitlist.append(self.url_result(onionstudios_url))

        # Look for ViewLift embeds
        viewlift_url = ViewLiftEmbedIE._extract_url(webpage)
        if viewlift_url:
            waitlist.append(self.url_result(viewlift_url))

        # Look for JWPlatform embeds
        jwplatform_urls = JWPlatformIE._extract_urls(webpage)
        if jwplatform_urls:
            waitlist.append(self.playlist_from_matches(jwplatform_urls, video_id, video_title, ie=JWPlatformIE.ie_key()))

        # Look for Digiteka embeds
        digiteka_url = DigitekaIE._extract_url(webpage)
        if digiteka_url:
            waitlist.append(self.url_result(self._proto_relative_url(digiteka_url), DigitekaIE.ie_key()))

        # Look for Arkena embeds
        arkena_url = ArkenaIE._extract_url(webpage)
        if arkena_url:
            waitlist.append(self.url_result(arkena_url, ArkenaIE.ie_key()))

        # Look for Piksel embeds
        piksel_url = PikselIE._extract_url(webpage)
        if piksel_url:
            waitlist.append(self.url_result(piksel_url, PikselIE.ie_key()))

        # Look for Limelight embeds
        limelight_urls = LimelightBaseIE._extract_urls(webpage, url)
        if limelight_urls:
            waitlist.append(self.playlist_result(
                limelight_urls, video_id, video_title, video_description))

        # Look for Anvato embeds
        anvato_urls = AnvatoIE._extract_urls(self, webpage, video_id)
        if anvato_urls:
            waitlist.append(self.playlist_result(
                anvato_urls, video_id, video_title, video_description))

        # Look for AdobeTVVideo embeds
        mobj = re.search(
            r'<iframe[^>]+src=[\'"]((?:https?:)?//video\.tv\.adobe\.com/v/\d+[^"]+)[\'"]',
            webpage)
        if mobj is not None:
            waitlist.append(self.url_result(
                self._proto_relative_url(unescapeHTML(mobj.group(1))),
                'AdobeTVVideo'))

        # Look for Vine embeds
        mobj = re.search(
            r'<iframe[^>]+src=[\'"]((?:https?:)?//(?:www\.)?vine\.co/v/[^/]+/embed/(?:simple|postcard))',
            webpage)
        if mobj is not None:
            waitlist.append(self.url_result(
                self._proto_relative_url(unescapeHTML(mobj.group(1))), 'Vine'))

        # Look for VODPlatform embeds
        mobj = re.search(
            r'<iframe[^>]+src=(["\'])(?P<url>(?:https?:)?//(?:(?:www\.)?vod-platform\.net|embed\.kwikmotion\.com)/[eE]mbed/.+?)\1',
            webpage)
        if mobj is not None:
            waitlist.append(self.url_result(
                self._proto_relative_url(unescapeHTML(mobj.group('url'))), 'VODPlatform'))

        # Look for Mangomolo embeds
        mobj = re.search(
            r'''(?x)<iframe[^>]+src=(["\'])(?P<url>(?:https?:)?//
                (?:
                    admin\.mangomolo\.com/analytics/index\.php/customers/embed|
                    player\.mangomolo\.com/v1
                )/
                (?:
                    video\?.*?\bid=(?P<video_id>\d+)|
                    (?:index|live)\?.*?\bchannelid=(?P<channel_id>(?:[A-Za-z0-9+/=]|%2B|%2F|%3D)+)
                ).+?)\1''', webpage)
        if mobj is not None:
            info = {
                '_type': 'url_transparent',
                'url': self._proto_relative_url(unescapeHTML(mobj.group('url'))),
                'title': video_title,
                'description': video_description,
                'thumbnail': video_thumbnail,
                'uploader': video_uploader,
            }
            video_id = mobj.group('video_id')
            if video_id:
                info.update({
                    'ie_key': 'MangomoloVideo',
                    'id': video_id,
                })
            else:
                info.update({
                    'ie_key': 'MangomoloLive',
                    'id': mobj.group('channel_id'),
                })
            waitlist.append(info)

        # Look for Instagram embeds
        instagram_embed_url = InstagramIE._extract_embed_url(webpage)
        if instagram_embed_url is not None:
            waitlist.append(self.url_result(
                self._proto_relative_url(instagram_embed_url), InstagramIE.ie_key()))

<<<<<<< HEAD
        # Look for LiveLeak embeds
        liveleak_urls = LiveLeakIE._extract_urls(webpage)
        if liveleak_urls:
            waitlist.append(self.playlist_from_matches(liveleak_urls, video_id, video_title))

=======
>>>>>>> 379f52a4
        # Look for 3Q SDN embeds
        threeqsdn_url = ThreeQSDNIE._extract_url(webpage)
        if threeqsdn_url:
            waitlist.append({
                '_type': 'url_transparent',
                'ie_key': ThreeQSDNIE.ie_key(),
                'url': self._proto_relative_url(threeqsdn_url),
                'title': video_title,
                'description': video_description,
                'thumbnail': video_thumbnail,
                'uploader': video_uploader,
            })

        # Look for VBOX7 embeds
        vbox7_url = Vbox7IE._extract_url(webpage)
        if vbox7_url:
            waitlist.append(self.url_result(vbox7_url, Vbox7IE.ie_key()))

        # Look for DBTV embeds
        dbtv_urls = DBTVIE._extract_urls(webpage)
        if dbtv_urls:
            waitlist.append(self.playlist_from_matches(dbtv_urls, video_id, video_title, ie=DBTVIE.ie_key()))

        # Look for Videa embeds
        videa_urls = VideaIE._extract_urls(webpage)
        if videa_urls:
            waitlist.append(self.playlist_from_matches(videa_urls, video_id, video_title, ie=VideaIE.ie_key()))

        # Look for 20 minuten embeds
        twentymin_urls = TwentyMinutenIE._extract_urls(webpage)
        if twentymin_urls:
            waitlist.append(self.playlist_from_matches(
                twentymin_urls, video_id, video_title, ie=TwentyMinutenIE.ie_key()))

        # Look for VideoPress embeds
        videopress_urls = VideoPressIE._extract_urls(webpage)
        if videopress_urls:
            waitlist.append(self.playlist_from_matches(
                videopress_urls, video_id, video_title, ie=VideoPressIE.ie_key()))

        # Look for Rutube embeds
        rutube_urls = RutubeIE._extract_urls(webpage)
        if rutube_urls:
            waitlist.append(self.playlist_from_matches(
                rutube_urls, video_id, video_title, ie=RutubeIE.ie_key()))

        # Look for WashingtonPost embeds
        wapo_urls = WashingtonPostIE._extract_urls(webpage)
        if wapo_urls:
            waitlist.append(self.playlist_from_matches(
                wapo_urls, video_id, video_title, ie=WashingtonPostIE.ie_key()))

        # Look for Mediaset embeds
        mediaset_urls = MediasetIE._extract_urls(self, webpage)
        if mediaset_urls:
            waitlist.append(self.playlist_from_matches(
                mediaset_urls, video_id, video_title, ie=MediasetIE.ie_key()))

        # Look for JOJ.sk embeds
        joj_urls = JojIE._extract_urls(webpage)
        if joj_urls:
            waitlist.append(self.playlist_from_matches(
                joj_urls, video_id, video_title, ie=JojIE.ie_key()))

        # Look for megaphone.fm embeds
        mpfn_urls = MegaphoneIE._extract_urls(webpage)
        if mpfn_urls:
            waitlist.append(self.playlist_from_matches(
                mpfn_urls, video_id, video_title, ie=MegaphoneIE.ie_key()))

        # Look for vzaar embeds
        vzaar_urls = VzaarIE._extract_urls(webpage)
        if vzaar_urls:
            waitlist.append(self.playlist_from_matches(
                vzaar_urls, video_id, video_title, ie=VzaarIE.ie_key()))

        channel9_urls = Channel9IE._extract_urls(webpage)
        if channel9_urls:
            waitlist.append(self.playlist_from_matches(
                channel9_urls, video_id, video_title, ie=Channel9IE.ie_key()))

        vshare_urls = VShareIE._extract_urls(webpage)
        if vshare_urls:
            waitlist.append(self.playlist_from_matches(
                vshare_urls, video_id, video_title, ie=VShareIE.ie_key()))

        # Look for Mediasite embeds
        mediasite_urls = MediasiteIE._extract_urls(webpage)
        if mediasite_urls:
            entries = [
                self.url_result(smuggle_url(
                    compat_urlparse.urljoin(url, mediasite_url),
                    {'UrlReferrer': url}), ie=MediasiteIE.ie_key())
                for mediasite_url in mediasite_urls]
            waitlist.append(self.playlist_result(entries, video_id, video_title))

        springboardplatform_urls = SpringboardPlatformIE._extract_urls(webpage)
        if springboardplatform_urls:
            waitlist.append(self.playlist_from_matches(
                springboardplatform_urls, video_id, video_title,
                ie=SpringboardPlatformIE.ie_key()))

        yapfiles_urls = YapFilesIE._extract_urls(webpage)
        if yapfiles_urls:
            waitlist.append(self.playlist_from_matches(
                yapfiles_urls, video_id, video_title, ie=YapFilesIE.ie_key()))

        vice_urls = ViceIE._extract_urls(webpage)
        if vice_urls:
            waitlist.append(self.playlist_from_matches(
                vice_urls, video_id, video_title, ie=ViceIE.ie_key()))

        xfileshare_urls = XFileShareIE._extract_urls(webpage)
        if xfileshare_urls:
            waitlist.append(self.playlist_from_matches(
                xfileshare_urls, video_id, video_title, ie=XFileShareIE.ie_key()))

        cloudflarestream_urls = CloudflareStreamIE._extract_urls(webpage)
        if cloudflarestream_urls:
            waitlist.append(self.playlist_from_matches(
                cloudflarestream_urls, video_id, video_title, ie=CloudflareStreamIE.ie_key()))

        peertube_urls = PeerTubeIE._extract_urls(webpage, url)
        if peertube_urls:
            waitlist.append(self.playlist_from_matches(
                peertube_urls, video_id, video_title, ie=PeerTubeIE.ie_key()))

        indavideo_urls = IndavideoEmbedIE._extract_urls(webpage)
        if indavideo_urls:
            waitlist.append(self.playlist_from_matches(
                indavideo_urls, video_id, video_title, ie=IndavideoEmbedIE.ie_key()))

        apa_urls = APAIE._extract_urls(webpage)
        if apa_urls:
            waitlist.append(self.playlist_from_matches(
                apa_urls, video_id, video_title, ie=APAIE.ie_key()))

        foxnews_urls = FoxNewsIE._extract_urls(webpage)
        if foxnews_urls:
            waitlist.append(self.playlist_from_matches(
                foxnews_urls, video_id, video_title, ie=FoxNewsIE.ie_key()))

        viqeo_urls = ViqeoIE._extract_urls(webpage)
        if viqeo_urls:
            waitlist.append(self.playlist_from_matches(
                viqeo_urls, video_id, video_title, ie=ViqeoIE.ie_key()))

        expressen_urls = ExpressenIE._extract_urls(webpage)
        if expressen_urls:
            waitlist.append(self.playlist_from_matches(
                expressen_urls, video_id, video_title, ie=ExpressenIE.ie_key()))

        zype_urls = ZypeIE._extract_urls(webpage)
        if zype_urls:
            waitlist.append(self.playlist_from_matches(
                zype_urls, video_id, video_title, ie=ZypeIE.ie_key()))

        # Look for HTML5 media
        entries = self._parse_html5_media_entries(url, webpage, video_id, m3u8_id='hls')
        if entries:
            if len(entries) == 1:
                entries[0].update({
                    'id': video_id,
                    'title': video_title,
                })
            else:
                for num, entry in enumerate(entries, start=1):
                    entry.update({
                        'id': '%s-%s' % (video_id, num),
                        'title': '%s (%d)' % (video_title, num),
                    })
            for entry in entries:
                self._sort_formats(entry['formats'])
            waitlist.append(self.playlist_result(entries, video_id, video_title))

        jwplayer_data = self._find_jwplayer_data(
            webpage, video_id, transform_source=js_to_json)
        if jwplayer_data:
            try:
                info = self._parse_jwplayer_data(
                    jwplayer_data, video_id, require_title=False, base_url=url)
                waitlist.append(merge_dicts(info, info_dict))
            except ExtractorError:
                # See https://github.com/ytdl-org/youtube-dl/pull/16735
                pass

        if waitlist:
            return self.playlist_result(waitlist, video_id, video_id)

        # Video.js embed
        mobj = re.search(
            r'(?s)\bvideojs\s*\(.+?\.src\s*\(\s*((?:\[.+?\]|{.+?}))\s*\)\s*;',
            webpage)
        if mobj is not None:
            sources = self._parse_json(
                mobj.group(1), video_id, transform_source=js_to_json,
                fatal=False) or []
            if not isinstance(sources, list):
                sources = [sources]
            formats = []
            for source in sources:
                src = source.get('src')
                if not src or not isinstance(src, compat_str):
                    continue
                src = compat_urlparse.urljoin(url, src)
                src_type = source.get('type')
                if isinstance(src_type, compat_str):
                    src_type = src_type.lower()
                ext = determine_ext(src).lower()
                if src_type == 'video/youtube':
                    return self.url_result(src, YoutubeIE.ie_key())
                if src_type == 'application/dash+xml' or ext == 'mpd':
                    formats.extend(self._extract_mpd_formats(
                        src, video_id, mpd_id='dash', fatal=False))
                elif src_type == 'application/x-mpegurl' or ext == 'm3u8':
                    formats.extend(self._extract_m3u8_formats(
                        src, video_id, 'mp4', entry_protocol='m3u8_native',
                        m3u8_id='hls', fatal=False))
                else:
                    formats.append({
                        'url': src,
                        'ext': (mimetype2ext(src_type)
                                or ext if ext in KNOWN_EXTENSIONS else 'mp4'),
                        'http_headers': {
                            'Referer': full_response.geturl(),
                        },
                    })
            if formats:
                self._sort_formats(formats)
                info_dict['formats'] = formats
                return info_dict

        # Looking for http://schema.org/VideoObject
        json_ld = self._search_json_ld(
            webpage, video_id, default={}, expected_type='VideoObject')
        if json_ld.get('url'):
            return merge_dicts(json_ld, info_dict)

        def check_video(vurl):
            if YoutubeIE.suitable(vurl):
                return True
            if RtmpIE.suitable(vurl):
                return True
            vpath = compat_urlparse.urlparse(vurl).path
            vext = determine_ext(vpath)
            return '.' in vpath and vext not in ('swf', 'png', 'jpg', 'srt', 'sbv', 'sub', 'vtt', 'ttml', 'js', 'xml')

        def filter_video(urls):
            return list(filter(check_video, urls))

        # Start with something easy: JW Player in SWFObject
        found = filter_video(re.findall(r'flashvars: [\'"](?:.*&)?file=(http[^\'"&]*)', webpage))
        if not found:
            # Look for gorilla-vid style embedding
            found = filter_video(re.findall(r'''(?sx)
                (?:
                    jw_plugins|
                    JWPlayerOptions|
                    jwplayer\s*\(\s*["'][^'"]+["']\s*\)\s*\.setup
                )
                .*?
                ['"]?file['"]?\s*:\s*["\'](.*?)["\']''', webpage))
        if not found:
            # Broaden the search a little bit
            found = filter_video(re.findall(r'[^A-Za-z0-9]?(?:file|source)=(http[^\'"&]*)', webpage))
        if not found:
            # Broaden the findall a little bit: JWPlayer JS loader
            found = filter_video(re.findall(
                r'[^A-Za-z0-9]?(?:file|video_url)["\']?:\s*["\'](http(?![^\'"]+\.[0-9]+[\'"])[^\'"]+)["\']', webpage))
        if not found:
            # Flow player
            found = filter_video(re.findall(r'''(?xs)
                flowplayer\("[^"]+",\s*
                    \{[^}]+?\}\s*,
                    \s*\{[^}]+? ["']?clip["']?\s*:\s*\{\s*
                        ["']?url["']?\s*:\s*["']([^"']+)["']
            ''', webpage))
        if not found:
            # Cinerama player
            found = re.findall(
                r"cinerama\.embedPlayer\(\s*\'[^']+\',\s*'([^']+)'", webpage)
        if not found:
            # Try to find twitter cards info
            # twitter:player:stream should be checked before twitter:player since
            # it is expected to contain a raw stream (see
            # https://dev.twitter.com/cards/types/player#On_twitter.com_via_desktop_browser)
            found = filter_video(re.findall(
                r'<meta (?:property|name)="twitter:player:stream" (?:content|value)="(.+?)"', webpage))
        if not found:
            # We look for Open Graph info:
            # We have to match any number spaces between elements, some sites try to align them (eg.: statigr.am)
            m_video_type = re.findall(r'<meta.*?property="og:video:type".*?content="video/(.*?)"', webpage)
            # We only look in og:video if the MIME type is a video, don't try if it's a Flash player:
            if m_video_type is not None:
                found = filter_video(re.findall(r'<meta.*?property="og:(?:video|audio)".*?content="(.*?)"', webpage))
        if not found:
            REDIRECT_REGEX = r'[0-9]{,2};\s*(?:URL|url)=\'?([^\'"]+)'
            found = re.search(
                r'(?i)<meta\s+(?=(?:[a-z-]+="[^"]+"\s+)*http-equiv="refresh")'
                r'(?:[a-z-]+="[^"]+"\s+)*?content="%s' % REDIRECT_REGEX,
                webpage)
            if not found:
                # Look also in Refresh HTTP header
                refresh_header = head_response.headers.get('Refresh')
                if refresh_header:
                    # In python 2 response HTTP headers are bytestrings
                    if sys.version_info < (3, 0) and isinstance(refresh_header, str):
                        refresh_header = refresh_header.decode('iso-8859-1')
                    found = re.search(REDIRECT_REGEX, refresh_header)
            if found:
                new_url = compat_urlparse.urljoin(url, unescapeHTML(found.group(1)))
                if new_url != url:
                    self.report_following_redirect(new_url)
                    return {
                        '_type': 'url',
                        'url': new_url,
                    }
                else:
                    found = None

        if not found:
            # twitter:player is a https URL to iframe player that may or may not
            # be supported by youtube-dl thus this is checked the very last (see
            # https://dev.twitter.com/cards/types/player#On_twitter.com_via_desktop_browser)
            embed_url = self._html_search_meta('twitter:player', webpage, default=None)
            if embed_url and embed_url != url:
                return self.url_result(embed_url)

        if not found:
            raise UnsupportedError(url)

        entries = []
        for video_url in orderedSet(found):
            video_url = unescapeHTML(video_url)
            video_url = video_url.replace('\\/', '/')
            video_url = compat_urlparse.urljoin(url, video_url)
            video_id = compat_urllib_parse_unquote(os.path.basename(video_url))

            # Sometimes, jwplayer extraction will result in a YouTube URL
            if YoutubeIE.suitable(video_url):
                entries.append(self.url_result(video_url, 'Youtube'))
                continue

            # here's a fun little line of code for you:
            video_id = os.path.splitext(video_id)[0]

            entry_info_dict = {
                'id': video_id,
                'uploader': video_uploader,
                'title': video_title,
                'age_limit': age_limit,
            }

            if RtmpIE.suitable(video_url):
                entry_info_dict.update({
                    '_type': 'url_transparent',
                    'ie_key': RtmpIE.ie_key(),
                    'url': video_url,
                })
                entries.append(entry_info_dict)
                continue

            ext = determine_ext(video_url)
            if ext == 'smil':
                entry_info_dict['formats'] = self._extract_smil_formats(video_url, video_id)
            elif ext == 'xspf':
                return self.playlist_result(self._extract_xspf_playlist(video_url, video_id), video_id)
            elif ext == 'm3u8':
                entry_info_dict['formats'] = self._extract_m3u8_formats(video_url, video_id, ext='mp4')
            elif ext == 'mpd':
                entry_info_dict['formats'] = self._extract_mpd_formats(video_url, video_id)
            elif ext == 'f4m':
                entry_info_dict['formats'] = self._extract_f4m_formats(video_url, video_id)
            elif re.search(r'(?i)\.(?:ism|smil)/manifest', video_url) and video_url != url:
                # Just matching .ism/manifest is not enough to be reliably sure
                # whether it's actually an ISM manifest or some other streaming
                # manifest since there are various streaming URL formats
                # possible (see [1]) as well as some other shenanigans like
                # .smil/manifest URLs that actually serve an ISM (see [2]) and
                # so on.
                # Thus the most reasonable way to solve this is to delegate
                # to generic extractor in order to look into the contents of
                # the manifest itself.
                # 1. https://azure.microsoft.com/en-us/documentation/articles/media-services-deliver-content-overview/#streaming-url-formats
                # 2. https://svs.itworkscdn.net/lbcivod/smil:itwfcdn/lbci/170976.smil/Manifest
                entry_info_dict = self.url_result(
                    smuggle_url(video_url, {'to_generic': True}),
                    GenericIE.ie_key())
            else:
                entry_info_dict['url'] = video_url

            if entry_info_dict.get('formats'):
                self._sort_formats(entry_info_dict['formats'])

            entries.append(entry_info_dict)

        if len(entries) == 1:
            return entries[0]
        else:
            for num, e in enumerate(entries, start=1):
                # 'url' results don't have a title
                if e.get('title') is not None:
                    e['title'] = '%s (%d)' % (e['title'], num)
            return {
                '_type': 'playlist',
                'entries': entries,
            }<|MERGE_RESOLUTION|>--- conflicted
+++ resolved
@@ -3264,14 +3264,6 @@
             waitlist.append(self.url_result(
                 self._proto_relative_url(instagram_embed_url), InstagramIE.ie_key()))
 
-<<<<<<< HEAD
-        # Look for LiveLeak embeds
-        liveleak_urls = LiveLeakIE._extract_urls(webpage)
-        if liveleak_urls:
-            waitlist.append(self.playlist_from_matches(liveleak_urls, video_id, video_title))
-
-=======
->>>>>>> 379f52a4
         # Look for 3Q SDN embeds
         threeqsdn_url = ThreeQSDNIE._extract_url(webpage)
         if threeqsdn_url:
