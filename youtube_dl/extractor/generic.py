--- conflicted
+++ resolved
@@ -2813,14 +2813,6 @@
         if mobj is not None:
             waitlist.append(self.url_result(mobj.group('url')))
 
-<<<<<<< HEAD
-        # Look for embedded smotri.com player
-        smotri_url = SmotriIE._extract_url(webpage)
-        if smotri_url:
-            waitlist.append(self.url_result(smotri_url, 'Smotri'))
-
-=======
->>>>>>> aee1f871
         # Look for embedded Myvi.ru player
         myvi_url = MyviIE._extract_url(webpage)
         if myvi_url:
