--- conflicted
+++ resolved
@@ -761,7 +761,9 @@
     }, {
         'url': 'https://www.pornhub.com/model/zoe_ph/videos/upload',
         'only_matching': True,
-<<<<<<< HEAD
+    }, {
+        'url': 'http://pornhubthbh7ap3u.onion/pornstar/jenny-blighe/videos/upload',
+        'only_matching': True,
     }]
 
 
@@ -834,10 +836,4 @@
             'title': title,
             'formats': formats,
             'is_live': True,
-        }
-=======
-    }, {
-        'url': 'http://pornhubthbh7ap3u.onion/pornstar/jenny-blighe/videos/upload',
-        'only_matching': True,
-    }]
->>>>>>> 379f52a4
+        }